// Copyright 2019-2025 @polkassembly/polkassembly authors & contributors
// This software may be modified and distributed under the terms
// of the Apache-2.0 license. See the LICENSE file for details.

import { StatusCodes } from 'http-status-codes';
import { EAssets, ENetwork, ITreasuryStats } from '@/_shared/types';
import { ERROR_CODES } from '@/_shared/_constants/errorLiterals';
import { BN, BN_MILLION, BN_ZERO } from '@polkadot/util';
import { NETWORKS_DETAILS } from '@/_shared/_constants/networks';
import { blockNumberToDate } from '@/_shared/_utils/blockNumberToDate';
import { APIError } from './apiError';

interface CoinGeckoResponse {
	[network: string]: { usd: number; usd_24h_change: number };
}

function decimalToBN(priceStr: string | number): {
	value: BN;
	decimals: number;
} {
	const CONVERSION_DECIMALS = 18; // Using 18 decimals for price precision

	if (!priceStr) return { value: new BN(0), decimals: CONVERSION_DECIMALS };

	// Convert to string and remove any commas
	const cleanPrice = priceStr.toString().replace(/,/g, '');
	// Split on decimal point
	const [whole, decimal = ''] = cleanPrice.split('.');
	// Combine whole and decimal, padding decimal with zeros
	const paddedDecimal = decimal.padEnd(CONVERSION_DECIMALS, '0');
	// Remove any leading zeros from whole number and combine with padded decimal
	const combinedStr = whole.replace(/^0+/, '') + paddedDecimal;
	// Convert to BN directly without division
	return {
		value: new BN(combinedStr),
		decimals: CONVERSION_DECIMALS
	};
}

export async function fetchLatestTreasuryStats(network: ENetwork): Promise<ITreasuryStats | null> {
	try {
		const { ApiPromise, WsProvider } = await import('@polkadot/api');
		const { TREASURY_NETWORK_CONFIG } = await import('@/_shared/_constants/treasury');

		const config = TREASURY_NETWORK_CONFIG[network as ENetwork];
		if (!config) {
			throw new APIError(ERROR_CODES.NETWORK_NOT_SUPPORTED, StatusCodes.BAD_REQUEST);
		}

		// Initialize treasury stats structure
		let treasuryStats: ITreasuryStats = {
			network,
			createdAt: new Date(),
			updatedAt: new Date(),
			relayChain: { dot: '', nextBurn: '' },
			ambassador: { usdt: '' },
			assetHub: { dot: '', usdc: '', usdt: '', myth: '' },
			hydration: { dot: '', usdc: '', usdt: '' },
			bounties: { dot: '' },
			fellowship: { dot: '', usdt: '' },
			total: { totalDot: '', totalUsdc: '', totalUsdt: '', totalMyth: '' },
			loans: config.loanAmounts
		};

		// Helper function to safely extract balance from results
		const getBalanceIfExists = (result: unknown): string => {
			if (!result || typeof result !== 'object') return '';

			const resultObj = result as unknown;
			if (
				resultObj &&
				typeof resultObj === 'object' &&
				'isSome' in resultObj &&
				(resultObj as { isSome: boolean }).isSome === true &&
				'unwrap' in resultObj &&
				typeof (resultObj as { unwrap: () => unknown }).unwrap === 'function'
			) {
				const unwrapped = (resultObj as { unwrap: () => unknown }).unwrap();

				if (
					unwrapped &&
					typeof unwrapped === 'object' &&
					'balance' in unwrapped &&
					(unwrapped as { balance: unknown }).balance &&
					typeof (unwrapped as { balance: { toString: () => string } }).balance.toString === 'function'
				) {
					return (unwrapped as { balance: { toString: () => string } }).balance.toString();
				}
			}
			return '';
		};

		// Initialize all API connections
		const apiProviders = {
			relayChain: new WsProvider(config.relayChainRpc),
			assetHub: new WsProvider(config.assetHubRpc),
			hydration: new WsProvider(config.hydrationRpc)
		};

		const [relayChainApi, assetHubApi, hydrationApi] = await Promise.all([
			ApiPromise.create({ provider: apiProviders.relayChain }),
			ApiPromise.create({ provider: apiProviders.assetHub }),
			ApiPromise.create({ provider: apiProviders.hydration })
		]);

		// Fetch relay chain data
		const relayChainTasks = [
			// Treasury balance
<<<<<<< HEAD
			(async () => {
				const accountInfo = await relayChainApi.query.system.account(config.treasuryAccount);
				const freeBalance = (accountInfo as unknown as { data: { free: { toString: () => string } } }).data.free.toString();
=======
			relayChainApi.query.system.account(config.treasuryAccount).then((accountInfo) => {
				const treasuryBalance = (accountInfo as unknown as { data: { free: { toString: () => string } } }).data.free.toString();
>>>>>>> 62cde21b
				treasuryStats = {
					...treasuryStats,
					relayChain: {
						...treasuryStats.relayChain,
<<<<<<< HEAD
						nextBurn: new BN(freeBalance).mul(new BN(config.burnPercentage)).div(BN_MILLION).toString(),
						dot: freeBalance
=======
						dot: treasuryBalance,
						nextBurn: new BN(treasuryBalance).mul(config.burnPercentage).toString()
					}
				};
			}),

			// next spend at - calculate when the current spend period ends
			relayChainApi.rpc.chain.getHeader().then((header) => {
				const currentBlock = new BN(header.number.toString());
				const spendPeriod = config.spendPeriodInBlocks;

				// Calculate remaining blocks until next spend
				const goneBlocks = currentBlock.mod(spendPeriod);
				const remainingBlocks = spendPeriod.sub(goneBlocks);

				// Calculate the block number when the next spend occurs
				const nextBurnBlock = currentBlock.add(remainingBlocks);
				const nextSpendAt = blockNumberToDate({ currentBlockNumber: currentBlock, targetBlockNumber: nextBurnBlock, network });

				treasuryStats = {
					...treasuryStats,
					relayChain: {
						...treasuryStats.relayChain,
						nextSpendAt
>>>>>>> 62cde21b
					}
				};
			})(),

			// Bounties data
			(async () => {
				try {
					const deriveBounties = await relayChainApi.derive.bounties?.bounties();
					const activeBounties = (deriveBounties as unknown as unknown[]).filter((item) => {
						const { isFunded, isCuratorProposed, isActive } =
							(item as { bounty?: { status: { isFunded?: boolean; isCuratorProposed?: boolean; isActive?: boolean } } })?.bounty?.status || {};
						return isFunded || isCuratorProposed || isActive;
					});

					// Process active bounties
					const balances = await Promise.all(
						activeBounties.map(async (bounty) => {
							const bountyData = bounty as { index?: { toJSON: () => string } };
							const id = bountyData?.index?.toJSON();
							if (!id) return new BN(0);

							try {
								const response = await fetch(`https://${network}.subsquare.io/api/treasury/bounties/${id}`);
								if (!response.ok) return new BN(0);

								const result = await response.json();
								const address = result?.onchainData?.address;

								if (!address) {
									const metadataValue = result?.onchainData?.meta?.value || 0;
									return new BN(metadataValue);
								}

								try {
									const accountData = await relayChainApi.query.system.account(address);
									const accountInfo = accountData as unknown as {
										data: { free: { toString: () => string }; reserved: { toString: () => string } };
									};
									return new BN(accountInfo.data.free.toString()).add(new BN(accountInfo.data.reserved.toString()));
								} catch {
									return new BN(0);
								}
							} catch {
								return new BN(0);
							}
						})
					);

					treasuryStats = {
						...treasuryStats,
						bounties: {
							...treasuryStats.bounties,
							dot: balances.reduce((acc, curr) => acc.add(curr), new BN(0)).toString()
						}
					};
				} catch (error) {
					console.error(`Error processing bounties: ${error}`);
					treasuryStats = {
						...treasuryStats,
						bounties: {
							...treasuryStats.bounties,
							dot: ''
						}
					};
				}
			})()
		];

		// Fetch asset hub data
		const assetHubTasks = [
			// Relay chain assethub DOT balance
			assetHubApi.query.system.account(config.assetHubTreasuryAddress).then((treasuryAddressInfo) => {
				treasuryStats = {
					...treasuryStats,
					assetHub: {
						...treasuryStats.assetHub,
						dot: (treasuryAddressInfo as unknown as { data: { free: { toString: () => string } } }).data.free.toString()
					}
				};
			}),

			// Fellowship assethub DOT balance
			assetHubApi.query.system.account(config.assetHubFellowshipAddress).then((fellowshipAddressInfo) => {
				treasuryStats = {
					...treasuryStats,
					fellowship: {
						...treasuryStats.fellowship,
						dot: (fellowshipAddressInfo as unknown as { data: { free: { toString: () => string } } }).data.free.toString()
					}
				};
			}),

			// Asset Hub USDT balance
			assetHubApi.query.assets.account(config.usdtIndex, config.assetHubTreasuryAddress).then((balance) => {
				treasuryStats = {
					...treasuryStats,
					assetHub: {
						...treasuryStats.assetHub,
						usdt: getBalanceIfExists(balance)
					}
				};
			}),

			// Fellowship USDT balance
			assetHubApi.query.assets.account(config.usdtIndex, config.assetHubFellowshipUsdtAddress).then((balance) => {
				treasuryStats = {
					...treasuryStats,
					fellowship: {
						...treasuryStats.fellowship,
						usdt: getBalanceIfExists(balance)
					}
				};
			}),

			// Ambassador USDT balance
			assetHubApi.query.assets.account(config.usdtIndex, config.assetHubAmbassadorAddress).then((balance) => {
				treasuryStats = {
					...treasuryStats,
					ambassador: {
						...treasuryStats.ambassador,
						usdt: getBalanceIfExists(balance)
					}
				};
			}),

			// Asset Hub USDC balance
			assetHubApi.query.assets.account(config.usdcIndex, config.assetHubTreasuryAddress).then((balance) => {
				treasuryStats = {
					...treasuryStats,
					assetHub: {
						...treasuryStats.assetHub,
						usdc: getBalanceIfExists(balance)
					}
				};
			}),

			// Mythos assets
			assetHubApi.query.foreignAssets
				.account(
					{
						parents: 1,
						interior: {
							X1: [{ Parachain: config.mythosParachainId }]
						}
					},
					config.assetHubMythAddress
				)
				.then((balance) => {
					treasuryStats = {
						...treasuryStats,
						assetHub: {
							...treasuryStats.assetHub,
							myth: getBalanceIfExists(balance)
						}
					};
				})
		];

		// Fetch hydration data
		const fetchHydrationBalances = async () => {
			const ZERO_BN = new BN(0);
			let hydrationDotBalance = ZERO_BN;
			let hydrationUsdcBalance = ZERO_BN;
			let hydrationUsdtBalance = ZERO_BN;

			// Process all hydration addresses
			await Promise.all(
				config.hydrationAddresses.map(async (address) => {
					// Helper function to safely get token balance
					const getTokenBalance = async (assetId: number) => {
						try {
							const tokenBalance = await hydrationApi?.query?.tokens?.accounts(address, assetId);
							if (tokenBalance && typeof tokenBalance === 'object') {
								const tokenData = tokenBalance as { free?: { toString?: () => string }; reserved?: { toString?: () => string } };
								const free = tokenData.free?.toString?.() || '0';
								const reserved = tokenData.reserved?.toString?.() || '0';
								return {
									free: new BN(free),
									reserved: new BN(reserved)
								};
							}
						} catch {
							// Silent error handling
						}
						return { free: ZERO_BN, reserved: ZERO_BN };
					};

					// Get all token balances for each address
					const [dotBalance, usdcBalance, usdtBalance] = await Promise.all([
						getTokenBalance(config.hydrationDotAssetId),
						getTokenBalance(config.hydrationUsdcAssetId),
						getTokenBalance(config.hydrationUsdtAssetId)
					]);

					hydrationDotBalance = hydrationDotBalance.add(dotBalance.free).add(dotBalance.reserved);
					hydrationUsdcBalance = hydrationUsdcBalance.add(usdcBalance.free).add(usdcBalance.reserved);
					hydrationUsdtBalance = hydrationUsdtBalance.add(usdtBalance.free).add(usdtBalance.reserved);
				})
			);

			treasuryStats = {
				...treasuryStats,
				hydration: {
					dot: hydrationDotBalance.isZero() ? '' : hydrationDotBalance.toString(),
					usdc: hydrationUsdcBalance.isZero() ? '' : hydrationUsdcBalance.toString(),
					usdt: hydrationUsdtBalance.isZero() ? '' : hydrationUsdtBalance.toString()
				}
			};
		};

		// Fetch current price of native token in USD
		const fetchNativeTokenPriceInUsd = async () => {
			const response = await (await fetch(`https://api.coingecko.com/api/v3/simple/price?ids=${network}&vs_currencies=usd&include_24hr_change=true`)).json();
			// check if data is of type CoinGeckoResponse
			if (!response || typeof response !== 'object' || !(network in response) || !('usd' in response[String(network)]) || typeof response[String(network)]?.usd !== 'number') {
				return;
			}

			const data = response as CoinGeckoResponse;
			treasuryStats = {
				...treasuryStats,
				nativeTokenUsdPrice: data[String(network)].usd.toString(),
				...(data[String(network)].usd_24h_change && { nativeTokenUsdPrice24hChange: data[String(network)].usd_24h_change.toString() })
			};
		};

		// Execute all tasks
		await Promise.all([...relayChainTasks, ...assetHubTasks, fetchHydrationBalances(), fetchNativeTokenPriceInUsd()]);

		// TODO: add cross network handling
		// Calculate totals after all data is fetched
		const calculateTotal = (propertyName: 'dot' | 'usdc' | 'usdt' | 'myth'): string => {
			let total = new BN(0);

			Object.values(treasuryStats).forEach((section) => {
				if (section && typeof section === 'object' && propertyName in section) {
					const value = (section as Record<string, string>)[propertyName as keyof typeof section];
					if (value && value !== '') {
						total = total.add(new BN(value));
					}
				}
			});

			return total.toString();
		};

		treasuryStats = {
			...treasuryStats,
			total: {
				totalDot: calculateTotal('dot'),
				totalUsdc: calculateTotal('usdc'),
				totalUsdt: calculateTotal('usdt'),
				totalMyth: calculateTotal('myth')
			}
		};

		// calculate all above values' addition in usd

		// get myth price from coingecko
		const mythPrice = (await (await fetch('https://api.coingecko.com/api/v3/simple/price?ids=mythos&vs_currencies=usd')).json()) as CoinGeckoResponse;
		const mythPriceInUsd = mythPrice?.mythos?.usd;

		if (mythPriceInUsd && treasuryStats.nativeTokenUsdPrice) {
			const nativeTokenPriceBN = decimalToBN(treasuryStats.nativeTokenUsdPrice);
			const mythPriceBN = decimalToBN(mythPriceInUsd);

			// Convert token amounts to BN with proper decimal handling
			const dotWithoutDecimals = treasuryStats.total?.totalDot ? new BN(treasuryStats.total?.totalDot || '0') : BN_ZERO;
			const mythWithoutDecimals = treasuryStats.total?.totalMyth ? new BN(treasuryStats.total?.totalMyth || '0') : BN_ZERO;
			const usdcWithoutDecimals = treasuryStats.total?.totalUsdc ? new BN(treasuryStats.total?.totalUsdc || '0') : BN_ZERO;
			const usdtWithoutDecimals = treasuryStats.total?.totalUsdt ? new BN(treasuryStats.total?.totalUsdt || '0') : BN_ZERO;

			// Calculate USD values with proper decimal handling
			const dotDecimals = new BN(NETWORKS_DETAILS[network as ENetwork].tokenDecimals);
			const mythDecimals = new BN(NETWORKS_DETAILS[network as ENetwork].foreignAssets[EAssets.MYTH].tokenDecimal);
			const usdcDecimals = new BN(NETWORKS_DETAILS[network as ENetwork].supportedAssets[config.usdcIndex].tokenDecimal);
			const usdtDecimals = new BN(NETWORKS_DETAILS[network as ENetwork].supportedAssets[config.usdtIndex].tokenDecimal);

			// Calculate total values in USD with proper decimal handling
			const totalDotInUsd = dotWithoutDecimals
				.mul(nativeTokenPriceBN.value)
				.div(new BN(10).pow(dotDecimals))
				.div(new BN(10).pow(new BN(nativeTokenPriceBN.decimals)));

			const totalMythInUsd = mythWithoutDecimals
				.mul(mythPriceBN.value)
				.div(new BN(10).pow(mythDecimals))
				.div(new BN(10).pow(new BN(mythPriceBN.decimals)));

			// USDC and USDT are already in USD, just need to handle their decimals
			const totalUsdcInUsd = usdcWithoutDecimals.div(new BN(10).pow(usdcDecimals));
			const totalUsdtInUsd = usdtWithoutDecimals.div(new BN(10).pow(usdtDecimals));

			const totalInUsd = totalDotInUsd.add(totalMythInUsd).add(totalUsdcInUsd).add(totalUsdtInUsd);

			treasuryStats = {
				...treasuryStats,
				total: {
					...treasuryStats.total,
					totalInUsd: totalInUsd.toString()
				}
			};
		}

		// Disconnect all APIs
		await Promise.all([relayChainApi.disconnect(), assetHubApi.disconnect(), hydrationApi.disconnect()]);

		return treasuryStats;
	} catch (error) {
		console.error(`Error fetching treasury stats: ${error}`);
		return null;
	}
}<|MERGE_RESOLUTION|>--- conflicted
+++ resolved
@@ -5,7 +5,7 @@
 import { StatusCodes } from 'http-status-codes';
 import { EAssets, ENetwork, ITreasuryStats } from '@/_shared/types';
 import { ERROR_CODES } from '@/_shared/_constants/errorLiterals';
-import { BN, BN_MILLION, BN_ZERO } from '@polkadot/util';
+import { BN, BN_ZERO } from '@polkadot/util';
 import { NETWORKS_DETAILS } from '@/_shared/_constants/networks';
 import { blockNumberToDate } from '@/_shared/_utils/blockNumberToDate';
 import { APIError } from './apiError';
@@ -106,22 +106,12 @@
 		// Fetch relay chain data
 		const relayChainTasks = [
 			// Treasury balance
-<<<<<<< HEAD
-			(async () => {
-				const accountInfo = await relayChainApi.query.system.account(config.treasuryAccount);
-				const freeBalance = (accountInfo as unknown as { data: { free: { toString: () => string } } }).data.free.toString();
-=======
 			relayChainApi.query.system.account(config.treasuryAccount).then((accountInfo) => {
 				const treasuryBalance = (accountInfo as unknown as { data: { free: { toString: () => string } } }).data.free.toString();
->>>>>>> 62cde21b
 				treasuryStats = {
 					...treasuryStats,
 					relayChain: {
 						...treasuryStats.relayChain,
-<<<<<<< HEAD
-						nextBurn: new BN(freeBalance).mul(new BN(config.burnPercentage)).div(BN_MILLION).toString(),
-						dot: freeBalance
-=======
 						dot: treasuryBalance,
 						nextBurn: new BN(treasuryBalance).mul(config.burnPercentage).toString()
 					}
@@ -146,10 +136,9 @@
 					relayChain: {
 						...treasuryStats.relayChain,
 						nextSpendAt
->>>>>>> 62cde21b
-					}
-				};
-			})(),
+					}
+				};
+			}),
 
 			// Bounties data
 			(async () => {
