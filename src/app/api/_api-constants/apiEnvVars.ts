--- conflicted
+++ resolved
@@ -30,11 +30,8 @@
 	NEWS_GOOGLE_SHEET_NAME = '',
 	KUSAMA_ASSETHUB_UNIFIED_SQUID_URL = '',
 	POLKADOT_ASSETHUB_UNIFIED_SQUID_URL = '',
-<<<<<<< HEAD
-	TREASURY_REPORT_GOOGLE_SHEET_NAME
-=======
-	OG_TRACKER_API_KEY
->>>>>>> 90e30c74
+	TREASURY_REPORT_GOOGLE_SHEET_NAME = '',
+	OG_TRACKER_API_KEY = ''
 } = process.env;
 
 export const IS_CACHE_ENABLED = process.env.IS_CACHE_ENABLED === 'true';
