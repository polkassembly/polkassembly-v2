--- conflicted
+++ resolved
@@ -28,12 +28,9 @@
 	GOOGLE_API_KEY = '',
 	NEWS_GOOGLE_SHEET_ID = '',
 	NEWS_GOOGLE_SHEET_NAME = '',
-<<<<<<< HEAD
 	TELEGRAM_BOT_TOKEN = '',
-	TELEGRAM_CHAT_ID = ''
-=======
+	TELEGRAM_CHAT_ID = '',
 	KUSAMA_ASSETHUB_UNIFIED_SQUID_URL = ''
->>>>>>> 721e6d9d
 } = process.env;
 
 export const IS_CACHE_ENABLED = process.env.IS_CACHE_ENABLED === 'true';
