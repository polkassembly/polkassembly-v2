// Copyright 2019-2025 @polkassembly/polkassembly authors & contributors
// This software may be modified and distributed under the terms
// of the Apache-2.0 license. See the LICENSE file for details.

export const ACCESS_TOKEN_PRIVATE_KEY = (process.env.ACCESS_TOKEN_PRIVATE_KEY || '').replace(/\\n/gm, '\n');
export const ACCESS_TOKEN_PUBLIC_KEY = (process.env.ACCESS_TOKEN_PUBLIC_KEY || '').replace(/\\n/gm, '\n');

export const REFRESH_TOKEN_PRIVATE_KEY = (process.env.REFRESH_TOKEN_PRIVATE_KEY || '').replace(/\\n/gm, '\n');
export const REFRESH_TOKEN_PUBLIC_KEY = (process.env.REFRESH_TOKEN_PUBLIC_KEY || '').replace(/\\n/gm, '\n');

export const {
	REDIS_URL = '',
	FIREBASE_SERVICE_ACC_CONFIG = '',
	ACCESS_TOKEN_PASSPHRASE = '',
	REFRESH_TOKEN_PASSPHRASE = '',
	NOTIFICATION_ENGINE_API_KEY = '',
	SUBSCAN_API_KEY = '',
	TOOLS_PASSPHRASE = '',
	AI_SERVICE_URL = '',
	REQUEST_JUDGEMENT_CF_URL = '',
	IDENTITY_JUDGEMENT_AUTH = '',
	VERIFICATION_CALLBACK_URL = '',
	TWITTER_CONSUMER_API_KEY = '',
	TWITTER_CONSUMER_API_SECRET_KEY = '',
	ALGOLIA_WRITE_API_KEY = '',
	KLARA_API_BASE_URL = '',
	KLARA_AI_TOKEN = '',
	GOOGLE_API_KEY = '',
	NEWS_GOOGLE_SHEET_ID = '',
	NEWS_GOOGLE_SHEET_NAME = '',
<<<<<<< HEAD
	TELEGRAM_BOT_TOKEN = '',
	TELEGRAM_CHAT_ID = ''
=======
	KUSAMA_ASSETHUB_UNIFIED_SQUID_URL = '',
	POLKADOT_ASSETHUB_UNIFIED_SQUID_URL = ''
>>>>>>> 9df24710
} = process.env;

export const IS_CACHE_ENABLED = process.env.IS_CACHE_ENABLED === 'true';
export const IS_AI_ENABLED = process.env.IS_AI_ENABLED === 'true';
export const IS_NOTIFICATION_SERVICE_ENABLED = process.env.IS_NOTIFICATION_SERVICE_ENABLED === 'true';<|MERGE_RESOLUTION|>--- conflicted
+++ resolved
@@ -28,13 +28,10 @@
 	GOOGLE_API_KEY = '',
 	NEWS_GOOGLE_SHEET_ID = '',
 	NEWS_GOOGLE_SHEET_NAME = '',
-<<<<<<< HEAD
 	TELEGRAM_BOT_TOKEN = '',
-	TELEGRAM_CHAT_ID = ''
-=======
+	TELEGRAM_CHAT_ID = '',
 	KUSAMA_ASSETHUB_UNIFIED_SQUID_URL = '',
 	POLKADOT_ASSETHUB_UNIFIED_SQUID_URL = ''
->>>>>>> 9df24710
 } = process.env;
 
 export const IS_CACHE_ENABLED = process.env.IS_CACHE_ENABLED === 'true';
