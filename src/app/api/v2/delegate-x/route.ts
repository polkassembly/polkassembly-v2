// Copyright 2019-2025 @polkassembly/polkassembly authors & contributors
// This software may be modified and distributed under the terms
// of the Apache-2.0 license. See the LICENSE file for details.

import { withErrorHandling } from '@/app/api/_api-utils/withErrorHandling';
import { NextRequest, NextResponse } from 'next/server';
import { z } from 'zod';
import { getReqBody } from '@/app/api/_api-utils/getReqBody';
import { OffChainDbService } from '@/app/api/_api-services/offchain_db_service';
import { APIError } from '@/app/api/_api-utils/apiError';
import { ERROR_CODES } from '@/_shared/_constants/errorLiterals';
import { StatusCodes } from 'http-status-codes';
import { PolkadotApiService } from '@/app/_client-services/polkadot_api_service';
import { getNetworkFromHeaders } from '@/app/api/_api-utils/getNetworkFromHeaders';
import { naclEncrypt, blake2AsU8a } from '@polkadot/util-crypto';
import { stringToU8a } from '@polkadot/util';
import { DelegateXService } from '@/app/api/_api-services/external_api_service/delegate_x_service';
import { AuthService } from '@/app/api/_api-services/auth_service';

const zodParamsSchema = z.object({
	strategyId: z.string().min(1, 'Strategy ID is required'),
	contactLink: z.string().optional(),
	signatureLink: z.string().optional(),
	includeComment: z.boolean().optional(),
	votingPower: z.string(),
	prompt: z.string().optional()
});

const zodUpdateParamsSchema = z.object({
	strategyId: z.string().optional(),
	contactLink: z.string().optional(),
	signatureLink: z.string().optional(),
	includeComment: z.boolean().optional(),
	votingPower: z.string().optional(),
	prompt: z.string().optional()
});

export const POST = withErrorHandling(async (req: NextRequest) => {
	const { strategyId, contactLink, signatureLink, includeComment = false, votingPower, prompt } = zodParamsSchema.parse(await getReqBody(req));

	const { newAccessToken, newRefreshToken } = await AuthService.ValidateAuthAndRefreshTokens();

	// get user id from token
	const userId = AuthService.GetUserIdFromAccessToken(newAccessToken);
	if (!userId) {
		throw new APIError(ERROR_CODES.UNAUTHORIZED, StatusCodes.UNAUTHORIZED, 'Unauthorized');
	}

	const network = await getNetworkFromHeaders();
	const { mnemonic, address } = await PolkadotApiService.createNewAddress();
	if (!address || !mnemonic) {
		throw new APIError(ERROR_CODES.INTERNAL_SERVER_ERROR, StatusCodes.INTERNAL_SERVER_ERROR, 'Failed to create new address');
	}

	// import DELEGATE_X_SECRET from env variables
	const secret = process.env.DELEGATE_X_SECRET;

	if (!secret) {
		throw new APIError(ERROR_CODES.INTERNAL_SERVER_ERROR, StatusCodes.INTERNAL_SERVER_ERROR, 'Encryption secret not found');
	}

	// Hash the secret to ensure it's exactly 32 bytes (required by naclEncrypt)
	const secretKey = blake2AsU8a(stringToU8a(secret), 256);
	const { encrypted, nonce } = naclEncrypt(stringToU8a(mnemonic), secretKey);

	// Use base64 encoding for binary data to preserve exact byte sizes (nonce must be exactly 24 bytes)
	const delegateXAccount = await OffChainDbService.CreateDelegateXAccount({
		address,
		encryptedMnemonic: Buffer.from(encrypted).toString('base64'),
		nonce: Buffer.from(nonce).toString('base64'),
		userId: Number(userId),
		network,
		includeComment,
		votingPower,
		strategyId,
		contactLink,
		signatureLink,
		prompt
	});

	// create DelegateX Bot (disabled for now)
<<<<<<< HEAD
	console.log('setting up delegatex bot');
	await DelegateXService.createDelegateXBot(Number(userId), strategyId, contactLink, signatureLink);
=======
	await DelegateXService.createDelegateXBot(Number(userId), strategyId, contactLink, signatureLink, prompt);
>>>>>>> 12aa2a62

	const response = NextResponse.json({ success: true, delegateXAccount });

	response.headers.append('Set-Cookie', await AuthService.GetAccessTokenCookie(newAccessToken));
	response.headers.append('Set-Cookie', await AuthService.GetRefreshTokenCookie(newRefreshToken));
	return response;
});

// Get DelegateX Account by user id
// Get DelegateX Account by user id
export const GET = withErrorHandling(async () => {
	const network = await getNetworkFromHeaders();
	const { newAccessToken } = await AuthService.ValidateAuthAndRefreshTokens();
	if (!newAccessToken) {
		throw new APIError(ERROR_CODES.UNAUTHORIZED, StatusCodes.UNAUTHORIZED, 'Unauthorized');
	}
	const userId = AuthService.GetUserIdFromAccessToken(newAccessToken);
	if (!userId) {
		throw new APIError(ERROR_CODES.UNAUTHORIZED, StatusCodes.UNAUTHORIZED, 'Unauthorized');
	}

	const delegateXAccount = await OffChainDbService.GetDelegateXAccountByUserId({ userId, network });

	const totalDelegators = await OffChainDbService.GetTotalDelegateXAccountsCount();

	const totalVotesPast30Days = await OffChainDbService.GetTotalDelegateXVotesPast30Days();

	const totalVotingPower = await OffChainDbService.GetTotalDelegateXVotingPower();

	if (!delegateXAccount) {
		return NextResponse.json({
			success: true,
			delegateXAccount: null,
			totalVotingPower,
			totalVotesPast30Days,
			totalDelegators
		});
	}

	const voteData = await OffChainDbService.GetDelegateXVotesMatrixByDelegateXAccountId({
		delegateXAccountId: `${delegateXAccount.userId}-${delegateXAccount.network}-${delegateXAccount.address}`
	});

	return NextResponse.json({
		success: true,
		delegateXAccount,
		...voteData
	});
});

export const PUT = withErrorHandling(async (req: NextRequest) => {
	const updateData = zodUpdateParamsSchema.parse(await getReqBody(req));

	const { newAccessToken } = await AuthService.ValidateAuthAndRefreshTokens();

	const userId = AuthService.GetUserIdFromAccessToken(newAccessToken);
	if (!userId) {
		throw new APIError(ERROR_CODES.UNAUTHORIZED, StatusCodes.UNAUTHORIZED, 'Unauthorized');
	}

	const network = await getNetworkFromHeaders();

	const existingAccount = await OffChainDbService.GetDelegateXAccountByUserId({ userId: Number(userId), network });
	if (!existingAccount) {
		throw new APIError(ERROR_CODES.NOT_FOUND, StatusCodes.NOT_FOUND, 'DelegateX account not found. Please create an account first.');
	}

	const updatedAccount = await OffChainDbService.UpdateDelegateXAccount({
		address: existingAccount.address,
		userId: Number(userId),
		network,
		includeComment: updateData.includeComment ?? existingAccount.includeComment,
		votingPower: updateData.votingPower ?? existingAccount.votingPower,
		strategyId: updateData.strategyId ?? existingAccount.strategyId,
		contactLink: updateData.contactLink ?? existingAccount.contactLink,
		signatureLink: updateData.signatureLink ?? existingAccount.signatureLink,
		prompt: updateData.prompt ?? existingAccount.prompt
	});

	// (disabled for now)
	if (updateData.strategyId || updateData.contactLink || updateData.signatureLink || updateData.prompt) {
		await DelegateXService.createDelegateXBot(
			Number(userId),
			updateData.strategyId ?? existingAccount.strategyId ?? '',
			updateData.contactLink ?? existingAccount.contactLink,
			updateData.signatureLink ?? existingAccount.signatureLink,
			updateData.prompt ?? existingAccount.prompt
		);
	}

	return NextResponse.json({ success: true, delegateXAccount: updatedAccount });
});<|MERGE_RESOLUTION|>--- conflicted
+++ resolved
@@ -79,12 +79,7 @@
 	});
 
 	// create DelegateX Bot (disabled for now)
-<<<<<<< HEAD
-	console.log('setting up delegatex bot');
 	await DelegateXService.createDelegateXBot(Number(userId), strategyId, contactLink, signatureLink);
-=======
-	await DelegateXService.createDelegateXBot(Number(userId), strategyId, contactLink, signatureLink, prompt);
->>>>>>> 12aa2a62
 
 	const response = NextResponse.json({ success: true, delegateXAccount });
 
@@ -160,8 +155,7 @@
 		votingPower: updateData.votingPower ?? existingAccount.votingPower,
 		strategyId: updateData.strategyId ?? existingAccount.strategyId,
 		contactLink: updateData.contactLink ?? existingAccount.contactLink,
-		signatureLink: updateData.signatureLink ?? existingAccount.signatureLink,
-		prompt: updateData.prompt ?? existingAccount.prompt
+		signatureLink: updateData.signatureLink ?? existingAccount.signatureLink
 	});
 
 	// (disabled for now)
@@ -170,8 +164,7 @@
 			Number(userId),
 			updateData.strategyId ?? existingAccount.strategyId ?? '',
 			updateData.contactLink ?? existingAccount.contactLink,
-			updateData.signatureLink ?? existingAccount.signatureLink,
-			updateData.prompt ?? existingAccount.prompt
+			updateData.signatureLink ?? existingAccount.signatureLink
 		);
 	}
 
