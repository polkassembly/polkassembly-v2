--- conflicted
+++ resolved
@@ -116,11 +116,7 @@
 		network,
 		proposalType: ACTIVITY_FEED_PROPOSAL_TYPE,
 		onChainInfo: postInfo,
-<<<<<<< HEAD
-		reactions: userReactions[Number(index)] || undefined
-=======
 		reactions: reactions[Number(index)]
->>>>>>> 41187019
 	}));
 
 	// Sort posts by comment count in descending order
