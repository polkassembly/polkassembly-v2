--- conflicted
+++ resolved
@@ -39,7 +39,7 @@
 		}
 	});
 
-const zodSchema = z
+const zodEditSchema = z
 	.object({
 		publicSocialLinks: z.array(socialLinkSchema).optional(),
 		email: z.string().email().optional(),
@@ -53,7 +53,28 @@
 		badges: z.array(z.string().min(1)).min(1).optional(),
 		title: z.string().min(1).optional(),
 		image: z.string().url().optional(),
-		coverImage: z.string().url().optional()
+		coverImage: z.string().url().optional(),
+		notificationPreferences: z
+			.object({
+				channelPreferences: z.record(
+					z.object({
+						name: z.nativeEnum(ENotificationChannel),
+						enabled: z.boolean(),
+						handle: z.string(),
+						verified: z.boolean(),
+						verification_token: z.string().optional()
+					})
+				),
+				triggerPreferences: z.record(
+					z.record(
+						z.object({
+							name: z.string(),
+							enabled: z.boolean()
+						})
+					)
+				)
+			})
+			.optional()
 	})
 	.refine(
 		(data) =>
@@ -86,69 +107,7 @@
 
 	let { newAccessToken, newRefreshToken } = await AuthService.ValidateAuthAndRefreshTokens();
 
-<<<<<<< HEAD
-	const { bio, badges, title, image, coverImage, publicSocialLinks, email, username } = zodSchema.parse(await getReqBody(req));
-
-	await OffChainDbService.UpdateUserProfile(id, { bio, badges, title, image, coverImage, ...(publicSocialLinks?.length ? { publicSocialLinks } : {}) });
-=======
-	const zodBodySchema = z
-		.object({
-			email: z.string().email().optional(),
-			username: z
-				.string()
-				.refine((val) => ValidatorService.isValidUsername(val), {
-					message: 'Invalid username'
-				})
-				.optional(),
-			bio: z.string().min(3).optional(),
-			badges: z.array(z.string().min(1)).min(1).optional(),
-			title: z.string().min(1).optional(),
-			image: z.string().url().optional(),
-			coverImage: z.string().url().optional(),
-			publicSocialLinks: z
-				.array(
-					z.object({
-						platform: z.nativeEnum(ESocial),
-						url: z.string().url()
-					})
-				)
-				.optional(),
-			notificationPreferences: z
-				.object({
-					channelPreferences: z.record(
-						z.object({
-							name: z.nativeEnum(ENotificationChannel),
-							enabled: z.boolean(),
-							handle: z.string(),
-							verified: z.boolean(),
-							verification_token: z.string().optional()
-						})
-					),
-					triggerPreferences: z.record(
-						z.record(
-							z.object({
-								name: z.string(),
-								enabled: z.boolean()
-							})
-						)
-					)
-				})
-				.optional()
-		})
-		.refine(
-			(data) =>
-				Object.values(data).some((value) => {
-					if (Array.isArray(value)) {
-						return value.length > 0;
-					}
-					return value !== undefined && value !== '';
-				}),
-			{
-				message: 'At least one valid field must be provided'
-			}
-		);
-
-	const { bio, badges, title, image, coverImage, publicSocialLinks, email, username, notificationPreferences } = zodBodySchema.parse(await getReqBody(req));
+	const { bio, badges, title, image, coverImage, publicSocialLinks, email, username, notificationPreferences } = zodEditSchema.parse(await getReqBody(req));
 
 	// Update profile details
 	await OffChainDbService.UpdateUserProfile({
@@ -163,7 +122,6 @@
 		},
 		notificationPreferences
 	});
->>>>>>> 4a2c02e1
 
 	if (email) {
 		const result = await AuthService.UpdateUserEmail({ accessToken: newAccessToken, email });
