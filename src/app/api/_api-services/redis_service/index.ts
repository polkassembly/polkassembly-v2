--- conflicted
+++ resolved
@@ -82,12 +82,9 @@
 	TURNOUT_DATA = 'TOD',
 	TRACK_DELEGATION_ANALYTICS = 'TDA',
 	GOV_ANALYTICS_REFERENDUM_OUTCOME_TRACK = 'GAR_TRACK',
-<<<<<<< HEAD
 	USER_VOTES = 'UVT',
-	USER_POSTS = 'UPS'
-=======
+	USER_POSTS = 'UPS',
 	TRACK_COUNTS = 'TC'
->>>>>>> 4f60ede6
 }
 
 export class RedisService {
