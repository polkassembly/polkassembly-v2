// Copyright 2019-2025 @polkassembly/polkassembly authors & contributors
// This software may be modified and distributed under the terms
// of the Apache-2.0 license. See the LICENSE file for details.

import { IS_CACHE_ENABLED, REDIS_URL } from '@api/_api-constants/apiEnvVars';
import { APIError } from '@api/_api-utils/apiError';
import { ERROR_CODES } from '@shared/_constants/errorLiterals';
import { StatusCodes } from 'http-status-codes';
import Redis from 'ioredis';
import { ENetwork, IDelegateDetails, IDelegationStats, IGenericListingResponse, IPost, IPostListing } from '@/_shared/types';
import { deepParseJson } from 'deep-parse-json';
import { ACTIVE_PROPOSAL_STATUSES } from '@/_shared/_constants/activeProposalStatuses';
import { createId as createCuid } from '@paralleldrive/cuid2';
import { FIVE_MIN, ONE_DAY, ONE_HOUR_IN_SECONDS, REFRESH_TOKEN_LIFE_IN_SECONDS, SIX_HOURS_IN_SECONDS } from '../../_api-constants/timeConstants';

if (!REDIS_URL) {
	throw new APIError(ERROR_CODES.INTERNAL_SERVER_ERROR, StatusCodes.INTERNAL_SERVER_ERROR, 'REDIS_URL is not set');
}

enum ERedisKeys {
	PASSWORD_RESET_TOKEN = 'PRT',
	EMAIL_VERIFICATION_TOKEN = 'EVT',
	TWO_FACTOR_AUTH_TOKEN = 'TFA',
	SUBSCAN_DATA = 'SDT',
	REFRESH_TOKEN_SET = 'RFTS',
	REFRESH_TOKEN_ITEM = 'RFTI',
	POST_DATA = 'PDT',
	POSTS_LISTING = 'PLT',
	ACTIVITY_FEED = 'AFD',
	QR_SESSION = 'QRS',
	CONTENT_SUMMARY = 'CSM',
<<<<<<< HEAD
	CALENDAR_DATA = 'CLD',
	SUBSCRIPTION_FEED = 'SFD'
=======
	SUBSCRIPTION_FEED = 'SFD',
	DELEGATION_STATS = 'DGS',
	DELEGATE_DETAILS = 'DLD'
>>>>>>> f18ca73a
}

export class RedisService {
	private static readonly client: Redis = new Redis(REDIS_URL);

	private static readonly redisKeysMap = {
		[ERedisKeys.PASSWORD_RESET_TOKEN]: (token: string): string => `${ERedisKeys.PASSWORD_RESET_TOKEN}-${token}`,
		[ERedisKeys.EMAIL_VERIFICATION_TOKEN]: (token: string): string => `${ERedisKeys.EMAIL_VERIFICATION_TOKEN}-${token}`,
		[ERedisKeys.TWO_FACTOR_AUTH_TOKEN]: (tfaToken: string): string => `${ERedisKeys.TWO_FACTOR_AUTH_TOKEN}-${tfaToken}`,
		[ERedisKeys.SUBSCAN_DATA]: (network: string, url: string): string => `${ERedisKeys.SUBSCAN_DATA}-${network}-${url}`,
		[ERedisKeys.REFRESH_TOKEN_SET]: (userId: number): string => `${ERedisKeys.REFRESH_TOKEN_SET}-${userId}`,
		[ERedisKeys.REFRESH_TOKEN_ITEM]: (userId: number, tokenId: string): string => `${ERedisKeys.REFRESH_TOKEN_ITEM}-${userId}-${tokenId}`,
		[ERedisKeys.POST_DATA]: (network: string, proposalType: string, indexOrHash: string): string => `${ERedisKeys.POST_DATA}-${network}-${proposalType}-${indexOrHash}`,
		[ERedisKeys.POSTS_LISTING]: (network: string, proposalType: string, page: number, limit: number, statuses?: string[], origins?: string[], tags?: string[]): string => {
			const baseKey = `${ERedisKeys.POSTS_LISTING}-${network}-${proposalType}-${page}-${limit}`;
			const statusesPart = statuses?.length ? `-s:${statuses.sort().join(',')}` : '';
			const originsPart = origins?.length ? `-o:${origins.sort().join(',')}` : '';
			const tagsPart = tags?.length ? `-t:${tags.sort().join(',')}` : '';
			return baseKey + statusesPart + originsPart + tagsPart;
		},
		[ERedisKeys.ACTIVITY_FEED]: (network: string, page: number, limit: number, userId?: number, origins?: string[]): string => {
			const baseKey = `${ERedisKeys.ACTIVITY_FEED}-${network}-${page}-${limit}`;
			const userPart = userId ? `-u:${userId}` : '';
			const originsPart = origins?.length ? `-o:${origins.sort().join(',')}` : '';
			return baseKey + userPart + originsPart;
		},
		[ERedisKeys.SUBSCRIPTION_FEED]: (network: string, page: number, limit: number, userId: number): string => {
			return `${ERedisKeys.SUBSCRIPTION_FEED}-${network}-${userId}-${page}-${limit}`;
		},
		[ERedisKeys.QR_SESSION]: (sessionId: string): string => `${ERedisKeys.QR_SESSION}-${sessionId}`,
		[ERedisKeys.CONTENT_SUMMARY]: (network: string, indexOrHash: string, proposalType: string): string => `${ERedisKeys.CONTENT_SUMMARY}-${network}-${indexOrHash}-${proposalType}`,
<<<<<<< HEAD
		[ERedisKeys.CALENDAR_DATA]: (network: string, startBlockNo: number, endBlockNo: number): string => `${ERedisKeys.CALENDAR_DATA}-${network}-${startBlockNo}-${endBlockNo}`
=======
		[ERedisKeys.DELEGATION_STATS]: (network: string): string => `${ERedisKeys.DELEGATION_STATS}-${network}`,
		[ERedisKeys.DELEGATE_DETAILS]: (network: string): string => `${ERedisKeys.DELEGATE_DETAILS}-${network}`
>>>>>>> f18ca73a
	} as const;

	// helper methods

	private static async Get({ key, forceCache = false }: { key: string; forceCache?: boolean }): Promise<string | null> {
		if (!IS_CACHE_ENABLED && !forceCache) return null;
		return this.client.get(key);
	}

	private static async Set({ key, value, ttlSeconds, forceCache = false }: { key: string; value: string; ttlSeconds?: number; forceCache?: boolean }): Promise<string | null> {
		if (!IS_CACHE_ENABLED && !forceCache) return null;

		if (ttlSeconds) {
			return this.client.set(key, value, 'EX', ttlSeconds);
		}

		return this.client.set(key, value);
	}

	private static async Delete({ key, forceCache = false }: { key: string; forceCache?: boolean }): Promise<number> {
		if (!IS_CACHE_ENABLED && !forceCache) return 0;

		return this.client.del(key);
	}

	private static async DeleteKeys({ pattern, forceCache = false }: { pattern: string; forceCache?: boolean }): Promise<void> {
		if (!IS_CACHE_ENABLED && !forceCache) return;

		const stream = this.client.scanStream({
			count: 200,
			match: pattern
		});

		stream.on('data', async (keys) => {
			if (keys.length) {
				const pipeline = this.client.pipeline();
				// eslint-disable-next-line @typescript-eslint/no-explicit-any
				keys.forEach((key: any) => {
					pipeline.del(key);
				});
				await pipeline.exec();
			}
		});

		stream.on('end', () => {
			console.log('All keys matching pattern deleted.');
		});
	}

	private static async AddToSet({ key, value, forceCache = false }: { key: string; value: string; forceCache?: boolean }): Promise<number> {
		if (!IS_CACHE_ENABLED && !forceCache) return 0;

		return this.client.sadd(key, value);
	}

	private static async RemoveFromSet({ key, value, forceCache = false }: { key: string; value: string; forceCache?: boolean }): Promise<number> {
		if (!IS_CACHE_ENABLED && !forceCache) return 0;

		return this.client.srem(key, value);
	}

	private static async GetSetMembers({ key, forceCache = false }: { key: string; forceCache?: boolean }): Promise<string[]> {
		if (!IS_CACHE_ENABLED && !forceCache) return [];

		return this.client.smembers(key);
	}

	// auth and third party methods
	static async SetEmailVerificationToken({ token, email }: { token: string; email: string }): Promise<void> {
		await this.Set({ key: this.redisKeysMap[ERedisKeys.EMAIL_VERIFICATION_TOKEN](token), value: email, ttlSeconds: ONE_DAY, forceCache: true });
	}

	static async SetRefreshToken({ userId, refreshToken }: { userId: number; refreshToken: string }): Promise<void> {
		const tokenId = createCuid();

		// Store the token with its unique ID
		await this.Set({
			key: this.redisKeysMap[ERedisKeys.REFRESH_TOKEN_ITEM](userId, tokenId),
			value: refreshToken,
			ttlSeconds: REFRESH_TOKEN_LIFE_IN_SECONDS,
			forceCache: true
		});

		// Add the token ID to the user's set of tokens
		await this.AddToSet({
			key: this.redisKeysMap[ERedisKeys.REFRESH_TOKEN_SET](userId),
			value: tokenId,
			forceCache: true
		});
	}

	static async GetRefreshToken(userId: number, tokenId: string): Promise<string | null> {
		// Get a specific token by ID
		return this.Get({
			key: this.redisKeysMap[ERedisKeys.REFRESH_TOKEN_ITEM](userId, tokenId),
			forceCache: true
		});
	}

	static async GetAllRefreshTokenIds(userId: number): Promise<string[]> {
		return this.GetSetMembers({
			key: this.redisKeysMap[ERedisKeys.REFRESH_TOKEN_SET](userId),
			forceCache: true
		});
	}

	static async DeleteRefreshToken(userId: number, tokenId: string): Promise<void> {
		// Delete the specific token
		await this.Delete({
			key: this.redisKeysMap[ERedisKeys.REFRESH_TOKEN_ITEM](userId, tokenId),
			forceCache: true
		});

		// Remove the token ID from the user's set
		await this.RemoveFromSet({
			key: this.redisKeysMap[ERedisKeys.REFRESH_TOKEN_SET](userId),
			value: tokenId,
			forceCache: true
		});
	}

	static async DeleteAllRefreshTokens(userId: number): Promise<void> {
		// Get all token IDs for this user
		const tokenIds = await this.GetAllRefreshTokenIds(userId);

		// Delete each token
		await Promise.all(
			tokenIds.map((tokenId) =>
				this.Delete({
					key: this.redisKeysMap[ERedisKeys.REFRESH_TOKEN_ITEM](userId, tokenId),
					forceCache: true
				})
			)
		);

		// Delete the set itself
		await this.Delete({ key: this.redisKeysMap[ERedisKeys.REFRESH_TOKEN_SET](userId), forceCache: true });
	}

	static async SetTfaToken({ tfaToken, userId }: { tfaToken: string; userId: number }): Promise<void> {
		await this.Set({ key: this.redisKeysMap[ERedisKeys.TWO_FACTOR_AUTH_TOKEN](tfaToken), value: userId.toString(), ttlSeconds: FIVE_MIN, forceCache: true });
	}

	static async GetTfaToken(tfaToken: string): Promise<string | null> {
		return this.Get({ key: this.redisKeysMap[ERedisKeys.TWO_FACTOR_AUTH_TOKEN](tfaToken), forceCache: true });
	}

	static async GetSubscanData({ network, url }: { network: string; url: string }): Promise<string | null> {
		return this.Get({ key: this.redisKeysMap[ERedisKeys.SUBSCAN_DATA](network, url) });
	}

	static async SetSubscanData({ network, url, data }: { network: string; url: string; data: string }): Promise<void> {
		await this.Set({ key: this.redisKeysMap[ERedisKeys.SUBSCAN_DATA](network, url), value: data, ttlSeconds: SIX_HOURS_IN_SECONDS });
	}

	static async SetResetPasswordToken({ token, userId }: { token: string; userId: number }): Promise<void> {
		await this.Set({ key: this.redisKeysMap[ERedisKeys.PASSWORD_RESET_TOKEN](token), value: userId.toString(), ttlSeconds: ONE_DAY, forceCache: true });
	}

	static async GetUserIdFromResetPasswordToken(token: string): Promise<number | null> {
		const userId = await this.Get({ key: this.redisKeysMap[ERedisKeys.PASSWORD_RESET_TOKEN](token), forceCache: true });
		return userId ? Number(userId) : null;
	}

	static async DeleteResetPasswordToken(token: string): Promise<void> {
		await this.Delete({ key: this.redisKeysMap[ERedisKeys.PASSWORD_RESET_TOKEN](token), forceCache: true });
	}

	// Posts caching methods
	static async GetPostData({ network, proposalType, indexOrHash }: { network: string; proposalType: string; indexOrHash: string }): Promise<IPost | null> {
		const data = await this.Get({ key: this.redisKeysMap[ERedisKeys.POST_DATA](network, proposalType, indexOrHash) });
		return data ? (deepParseJson(data) as IPost) : null;
	}

	static async SetPostData({ network, proposalType, indexOrHash, data }: { network: string; proposalType: string; indexOrHash: string; data: IPost }): Promise<void> {
		await this.Set({
			key: this.redisKeysMap[ERedisKeys.POST_DATA](network, proposalType, indexOrHash),
			value: JSON.stringify(data),
			ttlSeconds: data.onChainInfo?.status && ACTIVE_PROPOSAL_STATUSES.includes(data.onChainInfo?.status) ? ONE_HOUR_IN_SECONDS : ONE_DAY
		});
	}

	static async DeletePostData({ network, proposalType, indexOrHash }: { network: string; proposalType: string; indexOrHash: string }): Promise<void> {
		await this.Delete({ key: this.redisKeysMap[ERedisKeys.POST_DATA](network, proposalType, indexOrHash) });
	}

	static async GetPostsListing({
		network,
		proposalType,
		page,
		limit,
		statuses,
		origins,
		tags
	}: {
		network: string;
		proposalType: string;
		page: number;
		limit: number;
		statuses?: string[];
		origins?: string[];
		tags?: string[];
	}): Promise<IGenericListingResponse<IPostListing> | null> {
		const data = await this.Get({ key: this.redisKeysMap[ERedisKeys.POSTS_LISTING](network, proposalType, page, limit, statuses, origins, tags) });
		return data ? (deepParseJson(data) as IGenericListingResponse<IPostListing>) : null;
	}

	static async SetPostsListing({
		network,
		proposalType,
		page,
		limit,
		data,
		statuses,
		origins,
		tags
	}: {
		network: string;
		proposalType: string;
		page: number;
		limit: number;
		data: IGenericListingResponse<IPostListing>;
		statuses?: string[];
		origins?: string[];
		tags?: string[];
	}): Promise<void> {
		await this.Set({
			key: this.redisKeysMap[ERedisKeys.POSTS_LISTING](network, proposalType, page, limit, statuses, origins, tags),
			value: JSON.stringify(data),
			ttlSeconds: SIX_HOURS_IN_SECONDS
		});
	}

	static async DeletePostsListing({ network, proposalType }: { network: string; proposalType: string }): Promise<void> {
		await this.DeleteKeys({ pattern: `${ERedisKeys.POSTS_LISTING}-${network}-${proposalType}-*` });
	}

	static async GetContentSummary({ network, indexOrHash, proposalType }: { network: string; indexOrHash: string; proposalType: string }): Promise<string | null> {
		return this.Get({ key: this.redisKeysMap[ERedisKeys.CONTENT_SUMMARY](network, indexOrHash, proposalType) });
	}

	static async SetContentSummary({ network, indexOrHash, proposalType, data }: { network: string; indexOrHash: string; proposalType: string; data: string }): Promise<void> {
		await this.Set({ key: this.redisKeysMap[ERedisKeys.CONTENT_SUMMARY](network, indexOrHash, proposalType), value: data, ttlSeconds: ONE_DAY });
	}

	static async DeleteContentSummary({ network, indexOrHash, proposalType }: { network: string; indexOrHash: string; proposalType: string }): Promise<void> {
		await this.DeleteKeys({ pattern: `${ERedisKeys.CONTENT_SUMMARY}-${network}-${indexOrHash}-${proposalType}` });
	}

	// Activity feed caching methods
	static async GetActivityFeed({
		network,
		page,
		limit,
		userId,
		origins
	}: {
		network: string;
		page: number;
		limit: number;
		userId?: number;
		origins?: string[];
	}): Promise<IGenericListingResponse<IPostListing> | null> {
		const data = await this.Get({ key: this.redisKeysMap[ERedisKeys.ACTIVITY_FEED](network, page, limit, userId, origins) });
		return data ? (deepParseJson(data) as IGenericListingResponse<IPostListing>) : null;
	}

	static async SetActivityFeed({
		network,
		page,
		limit,
		data,
		userId,
		origins
	}: {
		network: string;
		page: number;
		limit: number;
		data: IGenericListingResponse<IPostListing>;
		userId?: number;
		origins?: string[];
	}): Promise<void> {
		await this.Set({ key: this.redisKeysMap[ERedisKeys.ACTIVITY_FEED](network, page, limit, userId, origins), value: JSON.stringify(data), ttlSeconds: SIX_HOURS_IN_SECONDS });
	}

	static async DeleteActivityFeed({ network }: { network: string }): Promise<void> {
		await this.DeleteKeys({ pattern: `${ERedisKeys.ACTIVITY_FEED}-${network}-*` });
	}

	// Subscription feed caching methods
	static async GetSubscriptionFeed({
		network,
		page,
		limit,
		userId
	}: {
		network: string;
		page: number;
		limit: number;
		userId: number;
	}): Promise<IGenericListingResponse<IPostListing> | null> {
		const data = await this.Get({ key: this.redisKeysMap[ERedisKeys.SUBSCRIPTION_FEED](network, page, limit, userId) });
		return data ? (deepParseJson(data) as IGenericListingResponse<IPostListing>) : null;
	}

	static async SetSubscriptionFeed({
		network,
		page,
		limit,
		data,
		userId
	}: {
		network: string;
		page: number;
		limit: number;
		data: IGenericListingResponse<IPostListing>;
		userId: number;
	}): Promise<void> {
		await this.Set({ key: this.redisKeysMap[ERedisKeys.SUBSCRIPTION_FEED](network, page, limit, userId), value: JSON.stringify(data), ttlSeconds: SIX_HOURS_IN_SECONDS });
	}

	static async DeleteSubscriptionFeed({ network, userId }: { network: string; userId: number }): Promise<void> {
		await this.DeleteKeys({ pattern: `${ERedisKeys.SUBSCRIPTION_FEED}-${network}-${userId}-*` });
	}

	// toolkit methods

	static async ClearCacheForAllPostsForNetwork(network: ENetwork): Promise<void> {
		// clear everything posts related
		await this.DeleteKeys({ pattern: `${ERedisKeys.POSTS_LISTING}-${network}-*` });
		await this.DeleteKeys({ pattern: `${ERedisKeys.POST_DATA}-${network}-*` });
		await this.DeleteKeys({ pattern: `${ERedisKeys.ACTIVITY_FEED}-${network}-*` });
		await this.DeleteKeys({ pattern: `${ERedisKeys.CONTENT_SUMMARY}-${network}-*` });
		await this.DeleteKeys({ pattern: `${ERedisKeys.SUBSCRIPTION_FEED}-${network}-*` });
	}

	// QR session caching methods

	static async SetQRSession(sessionId: string, data: { userId: number; timestamp: number; expiresIn: number }): Promise<void> {
		await this.Set({ key: this.redisKeysMap[ERedisKeys.QR_SESSION](sessionId), value: JSON.stringify(data), ttlSeconds: data.expiresIn, forceCache: true });
	}

	static async GetQRSession(sessionId: string): Promise<{ userId: number; timestamp: number; expiresIn: number } | null> {
		const data = await this.Get({ key: this.redisKeysMap[ERedisKeys.QR_SESSION](sessionId), forceCache: true });
		return data ? JSON.parse(data) : null;
	}

	static async DeleteQRSession(sessionId: string): Promise<void> {
		await this.Delete({ key: this.redisKeysMap[ERedisKeys.QR_SESSION](sessionId), forceCache: true });
	}

<<<<<<< HEAD
	// Calendar data caching methods
	static async GetCalendarData({ network, startBlockNo, endBlockNo }: { network: string; startBlockNo: number; endBlockNo: number }): Promise<string | null> {
		return this.Get({ key: this.redisKeysMap[ERedisKeys.CALENDAR_DATA](network, startBlockNo, endBlockNo) });
	}

	static async SetCalendarData({ network, startBlockNo, endBlockNo, data }: { network: string; startBlockNo: number; endBlockNo: number; data: string }): Promise<void> {
		await this.Set({ key: this.redisKeysMap[ERedisKeys.CALENDAR_DATA](network, startBlockNo, endBlockNo), value: data, ttlSeconds: ONE_DAY });
	}

	static async DeleteCalendarData({ network, startBlockNo, endBlockNo }: { network: string; startBlockNo: number; endBlockNo: number }): Promise<void> {
		await this.DeleteKeys({ pattern: `${ERedisKeys.CALENDAR_DATA}-${network}-${startBlockNo}-${endBlockNo}` });
=======
	// Delegation stats caching methods
	static async GetDelegationStats(network: ENetwork): Promise<IDelegationStats | null> {
		const data = await this.Get({ key: this.redisKeysMap[ERedisKeys.DELEGATION_STATS](network) });
		return data ? (deepParseJson(data) as IDelegationStats) : null;
	}

	static async SetDelegationStats(network: ENetwork, data: IDelegationStats): Promise<void> {
		await this.Set({ key: this.redisKeysMap[ERedisKeys.DELEGATION_STATS](network), value: JSON.stringify(data), ttlSeconds: ONE_DAY });
	}

	// Delegates caching methods
	static async GetDelegateDetails(network: ENetwork): Promise<IDelegateDetails[] | null> {
		const data = await this.Get({ key: this.redisKeysMap[ERedisKeys.DELEGATE_DETAILS](network) });
		return data ? (deepParseJson(data) as IDelegateDetails[]) : null;
	}

	static async SetDelegateDetails(network: ENetwork, data: IDelegateDetails[]): Promise<void> {
		await this.Set({ key: this.redisKeysMap[ERedisKeys.DELEGATE_DETAILS](network), value: JSON.stringify(data), ttlSeconds: ONE_DAY });
	}

	static async DeleteDelegateDetails(network: ENetwork): Promise<void> {
		await this.DeleteKeys({ pattern: `${ERedisKeys.DELEGATE_DETAILS}-${network}` });
>>>>>>> f18ca73a
	}
}<|MERGE_RESOLUTION|>--- conflicted
+++ resolved
@@ -29,14 +29,10 @@
 	ACTIVITY_FEED = 'AFD',
 	QR_SESSION = 'QRS',
 	CONTENT_SUMMARY = 'CSM',
-<<<<<<< HEAD
 	CALENDAR_DATA = 'CLD',
-	SUBSCRIPTION_FEED = 'SFD'
-=======
 	SUBSCRIPTION_FEED = 'SFD',
 	DELEGATION_STATS = 'DGS',
 	DELEGATE_DETAILS = 'DLD'
->>>>>>> f18ca73a
 }
 
 export class RedisService {
@@ -68,12 +64,9 @@
 		},
 		[ERedisKeys.QR_SESSION]: (sessionId: string): string => `${ERedisKeys.QR_SESSION}-${sessionId}`,
 		[ERedisKeys.CONTENT_SUMMARY]: (network: string, indexOrHash: string, proposalType: string): string => `${ERedisKeys.CONTENT_SUMMARY}-${network}-${indexOrHash}-${proposalType}`,
-<<<<<<< HEAD
-		[ERedisKeys.CALENDAR_DATA]: (network: string, startBlockNo: number, endBlockNo: number): string => `${ERedisKeys.CALENDAR_DATA}-${network}-${startBlockNo}-${endBlockNo}`
-=======
+		[ERedisKeys.CALENDAR_DATA]: (network: string, startBlockNo: number, endBlockNo: number): string => `${ERedisKeys.CALENDAR_DATA}-${network}-${startBlockNo}-${endBlockNo}`,
 		[ERedisKeys.DELEGATION_STATS]: (network: string): string => `${ERedisKeys.DELEGATION_STATS}-${network}`,
 		[ERedisKeys.DELEGATE_DETAILS]: (network: string): string => `${ERedisKeys.DELEGATE_DETAILS}-${network}`
->>>>>>> f18ca73a
 	} as const;
 
 	// helper methods
@@ -425,7 +418,6 @@
 		await this.Delete({ key: this.redisKeysMap[ERedisKeys.QR_SESSION](sessionId), forceCache: true });
 	}
 
-<<<<<<< HEAD
 	// Calendar data caching methods
 	static async GetCalendarData({ network, startBlockNo, endBlockNo }: { network: string; startBlockNo: number; endBlockNo: number }): Promise<string | null> {
 		return this.Get({ key: this.redisKeysMap[ERedisKeys.CALENDAR_DATA](network, startBlockNo, endBlockNo) });
@@ -437,7 +429,8 @@
 
 	static async DeleteCalendarData({ network, startBlockNo, endBlockNo }: { network: string; startBlockNo: number; endBlockNo: number }): Promise<void> {
 		await this.DeleteKeys({ pattern: `${ERedisKeys.CALENDAR_DATA}-${network}-${startBlockNo}-${endBlockNo}` });
-=======
+	}
+
 	// Delegation stats caching methods
 	static async GetDelegationStats(network: ENetwork): Promise<IDelegationStats | null> {
 		const data = await this.Get({ key: this.redisKeysMap[ERedisKeys.DELEGATION_STATS](network) });
@@ -460,6 +453,5 @@
 
 	static async DeleteDelegateDetails(network: ENetwork): Promise<void> {
 		await this.DeleteKeys({ pattern: `${ERedisKeys.DELEGATE_DETAILS}-${network}` });
->>>>>>> f18ca73a
 	}
 }