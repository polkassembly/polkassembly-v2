--- conflicted
+++ resolved
@@ -64,12 +64,9 @@
 	TRACK_ANALYTICS_STATS = 'TAS',
 	TREASURY_STATS = 'TRS',
 	OVERVIEW_PAGE_DATA = 'OPD',
-<<<<<<< HEAD
-	REMARK_LOGIN_MESSAGE = 'RLM'
-=======
+	REMARK_LOGIN_MESSAGE = 'RLM',
 	POST_ANALYTICS_DATA = 'PAD',
 	POST_BUBBLE_VOTES_DATA = 'PBVD'
->>>>>>> 605a2fd4
 }
 
 export class RedisService {
@@ -135,14 +132,11 @@
 		[ERedisKeys.TRACK_ANALYTICS_STATS]: (network: string, origin: EPostOrigin | 'all'): string => `${ERedisKeys.TRACK_ANALYTICS_STATS}-${network}-${origin}`,
 		[ERedisKeys.TREASURY_STATS]: ({ network, from, to }: { network: string; from: string; to: string }): string => `${ERedisKeys.TREASURY_STATS}-${network}-${from}-${to}`,
 		[ERedisKeys.OVERVIEW_PAGE_DATA]: (network: string): string => `${ERedisKeys.OVERVIEW_PAGE_DATA}-${network}`,
-<<<<<<< HEAD
-		[ERedisKeys.REMARK_LOGIN_MESSAGE]: (address: string): string => `${ERedisKeys.REMARK_LOGIN_MESSAGE}-${address}`
-=======
+		[ERedisKeys.REMARK_LOGIN_MESSAGE]: (address: string): string => `${ERedisKeys.REMARK_LOGIN_MESSAGE}-${address}`,
 		[ERedisKeys.POST_ANALYTICS_DATA]: (network: ENetwork, proposalType: EProposalType, index: number): string =>
 			`${ERedisKeys.POST_ANALYTICS_DATA}-${network}-${proposalType}-${index}`,
 		[ERedisKeys.POST_BUBBLE_VOTES_DATA]: (network: ENetwork, proposalType: EProposalType, index: number, votesType: EVotesDisplayType, analyticsType: EAnalyticsType): string =>
 			`${ERedisKeys.POST_BUBBLE_VOTES_DATA}-${network}-${proposalType}-${index}-${votesType}-${analyticsType}`
->>>>>>> 605a2fd4
 	} as const;
 
 	// helper methods
@@ -691,7 +685,6 @@
 		await this.Delete({ key: this.redisKeysMap[ERedisKeys.OVERVIEW_PAGE_DATA](network) });
 	}
 
-<<<<<<< HEAD
 	// Remark login message caching methods
 	static async SetRemarkLoginMessage({ address, message }: { address: string; message: string }): Promise<void> {
 		await this.Set({ key: this.redisKeysMap[ERedisKeys.REMARK_LOGIN_MESSAGE](address), value: message, ttlSeconds: FIVE_MIN, forceCache: true });
@@ -703,7 +696,8 @@
 
 	static async DeleteRemarkLoginMessage(address: string): Promise<void> {
 		await this.Delete({ key: this.redisKeysMap[ERedisKeys.REMARK_LOGIN_MESSAGE](address), forceCache: true });
-=======
+	}
+
 	static async SetPostAnalyticsData({
 		network,
 		proposalType,
@@ -791,6 +785,5 @@
 		analyticsType: EAnalyticsType;
 	}): Promise<void> {
 		await this.Delete({ key: this.redisKeysMap[ERedisKeys.POST_BUBBLE_VOTES_DATA](network, proposalType, index, votesType, analyticsType) });
->>>>>>> 605a2fd4
 	}
 }