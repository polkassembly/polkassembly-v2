// Copyright 2019-2025 @polkassembly/polkassembly authors & contributors
// This software may be modified and distributed under the terms
// of the Apache-2.0 license. See the LICENSE file for details.

import { IS_CACHE_ENABLED, REDIS_URL } from '@api/_api-constants/apiEnvVars';
import { APIError } from '@api/_api-utils/apiError';
import { ERROR_CODES } from '@shared/_constants/errorLiterals';
import { StatusCodes } from 'http-status-codes';
import Redis from 'ioredis';
import { ENetwork, IContentSummary, IDelegateDetails, IDelegationStats, IGenericListingResponse, IPost, IPostListing } from '@/_shared/types';
import { deepParseJson } from 'deep-parse-json';
import { ACTIVE_PROPOSAL_STATUSES } from '@/_shared/_constants/activeProposalStatuses';
import { createId as createCuid } from '@paralleldrive/cuid2';
import { FIVE_MIN, ONE_DAY, ONE_HOUR_IN_SECONDS, REFRESH_TOKEN_LIFE_IN_SECONDS, SIX_HOURS_IN_SECONDS } from '../../_api-constants/timeConstants';

if (!REDIS_URL) {
	throw new APIError(ERROR_CODES.INTERNAL_SERVER_ERROR, StatusCodes.INTERNAL_SERVER_ERROR, 'REDIS_URL is not set');
}

enum ERedisKeys {
	PASSWORD_RESET_TOKEN = 'PRT',
	EMAIL_VERIFICATION_TOKEN = 'EVT',
	TWO_FACTOR_AUTH_TOKEN = 'TFA',
	SUBSCAN_DATA = 'SDT',
	REFRESH_TOKEN_SET = 'RFTS',
	REFRESH_TOKEN_ITEM = 'RFTI',
	POST_DATA = 'PDT',
	POSTS_LISTING = 'PLT',
	ACTIVITY_FEED = 'AFD',
	QR_SESSION = 'QRS',
	CONTENT_SUMMARY = 'CSM',
	SUBSCRIPTION_FEED = 'SFD',
<<<<<<< HEAD
	TOKEN_PRICE = 'TKP',
	CALENDAR_DATA = 'CLD'
=======
	DELEGATION_STATS = 'DGS',
	DELEGATE_DETAILS = 'DLD'
>>>>>>> 337e8b4d
}

export class RedisService {
	private static readonly client: Redis = new Redis(REDIS_URL);

	private static readonly redisKeysMap = {
		[ERedisKeys.PASSWORD_RESET_TOKEN]: (token: string): string => `${ERedisKeys.PASSWORD_RESET_TOKEN}-${token}`,
		[ERedisKeys.EMAIL_VERIFICATION_TOKEN]: (token: string): string => `${ERedisKeys.EMAIL_VERIFICATION_TOKEN}-${token}`,
		[ERedisKeys.TWO_FACTOR_AUTH_TOKEN]: (tfaToken: string): string => `${ERedisKeys.TWO_FACTOR_AUTH_TOKEN}-${tfaToken}`,
		[ERedisKeys.SUBSCAN_DATA]: (network: string, url: string): string => `${ERedisKeys.SUBSCAN_DATA}-${network}-${url}`,
		[ERedisKeys.REFRESH_TOKEN_SET]: (userId: number): string => `${ERedisKeys.REFRESH_TOKEN_SET}-${userId}`,
		[ERedisKeys.REFRESH_TOKEN_ITEM]: (userId: number, tokenId: string): string => `${ERedisKeys.REFRESH_TOKEN_ITEM}-${userId}-${tokenId}`,
		[ERedisKeys.POST_DATA]: (network: string, proposalType: string, indexOrHash: string): string => `${ERedisKeys.POST_DATA}-${network}-${proposalType}-${indexOrHash}`,
		[ERedisKeys.POSTS_LISTING]: (network: string, proposalType: string, page: number, limit: number, statuses?: string[], origins?: string[], tags?: string[]): string => {
			const baseKey = `${ERedisKeys.POSTS_LISTING}-${network}-${proposalType}-${page}-${limit}`;
			const statusesPart = statuses?.length ? `-s:${statuses.sort().join(',')}` : '';
			const originsPart = origins?.length ? `-o:${origins.sort().join(',')}` : '';
			const tagsPart = tags?.length ? `-t:${tags.sort().join(',')}` : '';
			return baseKey + statusesPart + originsPart + tagsPart;
		},
		[ERedisKeys.ACTIVITY_FEED]: (network: string, page: number, limit: number, userId?: number, origins?: string[]): string => {
			const baseKey = `${ERedisKeys.ACTIVITY_FEED}-${network}-${page}-${limit}`;
			const userPart = userId ? `-u:${userId}` : '';
			const originsPart = origins?.length ? `-o:${origins.sort().join(',')}` : '';
			return baseKey + userPart + originsPart;
		},
		[ERedisKeys.SUBSCRIPTION_FEED]: (network: string, page: number, limit: number, userId: number): string => {
			return `${ERedisKeys.SUBSCRIPTION_FEED}-${network}-${userId}-${page}-${limit}`;
		},
		[ERedisKeys.QR_SESSION]: (sessionId: string): string => `${ERedisKeys.QR_SESSION}-${sessionId}`,
		[ERedisKeys.CONTENT_SUMMARY]: (network: string, indexOrHash: string, proposalType: string): string => `${ERedisKeys.CONTENT_SUMMARY}-${network}-${indexOrHash}-${proposalType}`,
<<<<<<< HEAD
		[ERedisKeys.TOKEN_PRICE]: (symbol: string): string => `${ERedisKeys.TOKEN_PRICE}-${symbol.toLowerCase()}`,
		[ERedisKeys.CALENDAR_DATA]: (network: string, startBlockNo: number, endBlockNo: number): string => `${ERedisKeys.CALENDAR_DATA}-${network}-${startBlockNo}-${endBlockNo}`
=======
		[ERedisKeys.DELEGATION_STATS]: (network: string): string => `${ERedisKeys.DELEGATION_STATS}-${network}`,
		[ERedisKeys.DELEGATE_DETAILS]: (network: string): string => `${ERedisKeys.DELEGATE_DETAILS}-${network}`
>>>>>>> 337e8b4d
	} as const;

	// helper methods

	private static async Get({ key, forceCache = false }: { key: string; forceCache?: boolean }): Promise<string | null> {
		if (!IS_CACHE_ENABLED && !forceCache) return null;
		return this.client.get(key);
	}

	private static async Set({ key, value, ttlSeconds, forceCache = false }: { key: string; value: string; ttlSeconds?: number; forceCache?: boolean }): Promise<string | null> {
		if (!IS_CACHE_ENABLED && !forceCache) return null;

		if (ttlSeconds) {
			return this.client.set(key, value, 'EX', ttlSeconds);
		}

		return this.client.set(key, value);
	}

	private static async Delete({ key, forceCache = false }: { key: string; forceCache?: boolean }): Promise<number> {
		if (!IS_CACHE_ENABLED && !forceCache) return 0;

		return this.client.del(key);
	}

	private static async DeleteKeys({ pattern, forceCache = false }: { pattern: string; forceCache?: boolean }): Promise<void> {
		if (!IS_CACHE_ENABLED && !forceCache) return;

		const stream = this.client.scanStream({
			count: 200,
			match: pattern
		});

		stream.on('data', async (keys) => {
			if (keys.length) {
				const pipeline = this.client.pipeline();
				// eslint-disable-next-line @typescript-eslint/no-explicit-any
				keys.forEach((key: any) => {
					pipeline.del(key);
				});
				await pipeline.exec();
			}
		});

		stream.on('end', () => {
			console.log('All keys matching pattern deleted.');
		});
	}

	private static async AddToSet({ key, value, forceCache = false }: { key: string; value: string; forceCache?: boolean }): Promise<number> {
		if (!IS_CACHE_ENABLED && !forceCache) return 0;

		return this.client.sadd(key, value);
	}

	private static async RemoveFromSet({ key, value, forceCache = false }: { key: string; value: string; forceCache?: boolean }): Promise<number> {
		if (!IS_CACHE_ENABLED && !forceCache) return 0;

		return this.client.srem(key, value);
	}

	private static async GetSetMembers({ key, forceCache = false }: { key: string; forceCache?: boolean }): Promise<string[]> {
		if (!IS_CACHE_ENABLED && !forceCache) return [];

		return this.client.smembers(key);
	}

	// auth and third party methods
	static async SetEmailVerificationToken({ token, email }: { token: string; email: string }): Promise<void> {
		await this.Set({ key: this.redisKeysMap[ERedisKeys.EMAIL_VERIFICATION_TOKEN](token), value: email, ttlSeconds: ONE_DAY, forceCache: true });
	}

	static async SetRefreshToken({ userId, refreshToken }: { userId: number; refreshToken: string }): Promise<void> {
		const tokenId = createCuid();

		// Store the token with its unique ID
		await this.Set({
			key: this.redisKeysMap[ERedisKeys.REFRESH_TOKEN_ITEM](userId, tokenId),
			value: refreshToken,
			ttlSeconds: REFRESH_TOKEN_LIFE_IN_SECONDS,
			forceCache: true
		});

		// Add the token ID to the user's set of tokens
		await this.AddToSet({
			key: this.redisKeysMap[ERedisKeys.REFRESH_TOKEN_SET](userId),
			value: tokenId,
			forceCache: true
		});
	}

	static async GetRefreshToken(userId: number, tokenId: string): Promise<string | null> {
		// Get a specific token by ID
		return this.Get({
			key: this.redisKeysMap[ERedisKeys.REFRESH_TOKEN_ITEM](userId, tokenId),
			forceCache: true
		});
	}

	static async GetAllRefreshTokenIds(userId: number): Promise<string[]> {
		return this.GetSetMembers({
			key: this.redisKeysMap[ERedisKeys.REFRESH_TOKEN_SET](userId),
			forceCache: true
		});
	}

	static async DeleteRefreshToken(userId: number, tokenId: string): Promise<void> {
		// Delete the specific token
		await this.Delete({
			key: this.redisKeysMap[ERedisKeys.REFRESH_TOKEN_ITEM](userId, tokenId),
			forceCache: true
		});

		// Remove the token ID from the user's set
		await this.RemoveFromSet({
			key: this.redisKeysMap[ERedisKeys.REFRESH_TOKEN_SET](userId),
			value: tokenId,
			forceCache: true
		});
	}

	static async DeleteAllRefreshTokens(userId: number): Promise<void> {
		// Get all token IDs for this user
		const tokenIds = await this.GetAllRefreshTokenIds(userId);

		// Delete each token
		await Promise.all(
			tokenIds.map((tokenId) =>
				this.Delete({
					key: this.redisKeysMap[ERedisKeys.REFRESH_TOKEN_ITEM](userId, tokenId),
					forceCache: true
				})
			)
		);

		// Delete the set itself
		await this.Delete({ key: this.redisKeysMap[ERedisKeys.REFRESH_TOKEN_SET](userId), forceCache: true });
	}

	static async SetTfaToken({ tfaToken, userId }: { tfaToken: string; userId: number }): Promise<void> {
		await this.Set({ key: this.redisKeysMap[ERedisKeys.TWO_FACTOR_AUTH_TOKEN](tfaToken), value: userId.toString(), ttlSeconds: FIVE_MIN, forceCache: true });
	}

	static async GetTfaToken(tfaToken: string): Promise<string | null> {
		return this.Get({ key: this.redisKeysMap[ERedisKeys.TWO_FACTOR_AUTH_TOKEN](tfaToken), forceCache: true });
	}

	static async GetSubscanData({ network, url }: { network: string; url: string }): Promise<string | null> {
		return this.Get({ key: this.redisKeysMap[ERedisKeys.SUBSCAN_DATA](network, url) });
	}

	static async SetSubscanData({ network, url, data }: { network: string; url: string; data: string }): Promise<void> {
		await this.Set({ key: this.redisKeysMap[ERedisKeys.SUBSCAN_DATA](network, url), value: data, ttlSeconds: SIX_HOURS_IN_SECONDS });
	}

	static async SetResetPasswordToken({ token, userId }: { token: string; userId: number }): Promise<void> {
		await this.Set({ key: this.redisKeysMap[ERedisKeys.PASSWORD_RESET_TOKEN](token), value: userId.toString(), ttlSeconds: ONE_DAY, forceCache: true });
	}

	static async GetUserIdFromResetPasswordToken(token: string): Promise<number | null> {
		const userId = await this.Get({ key: this.redisKeysMap[ERedisKeys.PASSWORD_RESET_TOKEN](token), forceCache: true });
		return userId ? Number(userId) : null;
	}

	static async DeleteResetPasswordToken(token: string): Promise<void> {
		await this.Delete({ key: this.redisKeysMap[ERedisKeys.PASSWORD_RESET_TOKEN](token), forceCache: true });
	}

	// Posts caching methods
	static async GetPostData({ network, proposalType, indexOrHash }: { network: string; proposalType: string; indexOrHash: string }): Promise<IPost | null> {
		const data = await this.Get({ key: this.redisKeysMap[ERedisKeys.POST_DATA](network, proposalType, indexOrHash) });
		return data ? (deepParseJson(data) as IPost) : null;
	}

	static async SetPostData({ network, proposalType, indexOrHash, data }: { network: string; proposalType: string; indexOrHash: string; data: IPost }): Promise<void> {
		await this.Set({
			key: this.redisKeysMap[ERedisKeys.POST_DATA](network, proposalType, indexOrHash),
			value: JSON.stringify(data),
			ttlSeconds: data.onChainInfo?.status && ACTIVE_PROPOSAL_STATUSES.includes(data.onChainInfo?.status) ? ONE_HOUR_IN_SECONDS : ONE_DAY
		});
	}

	static async DeletePostData({ network, proposalType, indexOrHash }: { network: string; proposalType: string; indexOrHash: string }): Promise<void> {
		await this.Delete({ key: this.redisKeysMap[ERedisKeys.POST_DATA](network, proposalType, indexOrHash) });
	}

	static async GetPostsListing({
		network,
		proposalType,
		page,
		limit,
		statuses,
		origins,
		tags
	}: {
		network: string;
		proposalType: string;
		page: number;
		limit: number;
		statuses?: string[];
		origins?: string[];
		tags?: string[];
	}): Promise<IGenericListingResponse<IPostListing> | null> {
		const data = await this.Get({ key: this.redisKeysMap[ERedisKeys.POSTS_LISTING](network, proposalType, page, limit, statuses, origins, tags) });
		return data ? (deepParseJson(data) as IGenericListingResponse<IPostListing>) : null;
	}

	static async SetPostsListing({
		network,
		proposalType,
		page,
		limit,
		data,
		statuses,
		origins,
		tags
	}: {
		network: string;
		proposalType: string;
		page: number;
		limit: number;
		data: IGenericListingResponse<IPostListing>;
		statuses?: string[];
		origins?: string[];
		tags?: string[];
	}): Promise<void> {
		await this.Set({
			key: this.redisKeysMap[ERedisKeys.POSTS_LISTING](network, proposalType, page, limit, statuses, origins, tags),
			value: JSON.stringify(data),
			ttlSeconds: SIX_HOURS_IN_SECONDS
		});
	}

	static async DeletePostsListing({ network, proposalType }: { network: string; proposalType: string }): Promise<void> {
		await this.DeleteKeys({ pattern: `${ERedisKeys.POSTS_LISTING}-${network}-${proposalType}-*` });
	}

	static async GetContentSummary({ network, indexOrHash, proposalType }: { network: string; indexOrHash: string; proposalType: string }): Promise<IContentSummary | null> {
		const data = await this.Get({ key: this.redisKeysMap[ERedisKeys.CONTENT_SUMMARY](network, indexOrHash, proposalType) });
		return data ? (deepParseJson(data) as IContentSummary) : null;
	}

	static async SetContentSummary({
		network,
		indexOrHash,
		proposalType,
		data
	}: {
		network: string;
		indexOrHash: string;
		proposalType: string;
		data: IContentSummary;
	}): Promise<void> {
		await this.Set({ key: this.redisKeysMap[ERedisKeys.CONTENT_SUMMARY](network, indexOrHash, proposalType), value: JSON.stringify(data), ttlSeconds: ONE_DAY });
	}

	static async DeleteContentSummary({ network, indexOrHash, proposalType }: { network: string; indexOrHash: string; proposalType: string }): Promise<void> {
		await this.DeleteKeys({ pattern: `${ERedisKeys.CONTENT_SUMMARY}-${network}-${indexOrHash}-${proposalType}` });
	}

	// Activity feed caching methods
	static async GetActivityFeed({
		network,
		page,
		limit,
		userId,
		origins
	}: {
		network: string;
		page: number;
		limit: number;
		userId?: number;
		origins?: string[];
	}): Promise<IGenericListingResponse<IPostListing> | null> {
		const data = await this.Get({ key: this.redisKeysMap[ERedisKeys.ACTIVITY_FEED](network, page, limit, userId, origins) });
		return data ? (deepParseJson(data) as IGenericListingResponse<IPostListing>) : null;
	}

	static async SetActivityFeed({
		network,
		page,
		limit,
		data,
		userId,
		origins
	}: {
		network: string;
		page: number;
		limit: number;
		data: IGenericListingResponse<IPostListing>;
		userId?: number;
		origins?: string[];
	}): Promise<void> {
		await this.Set({ key: this.redisKeysMap[ERedisKeys.ACTIVITY_FEED](network, page, limit, userId, origins), value: JSON.stringify(data), ttlSeconds: SIX_HOURS_IN_SECONDS });
	}

	static async DeleteActivityFeed({ network }: { network: string }): Promise<void> {
		await this.DeleteKeys({ pattern: `${ERedisKeys.ACTIVITY_FEED}-${network}-*` });
	}

	// Subscription feed caching methods
	static async GetSubscriptionFeed({
		network,
		page,
		limit,
		userId
	}: {
		network: string;
		page: number;
		limit: number;
		userId: number;
	}): Promise<IGenericListingResponse<IPostListing> | null> {
		const data = await this.Get({ key: this.redisKeysMap[ERedisKeys.SUBSCRIPTION_FEED](network, page, limit, userId) });
		return data ? (deepParseJson(data) as IGenericListingResponse<IPostListing>) : null;
	}

	static async SetSubscriptionFeed({
		network,
		page,
		limit,
		data,
		userId
	}: {
		network: string;
		page: number;
		limit: number;
		data: IGenericListingResponse<IPostListing>;
		userId: number;
	}): Promise<void> {
		await this.Set({ key: this.redisKeysMap[ERedisKeys.SUBSCRIPTION_FEED](network, page, limit, userId), value: JSON.stringify(data), ttlSeconds: SIX_HOURS_IN_SECONDS });
	}

	static async DeleteSubscriptionFeed({ network, userId }: { network: string; userId: number }): Promise<void> {
		await this.DeleteKeys({ pattern: `${ERedisKeys.SUBSCRIPTION_FEED}-${network}-${userId}-*` });
	}

	static async DeleteAllSubscriptionFeedsForNetwork(network: ENetwork): Promise<void> {
		await this.DeleteKeys({ pattern: `${ERedisKeys.SUBSCRIPTION_FEED}-${network}-*` });
	}

	// toolkit methods

	static async ClearCacheForAllPostsForNetwork(network: ENetwork): Promise<void> {
		// clear everything posts related
		await this.DeleteKeys({ pattern: `${ERedisKeys.POSTS_LISTING}-${network}-*` });
		await this.DeleteKeys({ pattern: `${ERedisKeys.POST_DATA}-${network}-*` });
		await this.DeleteKeys({ pattern: `${ERedisKeys.ACTIVITY_FEED}-${network}-*` });
		await this.DeleteKeys({ pattern: `${ERedisKeys.CONTENT_SUMMARY}-${network}-*` });
		await this.DeleteKeys({ pattern: `${ERedisKeys.SUBSCRIPTION_FEED}-${network}-*` });
	}

	// QR session caching methods

	static async SetQRSession(sessionId: string, data: { userId: number; timestamp: number; expiresIn: number }): Promise<void> {
		await this.Set({ key: this.redisKeysMap[ERedisKeys.QR_SESSION](sessionId), value: JSON.stringify(data), ttlSeconds: data.expiresIn, forceCache: true });
	}

	static async GetQRSession(sessionId: string): Promise<{ userId: number; timestamp: number; expiresIn: number } | null> {
		const data = await this.Get({ key: this.redisKeysMap[ERedisKeys.QR_SESSION](sessionId), forceCache: true });
		return data ? JSON.parse(data) : null;
	}

	static async DeleteQRSession(sessionId: string): Promise<void> {
		await this.Delete({ key: this.redisKeysMap[ERedisKeys.QR_SESSION](sessionId), forceCache: true });
	}

<<<<<<< HEAD
	// Token price caching methods
	static async GetTokenPrice(symbol: string): Promise<string | null> {
		return this.Get({ key: this.redisKeysMap[ERedisKeys.TOKEN_PRICE](symbol) });
	}

	static async SetTokenPrice({ symbol, data, ttlSeconds }: { symbol: string; data: string; ttlSeconds: number }): Promise<void> {
		await this.Set({ key: this.redisKeysMap[ERedisKeys.TOKEN_PRICE](symbol), value: data, ttlSeconds });
	}

	// Calendar data caching methods
	static async GetCalendarData({ network, startBlockNo, endBlockNo }: { network: string; startBlockNo: number; endBlockNo: number }): Promise<string | null> {
		return this.Get({ key: this.redisKeysMap[ERedisKeys.CALENDAR_DATA](network, startBlockNo, endBlockNo) });
	}

	static async SetCalendarData({ network, startBlockNo, endBlockNo, data }: { network: string; startBlockNo: number; endBlockNo: number; data: string }): Promise<void> {
		await this.Set({ key: this.redisKeysMap[ERedisKeys.CALENDAR_DATA](network, startBlockNo, endBlockNo), value: data, ttlSeconds: ONE_DAY });
	}

	static async DeleteCalendarData({ network, startBlockNo, endBlockNo }: { network: string; startBlockNo: number; endBlockNo: number }): Promise<void> {
		await this.DeleteKeys({ pattern: `${ERedisKeys.CALENDAR_DATA}-${network}-${startBlockNo}-${endBlockNo}` });
=======
	// Delegation stats caching methods
	static async GetDelegationStats(network: ENetwork): Promise<IDelegationStats | null> {
		const data = await this.Get({ key: this.redisKeysMap[ERedisKeys.DELEGATION_STATS](network) });
		return data ? (deepParseJson(data) as IDelegationStats) : null;
	}

	static async SetDelegationStats(network: ENetwork, data: IDelegationStats): Promise<void> {
		await this.Set({ key: this.redisKeysMap[ERedisKeys.DELEGATION_STATS](network), value: JSON.stringify(data), ttlSeconds: ONE_DAY });
	}

	static async DeleteDelegationStats(network: ENetwork): Promise<void> {
		await this.DeleteKeys({ pattern: `${ERedisKeys.DELEGATION_STATS}-${network}` });
	}

	// Delegates caching methods
	static async GetDelegateDetails(network: ENetwork): Promise<IDelegateDetails[] | null> {
		const data = await this.Get({ key: this.redisKeysMap[ERedisKeys.DELEGATE_DETAILS](network) });
		return data ? (deepParseJson(data) as IDelegateDetails[]) : null;
	}

	static async SetDelegateDetails(network: ENetwork, data: IDelegateDetails[]): Promise<void> {
		await this.Set({ key: this.redisKeysMap[ERedisKeys.DELEGATE_DETAILS](network), value: JSON.stringify(data), ttlSeconds: ONE_DAY });
	}

	static async DeleteDelegateDetails(network: ENetwork): Promise<void> {
		await this.DeleteKeys({ pattern: `${ERedisKeys.DELEGATE_DETAILS}-${network}` });
>>>>>>> 337e8b4d
	}
}<|MERGE_RESOLUTION|>--- conflicted
+++ resolved
@@ -30,13 +30,10 @@
 	QR_SESSION = 'QRS',
 	CONTENT_SUMMARY = 'CSM',
 	SUBSCRIPTION_FEED = 'SFD',
-<<<<<<< HEAD
 	TOKEN_PRICE = 'TKP',
-	CALENDAR_DATA = 'CLD'
-=======
+	CALENDAR_DATA = 'CLD',
 	DELEGATION_STATS = 'DGS',
 	DELEGATE_DETAILS = 'DLD'
->>>>>>> 337e8b4d
 }
 
 export class RedisService {
@@ -68,13 +65,10 @@
 		},
 		[ERedisKeys.QR_SESSION]: (sessionId: string): string => `${ERedisKeys.QR_SESSION}-${sessionId}`,
 		[ERedisKeys.CONTENT_SUMMARY]: (network: string, indexOrHash: string, proposalType: string): string => `${ERedisKeys.CONTENT_SUMMARY}-${network}-${indexOrHash}-${proposalType}`,
-<<<<<<< HEAD
 		[ERedisKeys.TOKEN_PRICE]: (symbol: string): string => `${ERedisKeys.TOKEN_PRICE}-${symbol.toLowerCase()}`,
-		[ERedisKeys.CALENDAR_DATA]: (network: string, startBlockNo: number, endBlockNo: number): string => `${ERedisKeys.CALENDAR_DATA}-${network}-${startBlockNo}-${endBlockNo}`
-=======
+		[ERedisKeys.CALENDAR_DATA]: (network: string, startBlockNo: number, endBlockNo: number): string => `${ERedisKeys.CALENDAR_DATA}-${network}-${startBlockNo}-${endBlockNo}`,
 		[ERedisKeys.DELEGATION_STATS]: (network: string): string => `${ERedisKeys.DELEGATION_STATS}-${network}`,
 		[ERedisKeys.DELEGATE_DETAILS]: (network: string): string => `${ERedisKeys.DELEGATE_DETAILS}-${network}`
->>>>>>> 337e8b4d
 	} as const;
 
 	// helper methods
@@ -441,7 +435,6 @@
 		await this.Delete({ key: this.redisKeysMap[ERedisKeys.QR_SESSION](sessionId), forceCache: true });
 	}
 
-<<<<<<< HEAD
 	// Token price caching methods
 	static async GetTokenPrice(symbol: string): Promise<string | null> {
 		return this.Get({ key: this.redisKeysMap[ERedisKeys.TOKEN_PRICE](symbol) });
@@ -462,7 +455,8 @@
 
 	static async DeleteCalendarData({ network, startBlockNo, endBlockNo }: { network: string; startBlockNo: number; endBlockNo: number }): Promise<void> {
 		await this.DeleteKeys({ pattern: `${ERedisKeys.CALENDAR_DATA}-${network}-${startBlockNo}-${endBlockNo}` });
-=======
+	}
+
 	// Delegation stats caching methods
 	static async GetDelegationStats(network: ENetwork): Promise<IDelegationStats | null> {
 		const data = await this.Get({ key: this.redisKeysMap[ERedisKeys.DELEGATION_STATS](network) });
@@ -489,6 +483,5 @@
 
 	static async DeleteDelegateDetails(network: ENetwork): Promise<void> {
 		await this.DeleteKeys({ pattern: `${ERedisKeys.DELEGATE_DETAILS}-${network}` });
->>>>>>> 337e8b4d
 	}
 }