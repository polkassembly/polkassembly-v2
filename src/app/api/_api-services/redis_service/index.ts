--- conflicted
+++ resolved
@@ -22,11 +22,7 @@
 	IPost,
 	IPostAnalytics,
 	IPostListing,
-<<<<<<< HEAD
-	EPostTilesVotesType,
-=======
 	EPostTileVotesType,
->>>>>>> beb022bc
 	IPostTilesVotes,
 	ITrackAnalyticsDelegations,
 	ITrackAnalyticsStats,
@@ -138,11 +134,7 @@
 		[ERedisKeys.OVERVIEW_PAGE_DATA]: (network: string): string => `${ERedisKeys.OVERVIEW_PAGE_DATA}-${network}`,
 		[ERedisKeys.POST_ANALYTICS_DATA]: (network: string, proposalType: string, indexOrHash: string): string =>
 			`${ERedisKeys.POST_ANALYTICS_DATA}-${network}-${proposalType}-${indexOrHash}`,
-<<<<<<< HEAD
-		[ERedisKeys.POST_TILES_VOTES_DATA]: (network: string, proposalType: string, indexOrHash: string, votesType: EPostTilesVotesType, analyticsType?: EAnalyticsType): string =>
-=======
 		[ERedisKeys.POST_TILES_VOTES_DATA]: (network: string, proposalType: string, indexOrHash: string, votesType: EPostTileVotesType, analyticsType?: EAnalyticsType): string =>
->>>>>>> beb022bc
 			`${ERedisKeys.POST_TILES_VOTES_DATA}-${network}-${proposalType}-${indexOrHash}-${votesType}-${analyticsType || ''}`
 	} as const;
 
@@ -688,11 +680,7 @@
 		proposalType: string;
 		indexOrHash: string;
 		data: IPostTilesVotes;
-<<<<<<< HEAD
-		votesType: EPostTilesVotesType;
-=======
 		votesType: EPostTileVotesType;
->>>>>>> beb022bc
 		analyticsType?: EAnalyticsType;
 	}): Promise<void> {
 		const isActivePost = data.proposal?.status && ACTIVE_PROPOSAL_STATUSES.includes(data.proposal.status as EProposalStatus);
@@ -714,11 +702,7 @@
 		network: string;
 		proposalType: string;
 		indexOrHash: string;
-<<<<<<< HEAD
-		votesType: EPostTilesVotesType;
-=======
 		votesType: EPostTileVotesType;
->>>>>>> beb022bc
 		analyticsType?: EAnalyticsType;
 	}): Promise<IPostTilesVotes | null> {
 		const data = await this.Get({ key: this.redisKeysMap[ERedisKeys.POST_TILES_VOTES_DATA](network, proposalType, indexOrHash, votesType, analyticsType) });
