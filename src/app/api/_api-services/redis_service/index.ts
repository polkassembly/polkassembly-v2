--- conflicted
+++ resolved
@@ -11,13 +11,10 @@
 import Redis from 'ioredis';
 import {
 	ENetwork,
-<<<<<<< HEAD
 	EProposalStatus,
 	EAnalyticsType,
-=======
 	EPostOrigin,
 	EProposalType,
->>>>>>> 78559dd3
 	IContentSummary,
 	IDelegateDetails,
 	IDelegationStats,
@@ -40,13 +37,9 @@
 	ONE_DAY_IN_SECONDS,
 	REFRESH_TOKEN_LIFE_IN_SECONDS,
 	SIX_HOURS_IN_SECONDS,
-<<<<<<< HEAD
 	TEN_DAYS_IN_SECONDS,
-	THIRTY_DAYS_IN_SECONDS
-=======
 	THIRTY_DAYS_IN_SECONDS,
 	THREE_DAYS_IN_SECONDS
->>>>>>> 78559dd3
 } from '../../_api-constants/timeConstants';
 
 if (!REDIS_URL) {
