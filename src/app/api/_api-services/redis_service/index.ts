--- conflicted
+++ resolved
@@ -65,11 +65,7 @@
 	TREASURY_STATS = 'TRS',
 	OVERVIEW_PAGE_DATA = 'OPD',
 	POST_ANALYTICS_DATA = 'PAD',
-<<<<<<< HEAD
-	POST_BUBBLE_VOTES_DATA = 'PTVD'
-=======
 	POST_BUBBLE_VOTES_DATA = 'PBVD'
->>>>>>> 8c2d3f48
 }
 
 export class RedisService {
@@ -135,17 +131,10 @@
 		[ERedisKeys.TRACK_ANALYTICS_STATS]: (network: string, origin: EPostOrigin | 'all'): string => `${ERedisKeys.TRACK_ANALYTICS_STATS}-${network}-${origin}`,
 		[ERedisKeys.TREASURY_STATS]: ({ network, from, to }: { network: string; from: string; to: string }): string => `${ERedisKeys.TREASURY_STATS}-${network}-${from}-${to}`,
 		[ERedisKeys.OVERVIEW_PAGE_DATA]: (network: string): string => `${ERedisKeys.OVERVIEW_PAGE_DATA}-${network}`,
-<<<<<<< HEAD
-		[ERedisKeys.POST_ANALYTICS_DATA]: (network: string, proposalType: string, indexOrHash: string): string =>
-			`${ERedisKeys.POST_ANALYTICS_DATA}-${network}-${proposalType}-${indexOrHash}`,
-		[ERedisKeys.POST_BUBBLE_VOTES_DATA]: (network: string, proposalType: string, indexOrHash: string, votesType: EPostBubbleVotesType, analyticsType?: EAnalyticsType): string =>
-			`${ERedisKeys.POST_BUBBLE_VOTES_DATA}-${network}-${proposalType}-${indexOrHash}-${votesType}-${analyticsType || ''}`
-=======
 		[ERedisKeys.POST_ANALYTICS_DATA]: (network: ENetwork, proposalType: EProposalType, index: number): string =>
 			`${ERedisKeys.POST_ANALYTICS_DATA}-${network}-${proposalType}-${index}`,
 		[ERedisKeys.POST_BUBBLE_VOTES_DATA]: (network: ENetwork, proposalType: EProposalType, index: number, votesType: EPostBubbleVotesType, analyticsType: EAnalyticsType): string =>
 			`${ERedisKeys.POST_BUBBLE_VOTES_DATA}-${network}-${proposalType}-${index}-${votesType}-${analyticsType}`
->>>>>>> 8c2d3f48
 	} as const;
 
 	// helper methods
@@ -685,13 +674,10 @@
 		return data ? (deepParseJson(data) as IPostAnalytics) : null;
 	}
 
-<<<<<<< HEAD
-=======
 	static async DeletePostAnalyticsData({ network, proposalType, index }: { network: ENetwork; proposalType: EProposalType; index: number }): Promise<void> {
 		await this.Delete({ key: this.redisKeysMap[ERedisKeys.POST_ANALYTICS_DATA](network, proposalType, index) });
 	}
 
->>>>>>> 8c2d3f48
 	static async SetPostBubbleVotesData({
 		network,
 		proposalType,
@@ -701,14 +687,6 @@
 		analyticsType,
 		proposalStatus
 	}: {
-<<<<<<< HEAD
-		network: string;
-		proposalType: string;
-		indexOrHash: string;
-		data: IPostBubbleVotes;
-		votesType: EPostBubbleVotesType;
-		analyticsType?: EAnalyticsType;
-=======
 		network: ENetwork;
 		proposalType: EProposalType;
 		index: number;
@@ -716,15 +694,10 @@
 		votesType: EPostBubbleVotesType;
 		analyticsType: EAnalyticsType;
 		proposalStatus: EProposalStatus;
->>>>>>> 8c2d3f48
 	}): Promise<void> {
 		const isActivePost = ACTIVE_PROPOSAL_STATUSES.includes(proposalStatus);
 		await this.Set({
-<<<<<<< HEAD
-			key: this.redisKeysMap[ERedisKeys.POST_BUBBLE_VOTES_DATA](network, proposalType, indexOrHash, votesType, analyticsType),
-=======
 			key: this.redisKeysMap[ERedisKeys.POST_BUBBLE_VOTES_DATA](network, proposalType, index, votesType, analyticsType),
->>>>>>> 8c2d3f48
 			value: JSON.stringify(data),
 			ttlSeconds: isActivePost ? ONE_DAY_IN_SECONDS : THIRTY_DAYS_IN_SECONDS
 		});
@@ -737,16 +710,6 @@
 		votesType,
 		analyticsType
 	}: {
-<<<<<<< HEAD
-		network: string;
-		proposalType: string;
-		indexOrHash: string;
-		votesType: EPostBubbleVotesType;
-		analyticsType?: EAnalyticsType;
-	}): Promise<IPostBubbleVotes | null> {
-		const data = await this.Get({ key: this.redisKeysMap[ERedisKeys.POST_BUBBLE_VOTES_DATA](network, proposalType, indexOrHash, votesType, analyticsType) });
-		return data ? (deepParseJson(data) as IPostBubbleVotes) : null;
-=======
 		network: ENetwork;
 		proposalType: EProposalType;
 		index: number;
@@ -771,6 +734,5 @@
 		analyticsType: EAnalyticsType;
 	}): Promise<void> {
 		await this.Delete({ key: this.redisKeysMap[ERedisKeys.POST_BUBBLE_VOTES_DATA](network, proposalType, index, votesType, analyticsType) });
->>>>>>> 8c2d3f48
 	}
 }