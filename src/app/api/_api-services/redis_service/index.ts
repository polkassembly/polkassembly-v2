// Copyright 2019-2025 @polkassembly/polkassembly authors & contributors
// This software may be modified and distributed under the terms
// of the Apache-2.0 license. See the LICENSE file for details.

// TODO: change types for params eg: network, origin, etc.

import { IS_CACHE_ENABLED, REDIS_URL } from '@api/_api-constants/apiEnvVars';
import { APIError } from '@api/_api-utils/apiError';
import { ERROR_CODES } from '@shared/_constants/errorLiterals';
import { StatusCodes } from 'http-status-codes';
import Redis from 'ioredis';
import {
	ENetwork,
	EProposalStatus,
	EAnalyticsType,
	EPostOrigin,
	EProposalType,
	IContentSummary,
	IDelegateDetails,
	IDelegationStats,
	IGenericListingResponse,
	IPost,
	IPostAnalytics,
	IPostListing,
	EVotesDisplayType,
	IPostBubbleVotes,
	ITrackAnalyticsDelegations,
	ITrackAnalyticsStats,
	ITreasuryStats,
	IGovAnalyticsStats,
	IGovAnalyticsReferendumOutcome,
	IRawTurnoutData,
	IGovAnalyticsDelegationStats,
	IGovAnalyticsCategoryCounts,
	IUserPosts
} from '@/_shared/types';
import { deepParseJson } from 'deep-parse-json';
import { ACTIVE_PROPOSAL_STATUSES } from '@/_shared/_constants/activeProposalStatuses';
import { createId as createCuid } from '@paralleldrive/cuid2';
import { DEFAULT_POST_TITLE } from '@/_shared/_constants/defaultPostTitle';
import { getDefaultPostContent } from '@/_shared/_utils/getDefaultPostContent';
import {
	FIVE_MIN,
	HALF_HOUR_IN_SECONDS,
	ONE_DAY_IN_SECONDS,
	REFRESH_TOKEN_LIFE_IN_SECONDS,
	SIX_HOURS_IN_SECONDS,
	THIRTY_DAYS_IN_SECONDS,
	THREE_DAYS_IN_SECONDS
} from '../../_api-constants/timeConstants';

if (!REDIS_URL) {
	throw new APIError(ERROR_CODES.INTERNAL_SERVER_ERROR, StatusCodes.INTERNAL_SERVER_ERROR, 'REDIS_URL is not set');
}

enum ERedisKeys {
	PASSWORD_RESET_TOKEN = 'PRT',
	EMAIL_VERIFICATION_TOKEN = 'EVT',
	TWO_FACTOR_AUTH_TOKEN = 'TFA',
	SUBSCAN_DATA = 'SDT',
	REFRESH_TOKEN_SET = 'RFTS',
	REFRESH_TOKEN_ITEM = 'RFTI',
	POST_DATA = 'PDT',
	POSTS_LISTING = 'PLT',
	ACTIVITY_FEED = 'AFD',
	QR_SESSION = 'QRS',
	CONTENT_SUMMARY = 'CSM',
	SUBSCRIPTION_FEED = 'SFD',
	DELEGATION_STATS = 'DGS',
	DELEGATE_DETAILS = 'DLD',
	TRACK_ANALYTICS_DELEGATION = 'TAD',
	TRACK_ANALYTICS_STATS = 'TAS',
	TREASURY_STATS = 'TRS',
	OVERVIEW_PAGE_DATA = 'OPD',
	REMARK_LOGIN_MESSAGE = 'RLM',
	POST_ANALYTICS_DATA = 'PAD',
	POST_BUBBLE_VOTES_DATA = 'PBVD',
	GOV_ANALYTICS_STATS = 'GAS',
	GOV_ANALYTICS_REFERENDUM_OUTCOME = 'GAR',
	GOV_ANALYTICS_REFERENDUM_COUNT = 'GAC',
	TRACK_LEVEL_PROPOSALS_ANALYTICS = 'TLP',
	TURNOUT_DATA = 'TOD',
	TRACK_DELEGATION_ANALYTICS = 'TDA',
	GOV_ANALYTICS_REFERENDUM_OUTCOME_TRACK = 'GAR_TRACK',
	USER_VOTES = 'UVT',
	USER_POSTS = 'UPS',
	TRACK_COUNTS = 'TC',
	KLARA_CONVERSATION_HISTORY = 'KCH',
	KLARA_REQUEST_DEDUP = 'KRD',
<<<<<<< HEAD
	COMMUNITY_CURATORS = 'CC',
	COMMUNITY_MEMBERS = 'CM'
=======
	DV_COHORTS_REFERENDA = 'DVCR',
	DV_COHORTS_VOTES = 'DVCV'
>>>>>>> 3df9487b
}

export class RedisService {
	private static readonly client: Redis = (() => {
		const client = new Redis(REDIS_URL, {
			connectTimeout: 20000, // Increase connection timeout to 20 seconds
			maxRetriesPerRequest: 3,
			retryStrategy: (times) => {
				return Math.min(times * 50, 2000);
			},
			reconnectOnError: (err) => err.message.includes('READONLY'),
			keepAlive: 8000,
			tls: {
				rejectUnauthorized: false,
				checkServerIdentity: () => undefined
			}
		});

		client.on('error', (err) => {
			console.error('Redis Client Error:', err);
		});

		return client;
	})();

	private static readonly redisKeysMap = {
		[ERedisKeys.PASSWORD_RESET_TOKEN]: (token: string): string => `${ERedisKeys.PASSWORD_RESET_TOKEN}-${token}`,
		[ERedisKeys.EMAIL_VERIFICATION_TOKEN]: (token: string): string => `${ERedisKeys.EMAIL_VERIFICATION_TOKEN}-${token}`,
		[ERedisKeys.TWO_FACTOR_AUTH_TOKEN]: (tfaToken: string): string => `${ERedisKeys.TWO_FACTOR_AUTH_TOKEN}-${tfaToken}`,
		[ERedisKeys.SUBSCAN_DATA]: (network: string, url: string, body?: Record<string, unknown>): string => {
			const bodyPart = body ? `-b:${JSON.stringify(body)}` : '';
			return `${ERedisKeys.SUBSCAN_DATA}-${network}-${url}${bodyPart}`;
		},
		[ERedisKeys.REFRESH_TOKEN_SET]: (userId: number): string => `${ERedisKeys.REFRESH_TOKEN_SET}-${userId}`,
		[ERedisKeys.REFRESH_TOKEN_ITEM]: (userId: number, tokenId: string): string => `${ERedisKeys.REFRESH_TOKEN_ITEM}-${userId}-${tokenId}`,
		[ERedisKeys.POST_DATA]: (network: string, proposalType: EProposalType, indexOrHash: string): string => `${ERedisKeys.POST_DATA}-${network}-${proposalType}-${indexOrHash}`,
		[ERedisKeys.POSTS_LISTING]: (
			network: string,
			proposalType: EProposalType,
			page: number,
			limit: number,
			statuses?: string[],
			origins?: EPostOrigin[],
			tags?: string[]
		): string => {
			const baseKey = `${ERedisKeys.POSTS_LISTING}-${network}-${proposalType}-${page}-${limit}`;
			const statusesPart = statuses?.length ? `-s:${statuses.sort().join(',')}` : '';
			const originsPart = origins?.length ? `-o:${origins.sort().join(',')}` : '';
			const tagsPart = tags?.length ? `-t:${tags.sort().join(',')}` : '';
			return baseKey + statusesPart + originsPart + tagsPart;
		},
		[ERedisKeys.ACTIVITY_FEED]: (network: string, page: number, limit: number, userId?: number, origins?: EPostOrigin[]): string => {
			const baseKey = `${ERedisKeys.ACTIVITY_FEED}-${network}-${page}-${limit}`;
			const userPart = userId ? `-u:${userId}` : '';
			const originsPart = origins?.length ? `-o:${origins.sort().join(',')}` : '';
			return baseKey + userPart + originsPart;
		},
		[ERedisKeys.SUBSCRIPTION_FEED]: (network: string, page: number, limit: number, userId: number): string => {
			return `${ERedisKeys.SUBSCRIPTION_FEED}-${network}-${userId}-${page}-${limit}`;
		},
		[ERedisKeys.QR_SESSION]: (sessionId: string): string => `${ERedisKeys.QR_SESSION}-${sessionId}`,
		[ERedisKeys.CONTENT_SUMMARY]: ({ network, indexOrHash, proposalType }: { network: string; indexOrHash: string; proposalType: EProposalType }): string =>
			`${ERedisKeys.CONTENT_SUMMARY}-${network}-${proposalType}-${indexOrHash}`,
		[ERedisKeys.DELEGATION_STATS]: (network: string): string => `${ERedisKeys.DELEGATION_STATS}-${network}`,
		[ERedisKeys.DELEGATE_DETAILS]: (network: string): string => `${ERedisKeys.DELEGATE_DETAILS}-${network}`,
		[ERedisKeys.TRACK_ANALYTICS_DELEGATION]: (network: string, origin: EPostOrigin | 'all'): string => `${ERedisKeys.TRACK_ANALYTICS_DELEGATION}-${network}-${origin}`,
		[ERedisKeys.TRACK_ANALYTICS_STATS]: (network: string, origin: EPostOrigin | 'all'): string => `${ERedisKeys.TRACK_ANALYTICS_STATS}-${network}-${origin}`,
		[ERedisKeys.TREASURY_STATS]: ({ network, from, to }: { network: string; from: string; to: string }): string => `${ERedisKeys.TREASURY_STATS}-${network}-${from}-${to}`,
		[ERedisKeys.OVERVIEW_PAGE_DATA]: (network: string): string => `${ERedisKeys.OVERVIEW_PAGE_DATA}-${network}`,
		[ERedisKeys.REMARK_LOGIN_MESSAGE]: (address: string): string => `${ERedisKeys.REMARK_LOGIN_MESSAGE}-${address}`,
		[ERedisKeys.POST_ANALYTICS_DATA]: (network: ENetwork, proposalType: EProposalType, index: number): string =>
			`${ERedisKeys.POST_ANALYTICS_DATA}-${network}-${proposalType}-${index}`,
		[ERedisKeys.POST_BUBBLE_VOTES_DATA]: (network: ENetwork, proposalType: EProposalType, index: number, votesType: EVotesDisplayType, analyticsType: EAnalyticsType): string =>
			`${ERedisKeys.POST_BUBBLE_VOTES_DATA}-${network}-${proposalType}-${index}-${votesType}-${analyticsType}`,
		[ERedisKeys.TRACK_COUNTS]: (network: string): string => `${ERedisKeys.TRACK_COUNTS}-${network}`,
		[ERedisKeys.GOV_ANALYTICS_STATS]: (network: string): string => `${ERedisKeys.GOV_ANALYTICS_STATS}-${network}`,
		[ERedisKeys.GOV_ANALYTICS_REFERENDUM_OUTCOME]: (network: string): string => `${ERedisKeys.GOV_ANALYTICS_REFERENDUM_OUTCOME}-${network}`,
		[ERedisKeys.GOV_ANALYTICS_REFERENDUM_COUNT]: (network: string): string => `${ERedisKeys.GOV_ANALYTICS_REFERENDUM_COUNT}-${network}`,
		[ERedisKeys.TRACK_LEVEL_PROPOSALS_ANALYTICS]: (network: string): string => `${ERedisKeys.TRACK_LEVEL_PROPOSALS_ANALYTICS}-${network}`,
		[ERedisKeys.TURNOUT_DATA]: (network: string): string => `${ERedisKeys.TURNOUT_DATA}-${network}`,
		[ERedisKeys.TRACK_DELEGATION_ANALYTICS]: (network: string): string => `${ERedisKeys.TRACK_DELEGATION_ANALYTICS}-${network}`,
		[ERedisKeys.GOV_ANALYTICS_REFERENDUM_OUTCOME_TRACK]: (network: string, trackNo: string): string => `${ERedisKeys.GOV_ANALYTICS_REFERENDUM_OUTCOME_TRACK}-${network}-${trackNo}`,
		[ERedisKeys.USER_VOTES]: (network: string, address: string, page: number, limit: number, proposalStatuses?: string[]): string => {
			const baseKey = `${ERedisKeys.USER_VOTES}-${network}-${address}-${page}-${limit}`;
			const statusesPart = proposalStatuses?.length ? `-s:${proposalStatuses.sort().join(',')}` : '';
			return baseKey + statusesPart;
		},
		[ERedisKeys.USER_POSTS]: (network: string, address: string, page: number, limit: number, proposalType?: EProposalType): string => {
			const baseKey = `${ERedisKeys.USER_POSTS}-${network}-${address}-${page}-${limit}`;
			const proposalTypePart = proposalType ? `-pt:${proposalType}` : '';
			return baseKey + proposalTypePart;
		},
		[ERedisKeys.COMMUNITY_CURATORS]: (network: string, page: number, limit: number): string => `${ERedisKeys.COMMUNITY_CURATORS}-${network}-${page}-${limit}`,
		[ERedisKeys.COMMUNITY_MEMBERS]: (network: string, page: number, limit: number): string => `${ERedisKeys.COMMUNITY_MEMBERS}-${network}-${page}-${limit}`,
		[ERedisKeys.KLARA_CONVERSATION_HISTORY]: (conversationId: string): string => `${ERedisKeys.KLARA_CONVERSATION_HISTORY}-${conversationId}`,
		[ERedisKeys.KLARA_REQUEST_DEDUP]: (userId: string, messageHash: string): string => `${ERedisKeys.KLARA_REQUEST_DEDUP}-${userId}-${messageHash}`,
		[ERedisKeys.DV_COHORTS_REFERENDA]: (network: string, cohortId: string): string => `${ERedisKeys.DV_COHORTS_REFERENDA}-${network}-${cohortId}`,
		[ERedisKeys.DV_COHORTS_VOTES]: (network: string, cohortId: string): string => `${ERedisKeys.DV_COHORTS_VOTES}-${network}-${cohortId}`
	} as const;

	// helper methods

	private static async Get({ key, forceCache = false }: { key: string; forceCache?: boolean }): Promise<string | null> {
		if (!IS_CACHE_ENABLED && !forceCache) return null;

		try {
			return this.client.get(key);
		} catch (error) {
			console.error('Error getting key:', error);
			return null;
		}
	}

	private static async Set({ key, value, ttlSeconds, forceCache = false }: { key: string; value: string; ttlSeconds?: number; forceCache?: boolean }): Promise<string | null> {
		if (!IS_CACHE_ENABLED && !forceCache) return null;

		try {
			if (ttlSeconds) {
				return this.client.set(key, value, 'EX', ttlSeconds);
			}

			return this.client.set(key, value);
		} catch (error) {
			console.error('Error setting key:', error);
			return null;
		}
	}

	private static async Delete({ key, forceCache = false }: { key: string; forceCache?: boolean }): Promise<number> {
		if (!IS_CACHE_ENABLED && !forceCache) return 0;

		try {
			return this.client.del(key);
		} catch (error) {
			console.error('Error deleting key:', error);
			return 0;
		}
	}

	private static async DeleteKeys({ pattern, forceCache = false }: { pattern: string; forceCache?: boolean }): Promise<void> {
		if (!IS_CACHE_ENABLED && !forceCache) return Promise.resolve();

		try {
			return new Promise((resolve, reject) => {
				const stream = this.client.scanStream({
					count: 200,
					match: pattern
				});

				let hasError = false;

				stream.on('data', async (keys) => {
					if (keys.length && !hasError) {
						try {
							const pipeline = this.client.pipeline();
							// eslint-disable-next-line @typescript-eslint/no-explicit-any
							keys.forEach((key: any) => {
								pipeline.del(key);
							});
							await pipeline.exec();
						} catch (error) {
							hasError = true;
							console.error('Error deleting keys:', error);
							reject(error);
						}
					}
				});

				stream.on('end', () => {
					if (!hasError) {
						console.log(`All keys matching pattern ${pattern} deleted.`);
						resolve();
					}
				});

				stream.on('error', (error) => {
					hasError = true;
					console.error('Stream error:', error);
					reject(error);
				});
			});
		} catch (error) {
			console.error('Error deleting keys:', error);
			return Promise.reject(error);
		}
	}

	private static async AddToSet({ key, value, forceCache = false }: { key: string; value: string; forceCache?: boolean }): Promise<number> {
		if (!IS_CACHE_ENABLED && !forceCache) return 0;

		try {
			return this.client.sadd(key, value);
		} catch (error) {
			console.error('Error adding to set:', error);
			return 0;
		}
	}

	private static async RemoveFromSet({ key, value, forceCache = false }: { key: string; value: string; forceCache?: boolean }): Promise<number> {
		if (!IS_CACHE_ENABLED && !forceCache) return 0;

		try {
			return this.client.srem(key, value);
		} catch (error) {
			console.error('Error removing from set:', error);
			return 0;
		}
	}

	private static async GetSetMembers({ key, forceCache = false }: { key: string; forceCache?: boolean }): Promise<string[]> {
		if (!IS_CACHE_ENABLED && !forceCache) return [];

		try {
			return this.client.smembers(key);
		} catch (error) {
			console.error('Error getting set members:', error);
			return [];
		}
	}

	static async DeleteAllCacheForNetwork(network: ENetwork): Promise<void> {
		await Promise.all([
			this.DeleteKeys({ pattern: `${ERedisKeys.SUBSCAN_DATA}-${network}-*` }),
			this.DeleteKeys({ pattern: `${ERedisKeys.POST_DATA}-${network}-*` }),
			this.DeleteKeys({ pattern: `${ERedisKeys.POSTS_LISTING}-${network}-*` }),
			this.DeleteKeys({ pattern: `${ERedisKeys.ACTIVITY_FEED}-${network}-*` }),
			this.DeleteKeys({ pattern: `${ERedisKeys.SUBSCRIPTION_FEED}-${network}-*` }),
			this.DeleteKeys({ pattern: `${ERedisKeys.CONTENT_SUMMARY}-${network}-*` }),
			this.DeleteKeys({ pattern: `${ERedisKeys.DELEGATION_STATS}-${network}-*` }),
			this.DeleteKeys({ pattern: `${ERedisKeys.DELEGATE_DETAILS}-${network}-*` }),
			this.DeleteKeys({ pattern: `${ERedisKeys.TRACK_ANALYTICS_DELEGATION}-${network}-*` }),
			this.DeleteKeys({ pattern: `${ERedisKeys.TRACK_ANALYTICS_STATS}-${network}-*` }),
			this.DeleteKeys({ pattern: `${ERedisKeys.TREASURY_STATS}-${network}-*` }),
			this.DeleteKeys({ pattern: `${ERedisKeys.OVERVIEW_PAGE_DATA}-${network}` }),
			this.DeleteKeys({ pattern: `${ERedisKeys.POST_ANALYTICS_DATA}-${network}-*` }),
			this.DeleteKeys({ pattern: `${ERedisKeys.POST_BUBBLE_VOTES_DATA}-${network}-*` }),
			this.DeleteKeys({ pattern: `${ERedisKeys.GOV_ANALYTICS_STATS}-${network}-*` }),
			this.DeleteKeys({ pattern: `${ERedisKeys.GOV_ANALYTICS_REFERENDUM_OUTCOME}-${network}-*` }),
			this.DeleteKeys({ pattern: `${ERedisKeys.GOV_ANALYTICS_REFERENDUM_COUNT}-${network}-*` }),
			this.DeleteKeys({ pattern: `${ERedisKeys.TRACK_LEVEL_PROPOSALS_ANALYTICS}-${network}-*` }),
			this.DeleteKeys({ pattern: `${ERedisKeys.TURNOUT_DATA}-${network}-*` }),
			this.DeleteKeys({ pattern: `${ERedisKeys.TRACK_DELEGATION_ANALYTICS}-${network}-*` }),
			this.DeleteKeys({ pattern: `${ERedisKeys.GOV_ANALYTICS_REFERENDUM_OUTCOME_TRACK}-${network}-*` }),
			this.DeleteKeys({ pattern: `${ERedisKeys.COMMUNITY_CURATORS}-${network}-*` }),
			this.DeleteKeys({ pattern: `${ERedisKeys.COMMUNITY_MEMBERS}-${network}-*` })
		]);
	}

	// auth and third party methods
	static async SetEmailVerificationToken({ token, email }: { token: string; email: string }): Promise<void> {
		await this.Set({ key: this.redisKeysMap[ERedisKeys.EMAIL_VERIFICATION_TOKEN](token), value: email, ttlSeconds: ONE_DAY_IN_SECONDS, forceCache: true });
	}

	static async SetRefreshToken({ userId, refreshToken }: { userId: number; refreshToken: string }): Promise<void> {
		const tokenId = createCuid();

		// Store the token with its unique ID
		await this.Set({
			key: this.redisKeysMap[ERedisKeys.REFRESH_TOKEN_ITEM](userId, tokenId),
			value: refreshToken,
			ttlSeconds: REFRESH_TOKEN_LIFE_IN_SECONDS,
			forceCache: true
		});

		// Add the token ID to the user's set of tokens
		await this.AddToSet({
			key: this.redisKeysMap[ERedisKeys.REFRESH_TOKEN_SET](userId),
			value: tokenId,
			forceCache: true
		});
	}

	static async GetRefreshToken(userId: number, tokenId: string): Promise<string | null> {
		// Get a specific token by ID
		return this.Get({
			key: this.redisKeysMap[ERedisKeys.REFRESH_TOKEN_ITEM](userId, tokenId),
			forceCache: true
		});
	}

	static async GetAllRefreshTokenIds(userId: number): Promise<string[]> {
		return this.GetSetMembers({
			key: this.redisKeysMap[ERedisKeys.REFRESH_TOKEN_SET](userId),
			forceCache: true
		});
	}

	static async DeleteRefreshToken(userId: number, tokenId: string): Promise<void> {
		// Delete the specific token
		await this.Delete({
			key: this.redisKeysMap[ERedisKeys.REFRESH_TOKEN_ITEM](userId, tokenId),
			forceCache: true
		});

		// Remove the token ID from the user's set
		await this.RemoveFromSet({
			key: this.redisKeysMap[ERedisKeys.REFRESH_TOKEN_SET](userId),
			value: tokenId,
			forceCache: true
		});
	}

	static async DeleteAllRefreshTokens(userId: number): Promise<void> {
		// Get all token IDs for this user
		const tokenIds = await this.GetAllRefreshTokenIds(userId);

		// Delete each token
		await Promise.all(
			tokenIds.map((tokenId) =>
				this.Delete({
					key: this.redisKeysMap[ERedisKeys.REFRESH_TOKEN_ITEM](userId, tokenId),
					forceCache: true
				})
			)
		);

		// Delete the set itself
		await this.Delete({ key: this.redisKeysMap[ERedisKeys.REFRESH_TOKEN_SET](userId), forceCache: true });
	}

	static async SetTfaToken({ tfaToken, userId }: { tfaToken: string; userId: number }): Promise<void> {
		await this.Set({ key: this.redisKeysMap[ERedisKeys.TWO_FACTOR_AUTH_TOKEN](tfaToken), value: userId.toString(), ttlSeconds: FIVE_MIN, forceCache: true });
	}

	static async GetTfaToken(tfaToken: string): Promise<string | null> {
		return this.Get({ key: this.redisKeysMap[ERedisKeys.TWO_FACTOR_AUTH_TOKEN](tfaToken), forceCache: true });
	}

	static async GetSubscanData({ network, url, body }: { network: string; url: string; body?: Record<string, unknown> }): Promise<string | null> {
		return this.Get({ key: this.redisKeysMap[ERedisKeys.SUBSCAN_DATA](network, url, body) });
	}

	static async SetSubscanData({ network, url, body, data }: { network: string; url: string; body?: Record<string, unknown>; data: string }): Promise<void> {
		await this.Set({ key: this.redisKeysMap[ERedisKeys.SUBSCAN_DATA](network, url, body), value: data, ttlSeconds: SIX_HOURS_IN_SECONDS });
	}

	static async SetResetPasswordToken({ token, userId }: { token: string; userId: number }): Promise<void> {
		await this.Set({ key: this.redisKeysMap[ERedisKeys.PASSWORD_RESET_TOKEN](token), value: userId.toString(), ttlSeconds: ONE_DAY_IN_SECONDS, forceCache: true });
	}

	static async GetUserIdFromResetPasswordToken(token: string): Promise<number | null> {
		const userId = await this.Get({ key: this.redisKeysMap[ERedisKeys.PASSWORD_RESET_TOKEN](token), forceCache: true });
		return userId ? Number(userId) : null;
	}

	static async DeleteResetPasswordToken(token: string): Promise<void> {
		await this.Delete({ key: this.redisKeysMap[ERedisKeys.PASSWORD_RESET_TOKEN](token), forceCache: true });
	}

	static async GetDVCohortReferenda(network: string, cohortId: string): Promise<string | null> {
		return this.Get({ key: this.redisKeysMap[ERedisKeys.DV_COHORTS_REFERENDA](network, cohortId) });
	}

	static async SetDVCohortReferenda(network: string, cohortId: string, data: string): Promise<void> {
		await this.Set({
			key: this.redisKeysMap[ERedisKeys.DV_COHORTS_REFERENDA](network, cohortId),
			value: data,
			ttlSeconds: HALF_HOUR_IN_SECONDS
		});
	}

	static async GetDVCohortVotes(network: string, cohortId: string): Promise<string | null> {
		return this.Get({ key: this.redisKeysMap[ERedisKeys.DV_COHORTS_VOTES](network, cohortId) });
	}

	static async SetDVCohortVotes(network: string, cohortId: string, data: string): Promise<void> {
		await this.Set({
			key: this.redisKeysMap[ERedisKeys.DV_COHORTS_VOTES](network, cohortId),
			value: data,
			ttlSeconds: HALF_HOUR_IN_SECONDS
		});
	}

	// Posts caching methods
	static async GetPostData({ network, proposalType, indexOrHash }: { network: string; proposalType: EProposalType; indexOrHash: string }): Promise<IPost | null> {
		const data = await this.Get({ key: this.redisKeysMap[ERedisKeys.POST_DATA](network, proposalType, indexOrHash) });
		const parsedData = data ? (deepParseJson(data) as IPost) : null;

		if (parsedData && parsedData.title !== undefined && typeof parsedData.title !== 'string') {
			parsedData.title = String(parsedData.title || DEFAULT_POST_TITLE);
		}
		if (parsedData && parsedData.content !== undefined && typeof parsedData.content !== 'string') {
			parsedData.content = String(parsedData.content || getDefaultPostContent(proposalType));
		}

		if (parsedData && parsedData.comments && Array.isArray(parsedData.comments)) {
			parsedData.comments = parsedData.comments.map((comment) => ({
				...comment,
				content: comment.content !== undefined && typeof comment.content !== 'string' ? String(comment.content || '') : comment.content
			}));
		}
		return parsedData as IPost | null;
	}

	static async SetPostData({ network, proposalType, indexOrHash, data }: { network: string; proposalType: EProposalType; indexOrHash: string; data: IPost }): Promise<void> {
		const isActivePost = data.onChainInfo?.status && ACTIVE_PROPOSAL_STATUSES.includes(data.onChainInfo?.status);

		await this.Set({
			key: this.redisKeysMap[ERedisKeys.POST_DATA](network, proposalType, indexOrHash),
			value: JSON.stringify(data),
			ttlSeconds: isActivePost ? ONE_DAY_IN_SECONDS : THIRTY_DAYS_IN_SECONDS
		});
	}

	static async DeletePostData({ network, proposalType, indexOrHash }: { network: string; proposalType: EProposalType; indexOrHash: string }): Promise<void> {
		await this.Delete({ key: this.redisKeysMap[ERedisKeys.POST_DATA](network, proposalType, indexOrHash) });
	}

	static async GetPostsListing({
		network,
		proposalType,
		page,
		limit,
		statuses,
		origins,
		tags
	}: {
		network: string;
		proposalType: EProposalType;
		page: number;
		limit: number;
		statuses?: string[];
		origins?: EPostOrigin[];
		tags?: string[];
	}): Promise<IGenericListingResponse<IPostListing> | null> {
		const data = await this.Get({ key: this.redisKeysMap[ERedisKeys.POSTS_LISTING](network, proposalType, page, limit, statuses, origins, tags) });
		return data ? (deepParseJson(data) as IGenericListingResponse<IPostListing>) : null;
	}

	static async SetPostsListing({
		network,
		proposalType,
		page,
		limit,
		data,
		statuses,
		origins,
		tags
	}: {
		network: string;
		proposalType: EProposalType;
		page: number;
		limit: number;
		data: IGenericListingResponse<IPostListing>;
		statuses?: string[];
		origins?: EPostOrigin[];
		tags?: string[];
	}): Promise<void> {
		await this.Set({
			key: this.redisKeysMap[ERedisKeys.POSTS_LISTING](network, proposalType, page, limit, statuses, origins, tags),
			value: JSON.stringify(data),
			ttlSeconds: THREE_DAYS_IN_SECONDS
		});
	}

	static async DeletePostsListing({ network, proposalType }: { network: string; proposalType: EProposalType }): Promise<void> {
		await this.DeleteKeys({ pattern: `${ERedisKeys.POSTS_LISTING}-${network}-${proposalType}-*` });
	}

	static async GetContentSummary({ network, indexOrHash, proposalType }: { network: string; indexOrHash: string; proposalType: EProposalType }): Promise<IContentSummary | null> {
		const data = await this.Get({ key: this.redisKeysMap[ERedisKeys.CONTENT_SUMMARY]({ network, indexOrHash, proposalType }) });
		return data ? (deepParseJson(data) as IContentSummary) : null;
	}

	static async SetContentSummary({
		network,
		indexOrHash,
		proposalType,
		data
	}: {
		network: string;
		indexOrHash: string;
		proposalType: EProposalType;
		data: IContentSummary;
	}): Promise<void> {
		await this.Set({ key: this.redisKeysMap[ERedisKeys.CONTENT_SUMMARY]({ network, indexOrHash, proposalType }), value: JSON.stringify(data), ttlSeconds: ONE_DAY_IN_SECONDS });
	}

	static async DeleteContentSummary({ network, indexOrHash, proposalType }: { network: string; indexOrHash: string; proposalType: EProposalType }): Promise<void> {
		await this.DeleteKeys({ pattern: this.redisKeysMap[ERedisKeys.CONTENT_SUMMARY]({ network, indexOrHash, proposalType }) });
	}

	// Activity feed caching methods
	static async GetActivityFeed({
		network,
		page,
		limit,
		userId,
		origins
	}: {
		network: string;
		page: number;
		limit: number;
		userId?: number;
		origins?: EPostOrigin[];
	}): Promise<IGenericListingResponse<IPostListing> | null> {
		const data = await this.Get({ key: this.redisKeysMap[ERedisKeys.ACTIVITY_FEED](network, page, limit, userId, origins) });
		return data ? (deepParseJson(data) as IGenericListingResponse<IPostListing>) : null;
	}

	static async SetActivityFeed({
		network,
		page,
		limit,
		data,
		userId,
		origins
	}: {
		network: string;
		page: number;
		limit: number;
		data: IGenericListingResponse<IPostListing>;
		userId?: number;
		origins?: EPostOrigin[];
	}): Promise<void> {
		await this.Set({ key: this.redisKeysMap[ERedisKeys.ACTIVITY_FEED](network, page, limit, userId, origins), value: JSON.stringify(data), ttlSeconds: ONE_DAY_IN_SECONDS });
	}

	static async DeleteActivityFeed({ network }: { network: string }): Promise<void> {
		await this.DeleteKeys({ pattern: `${ERedisKeys.ACTIVITY_FEED}-${network}-*` });
	}

	// Subscription feed caching methods
	static async GetSubscriptionFeed({
		network,
		page,
		limit,
		userId
	}: {
		network: string;
		page: number;
		limit: number;
		userId: number;
	}): Promise<IGenericListingResponse<IPostListing> | null> {
		const data = await this.Get({ key: this.redisKeysMap[ERedisKeys.SUBSCRIPTION_FEED](network, page, limit, userId) });
		return data ? (deepParseJson(data) as IGenericListingResponse<IPostListing>) : null;
	}

	static async SetSubscriptionFeed({
		network,
		page,
		limit,
		data,
		userId
	}: {
		network: string;
		page: number;
		limit: number;
		data: IGenericListingResponse<IPostListing>;
		userId: number;
	}): Promise<void> {
		await this.Set({ key: this.redisKeysMap[ERedisKeys.SUBSCRIPTION_FEED](network, page, limit, userId), value: JSON.stringify(data), ttlSeconds: ONE_DAY_IN_SECONDS });
	}

	static async DeleteSubscriptionFeed({ network, userId }: { network: string; userId: number }): Promise<void> {
		await this.DeleteKeys({ pattern: `${ERedisKeys.SUBSCRIPTION_FEED}-${network}-${userId}-*` });
	}

	static async DeleteAllSubscriptionFeedsForNetwork(network: ENetwork): Promise<void> {
		await this.DeleteKeys({ pattern: `${ERedisKeys.SUBSCRIPTION_FEED}-${network}-*` });
	}

	// toolkit methods

	static async ClearCacheForAllPostsForNetwork(network: ENetwork): Promise<void> {
		await Promise.all([
			// clear everything posts related
			this.DeleteKeys({ pattern: `${ERedisKeys.POSTS_LISTING}-${network}-*` }),
			this.DeleteKeys({ pattern: `${ERedisKeys.POST_DATA}-${network}-*` }),
			this.DeleteKeys({ pattern: `${ERedisKeys.ACTIVITY_FEED}-${network}-*` }),
			this.DeleteKeys({ pattern: `${ERedisKeys.CONTENT_SUMMARY}-${network}-*` }),
			this.DeleteKeys({ pattern: `${ERedisKeys.SUBSCRIPTION_FEED}-${network}-*` }),

			// clear post analytics data
			this.DeleteKeys({ pattern: `${ERedisKeys.POST_ANALYTICS_DATA}-${network}-*` }),
			this.DeleteKeys({ pattern: `${ERedisKeys.POST_BUBBLE_VOTES_DATA}-${network}-*` }),

			// clear overview page data
			this.DeleteOverviewPageData({ network }),

			// clear treasury stats
			this.DeleteKeys({ pattern: `${ERedisKeys.TREASURY_STATS}-${network}-*` })
		]);
	}

	// QR session caching methods

	static async SetQRSession(sessionId: string, data: { userId: number; timestamp: number; expiresIn: number }): Promise<void> {
		await this.Set({ key: this.redisKeysMap[ERedisKeys.QR_SESSION](sessionId), value: JSON.stringify(data), ttlSeconds: data.expiresIn, forceCache: true });
	}

	static async GetQRSession(sessionId: string): Promise<{ userId: number; timestamp: number; expiresIn: number } | null> {
		const data = await this.Get({ key: this.redisKeysMap[ERedisKeys.QR_SESSION](sessionId), forceCache: true });
		return data ? JSON.parse(data) : null;
	}

	static async DeleteQRSession(sessionId: string): Promise<void> {
		await this.Delete({ key: this.redisKeysMap[ERedisKeys.QR_SESSION](sessionId), forceCache: true });
	}

	// Delegation stats caching methods
	static async GetDelegationStats(network: ENetwork): Promise<IDelegationStats | null> {
		const data = await this.Get({ key: this.redisKeysMap[ERedisKeys.DELEGATION_STATS](network) });
		return data ? (deepParseJson(data) as IDelegationStats) : null;
	}

	static async SetDelegationStats(network: ENetwork, data: IDelegationStats): Promise<void> {
		await this.Set({ key: this.redisKeysMap[ERedisKeys.DELEGATION_STATS](network), value: JSON.stringify(data), ttlSeconds: ONE_DAY_IN_SECONDS });
	}

	static async DeleteDelegationStats(network: ENetwork): Promise<void> {
		await this.DeleteKeys({ pattern: `${ERedisKeys.DELEGATION_STATS}-${network}` });
	}

	// Delegates caching methods
	static async GetDelegateDetails(network: ENetwork): Promise<IDelegateDetails[] | null> {
		const data = await this.Get({ key: this.redisKeysMap[ERedisKeys.DELEGATE_DETAILS](network) });
		return data ? (deepParseJson(data) as IDelegateDetails[]) : null;
	}

	static async SetDelegateDetails(network: ENetwork, data: IDelegateDetails[]): Promise<void> {
		await this.Set({ key: this.redisKeysMap[ERedisKeys.DELEGATE_DETAILS](network), value: JSON.stringify(data), ttlSeconds: ONE_DAY_IN_SECONDS });
	}

	static async DeleteDelegateDetails(network: ENetwork): Promise<void> {
		await this.DeleteKeys({ pattern: `${ERedisKeys.DELEGATE_DETAILS}-${network}` });
	}

	// Track analytics delegation caching methods
	static async GetTrackAnalyticsDelegation({ network, origin }: { network: string; origin: EPostOrigin | 'all' }): Promise<ITrackAnalyticsDelegations | null> {
		const data = await this.Get({ key: this.redisKeysMap[ERedisKeys.TRACK_ANALYTICS_DELEGATION](network, origin) });
		return data ? (deepParseJson(data) as ITrackAnalyticsDelegations) : null;
	}

	static async SetTrackAnalyticsDelegation({ network, origin, data }: { network: string; origin: EPostOrigin | 'all'; data: ITrackAnalyticsDelegations }): Promise<void> {
		await this.Set({
			key: this.redisKeysMap[ERedisKeys.TRACK_ANALYTICS_DELEGATION](network, origin),
			value: JSON.stringify(data),
			ttlSeconds: ONE_DAY_IN_SECONDS
		});
	}

	static async DeleteTrackAnalyticsDelegation({ network, origin }: { network: string; origin: EPostOrigin | 'all' }): Promise<void> {
		await this.Delete({ key: this.redisKeysMap[ERedisKeys.TRACK_ANALYTICS_DELEGATION](network, origin) });
	}

	// Track analytics stats caching methods
	static async GetTrackAnalyticsStats({ network, origin }: { network: string; origin: EPostOrigin | 'all' }): Promise<ITrackAnalyticsStats | null> {
		const data = await this.Get({ key: this.redisKeysMap[ERedisKeys.TRACK_ANALYTICS_STATS](network, origin) });
		return data ? (deepParseJson(data) as ITrackAnalyticsStats) : null;
	}

	static async SetTrackAnalyticsStats({ network, origin, data }: { network: string; origin: EPostOrigin | 'all'; data: ITrackAnalyticsStats }): Promise<void> {
		await this.Set({ key: this.redisKeysMap[ERedisKeys.TRACK_ANALYTICS_STATS](network, origin), value: JSON.stringify(data), ttlSeconds: ONE_DAY_IN_SECONDS });
	}

	static async DeleteTrackAnalyticsStats({ network, origin }: { network: string; origin: EPostOrigin | 'all' }): Promise<void> {
		await this.Delete({ key: this.redisKeysMap[ERedisKeys.TRACK_ANALYTICS_STATS](network, origin) });
	}

	// Track counts caching methods
	static async GetTrackCounts({ network }: { network: string }): Promise<Record<string, number> | null> {
		const data = await this.Get({ key: this.redisKeysMap[ERedisKeys.TRACK_COUNTS](network) });
		return data ? (deepParseJson(data) as Record<string, number>) : null;
	}

	static async SetTrackCounts({ network, data }: { network: string; data: Record<string, number> }): Promise<void> {
		await this.Set({ key: this.redisKeysMap[ERedisKeys.TRACK_COUNTS](network), value: JSON.stringify(data), ttlSeconds: HALF_HOUR_IN_SECONDS });
	}

	static async DeleteTrackCounts({ network }: { network: string }): Promise<void> {
		await this.Delete({ key: this.redisKeysMap[ERedisKeys.TRACK_COUNTS](network) });
	}

	// Treasury stats caching methods
	static async GetTreasuryStats({ network, from, to }: { network: ENetwork; from: string; to: string }): Promise<ITreasuryStats[] | null> {
		const data = await this.Get({ key: this.redisKeysMap[ERedisKeys.TREASURY_STATS]({ network, from, to }) });
		return data ? (deepParseJson(data) as ITreasuryStats[]) : null;
	}

	static async SetTreasuryStats({ network, from, to, data }: { network: ENetwork; from: string; to: string; data?: ITreasuryStats[] }): Promise<void> {
		await this.Set({ key: this.redisKeysMap[ERedisKeys.TREASURY_STATS]({ network, from, to }), value: JSON.stringify(data), ttlSeconds: HALF_HOUR_IN_SECONDS });
	}

	static async DeleteTreasuryStats({ network, from, to }: { network: ENetwork; from: string; to: string }): Promise<void> {
		await this.Delete({ key: this.redisKeysMap[ERedisKeys.TREASURY_STATS]({ network, from, to }) });
	}

	// Overview page caching methods
	static async GetOverviewPageData({ network }: { network: ENetwork }): Promise<{ allTracks: IGenericListingResponse<IPostListing>; treasuryStats: ITreasuryStats[] } | null> {
		const data = await this.Get({ key: this.redisKeysMap[ERedisKeys.OVERVIEW_PAGE_DATA](network) });
		return data ? (deepParseJson(data) as { allTracks: IGenericListingResponse<IPostListing>; treasuryStats: ITreasuryStats[] }) : null;
	}

	static async SetOverviewPageData({
		network,
		data
	}: {
		network: ENetwork;
		data: { allTracks: IGenericListingResponse<IPostListing>; treasuryStats: ITreasuryStats[] };
	}): Promise<void> {
		await this.Set({ key: this.redisKeysMap[ERedisKeys.OVERVIEW_PAGE_DATA](network), value: JSON.stringify(data), ttlSeconds: HALF_HOUR_IN_SECONDS });
	}

	static async DeleteOverviewPageData({ network }: { network: ENetwork }): Promise<void> {
		await this.Delete({ key: this.redisKeysMap[ERedisKeys.OVERVIEW_PAGE_DATA](network) });
	}

	// Remark login message caching methods
	static async SetRemarkLoginMessage({ address, message }: { address: string; message: string }): Promise<void> {
		await this.Set({ key: this.redisKeysMap[ERedisKeys.REMARK_LOGIN_MESSAGE](address), value: message, ttlSeconds: FIVE_MIN, forceCache: true });
	}

	static async GetRemarkLoginMessage(address: string): Promise<string | null> {
		return this.Get({ key: this.redisKeysMap[ERedisKeys.REMARK_LOGIN_MESSAGE](address), forceCache: true });
	}

	static async DeleteRemarkLoginMessage(address: string): Promise<void> {
		await this.Delete({ key: this.redisKeysMap[ERedisKeys.REMARK_LOGIN_MESSAGE](address), forceCache: true });
	}

	static async SetPostAnalyticsData({
		network,
		proposalType,
		index,
		data,
		proposalStatus
	}: {
		network: ENetwork;
		proposalType: EProposalType;
		index: number;
		data: IPostAnalytics;
		proposalStatus: EProposalStatus;
	}): Promise<void> {
		const isActivePost = ACTIVE_PROPOSAL_STATUSES.includes(proposalStatus);

		await this.Set({
			key: this.redisKeysMap[ERedisKeys.POST_ANALYTICS_DATA](network, proposalType, index),
			value: JSON.stringify(data),
			ttlSeconds: isActivePost ? ONE_DAY_IN_SECONDS : THIRTY_DAYS_IN_SECONDS
		});
	}

	static async GetPostAnalyticsData({ network, proposalType, index }: { network: ENetwork; proposalType: EProposalType; index: number }): Promise<IPostAnalytics | null> {
		const data = await this.Get({ key: this.redisKeysMap[ERedisKeys.POST_ANALYTICS_DATA](network, proposalType, index) });
		return data ? (deepParseJson(data) as IPostAnalytics) : null;
	}

	static async DeletePostAnalyticsData({ network, proposalType, index }: { network: ENetwork; proposalType: EProposalType; index: number }): Promise<void> {
		await this.Delete({ key: this.redisKeysMap[ERedisKeys.POST_ANALYTICS_DATA](network, proposalType, index) });
	}

	static async SetPostBubbleVotesData({
		network,
		proposalType,
		index,
		data,
		votesType,
		analyticsType,
		proposalStatus
	}: {
		network: ENetwork;
		proposalType: EProposalType;
		index: number;
		data: IPostBubbleVotes;
		votesType: EVotesDisplayType;
		analyticsType: EAnalyticsType;
		proposalStatus: EProposalStatus;
	}): Promise<void> {
		const isActivePost = ACTIVE_PROPOSAL_STATUSES.includes(proposalStatus);
		await this.Set({
			key: this.redisKeysMap[ERedisKeys.POST_BUBBLE_VOTES_DATA](network, proposalType, index, votesType, analyticsType),
			value: JSON.stringify(data),
			ttlSeconds: isActivePost ? ONE_DAY_IN_SECONDS : THIRTY_DAYS_IN_SECONDS
		});
	}

	static async GetPostBubbleVotesData({
		network,
		proposalType,
		index,
		votesType,
		analyticsType
	}: {
		network: ENetwork;
		proposalType: EProposalType;
		index: number;
		votesType: EVotesDisplayType;
		analyticsType: EAnalyticsType;
	}): Promise<IPostBubbleVotes | null> {
		const data = await this.Get({ key: this.redisKeysMap[ERedisKeys.POST_BUBBLE_VOTES_DATA](network, proposalType, index, votesType, analyticsType) });
		return data ? (deepParseJson(data) as IPostBubbleVotes) : null;
	}

	static async DeletePostBubbleVotesData({
		network,
		proposalType,
		index,
		votesType,
		analyticsType
	}: {
		network: ENetwork;
		proposalType: EProposalType;
		index: number;
		votesType: EVotesDisplayType;
		analyticsType: EAnalyticsType;
	}): Promise<void> {
		await this.Delete({ key: this.redisKeysMap[ERedisKeys.POST_BUBBLE_VOTES_DATA](network, proposalType, index, votesType, analyticsType) });
	}

	// Network governance analytics stats caching methods
	static async GetGovAnalyticsStats(network: string): Promise<IGovAnalyticsStats | null> {
		const data = await this.Get({ key: this.redisKeysMap[ERedisKeys.GOV_ANALYTICS_STATS](network) });
		return data ? (deepParseJson(data) as IGovAnalyticsStats) : null;
	}

	static async SetGovAnalyticsStats({ network, data }: { network: string; data: IGovAnalyticsStats }): Promise<void> {
		await this.Set({
			key: this.redisKeysMap[ERedisKeys.GOV_ANALYTICS_STATS](network),
			value: JSON.stringify(data),
			ttlSeconds: ONE_DAY_IN_SECONDS
		});
	}

	static async DeleteGovAnalyticsStats(network: string): Promise<void> {
		await this.Delete({ key: this.redisKeysMap[ERedisKeys.GOV_ANALYTICS_STATS](network) });
	}

	// Referendum outcome caching methods
	static async GetGovAnalyticsReferendumOutcome(network: string): Promise<IGovAnalyticsReferendumOutcome | null> {
		const data = await this.Get({ key: this.redisKeysMap[ERedisKeys.GOV_ANALYTICS_REFERENDUM_OUTCOME](network) });
		return data ? (deepParseJson(data) as IGovAnalyticsReferendumOutcome) : null;
	}

	static async SetGovAnalyticsReferendumOutcome({ network, data }: { network: string; data: IGovAnalyticsReferendumOutcome }): Promise<void> {
		await this.Set({
			key: this.redisKeysMap[ERedisKeys.GOV_ANALYTICS_REFERENDUM_OUTCOME](network),
			value: JSON.stringify(data),
			ttlSeconds: ONE_DAY_IN_SECONDS
		});
	}

	static async DeleteGovAnalyticsReferendumOutcome(network: string): Promise<void> {
		await this.Delete({ key: this.redisKeysMap[ERedisKeys.GOV_ANALYTICS_REFERENDUM_OUTCOME](network) });
	}

	// Track-specific referendum outcome caching methods
	static async GetGovAnalyticsReferendumOutcomeByTrack(network: string, trackNo: number): Promise<IGovAnalyticsReferendumOutcome | null> {
		const data = await this.Get({ key: this.redisKeysMap[ERedisKeys.GOV_ANALYTICS_REFERENDUM_OUTCOME_TRACK](network, trackNo.toString()) });
		return data ? (deepParseJson(data) as IGovAnalyticsReferendumOutcome) : null;
	}

	static async SetGovAnalyticsReferendumOutcomeByTrack({ network, data, trackNo }: { network: string; data: IGovAnalyticsReferendumOutcome; trackNo: number }): Promise<void> {
		await this.Set({
			key: this.redisKeysMap[ERedisKeys.GOV_ANALYTICS_REFERENDUM_OUTCOME_TRACK](network, trackNo.toString()),
			value: JSON.stringify(data),
			ttlSeconds: ONE_DAY_IN_SECONDS
		});
	}

	static async GetGovAnalyticsReferendumCount(network: string): Promise<{ categoryCounts: IGovAnalyticsCategoryCounts } | null> {
		const data = await this.Get({ key: this.redisKeysMap[ERedisKeys.GOV_ANALYTICS_REFERENDUM_COUNT](network) });
		return data ? (deepParseJson(data) as { categoryCounts: IGovAnalyticsCategoryCounts }) : null;
	}

	static async SetGovAnalyticsReferendumCount({ network, data }: { network: string; data: { categoryCounts: IGovAnalyticsCategoryCounts } }): Promise<void> {
		await this.Set({
			key: this.redisKeysMap[ERedisKeys.GOV_ANALYTICS_REFERENDUM_COUNT](network),
			value: JSON.stringify(data),
			ttlSeconds: ONE_DAY_IN_SECONDS
		});
	}

	static async GetTrackLevelProposalsAnalytics(network: ENetwork) {
		const data = await this.Get({ key: this.redisKeysMap[ERedisKeys.TRACK_LEVEL_PROPOSALS_ANALYTICS](network) });
		return data ? (deepParseJson(data) as { data: Record<number, number>; totalProposals: number }) : null;
	}

	static async SetTrackLevelProposalsAnalytics({ network, data }: { network: ENetwork; data: { data: Record<number, number>; totalProposals: number } }) {
		await this.Set({ key: this.redisKeysMap[ERedisKeys.TRACK_LEVEL_PROPOSALS_ANALYTICS](network), value: JSON.stringify(data), ttlSeconds: SIX_HOURS_IN_SECONDS });
	}

	static async GetTrackDelegationAnalytics({ network }: { network: ENetwork }) {
		const data = await this.Get({ key: this.redisKeysMap[ERedisKeys.TRACK_DELEGATION_ANALYTICS](network) });
		return data ? (deepParseJson(data) as Record<string, IGovAnalyticsDelegationStats>) : null;
	}

	static async SetTrackDelegationAnalytics({ network, data }: { network: ENetwork; data: Record<string, IGovAnalyticsDelegationStats> }) {
		await this.Set({ key: this.redisKeysMap[ERedisKeys.TRACK_DELEGATION_ANALYTICS](network), value: JSON.stringify(data), ttlSeconds: 3600 }); // Cache for 1 hour
	}

	// Turnout data caching methods
	static async GetTurnoutData(network: ENetwork): Promise<IRawTurnoutData | null> {
		const data = await this.Get({ key: this.redisKeysMap[ERedisKeys.TURNOUT_DATA](network) });
		return data ? (deepParseJson(data) as IRawTurnoutData) : null;
	}

	static async SetTurnoutData({ network, data }: { network: ENetwork; data: IRawTurnoutData }): Promise<void> {
		await this.Set({
			key: this.redisKeysMap[ERedisKeys.TURNOUT_DATA](network),
			value: JSON.stringify(data),
			ttlSeconds: 21600 // Cache for 6 hours - turnout data is historical and doesn't change frequently
		});
	}

	static async DeleteTurnoutData(network: ENetwork): Promise<void> {
		await this.Delete({ key: this.redisKeysMap[ERedisKeys.TURNOUT_DATA](network) });
	}

	// User votes caching methods
	static async GetUserVotes<T>({
		network,
		address,
		page,
		limit,
		proposalStatuses
	}: {
		network: ENetwork;
		address: string;
		page: number;
		limit: number;
		proposalStatuses?: EProposalStatus[];
	}): Promise<T | null> {
		const data = await this.Get({
			key: this.redisKeysMap[ERedisKeys.USER_VOTES](
				network,
				address,
				page,
				limit,
				proposalStatuses?.map((s) => s.toString())
			)
		});
		return data ? (deepParseJson(data) as T) : null;
	}

	static async SetUserVotes<T>({
		network,
		address,
		page,
		limit,
		proposalStatuses,
		data
	}: {
		network: ENetwork;
		address: string;
		page: number;
		limit: number;
		proposalStatuses?: EProposalStatus[];
		data: T;
	}): Promise<void> {
		await this.Set({
			key: this.redisKeysMap[ERedisKeys.USER_VOTES](
				network,
				address,
				page,
				limit,
				proposalStatuses?.map((s) => s.toString())
			),
			value: JSON.stringify(data),
			ttlSeconds: ONE_DAY_IN_SECONDS
		});
	}

	static async GetUserPosts({
		network,
		address,
		page,
		limit,
		proposalType
	}: {
		network: string;
		address: string;
		page: number;
		limit: number;
		proposalType?: EProposalType;
	}): Promise<IUserPosts | null> {
		const data = await this.Get({
			key: this.redisKeysMap[ERedisKeys.USER_POSTS](network, address, page, limit, proposalType)
		});
		return data ? (deepParseJson(data) as IUserPosts) : null;
	}

	static async SetUserPosts({
		network,
		address,
		page,
		limit,
		proposalType,
		data
	}: {
		network: string;
		address: string;
		page: number;
		limit: number;
		proposalType?: EProposalType;
		data: IUserPosts;
	}): Promise<void> {
		await this.Set({
			key: this.redisKeysMap[ERedisKeys.USER_POSTS](network, address, page, limit, proposalType),
			value: JSON.stringify(data),
			ttlSeconds: ONE_DAY_IN_SECONDS // Cache for 5 minutes - user posts can change frequently
		});
	}

	static async DeleteUserVotesByAddress({ network, address }: { network: ENetwork; address: string }): Promise<void> {
		// Delete all user votes cache entries for this address
		await this.DeleteKeys({ pattern: `${ERedisKeys.USER_VOTES}-${network}-${address}-*` });
	}

	static async DeleteUserPostsByAddress({ network, address }: { network: ENetwork; address: string }): Promise<void> {
		// Delete all user posts cache entries for this address
		await this.DeleteKeys({ pattern: `${ERedisKeys.USER_POSTS}-${network}-${address}-*` });
	}

	// Klara caching methods
	static async GetKlaraConversationHistory(conversationId: string): Promise<string | null> {
		return this.Get({ key: this.redisKeysMap[ERedisKeys.KLARA_CONVERSATION_HISTORY](conversationId) });
	}

	static async SetKlaraConversationHistory(conversationId: string, history: string, ttlSeconds: number = 300): Promise<void> {
		await this.Set({
			key: this.redisKeysMap[ERedisKeys.KLARA_CONVERSATION_HISTORY](conversationId),
			value: history,
			ttlSeconds
		});
	}

	static async DeleteKlaraConversationHistory(conversationId: string): Promise<void> {
		await this.Delete({ key: this.redisKeysMap[ERedisKeys.KLARA_CONVERSATION_HISTORY](conversationId) });
	}

	static async CheckKlaraRequestDedup(userId: string, messageHash: string): Promise<boolean> {
		const key = this.redisKeysMap[ERedisKeys.KLARA_REQUEST_DEDUP](userId, messageHash);
		const exists = await this.Get({ key, forceCache: true });
		return exists !== null;
	}

	static async SetKlaraRequestDedup(userId: string, messageHash: string, ttlSeconds: number = 30): Promise<void> {
		await this.Set({
			key: this.redisKeysMap[ERedisKeys.KLARA_REQUEST_DEDUP](userId, messageHash),
			value: 'processing',
			ttlSeconds,
			forceCache: true
		});
	}

	static async DeleteKlaraRequestDedup(userId: string, messageHash: string): Promise<void> {
		await this.Delete({ key: this.redisKeysMap[ERedisKeys.KLARA_REQUEST_DEDUP](userId, messageHash), forceCache: true });
	}

	static async GetCommunityCurators(network: string, page: number, limit: number): Promise<string | null> {
		if (!network || !IS_CACHE_ENABLED) return null;
		return this.Get({ key: this.redisKeysMap[ERedisKeys.COMMUNITY_CURATORS](network, page, limit) });
	}

	static async SetCommunityCurators(network: string, details: IDelegateDetails[], page: number, limit: number) {
		if (!network || !IS_CACHE_ENABLED) return;
		await this.Set({ key: this.redisKeysMap[ERedisKeys.COMMUNITY_CURATORS](network, page, limit), value: JSON.stringify(details) });
	}

	static async GetCommunityMembers(network: string, page: number, limit: number): Promise<string | null> {
		if (!network || !IS_CACHE_ENABLED) return null;
		return this.Get({ key: this.redisKeysMap[ERedisKeys.COMMUNITY_MEMBERS](network, page, limit) });
	}

	static async SetCommunityMembers(network: string, details: IGenericListingResponse<IDelegateDetails>, page: number, limit: number) {
		if (!network || !IS_CACHE_ENABLED) return;
		await this.Set({ key: this.redisKeysMap[ERedisKeys.COMMUNITY_MEMBERS](network, page, limit), value: JSON.stringify(details) });
	}
}<|MERGE_RESOLUTION|>--- conflicted
+++ resolved
@@ -9,6 +9,8 @@
 import { ERROR_CODES } from '@shared/_constants/errorLiterals';
 import { StatusCodes } from 'http-status-codes';
 import Redis from 'ioredis';
+import { deepParseJson } from 'deep-parse-json';
+import { createId as createCuid } from '@paralleldrive/cuid2';
 import {
 	ENetwork,
 	EProposalStatus,
@@ -34,9 +36,7 @@
 	IGovAnalyticsCategoryCounts,
 	IUserPosts
 } from '@/_shared/types';
-import { deepParseJson } from 'deep-parse-json';
 import { ACTIVE_PROPOSAL_STATUSES } from '@/_shared/_constants/activeProposalStatuses';
-import { createId as createCuid } from '@paralleldrive/cuid2';
 import { DEFAULT_POST_TITLE } from '@/_shared/_constants/defaultPostTitle';
 import { getDefaultPostContent } from '@/_shared/_utils/getDefaultPostContent';
 import {
@@ -87,13 +87,10 @@
 	TRACK_COUNTS = 'TC',
 	KLARA_CONVERSATION_HISTORY = 'KCH',
 	KLARA_REQUEST_DEDUP = 'KRD',
-<<<<<<< HEAD
 	COMMUNITY_CURATORS = 'CC',
-	COMMUNITY_MEMBERS = 'CM'
-=======
+	COMMUNITY_MEMBERS = 'CM',
 	DV_COHORTS_REFERENDA = 'DVCR',
 	DV_COHORTS_VOTES = 'DVCV'
->>>>>>> 3df9487b
 }
 
 export class RedisService {
