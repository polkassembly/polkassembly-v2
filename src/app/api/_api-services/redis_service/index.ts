--- conflicted
+++ resolved
@@ -69,7 +69,9 @@
 	TRACK_ANALYTICS_STATS = 'TAS',
 	TREASURY_STATS = 'TRS',
 	OVERVIEW_PAGE_DATA = 'OPD',
-<<<<<<< HEAD
+	REMARK_LOGIN_MESSAGE = 'RLM',
+	POST_ANALYTICS_DATA = 'PAD',
+	POST_BUBBLE_VOTES_DATA = 'PBVD',
 	GOV_ANALYTICS_STATS = 'GAS',
 	GOV_ANALYTICS_REFERENDUM_OUTCOME = 'GAR',
 	GOV_ANALYTICS_REFERENDUM_COUNT = 'GAC',
@@ -77,11 +79,6 @@
 	TURNOUT_DATA = 'TOD',
 	TRACK_DELEGATION_ANALYTICS = 'TDA',
 	GOV_ANALYTICS_REFERENDUM_OUTCOME_TRACK = 'GAR_TRACK'
-=======
-	REMARK_LOGIN_MESSAGE = 'RLM',
-	POST_ANALYTICS_DATA = 'PAD',
-	POST_BUBBLE_VOTES_DATA = 'PBVD'
->>>>>>> 1176502f
 }
 
 export class RedisService {
@@ -147,7 +144,11 @@
 		[ERedisKeys.TRACK_ANALYTICS_STATS]: (network: string, origin: EPostOrigin | 'all'): string => `${ERedisKeys.TRACK_ANALYTICS_STATS}-${network}-${origin}`,
 		[ERedisKeys.TREASURY_STATS]: ({ network, from, to }: { network: string; from: string; to: string }): string => `${ERedisKeys.TREASURY_STATS}-${network}-${from}-${to}`,
 		[ERedisKeys.OVERVIEW_PAGE_DATA]: (network: string): string => `${ERedisKeys.OVERVIEW_PAGE_DATA}-${network}`,
-<<<<<<< HEAD
+		[ERedisKeys.REMARK_LOGIN_MESSAGE]: (address: string): string => `${ERedisKeys.REMARK_LOGIN_MESSAGE}-${address}`,
+		[ERedisKeys.POST_ANALYTICS_DATA]: (network: ENetwork, proposalType: EProposalType, index: number): string =>
+			`${ERedisKeys.POST_ANALYTICS_DATA}-${network}-${proposalType}-${index}`,
+		[ERedisKeys.POST_BUBBLE_VOTES_DATA]: (network: ENetwork, proposalType: EProposalType, index: number, votesType: EVotesDisplayType, analyticsType: EAnalyticsType): string =>
+			`${ERedisKeys.POST_BUBBLE_VOTES_DATA}-${network}-${proposalType}-${index}-${votesType}-${analyticsType}`,
 		[ERedisKeys.GOV_ANALYTICS_STATS]: (network: string): string => `${ERedisKeys.GOV_ANALYTICS_STATS}-${network}`,
 		[ERedisKeys.GOV_ANALYTICS_REFERENDUM_OUTCOME]: (network: string): string => `${ERedisKeys.GOV_ANALYTICS_REFERENDUM_OUTCOME}-${network}`,
 		[ERedisKeys.GOV_ANALYTICS_REFERENDUM_COUNT]: (network: string): string => `${ERedisKeys.GOV_ANALYTICS_REFERENDUM_COUNT}-${network}`,
@@ -155,13 +156,6 @@
 		[ERedisKeys.TURNOUT_DATA]: (network: string): string => `${ERedisKeys.TURNOUT_DATA}-${network}`,
 		[ERedisKeys.TRACK_DELEGATION_ANALYTICS]: (network: string): string => `${ERedisKeys.TRACK_DELEGATION_ANALYTICS}-${network}`,
 		[ERedisKeys.GOV_ANALYTICS_REFERENDUM_OUTCOME_TRACK]: (network: string, trackNo: string): string => `${ERedisKeys.GOV_ANALYTICS_REFERENDUM_OUTCOME_TRACK}-${network}-${trackNo}`
-=======
-		[ERedisKeys.REMARK_LOGIN_MESSAGE]: (address: string): string => `${ERedisKeys.REMARK_LOGIN_MESSAGE}-${address}`,
-		[ERedisKeys.POST_ANALYTICS_DATA]: (network: ENetwork, proposalType: EProposalType, index: number): string =>
-			`${ERedisKeys.POST_ANALYTICS_DATA}-${network}-${proposalType}-${index}`,
-		[ERedisKeys.POST_BUBBLE_VOTES_DATA]: (network: ENetwork, proposalType: EProposalType, index: number, votesType: EVotesDisplayType, analyticsType: EAnalyticsType): string =>
-			`${ERedisKeys.POST_BUBBLE_VOTES_DATA}-${network}-${proposalType}-${index}-${votesType}-${analyticsType}`
->>>>>>> 1176502f
 	} as const;
 
 	// helper methods
@@ -297,19 +291,15 @@
 			this.DeleteKeys({ pattern: `${ERedisKeys.TRACK_ANALYTICS_DELEGATION}-${network}-*` }),
 			this.DeleteKeys({ pattern: `${ERedisKeys.TRACK_ANALYTICS_STATS}-${network}-*` }),
 			this.DeleteKeys({ pattern: `${ERedisKeys.TREASURY_STATS}-${network}-*` }),
-<<<<<<< HEAD
-			this.DeleteKeys({ pattern: `${ERedisKeys.OVERVIEW_PAGE_DATA}-${network}-*` }),
+			this.DeleteKeys({ pattern: `${ERedisKeys.OVERVIEW_PAGE_DATA}-${network}` }),
+			this.DeleteKeys({ pattern: `${ERedisKeys.POST_ANALYTICS_DATA}-${network}-*` }),
+			this.DeleteKeys({ pattern: `${ERedisKeys.POST_BUBBLE_VOTES_DATA}-${network}-*` }),
 			this.DeleteKeys({ pattern: `${ERedisKeys.GOV_ANALYTICS_STATS}-${network}-*` }),
 			this.DeleteKeys({ pattern: `${ERedisKeys.GOV_ANALYTICS_REFERENDUM_OUTCOME}-${network}-*` }),
 			this.DeleteKeys({ pattern: `${ERedisKeys.GOV_ANALYTICS_REFERENDUM_COUNT}-${network}-*` }),
 			this.DeleteKeys({ pattern: `${ERedisKeys.TRACK_LEVEL_PROPOSALS_ANALYTICS}-${network}-*` }),
 			this.DeleteKeys({ pattern: `${ERedisKeys.TURNOUT_DATA}-${network}-*` }),
 			this.DeleteKeys({ pattern: `${ERedisKeys.TRACK_DELEGATION_ANALYTICS}-${network}-*` })
-=======
-			this.DeleteKeys({ pattern: `${ERedisKeys.OVERVIEW_PAGE_DATA}-${network}` }),
-			this.DeleteKeys({ pattern: `${ERedisKeys.POST_ANALYTICS_DATA}-${network}-*` }),
-			this.DeleteKeys({ pattern: `${ERedisKeys.POST_BUBBLE_VOTES_DATA}-${network}-*` })
->>>>>>> 1176502f
 		]);
 	}
 
@@ -720,105 +710,6 @@
 		await this.Delete({ key: this.redisKeysMap[ERedisKeys.OVERVIEW_PAGE_DATA](network) });
 	}
 
-<<<<<<< HEAD
-	// Network governance analytics stats caching methods
-	static async GetGovAnalyticsStats(network: string): Promise<IGovAnalyticsStats | null> {
-		const data = await this.Get({ key: this.redisKeysMap[ERedisKeys.GOV_ANALYTICS_STATS](network) });
-		return data ? (deepParseJson(data) as IGovAnalyticsStats) : null;
-	}
-
-	static async SetGovAnalyticsStats({ network, data }: { network: string; data: IGovAnalyticsStats }): Promise<void> {
-		await this.Set({
-			key: this.redisKeysMap[ERedisKeys.GOV_ANALYTICS_STATS](network),
-			value: JSON.stringify(data),
-			ttlSeconds: ONE_DAY_IN_SECONDS
-		});
-	}
-
-	static async DeleteGovAnalyticsStats(network: string): Promise<void> {
-		await this.Delete({ key: this.redisKeysMap[ERedisKeys.GOV_ANALYTICS_STATS](network) });
-	}
-
-	// Referendum outcome caching methods
-	static async GetGovAnalyticsReferendumOutcome(network: string): Promise<IGovAnalyticsReferendumOutcome | null> {
-		const data = await this.Get({ key: this.redisKeysMap[ERedisKeys.GOV_ANALYTICS_REFERENDUM_OUTCOME](network) });
-		return data ? (deepParseJson(data) as IGovAnalyticsReferendumOutcome) : null;
-	}
-
-	static async SetGovAnalyticsReferendumOutcome({ network, data }: { network: string; data: IGovAnalyticsReferendumOutcome }): Promise<void> {
-		await this.Set({
-			key: this.redisKeysMap[ERedisKeys.GOV_ANALYTICS_REFERENDUM_OUTCOME](network),
-			value: JSON.stringify(data),
-			ttlSeconds: ONE_DAY_IN_SECONDS
-		});
-	}
-
-	static async DeleteGovAnalyticsReferendumOutcome(network: string): Promise<void> {
-		await this.Delete({ key: this.redisKeysMap[ERedisKeys.GOV_ANALYTICS_REFERENDUM_OUTCOME](network) });
-	}
-
-	// Track-specific referendum outcome caching methods
-	static async GetGovAnalyticsReferendumOutcomeByTrack(network: string, trackNo: number): Promise<IGovAnalyticsReferendumOutcome | null> {
-		const data = await this.Get({ key: this.redisKeysMap[ERedisKeys.GOV_ANALYTICS_REFERENDUM_OUTCOME_TRACK](network, trackNo.toString()) });
-		return data ? (deepParseJson(data) as IGovAnalyticsReferendumOutcome) : null;
-	}
-
-	static async SetGovAnalyticsReferendumOutcomeByTrack({ network, data, trackNo }: { network: string; data: IGovAnalyticsReferendumOutcome; trackNo: number }): Promise<void> {
-		await this.Set({
-			key: this.redisKeysMap[ERedisKeys.GOV_ANALYTICS_REFERENDUM_OUTCOME_TRACK](network, trackNo.toString()),
-			value: JSON.stringify(data),
-			ttlSeconds: ONE_DAY_IN_SECONDS
-		});
-	}
-
-	static async GetGovAnalyticsReferendumCount(network: string): Promise<{ categoryCounts: IGovAnalyticsCategoryCounts } | null> {
-		const data = await this.Get({ key: this.redisKeysMap[ERedisKeys.GOV_ANALYTICS_REFERENDUM_COUNT](network) });
-		return data ? (deepParseJson(data) as { categoryCounts: IGovAnalyticsCategoryCounts }) : null;
-	}
-
-	static async SetGovAnalyticsReferendumCount({ network, data }: { network: string; data: { categoryCounts: IGovAnalyticsCategoryCounts } }): Promise<void> {
-		await this.Set({
-			key: this.redisKeysMap[ERedisKeys.GOV_ANALYTICS_REFERENDUM_COUNT](network),
-			value: JSON.stringify(data),
-			ttlSeconds: ONE_DAY_IN_SECONDS
-		});
-	}
-
-	static async GetTrackLevelProposalsAnalytics(network: ENetwork) {
-		const data = await this.Get({ key: this.redisKeysMap[ERedisKeys.TRACK_LEVEL_PROPOSALS_ANALYTICS](network) });
-		return data ? (deepParseJson(data) as { data: Record<number, number>; totalProposals: number }) : null;
-	}
-
-	static async SetTrackLevelProposalsAnalytics({ network, data }: { network: ENetwork; data: { data: Record<number, number>; totalProposals: number } }) {
-		await this.Set({ key: this.redisKeysMap[ERedisKeys.TRACK_LEVEL_PROPOSALS_ANALYTICS](network), value: JSON.stringify(data), ttlSeconds: SIX_HOURS_IN_SECONDS });
-	}
-
-	static async GetTrackDelegationAnalytics({ network }: { network: ENetwork }) {
-		const data = await this.Get({ key: this.redisKeysMap[ERedisKeys.TRACK_DELEGATION_ANALYTICS](network) });
-		return data ? (deepParseJson(data) as Record<string, IGovAnalyticsDelegationStats>) : null;
-	}
-
-	static async SetTrackDelegationAnalytics({ network, data }: { network: ENetwork; data: Record<string, IGovAnalyticsDelegationStats> }) {
-		await this.Set({ key: this.redisKeysMap[ERedisKeys.TRACK_DELEGATION_ANALYTICS](network), value: JSON.stringify(data), ttlSeconds: 3600 }); // Cache for 1 hour
-	}
-
-	// Turnout data caching methods
-	static async GetTurnoutData(network: ENetwork): Promise<IRawTurnoutData | null> {
-		const data = await this.Get({ key: this.redisKeysMap[ERedisKeys.TURNOUT_DATA](network) });
-		return data ? (deepParseJson(data) as IRawTurnoutData) : null;
-	}
-
-	static async SetTurnoutData({ network, data }: { network: ENetwork; data: IRawTurnoutData }): Promise<void> {
-		await this.Set({
-			key: this.redisKeysMap[ERedisKeys.TURNOUT_DATA](network),
-			value: JSON.stringify(data),
-			ttlSeconds: 21600 // Cache for 6 hours - turnout data is historical and doesn't change frequently
-		});
-	}
-
-	static async DeleteTurnoutData(network: ENetwork): Promise<void> {
-		await this.Delete({ key: this.redisKeysMap[ERedisKeys.TURNOUT_DATA](network) });
-=======
 	// Remark login message caching methods
 	static async SetRemarkLoginMessage({ address, message }: { address: string; message: string }): Promise<void> {
 		await this.Set({ key: this.redisKeysMap[ERedisKeys.REMARK_LOGIN_MESSAGE](address), value: message, ttlSeconds: FIVE_MIN, forceCache: true });
@@ -919,6 +810,104 @@
 		analyticsType: EAnalyticsType;
 	}): Promise<void> {
 		await this.Delete({ key: this.redisKeysMap[ERedisKeys.POST_BUBBLE_VOTES_DATA](network, proposalType, index, votesType, analyticsType) });
->>>>>>> 1176502f
+	}
+
+	// Network governance analytics stats caching methods
+	static async GetGovAnalyticsStats(network: string): Promise<IGovAnalyticsStats | null> {
+		const data = await this.Get({ key: this.redisKeysMap[ERedisKeys.GOV_ANALYTICS_STATS](network) });
+		return data ? (deepParseJson(data) as IGovAnalyticsStats) : null;
+	}
+
+	static async SetGovAnalyticsStats({ network, data }: { network: string; data: IGovAnalyticsStats }): Promise<void> {
+		await this.Set({
+			key: this.redisKeysMap[ERedisKeys.GOV_ANALYTICS_STATS](network),
+			value: JSON.stringify(data),
+			ttlSeconds: ONE_DAY_IN_SECONDS
+		});
+	}
+
+	static async DeleteGovAnalyticsStats(network: string): Promise<void> {
+		await this.Delete({ key: this.redisKeysMap[ERedisKeys.GOV_ANALYTICS_STATS](network) });
+	}
+
+	// Referendum outcome caching methods
+	static async GetGovAnalyticsReferendumOutcome(network: string): Promise<IGovAnalyticsReferendumOutcome | null> {
+		const data = await this.Get({ key: this.redisKeysMap[ERedisKeys.GOV_ANALYTICS_REFERENDUM_OUTCOME](network) });
+		return data ? (deepParseJson(data) as IGovAnalyticsReferendumOutcome) : null;
+	}
+
+	static async SetGovAnalyticsReferendumOutcome({ network, data }: { network: string; data: IGovAnalyticsReferendumOutcome }): Promise<void> {
+		await this.Set({
+			key: this.redisKeysMap[ERedisKeys.GOV_ANALYTICS_REFERENDUM_OUTCOME](network),
+			value: JSON.stringify(data),
+			ttlSeconds: ONE_DAY_IN_SECONDS
+		});
+	}
+
+	static async DeleteGovAnalyticsReferendumOutcome(network: string): Promise<void> {
+		await this.Delete({ key: this.redisKeysMap[ERedisKeys.GOV_ANALYTICS_REFERENDUM_OUTCOME](network) });
+	}
+
+	// Track-specific referendum outcome caching methods
+	static async GetGovAnalyticsReferendumOutcomeByTrack(network: string, trackNo: number): Promise<IGovAnalyticsReferendumOutcome | null> {
+		const data = await this.Get({ key: this.redisKeysMap[ERedisKeys.GOV_ANALYTICS_REFERENDUM_OUTCOME_TRACK](network, trackNo.toString()) });
+		return data ? (deepParseJson(data) as IGovAnalyticsReferendumOutcome) : null;
+	}
+
+	static async SetGovAnalyticsReferendumOutcomeByTrack({ network, data, trackNo }: { network: string; data: IGovAnalyticsReferendumOutcome; trackNo: number }): Promise<void> {
+		await this.Set({
+			key: this.redisKeysMap[ERedisKeys.GOV_ANALYTICS_REFERENDUM_OUTCOME_TRACK](network, trackNo.toString()),
+			value: JSON.stringify(data),
+			ttlSeconds: ONE_DAY_IN_SECONDS
+		});
+	}
+
+	static async GetGovAnalyticsReferendumCount(network: string): Promise<{ categoryCounts: IGovAnalyticsCategoryCounts } | null> {
+		const data = await this.Get({ key: this.redisKeysMap[ERedisKeys.GOV_ANALYTICS_REFERENDUM_COUNT](network) });
+		return data ? (deepParseJson(data) as { categoryCounts: IGovAnalyticsCategoryCounts }) : null;
+	}
+
+	static async SetGovAnalyticsReferendumCount({ network, data }: { network: string; data: { categoryCounts: IGovAnalyticsCategoryCounts } }): Promise<void> {
+		await this.Set({
+			key: this.redisKeysMap[ERedisKeys.GOV_ANALYTICS_REFERENDUM_COUNT](network),
+			value: JSON.stringify(data),
+			ttlSeconds: ONE_DAY_IN_SECONDS
+		});
+	}
+
+	static async GetTrackLevelProposalsAnalytics(network: ENetwork) {
+		const data = await this.Get({ key: this.redisKeysMap[ERedisKeys.TRACK_LEVEL_PROPOSALS_ANALYTICS](network) });
+		return data ? (deepParseJson(data) as { data: Record<number, number>; totalProposals: number }) : null;
+	}
+
+	static async SetTrackLevelProposalsAnalytics({ network, data }: { network: ENetwork; data: { data: Record<number, number>; totalProposals: number } }) {
+		await this.Set({ key: this.redisKeysMap[ERedisKeys.TRACK_LEVEL_PROPOSALS_ANALYTICS](network), value: JSON.stringify(data), ttlSeconds: SIX_HOURS_IN_SECONDS });
+	}
+
+	static async GetTrackDelegationAnalytics({ network }: { network: ENetwork }) {
+		const data = await this.Get({ key: this.redisKeysMap[ERedisKeys.TRACK_DELEGATION_ANALYTICS](network) });
+		return data ? (deepParseJson(data) as Record<string, IGovAnalyticsDelegationStats>) : null;
+	}
+
+	static async SetTrackDelegationAnalytics({ network, data }: { network: ENetwork; data: Record<string, IGovAnalyticsDelegationStats> }) {
+		await this.Set({ key: this.redisKeysMap[ERedisKeys.TRACK_DELEGATION_ANALYTICS](network), value: JSON.stringify(data), ttlSeconds: 3600 }); // Cache for 1 hour
+	}
+
+	// Turnout data caching methods
+	static async GetTurnoutData(network: ENetwork): Promise<IRawTurnoutData | null> {
+		const data = await this.Get({ key: this.redisKeysMap[ERedisKeys.TURNOUT_DATA](network) });
+		return data ? (deepParseJson(data) as IRawTurnoutData) : null;
+	}
+
+	static async SetTurnoutData({ network, data }: { network: ENetwork; data: IRawTurnoutData }): Promise<void> {
+		await this.Set({
+			key: this.redisKeysMap[ERedisKeys.TURNOUT_DATA](network),
+			value: JSON.stringify(data),
+			ttlSeconds: 21600 // Cache for 6 hours - turnout data is historical and doesn't change frequently
+		});
+	}
+
+	static async DeleteTurnoutData(network: ENetwork): Promise<void> {
+		await this.Delete({ key: this.redisKeysMap[ERedisKeys.TURNOUT_DATA](network) });
 	}
 }