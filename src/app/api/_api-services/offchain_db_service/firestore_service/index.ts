--- conflicted
+++ resolved
@@ -31,12 +31,9 @@
 	EConvictionAmount,
 	IPostSubscription,
 	ECommentSentiment,
-<<<<<<< HEAD
 	IDelegate,
-	EDelegateSource
-=======
+	EDelegateSource,
 	ITreasuryStats
->>>>>>> 9cef84c4
 } from '@/_shared/types';
 import { getSubstrateAddress } from '@/_shared/_utils/getSubstrateAddress';
 import { APIError } from '@/app/api/_api-utils/apiError';
