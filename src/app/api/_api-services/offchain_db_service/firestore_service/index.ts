// Copyright 2019-2025 @polkassembly/polkassembly authors & contributors
// This software may be modified and distributed under the terms
// of the Apache-2.0 license. See the LICENSE file for details.

import { QueryDocumentSnapshot, QuerySnapshot, Timestamp, WriteBatch } from 'firebase-admin/firestore';
import {
	EDataSource,
	ENetwork,
	EProposalType,
	IOffChainPost,
	IUser,
	IUserTFADetails,
	IUserAddress,
	IComment,
	ICommentResponse,
	IPublicUser,
	IReaction,
	EReaction,
	IPostOffChainMetrics,
	IUserActivity,
	EAllowedCommentor,
	IContentSummary,
	IProfileDetails,
	IUserNotificationSettings,
	IFollowEntry,
	IGenericListingResponse,
	EOffChainPostTopic,
	ITag,
	IVoteCartItem,
	EVoteDecision,
	EConvictionAmount,
	IPostSubscription,
	ECommentSentiment,
	ECustomNotificationFilters,
	ITreasuryStats,
	IDelegate,
	EDelegateSource,
	ESocial,
	ISocialHandle,
	ESocialVerificationStatus,
	IPostLink,
	IPollVote,
	IPoll,
	EPollVotesType,
	IOffChainPollPayload,
<<<<<<< HEAD
	IInAppNotification
=======
	ICommentHistoryItem
>>>>>>> 1176502f
} from '@/_shared/types';
import { getSubstrateAddress } from '@/_shared/_utils/getSubstrateAddress';
import { APIError } from '@/app/api/_api-utils/apiError';
import { ERROR_CODES } from '@/_shared/_constants/errorLiterals';
import { StatusCodes } from 'http-status-codes';
import { ValidatorService } from '@/_shared/_services/validator_service';
import { DEFAULT_PROFILE_DETAILS } from '@/_shared/_constants/defaultProfileDetails';
import { FirestoreUtils } from './firestoreUtils';

export class FirestoreService extends FirestoreUtils {
	static async GetTotalUsersCount(): Promise<number> {
		const userDocSnapshot = await this.usersCollectionRef().get();
		return userDocSnapshot.docs.length;
	}

	static async GetNextUserId(): Promise<number> {
		const userDocSnapshot = await this.usersCollectionRef().orderBy('id', 'desc').limit(1).get();
		return userDocSnapshot.docs[0].data().id + 1;
	}

	static async GetUserByEmail(email: string): Promise<IUser | null> {
		const userDocSnapshot = await this.usersCollectionRef().where('email', '==', email).limit(1).get();
		if (userDocSnapshot.empty) {
			return null;
		}

		const userData = userDocSnapshot.docs[0].data();
		return {
			...userData,
			createdAt: userData.createdAt?.toDate(),
			updatedAt: userData.updatedAt?.toDate()
		} as IUser;
	}

	static async GetUserByUsername(username: string): Promise<IUser | null> {
		const userDocSnapshot = await this.usersCollectionRef().where('username', '==', username).limit(1).get();
		if (userDocSnapshot.empty) {
			return null;
		}

		const userData = userDocSnapshot.docs[0].data();
		return {
			...userData,
			createdAt: userData.createdAt?.toDate(),
			updatedAt: userData.updatedAt?.toDate()
		} as IUser;
	}

	static async GetUserById(userId: number): Promise<IUser | null> {
		const userDocSnapshot = await this.usersCollectionRef().doc(userId.toString()).get();
		if (!userDocSnapshot.exists) {
			return null;
		}

		const userData = userDocSnapshot.data();
		if (!userData) {
			return null;
		}

		return {
			...userData,
			createdAt: userData.createdAt?.toDate(),
			updatedAt: userData.updatedAt?.toDate()
		} as IUser;
	}

	static async GetPublicUserById(userId: number): Promise<IPublicUser | null> {
		const user = await this.GetUserById(userId);

		if (!user) {
			return null;
		}

		const addresses = await this.GetAddressesForUserId(userId);
		const rank =
			(
				await this.usersCollectionRef()
					.where('profileScore', '>', Number(user.profileScore || 0))
					.count()
					.get()
			).data().count + 1;

		return {
			id: user.id,
			username: user.username,
			profileScore: user.profileScore,
			addresses: addresses.map((address) => address.address),
			rank,
			createdAt: user.createdAt,
			profileDetails: user.profileDetails || DEFAULT_PROFILE_DETAILS
		};
	}

	static async GetPublicUserByUsername(username: string): Promise<IPublicUser | null> {
		const user = await this.GetUserByUsername(username);
		if (!user) {
			return null;
		}

		return this.GetPublicUserById(user.id);
	}

	static async GetPublicUserByAddress(address: string): Promise<IPublicUser | null> {
		if (!ValidatorService.isValidWeb3Address(address)) {
			return null;
		}

		const user = await this.GetUserByAddress(address);
		if (!user) {
			return null;
		}

		const addresses = await this.GetAddressesForUserId(user.id);
		const rank =
			(
				await this.usersCollectionRef()
					.where('profileScore', '>', Number(user.profileScore || 0))
					.count()
					.get()
			).data().count + 1;

		return {
			id: user.id,
			username: user.username,
			profileScore: user.profileScore,
			createdAt: user.createdAt,
			rank,
			addresses: addresses.map((addr) => addr.address),
			profileDetails: user.profileDetails || DEFAULT_PROFILE_DETAILS
		};
	}

	static async GetPublicUsers(page: number, limit: number): Promise<IGenericListingResponse<IPublicUser>> {
		const usersQuery = this.usersCollectionRef()
			.orderBy('profileScore', 'desc')
			.limit(limit)
			.offset((page - 1) * limit);

		const usersQuerySnapshot = await usersQuery.get();

		const totalUsersCount = (await this.usersCollectionRef().count().get()).data().count || 0;

		return {
			items: await Promise.all(
				usersQuerySnapshot.docs.map(async (doc) => {
					const data = doc.data();

					const addresses = await this.GetAddressesForUserId(data.id);
					const rank =
						(
							await this.usersCollectionRef()
								.where('profileScore', '>', Number(data.profileScore || 0))
								.count()
								.get()
						).data().count + 1;

					return {
						id: data.id,
						username: data.username,
						profileScore: data.profileScore,
						addresses: addresses.map((addr: IUserAddress) => addr.address),
						rank,
						createdAt: data.createdAt?.toDate?.(),
						profileDetails: data.profileDetails || DEFAULT_PROFILE_DETAILS
					} as IPublicUser;
				})
			),
			totalCount: totalUsersCount
		};
	}

	static async GetUserByAddress(address: string): Promise<IUser | null> {
		const substrAddress = !address.startsWith('0x') ? getSubstrateAddress(address) : address;

		if (!substrAddress) {
			return null;
		}

		const addressDocSnapshot = await this.addressesCollectionRef().doc(substrAddress).get();
		if (!addressDocSnapshot.exists) {
			return null;
		}

		const addressData = addressDocSnapshot.data() as IUserAddress;

		return this.GetUserById(addressData.userId);
	}

	static async GetAddressDataByAddress(address: string): Promise<IUserAddress | null> {
		const substrAddress = !address.startsWith('0x') ? getSubstrateAddress(address) : address;

		if (!substrAddress) {
			return null;
		}

		const addressDocSnapshot = await this.addressesCollectionRef().doc(substrAddress).get();
		if (!addressDocSnapshot.exists) {
			return null;
		}

		const data = addressDocSnapshot.data();
		if (!data) {
			return null;
		}

		return {
			...data,
			createdAt: data.createdAt?.toDate(),
			updatedAt: data.updatedAt?.toDate()
		} as IUserAddress;
	}

	static async GetAddressesForUserId(userId: number): Promise<IUserAddress[]> {
		const addressesQuery = this.addressesCollectionRef().where('userId', '==', userId);
		const addressesQuerySnapshot = await addressesQuery.get();

		return addressesQuerySnapshot.docs.map((doc) => {
			const data = doc.data();

			return {
				...data,
				createdAt: data.createdAt?.toDate(),
				updatedAt: data.updatedAt?.toDate()
			} as IUserAddress;
		});
	}

	static async GetOffChainPostData({ network, indexOrHash, proposalType }: { network: ENetwork; indexOrHash: string; proposalType: EProposalType }): Promise<IOffChainPost | null> {
		let postDocSnapshot = await this.postsCollectionRef()
			.where('proposalType', '==', proposalType)
			.where('index', '==', Number(indexOrHash))
			.where('network', '==', network)
			.where('isDeleted', '==', false)
			.limit(1)
			.get();

		// if proposal type is tip then index is hash
		if (proposalType === EProposalType.TIP) {
			postDocSnapshot = await this.postsCollectionRef()
				.where('proposalType', '==', proposalType)
				.where('hash', '==', indexOrHash)
				.where('network', '==', network)
				.where('isDeleted', '==', false)
				.limit(1)
				.get();
		}

		if (postDocSnapshot.empty) {
			return null;
		}

		const postData = postDocSnapshot.docs[0].data();

		const isDefaultContent =
			(!postData.title && !postData.content) ||
			(postData.title === 'Untitled Post' && (!postData.content?.trim?.() || postData.content.includes('login and tell us more about your proposal')));

		return {
			...postData,
			content: postData.content || '',
			tags:
				postData.tags?.map((tag: { value: string; lastUsedAt: unknown }) => ({
					value: tag.value,
					lastUsedAt:
						typeof tag.lastUsedAt === 'object' && tag.lastUsedAt !== null && typeof (tag.lastUsedAt as Timestamp).toDate === 'function'
							? (tag.lastUsedAt as Timestamp).toDate()
							: new Date(tag.lastUsedAt as string) || new Date(),
					network
				})) || [],
			dataSource: EDataSource.POLKASSEMBLY,
			createdAt: postData.createdAt?.toDate(),
			updatedAt: postData.updatedAt?.toDate(),
			allowedCommentor: postData.allowedCommentor || EAllowedCommentor.ALL,
			isDefaultContent
		} as IOffChainPost;
	}

	static async GetOffChainPostsListing({
		network,
		proposalType,
		limit,
		page,
		tags,
		userId
	}: {
		network: ENetwork;
		proposalType: EProposalType;
		limit: number;
		page: number;
		tags?: string[];
		userId?: number;
	}): Promise<IOffChainPost[]> {
		let postsQuery = this.postsCollectionRef().where('proposalType', '==', proposalType).where('network', '==', network);

		if (tags?.length) {
			postsQuery = postsQuery.where('tags', 'array-contains-any', tags);
		}

		if (userId) {
			postsQuery = postsQuery.where('userId', '==', userId);
		}

		postsQuery = postsQuery
			.where('isDeleted', '==', false)
			.orderBy('createdAt', 'desc')
			.limit(limit)
			.offset((page - 1) * limit);

		const postsQuerySnapshot = await postsQuery.get();

		const postsWithMetricsPromises = postsQuerySnapshot.docs.map(async (doc) => {
			const data = doc.data();
			const indexOrHash = data.hash || String(data.index);
			const metrics = await this.GetPostMetrics({ network, indexOrHash, proposalType });

			return {
				...data,
				content: data.content || '',
				createdAt: data.createdAt?.toDate(),
				updatedAt: data.updatedAt?.toDate(),
				metrics,
				allowedCommentor: data.allowedCommentor || EAllowedCommentor.ALL,
				dataSource: data.dataSource || EDataSource.POLKASSEMBLY
			} as IOffChainPost;
		});

		return Promise.all(postsWithMetricsPromises);
	}

	static async GetTotalOffChainPostsCount({ network, proposalType, tags }: { network: ENetwork; proposalType: EProposalType; tags?: string[] }): Promise<number> {
		let postsQuery = this.postsCollectionRef().where('proposalType', '==', proposalType).where('network', '==', network);

		if (tags?.length) {
			postsQuery = postsQuery.where('tags', 'array-contains-any', tags);
		}

		postsQuery = postsQuery.where('isDeleted', '==', false);

		const countSnapshot = await postsQuery.count().get();
		return countSnapshot.data().count || 0;
	}

	static async GetPostReactionsCount({
		network,
		indexOrHash,
		proposalType
	}: {
		network: ENetwork;
		indexOrHash: string;
		proposalType: EProposalType;
	}): Promise<{ reaction: EReaction; count: number }[]> {
		const reactionCountPromises = Object.values(EReaction).map(async (reaction) => {
			const reactionCount = await this.reactionsCollectionRef()
				.where('network', '==', network)
				.where('proposalType', '==', proposalType)
				.where('indexOrHash', '==', indexOrHash)
				.where('reaction', '==', reaction)
				.count()
				.get();

			return {
				reaction,
				count: reactionCount.data().count || 0
			};
		});

		return Promise.all(reactionCountPromises);
	}

	static async GetPostCommentsCount({ network, indexOrHash, proposalType }: { network: ENetwork; indexOrHash: string; proposalType: EProposalType }): Promise<number> {
		const commentsCount = await this.commentsCollectionRef()
			.where('network', '==', network)
			.where('proposalType', '==', proposalType)
			.where('indexOrHash', '==', indexOrHash)
			.where('isDeleted', '==', false)
			.count()
			.get();
		return commentsCount.data().count || 0;
	}

	static async GetPostMetrics({
		network,
		indexOrHash,
		proposalType,
		linkedPost
	}: {
		network: ENetwork;
		indexOrHash: string;
		proposalType: EProposalType;
		linkedPost?: IPostLink;
	}): Promise<IPostOffChainMetrics> {
		const postReactionsCount = (await this.GetPostReactionsCount({ network, indexOrHash, proposalType })).reduce(
			(acc, curr) => {
				acc[curr.reaction] = curr.count;
				return acc;
			},
			{} as { [key in EReaction]: number }
		);

		const commentsCount = await this.GetPostCommentsCount({ network, indexOrHash, proposalType });

		let linkedPostCommentsCount = 0;
		if (linkedPost && linkedPost.indexOrHash) {
			linkedPostCommentsCount = await this.GetPostCommentsCount({ network, indexOrHash: linkedPost.indexOrHash, proposalType: linkedPost.proposalType });
		}

		const totalCommentsCount = commentsCount + linkedPostCommentsCount;

		return {
			reactions: postReactionsCount,
			comments: totalCommentsCount
		} as IPostOffChainMetrics;
	}

	static async GetPostComments({ network, indexOrHash, proposalType }: { network: ENetwork; indexOrHash: string; proposalType: EProposalType }): Promise<ICommentResponse[]> {
		const commentsQuery = this.commentsCollectionRef()
			.where('network', '==', network)
			.where('proposalType', '==', proposalType)
			.where('indexOrHash', '==', indexOrHash)
			.where('isDeleted', '==', false);

		const commentsQuerySnapshot = await commentsQuery.get();

		const commentResponsePromises = commentsQuerySnapshot.docs.map(async (doc) => {
			const dataRaw = doc.data();

			const commentData = {
				...dataRaw,
				history:
					dataRaw.history?.map((item: { createdAt: Timestamp; content: string }) => ({
						...item,
						createdAt: item.createdAt.toDate()
					})) || [],
				content: dataRaw.content || '',
				createdAt: dataRaw.createdAt?.toDate(),
				updatedAt: dataRaw.updatedAt?.toDate(),
				dataSource: dataRaw.dataSource || EDataSource.POLKASSEMBLY
			} as IComment;

			const user = await this.GetPublicUserById(commentData.userId);

			if (!user) {
				return null;
			}

			return {
				...commentData,
				publicUser: user,
				children: []
			} as ICommentResponse;
		});

		return (await Promise.all(commentResponsePromises)).filter((comment): comment is ICommentResponse => comment !== null);
	}

	static async GetCommentById(id: string): Promise<IComment | null> {
		const commentDocSnapshot = await this.commentsCollectionRef().doc(id).get();
		if (!commentDocSnapshot.exists) {
			return null;
		}

		const data = commentDocSnapshot.data();

		if (!data || data.isDeleted) {
			return null;
		}

		return {
			...data,
			history:
				data.history?.map((item: { createdAt: Timestamp; content: string }) => ({
					...item,
					createdAt: item.createdAt.toDate()
				})) || [],
			content: data.content || '',
			createdAt: data.createdAt?.toDate(),
			updatedAt: data.updatedAt?.toDate(),
			dataSource: data.dataSource || EDataSource.POLKASSEMBLY
		} as IComment;
	}

	static async GetPostReactions({ network, indexOrHash, proposalType }: { network: ENetwork; indexOrHash: string; proposalType: EProposalType }): Promise<IReaction[]> {
		const reactionsQuery = this.reactionsCollectionRef().where('network', '==', network).where('proposalType', '==', proposalType).where('indexOrHash', '==', indexOrHash);
		const reactionsQuerySnapshot = await reactionsQuery.get();
		const reactionPromises = reactionsQuerySnapshot.docs.map(async (doc) => {
			const data = doc.data();
			const publicUser = await this.GetPublicUserById(data.userId);

			// Skip reactions that have a commentId (these are comment reactions)
			if (data.commentId) {
				return null;
			}

			return {
				...data,
				createdAt: data.createdAt?.toDate(),
				updatedAt: data.updatedAt?.toDate(),
				publicUser
			} as IReaction;
		});

		const results = await Promise.all(reactionPromises);
		// Filter out null values (comment reactions that were skipped)
		return results.filter((reaction): reaction is IReaction => reaction !== null);
	}

	static async GetCommentReactions({
		network,
		indexOrHash,
		proposalType,
		id
	}: {
		network: ENetwork;
		indexOrHash: string;
		proposalType: EProposalType;
		id: string;
	}): Promise<IReaction[]> {
		const reactionsQuery = this.reactionsCollectionRef()
			.where('network', '==', network)
			.where('proposalType', '==', proposalType)
			.where('indexOrHash', '==', indexOrHash)
			.where('commentId', '==', id);

		const reactionsQuerySnapshot = await reactionsQuery.get();
		const reactionPromises = reactionsQuerySnapshot.docs.map(async (doc) => {
			const data = doc.data();
			const publicUser = await this.GetPublicUserById(data.userId);

			return {
				...data,
				id: doc.id,
				createdAt: data.createdAt?.toDate(),
				updatedAt: data.updatedAt?.toDate(),
				publicUser
			} as IReaction;
		});

		return Promise.all(reactionPromises);
	}

	static async GetReactionById(id: string): Promise<IReaction | null> {
		const reactionDocSnapshot = await this.reactionsCollectionRef().doc(id).get();
		if (!reactionDocSnapshot.exists) {
			return null;
		}

		const data = reactionDocSnapshot.data();

		if (!data) {
			return null;
		}

		const publicUser = await this.GetPublicUserById(data.userId);

		return {
			...data,
			id: reactionDocSnapshot.id,
			createdAt: data.createdAt?.toDate(),
			updatedAt: data.updatedAt?.toDate(),
			publicUser
		} as IReaction;
	}

	static async GetLatestOffChainPostIndex(network: ENetwork, proposalType: EProposalType): Promise<number> {
		const postsQuery = this.postsCollectionRef().where('network', '==', network).where('proposalType', '==', proposalType).orderBy('index', 'desc').limit(1);
		const postsQuerySnapshot = await postsQuery.get();
		return postsQuerySnapshot.docs?.[0]?.data?.()?.index || 0;
	}

	static async GetUserActivitiesByUserId({ userId, network }: { userId: number; network: ENetwork }): Promise<IUserActivity[]> {
		const userActivityQuery = this.userActivityCollectionRef().where('userId', '==', userId).where('network', '==', network);
		const userActivityQuerySnapshot = await userActivityQuery.get();
		return userActivityQuerySnapshot.docs.map((doc) => {
			const data = doc.data();
			return {
				...data,
				createdAt: data.createdAt?.toDate(),
				updatedAt: data.updatedAt?.toDate()
			} as IUserActivity;
		});
	}

	static async GetUserReactionForPost({
		network,
		indexOrHash,
		proposalType,
		userId
	}: {
		network: ENetwork;
		indexOrHash: string;
		proposalType: EProposalType;
		userId: number;
	}): Promise<IReaction | null> {
		const reactionQuery = this.reactionsCollectionRef()
			.where('network', '==', network)
			.where('proposalType', '==', proposalType)
			.where('indexOrHash', '==', indexOrHash)
			.where('userId', '==', userId)
			.limit(1);

		const reactionQuerySnapshot = await reactionQuery.get();

		const publicUser = await this.GetPublicUserById(userId);
		const data = reactionQuerySnapshot.docs?.[0]?.data?.();

		if (!data) return null;

		const reaction: IReaction = {
			...reactionQuerySnapshot.docs?.[0]?.data?.(),
			createdAt: data.createdAt?.toDate(),
			updatedAt: data.updatedAt?.toDate(),
			publicUser
		} as IReaction;

		return reaction;
	}

	static async GetContentSummary({ network, indexOrHash, proposalType }: { network: ENetwork; indexOrHash: string; proposalType: EProposalType }): Promise<IContentSummary | null> {
		const contentSummaryQuery = this.contentSummariesCollectionRef()
			.where('network', '==', network)
			.where('proposalType', '==', proposalType)
			.where('indexOrHash', '==', indexOrHash)
			.orderBy('createdAt', 'desc') // just in case there are multiple summaries for the same post
			.limit(1);

		const contentSummaryQuerySnapshot = await contentSummaryQuery.get();

		if (contentSummaryQuerySnapshot.empty) {
			return null;
		}

		return {
			...contentSummaryQuerySnapshot.docs[0].data(),
			createdAt: contentSummaryQuerySnapshot.docs[0].data().createdAt?.toDate() || new Date(),
			updatedAt: contentSummaryQuerySnapshot.docs[0].data().updatedAt?.toDate() || new Date()
		} as IContentSummary;
	}

	static async IsUserFollowing({ userId, userIdToFollow }: { userId: number; userIdToFollow: number }): Promise<boolean> {
		const followingQuery = this.followersCollectionRef().where('followerUserId', '==', userId).where('followedUserId', '==', userIdToFollow).limit(1);
		const followingQuerySnapshot = await followingQuery.get();
		return followingQuerySnapshot.docs.length > 0;
	}

	static async GetFollowers(userId: number): Promise<IFollowEntry[]> {
		const followersQuery = this.followersCollectionRef().where('followedUserId', '==', userId);
		const followersQuerySnapshot = await followersQuery.get();
		return followersQuerySnapshot.docs.map((doc) => {
			const data = doc.data();
			return {
				...data,
				createdAt: data.createdAt?.toDate(),
				updatedAt: data.updatedAt?.toDate()
			} as IFollowEntry;
		});
	}

	static async GetFollowing(userId: number): Promise<IFollowEntry[]> {
		const followingQuery = this.followersCollectionRef().where('followerUserId', '==', userId);
		const followingQuerySnapshot = await followingQuery.get();
		return followingQuerySnapshot.docs.map((doc) => {
			const data = doc.data();
			return {
				...data,
				createdAt: data.createdAt?.toDate(),
				updatedAt: data.updatedAt?.toDate()
			} as IFollowEntry;
		});
	}

	static async GetVoteCart({ userId, network }: { userId: number; network: ENetwork }): Promise<IVoteCartItem[]> {
		const voteCartQuery = this.voteCartItemsCollectionRef().where('userId', '==', userId).where('network', '==', network);
		const voteCartQuerySnapshot = await voteCartQuery.get();
		return voteCartQuerySnapshot.docs.map((doc) => {
			const data = doc.data();
			return {
				...data,
				createdAt: data.createdAt?.toDate(),
				updatedAt: data.updatedAt?.toDate()
			} as IVoteCartItem;
		});
	}

	static async GetPostSubscriptionByPostAndUserId({
		network,
		indexOrHash,
		proposalType,
		userId
	}: {
		network: ENetwork;
		indexOrHash: string;
		proposalType: EProposalType;
		userId: number;
	}): Promise<IPostSubscription | null> {
		const postSubscriptionQuery = this.postSubscriptionsCollectionRef()
			.where('network', '==', network)
			.where('indexOrHash', '==', indexOrHash)
			.where('proposalType', '==', proposalType)
			.where('userId', '==', userId)
			.limit(1);

		const postSubscriptionQuerySnapshot = await postSubscriptionQuery.get();

		if (postSubscriptionQuerySnapshot.empty) {
			return null;
		}

		const data = postSubscriptionQuerySnapshot.docs[0].data();

		return {
			...data,
			createdAt: data.createdAt?.toDate(),
			updatedAt: data.updatedAt?.toDate()
		} as IPostSubscription;
	}

	static async GetPostSubscriptionsByUserId({ userId, page, limit, network }: { userId: number; page: number; limit: number; network: ENetwork }): Promise<IPostSubscription[]> {
		const postSubscriptionsQuery = this.postSubscriptionsCollectionRef()
			.where('userId', '==', userId)
			.where('network', '==', network)
			.orderBy('createdAt', 'desc')
			.limit(limit)
			.offset(limit * (page - 1));
		const postSubscriptionsQuerySnapshot = await postSubscriptionsQuery.get();

		return postSubscriptionsQuerySnapshot.docs.map((doc) => {
			const data = doc.data();
			return {
				...data,
				createdAt: data.createdAt?.toDate(),
				updatedAt: data.updatedAt?.toDate()
			} as IPostSubscription;
		});
	}

	static async GetPostSubscriptionCountByUserId({ userId, network }: { userId: number; network: ENetwork }): Promise<number> {
		const postSubscriptionsQuery = this.postSubscriptionsCollectionRef().where('userId', '==', userId).where('network', '==', network).count();
		const postSubscriptionsQuerySnapshot = await postSubscriptionsQuery.get();
		return postSubscriptionsQuerySnapshot.data().count || 0;
	}

	static async GetTreasuryStats({ network, from, to, limit, page }: { network: ENetwork; from?: Date; to?: Date; limit: number; page: number }): Promise<ITreasuryStats[]> {
		let treasuryStatsQuery = this.treasuryStatsCollectionRef().where('network', '==', network);

		if (from) {
			treasuryStatsQuery = treasuryStatsQuery.where('createdAt', '>=', from);
		}

		if (to) {
			treasuryStatsQuery = treasuryStatsQuery.where('createdAt', '<=', to);
		}

		treasuryStatsQuery = treasuryStatsQuery
			.orderBy('createdAt', 'desc')
			.limit(limit)
			.offset(limit * (page - 1));

		const treasuryStatsQuerySnapshot = await treasuryStatsQuery.get();

		if (treasuryStatsQuerySnapshot.empty) {
			return [];
		}

		return treasuryStatsQuerySnapshot.docs.map((doc) => {
			const data = doc.data();
			return {
				...data,
				relayChain: {
					...data.relayChain,
					nextSpendAt: data.relayChain?.nextSpendAt?.toDate()
				},
				createdAt: data.createdAt?.toDate(),
				updatedAt: data.updatedAt?.toDate()
			} as ITreasuryStats;
		});
	}

	static async SaveTreasuryStats({ treasuryStats }: { treasuryStats: ITreasuryStats }) {
		await this.treasuryStatsCollectionRef().add(treasuryStats);
	}

	static async GetPolkassemblyDelegates(network: ENetwork): Promise<IDelegate[]> {
		const delegatesQuery = this.delegatesCollectionRef().where('network', '==', network);
		const delegatesQuerySnapshot = await delegatesQuery.get();
		return delegatesQuerySnapshot.docs.map((doc) => {
			const data = doc.data();
			return {
				...data,
				sources: [EDelegateSource.POLKASSEMBLY],
				createdAt: data.createdAt?.toDate(),
				updatedAt: data.updatedAt?.toDate()
			} as IDelegate;
		});
	}

	static async GetPolkassemblyDelegateByAddress({ network, address }: { network: ENetwork; address: string }): Promise<IDelegate | null> {
		const delegateQuery = this.delegatesCollectionRef().where('address', '==', address).where('network', '==', network).limit(1);
		const delegateQuerySnapshot = await delegateQuery.get();
		if (delegateQuerySnapshot.empty) {
			return null;
		}

		const data = delegateQuerySnapshot.docs[0].data();

		return {
			...data,
			createdAt: data.createdAt?.toDate(),
			updatedAt: data.updatedAt?.toDate()
		} as IDelegate;
	}

	// write methods
	static async UpdateApiKeyUsage(apiKey: string, apiRoute: string) {
		const apiUsageUpdate = {
			key: apiKey,
			usage: {
				[apiRoute]: {
					count: this.increment(1),
					last_used_at: new Date()
				}
			}
		};

		await this.apiKeysCollectionRef()
			.doc(apiKey)
			.set(apiUsageUpdate, { merge: true })
			.catch((err) => {
				console.log('error in updating api key usage', err);
			});
	}

	static async AddNewUser(user: IUser) {
		await this.usersCollectionRef().doc(user.id.toString()).set(user);
	}

	static async AddNewAddress(addressEntry: IUserAddress) {
		const substrateAddress = getSubstrateAddress(addressEntry.address);

		if (!substrateAddress) {
			throw new APIError(ERROR_CODES.BAD_REQUEST, StatusCodes.BAD_REQUEST);
		}

		await this.addressesCollectionRef().doc(substrateAddress).set(addressEntry);
	}

	static async UpdateUserTfaDetails(userId: number, newTfaDetails: IUserTFADetails) {
		await this.usersCollectionRef().doc(userId.toString()).set({ twoFactorAuth: newTfaDetails }, { merge: true });
	}

	static async UpdateUserProfile({
		userId,
		newProfileDetails,
		notificationPreferences
	}: {
		userId: number;
		newProfileDetails: IProfileDetails;
		notificationPreferences?: IUserNotificationSettings;
	}) {
		let payload: Partial<IUser> = {};

		const profileDetails: IProfileDetails = {
			...(newProfileDetails?.badges?.length ? { badges: newProfileDetails.badges } : {}),
			...(newProfileDetails?.bio ? { bio: newProfileDetails.bio } : {}),
			...(newProfileDetails?.coverImage ? { coverImage: newProfileDetails.coverImage } : {}),
			...(newProfileDetails?.image ? { image: newProfileDetails.image } : {}),
			...(newProfileDetails?.title ? { title: newProfileDetails.title } : {}),
			...(newProfileDetails?.publicSocialLinks?.length ? { publicSocialLinks: newProfileDetails.publicSocialLinks } : {})
		};

		if (Object.keys(profileDetails).length) {
			payload = { ...payload, profileDetails };
		}

		if (Object.keys(notificationPreferences?.channelPreferences || {}).length || Object.keys(notificationPreferences?.triggerPreferences || {}).length) {
			payload = { ...payload, notificationPreferences };
		}

		await this.usersCollectionRef().doc(userId.toString()).set(payload, { merge: true });
	}

	static async GetUsersWithNotificationPreferences(): Promise<IUser[]> {
		const snapshot = await this.usersCollectionRef().where('notificationPreferences', '!=', null).get();
		return snapshot.docs.map(
			(doc) =>
				({
					id: Number(doc.id),
					...doc.data()
				}) as IUser
		);
	}

	static async UpdateUserEmail(userId: number, email: string) {
		// check if email is already in use
		const user = await this.GetUserByEmail(email);
		if (user) {
			throw new APIError(ERROR_CODES.BAD_REQUEST, StatusCodes.BAD_REQUEST, 'Email already in use');
		}

		await this.usersCollectionRef().doc(userId.toString()).set({ email, isEmailVerified: false }, { merge: true });
	}

	static async UpdateUserUsername(userId: number, username: string) {
		// check if username is already in use
		const user = await this.GetUserByUsername(username);
		if (user) {
			throw new APIError(ERROR_CODES.BAD_REQUEST, StatusCodes.BAD_REQUEST, 'Username already in use');
		}

		await this.usersCollectionRef().doc(userId.toString()).set({ username }, { merge: true });
	}

	// Helper function to process documents in batches
	private static async processBatch({
		querySnapshot,
		batchOperation,
		batchSize = 400 // limit is 500
	}: {
		querySnapshot: QuerySnapshot;
		batchOperation: (batch: WriteBatch, doc: QueryDocumentSnapshot) => void;
		batchSize?: number;
	}) {
		const batches: WriteBatch[] = [];
		let currentBatch = this.firestoreDb.batch();
		let operationCount = 0;

		querySnapshot.docs.forEach((doc) => {
			if (operationCount === batchSize) {
				batches.push(currentBatch);
				currentBatch = this.firestoreDb.batch();
				operationCount = 0;
			}
			batchOperation(currentBatch, doc);
			operationCount += 1;
		});

		if (operationCount > 0) {
			batches.push(currentBatch);
		}

		// Execute all batches
		await Promise.all(batches.map((batch) => batch.commit()));
	}

	static async DeleteUser(userId: number) {
		// Delete user document
		const userBatch = this.firestoreDb.batch();
		userBatch.delete(this.usersCollectionRef().doc(userId.toString()));
		await userBatch.commit();

		// Fetch and delete all related collections
		const collections = [
			{
				query: this.addressesCollectionRef().where('userId', '==', userId),
				name: 'addresses'
			},
			{
				query: this.userActivityCollectionRef().where('userId', '==', userId),
				name: 'user activities'
			},
			{
				query: this.commentsCollectionRef().where('userId', '==', userId),
				name: 'comments'
			},
			{
				query: this.reactionsCollectionRef().where('userId', '==', userId),
				name: 'reactions'
			},
			{
				query: this.notificationsCollectionRef().where('userId', '==', userId),
				name: 'notifications'
			}
		];

		await Promise.all(
			collections.map(async (collection) => {
				const querySnapshot = await collection.query.get();
				if (!querySnapshot.empty) {
					console.log(`Deleting ${querySnapshot.size} ${collection.name} documents`);
					await this.processBatch({
						querySnapshot,
						batchOperation: (batch, doc) => batch.delete(doc.ref)
					});
				}
			})
		);
	}

	static async AddNewComment({
		network,
		indexOrHash,
		proposalType,
		userId,
		content,
		parentCommentId,
		sentiment,
		authorAddress
	}: {
		network: ENetwork;
		indexOrHash: string;
		proposalType: EProposalType;
		userId: number;
		content: string;
		parentCommentId?: string;
		address?: string;
		sentiment?: ECommentSentiment;
		authorAddress?: string;
	}) {
		const newCommentId = this.commentsCollectionRef().doc().id;

		const newComment: IComment = {
			id: newCommentId,
			network,
			proposalType,
			userId,
			content,
			createdAt: new Date(),
			updatedAt: new Date(),
			isDeleted: false,
			history: [],
			indexOrHash,
			parentCommentId: parentCommentId || null,
			dataSource: EDataSource.POLKASSEMBLY,
			...(sentiment && { sentiment }),
			...(authorAddress && { authorAddress })
		};

		await this.commentsCollectionRef().doc(newCommentId).set(newComment);

		return newComment;
	}

	static async UpdateComment({ commentId, content, isSpam, aiSentiment }: { commentId: string; content: string; isSpam?: boolean; aiSentiment?: ECommentSentiment }) {
		const comment = await this.GetCommentById(commentId);

		if (!comment) {
			throw new APIError(ERROR_CODES.NOT_FOUND, StatusCodes.NOT_FOUND);
		}

		const history: ICommentHistoryItem[] = [...(comment?.history || []), { content: comment?.content, createdAt: comment?.updatedAt || new Date() }];
		const newCommentData: Partial<IComment> = {
			content,
			...(isSpam && { isSpam }),
			...(aiSentiment && { aiSentiment }),
			updatedAt: new Date(),
			dataSource: EDataSource.POLKASSEMBLY,
			history
		};

		await this.commentsCollectionRef().doc(commentId).set(newCommentData, { merge: true });
	}

	static async DeleteComment(commentId: string) {
		await this.commentsCollectionRef().doc(commentId).set({ isDeleted: true, updatedAt: new Date() }, { merge: true });
	}

	static async AddPostReaction({
		network,
		indexOrHash,
		proposalType,
		userId,
		reaction
	}: {
		network: ENetwork;
		indexOrHash: string;
		proposalType: EProposalType;
		userId: number;
		reaction: EReaction;
	}): Promise<string> {
		// if user has already reacted to this post, replace the reaction
		const existingReaction = await this.reactionsCollectionRef()
			.where('network', '==', network)
			.where('proposalType', '==', proposalType)
			.where('indexOrHash', '==', indexOrHash)
			.where('userId', '==', userId)
			.get();

		let reactionId = this.reactionsCollectionRef().doc().id;

		if (existingReaction.docs.length) {
			reactionId = existingReaction.docs[0].id;
		}

		await this.reactionsCollectionRef()
			.doc(reactionId)
			.set(
				{
					id: reactionId,
					network,
					indexOrHash,
					proposalType,
					userId,
					reaction,
					createdAt: existingReaction.docs.length ? existingReaction.docs[0].data().createdAt?.toDate() : new Date(),
					updatedAt: new Date()
				},
				{ merge: true }
			);

		return reactionId;
	}

	static async AddCommentReaction({
		network,
		indexOrHash,
		proposalType,
		userId,
		reaction,
		commentId
	}: {
		network: ENetwork;
		indexOrHash: string;
		proposalType: EProposalType;
		userId: number;
		reaction: EReaction;
		commentId: string;
	}): Promise<string> {
		// if user has already reacted to this comment, replace the reaction
		const existingReaction = await this.reactionsCollectionRef()
			.where('network', '==', network)
			.where('proposalType', '==', proposalType)
			.where('indexOrHash', '==', indexOrHash)
			.where('userId', '==', userId)
			.where('commentId', '==', commentId)
			.get();

		let reactionId = this.reactionsCollectionRef().doc().id;

		if (existingReaction.docs.length) {
			reactionId = existingReaction.docs[0].id;
		}

		await this.reactionsCollectionRef()
			.doc(reactionId)
			.set(
				{
					id: reactionId,
					network,
					indexOrHash,
					proposalType,
					userId,
					reaction,
					commentId,
					createdAt: existingReaction.docs.length ? existingReaction.docs[0].data().createdAt?.toDate() : new Date(),
					updatedAt: new Date()
				},
				{ merge: true }
			);

		return reactionId;
	}

	static async DeleteReactionById(id: string) {
		await this.reactionsCollectionRef().doc(id).delete();
	}

	static async UpdatePost({
		id,
		content,
		title,
		allowedCommentor,
		linkedPost
	}: {
		id?: string;
		content: string;
		title: string;
		allowedCommentor: EAllowedCommentor;
		linkedPost?: IPostLink;
	}) {
		if (!id) {
			throw new APIError(ERROR_CODES.BAD_REQUEST, StatusCodes.BAD_REQUEST, 'Post ID is required');
		}

		await this.postsCollectionRef()
			.doc(String(id))
			.set({ content, title, allowedCommentor, updatedAt: new Date(), ...(linkedPost && { linkedPost }) }, { merge: true });

		// add back link to linkedPost for linkedPost if it exists
		if (linkedPost) {
			const updatedPostData = (await this.postsCollectionRef().doc(String(id)).get()).data() as IOffChainPost;

			const linkedPostSnapshot = await this.postsCollectionRef()
				.where('network', '==', updatedPostData.network)
				.where('proposalType', '==', linkedPost.proposalType)
				.where('indexOrHash', '==', linkedPost.indexOrHash)
				.limit(1)
				.get();

			const linkedPostDoc = !linkedPostSnapshot.empty ? linkedPostSnapshot.docs[0] : null;

			const backLink: IPostLink = {
				proposalType: updatedPostData.proposalType,
				indexOrHash: String(updatedPostData.index ?? updatedPostData.hash)
			};

			if (linkedPostDoc && backLink.indexOrHash) {
				await linkedPostDoc.ref.set({ linkedPost: backLink }, { merge: true });
			}
		}
	}

	static async CreatePost({
		network,
		proposalType,
		userId,
		content,
		indexOrHash,
		title,
		allowedCommentor,
		tags,
		topic,
		linkedPost
	}: {
		network: ENetwork;
		proposalType: EProposalType;
		userId: number;
		content: string;
		indexOrHash?: string;
		title: string;
		allowedCommentor: EAllowedCommentor;
		tags?: ITag[];
		topic?: EOffChainPostTopic;
		linkedPost?: IPostLink;
	}): Promise<{ id: string; indexOrHash: string }> {
		const newPostId = this.postsCollectionRef().doc().id;

		const newIndex = proposalType === EProposalType.TIP ? indexOrHash : (Number(indexOrHash) ?? (await this.GetLatestOffChainPostIndex(network, proposalType)) + 1);

		const newPost: IOffChainPost = {
			id: newPostId,
			network,
			proposalType,
			userId,
			content,
			title,
			createdAt: new Date(),
			updatedAt: new Date(),
			dataSource: EDataSource.POLKASSEMBLY,
			allowedCommentor,
			isDeleted: false,
			...(linkedPost && { linkedPost })
		};
		if (tags && tags.every((tag) => ValidatorService.isValidTag(tag.value))) newPost.tags = tags;
		if (topic && ValidatorService.isValidOffChainPostTopic(topic)) newPost.topic = topic;

		if (proposalType === EProposalType.TIP) {
			newPost.hash = indexOrHash;
		} else {
			newPost.index = Number(newIndex);
		}
		await this.postsCollectionRef().doc(newPostId).set(newPost, { merge: true });

		return { id: newPostId, indexOrHash: String(newIndex) };
	}

	static async AddUserActivity(activity: IUserActivity) {
		const newActivityId = this.userActivityCollectionRef().doc().id;
		await this.userActivityCollectionRef()
			.doc(newActivityId)
			.set({ ...activity, id: newActivityId });
	}

	static async IncrementUserProfileScore({ userId, score }: { userId: number; score: number }) {
		await this.usersCollectionRef()
			.doc(userId.toString())
			.set({ profileScore: this.increment(score) }, { merge: true });
	}

	static async IncrementAddressProfileScore({ address, score }: { address: string; score: number }) {
		await this.addressesCollectionRef()
			.doc(address)
			.set({ profileScore: this.increment(score) }, { merge: true });
	}

	static async UpdateUserPassword(userId: number, password: string, salt: string) {
		await this.usersCollectionRef().doc(userId.toString()).set({ password, salt }, { merge: true });
	}

	static async UpdateLastCommentAtPost({
		network,
		indexOrHash,
		proposalType,
		lastCommentAt
	}: {
		network: ENetwork;
		indexOrHash: string;
		proposalType: EProposalType;
		lastCommentAt: Date;
	}) {
		const post = await this.postsCollectionRef().where('network', '==', network).where('proposalType', '==', proposalType).where('indexOrHash', '==', indexOrHash).limit(1).get();

		if (post.docs.length) {
			await post.docs[0].ref.set({ lastCommentAt }, { merge: true });
		}
	}

	static async UpdateContentSummary(contentSummary: IContentSummary) {
		const contentSummaryId = contentSummary.id || this.contentSummariesCollectionRef().doc().id;
		await this.contentSummariesCollectionRef()
			.doc(contentSummaryId)
			.set({ ...contentSummary, id: contentSummaryId }, { merge: true });
	}

	static async FollowUser({ userId, userIdToFollow }: { userId: number; userIdToFollow: number }) {
		const newFollowEntryId = this.followersCollectionRef().doc().id;

		const followEntry: IFollowEntry = {
			id: newFollowEntryId,
			createdAt: new Date(),
			followerUserId: userId,
			followedUserId: userIdToFollow,
			updatedAt: new Date()
		};

		await this.followersCollectionRef().doc(newFollowEntryId).set(followEntry);
	}

	static async UnfollowUser({ userId, userIdToUnfollow }: { userId: number; userIdToUnfollow: number }) {
		const followEntry = await this.followersCollectionRef().where('followerUserId', '==', userId).where('followedUserId', '==', userIdToUnfollow).limit(1).get();

		if (followEntry.docs.length) {
			await followEntry.docs[0].ref.delete();
		}
	}

	static async GetAllTags(network: ENetwork): Promise<IGenericListingResponse<ITag>> {
		const tags = await this.tagsCollectionRef().where('network', '==', network).get();
		return {
			items: tags.docs
				.filter((doc) => doc.data().value)
				.map((doc) => {
					const data = doc.data();
					return {
						lastUsedAt: data.lastUsedAt?.toDate?.() || new Date(),
						value: data.value,
						network: data.network
					} as ITag;
				}),
			totalCount: tags.size
		};
	}

	static async CreateTags(tags: ITag[]) {
		const batch = this.firestoreDb.batch();

		tags?.forEach((tag) => {
			const docId = `${tag.value}_${tag.network}`;
			batch.set(this.tagsCollectionRef().doc(docId), { value: tag.value, lastUsedAt: new Date(), network: tag.network }, { merge: true });
		});

		await batch.commit();
	}

	static async AddVoteCartItem({
		userId,
		postIndexOrHash,
		proposalType,
		decision,
		amount,
		conviction,
		network
	}: {
		userId: number;
		postIndexOrHash: string;
		proposalType: EProposalType;
		decision: EVoteDecision;
		amount: { abstain?: string; aye?: string; nay?: string };
		conviction: EConvictionAmount;
		network: ENetwork;
	}): Promise<IVoteCartItem> {
		const existingVoteCartItem = await this.voteCartItemsCollectionRef()
			.where('userId', '==', userId)
			.where('postIndexOrHash', '==', postIndexOrHash)
			.where('proposalType', '==', proposalType)
			.where('network', '==', network)
			.limit(1)
			.get();

		if (existingVoteCartItem.docs.length) {
			await existingVoteCartItem.docs[0].ref.set({ decision, amount, conviction, updatedAt: new Date() }, { merge: true });
			const data = existingVoteCartItem.docs[0].data();
			return {
				...data,
				decision,
				amount,
				conviction,
				createdAt: data.createdAt?.toDate?.(),
				updatedAt: new Date()
			} as IVoteCartItem;
		}

		const newVoteCartItemId = this.voteCartItemsCollectionRef().doc().id;

		const voteCartItem: IVoteCartItem = {
			id: newVoteCartItemId,
			createdAt: new Date(),
			updatedAt: new Date(),
			userId,
			postIndexOrHash,
			proposalType,
			decision,
			amount,
			conviction,
			network
		};

		await this.voteCartItemsCollectionRef().doc(newVoteCartItemId).set(voteCartItem);

		return voteCartItem;
	}

	static async DeleteVoteCartItem({ userId, voteCartItemId }: { userId: number; voteCartItemId: string }) {
		const voteCartItem = await this.voteCartItemsCollectionRef().where('userId', '==', userId).where('id', '==', voteCartItemId).limit(1).get();

		if (voteCartItem.docs.length) {
			await voteCartItem.docs[0].ref.delete();
		}
	}

	static async ClearVoteCart({ userId }: { userId: number }) {
		const voteCartItems = await FirestoreUtils.voteCartItemsCollectionRef().where('userId', '==', userId).get();
		await Promise.all(voteCartItems.docs.map((doc) => doc.ref.delete()));
	}

	static async UpdateVoteCartItem({
		userId,
		voteCartItemId,
		decision,
		amount,
		conviction
	}: {
		userId: number;
		voteCartItemId: string;
		decision: EVoteDecision;
		amount: { abstain?: string; aye?: string; nay?: string };
		conviction: EConvictionAmount;
	}) {
		const voteCartItem = await this.voteCartItemsCollectionRef().where('userId', '==', userId).where('id', '==', voteCartItemId).limit(1).get();

		if (voteCartItem.docs.length) {
			await voteCartItem.docs[0].ref.set({ decision, amount, conviction, updatedAt: new Date() }, { merge: true });
		}
	}

	static async GetPostSubscribers({ network, indexOrHash, proposalType }: { network: ENetwork; indexOrHash: string; proposalType: EProposalType }): Promise<number[]> {
		const postSubscriptionsQuery = this.postSubscriptionsCollectionRef()
			.where('network', '==', network)
			.where('indexOrHash', '==', indexOrHash)
			.where('proposalType', '==', proposalType);

		const postSubscriptionsQuerySnapshot = await postSubscriptionsQuery.get();

		return postSubscriptionsQuerySnapshot.docs.map((doc) => {
			const data = doc.data();
			return data.userId;
		});
	}

	static async AddPostSubscription({ network, indexOrHash, proposalType, userId }: { network: ENetwork; indexOrHash: string; proposalType: EProposalType; userId: number }) {
		const newPostSubscriptionId = this.postSubscriptionsCollectionRef().doc().id;

		const postSubscription: IPostSubscription = {
			id: newPostSubscriptionId,
			createdAt: new Date(),
			updatedAt: new Date(),
			network,
			indexOrHash,
			proposalType,
			userId
		};

		await this.postSubscriptionsCollectionRef().doc(newPostSubscriptionId).set(postSubscription);

		return postSubscription;
	}

	static async DeletePostSubscription({ network, indexOrHash, proposalType, userId }: { network: ENetwork; indexOrHash: string; proposalType: EProposalType; userId: number }) {
		const postSubscription = await this.postSubscriptionsCollectionRef()
			.where('network', '==', network)
			.where('indexOrHash', '==', indexOrHash)
			.where('proposalType', '==', proposalType)
			.where('userId', '==', userId)
			.limit(1)
			.get();

		if (postSubscription.docs.length) {
			await postSubscription.docs[0].ref.delete();
		}
	}

	static async AddPolkassemblyDelegate({ network, address, manifesto }: { network: ENetwork; address: string; manifesto: string }) {
		const existingDelegate = await this.delegatesCollectionRef().where('network', '==', network).where('address', '==', address).limit(1).get();

		if (existingDelegate.docs.length) {
			throw new APIError(ERROR_CODES.ALREADY_EXISTS, StatusCodes.CONFLICT, 'This address is already registered as a delegate.');
		}

		const newPolkassemblyDelegateId = this.delegatesCollectionRef().doc().id;

		const polkassemblyDelegate: IDelegate = {
			id: newPolkassemblyDelegateId,
			createdAt: new Date(),
			updatedAt: new Date(),
			network,
			address,
			manifesto,
			sources: [EDelegateSource.POLKASSEMBLY]
		};

		await this.delegatesCollectionRef().doc(newPolkassemblyDelegateId).set(polkassemblyDelegate);

		return newPolkassemblyDelegateId;
	}

	static async UpdatePolkassemblyDelegate({ network, address, manifesto }: { network: ENetwork; address: string; manifesto: string }) {
		const existingDelegate = await this.delegatesCollectionRef().where('network', '==', network).where('address', '==', address).limit(1).get();

		if (!existingDelegate.docs.length) {
			throw new APIError(ERROR_CODES.NOT_FOUND, StatusCodes.NOT_FOUND, 'This address is not registered as a delegate.');
		}

		await existingDelegate.docs[0].ref.set({ manifesto, updatedAt: new Date() }, { merge: true });
	}

	static async DeletePolkassemblyDelegate({ network, address }: { network: ENetwork; address: string }) {
		const delegate = await this.delegatesCollectionRef().where('network', '==', network).where('address', '==', address).limit(1).get();

		if (delegate.docs.length) {
			await delegate.docs[0].ref.delete();
		}
	}

	static async UpdateUserSocialHandle({
		userId,
		address,
		social,
		handle,
		status,
		verificationToken
	}: {
		userId: number;
		address?: string;
		social: ESocial;
		handle: string;
		status: ESocialVerificationStatus;
		verificationToken?: {
			token?: string;
			secret?: string;
			expiresAt?: Date;
		};
	}) {
		// Check if the user already has this social handle type
		const userSocialHandleQuery = address
			? await this.userSocialsCollectionRef().where('userId', '==', userId).where('address', '==', address).where('social', '==', social).limit(1).get()
			: await this.userSocialsCollectionRef().where('userId', '==', userId).where('social', '==', social).limit(1).get();

		if (!userSocialHandleQuery.empty) {
			// Update existing social handle
			const docId = userSocialHandleQuery.docs[0].id;
			const existingSocialHandle = userSocialHandleQuery.docs[0].data();
			await this.userSocialsCollectionRef()
				.doc(docId)
				.set(
					{
						...existingSocialHandle,
						...(verificationToken && { verificationToken }),
						status,
						updatedAt: new Date()
					},
					{ merge: true }
				);
			return {
				...existingSocialHandle,
				...(verificationToken && { verificationToken: { token: verificationToken.token } }),
				status,
				updatedAt: new Date()
			} as ISocialHandle;
		}
		// Create new social handle
		const newSocialVerificationId = this.userSocialsCollectionRef().doc().id;

		const socialHandle = {
			userId,
			address,
			social,
			handle,
			status,
			createdAt: new Date(),
			updatedAt: new Date()
		};

		await this.userSocialsCollectionRef()
			.doc(newSocialVerificationId)
			.set({ ...socialHandle, ...(verificationToken && { verificationToken }) }, { merge: true });
		return { ...socialHandle, verificationToken: { token: verificationToken?.token } };
	}

	static async GetUserSocialHandles({ userId, address }: { userId: number; address: string }) {
		const socialVerification = await this.userSocialsCollectionRef().where('userId', '==', userId).where('address', '==', address).get();

		const socialHandles = {} as Record<ESocial, ISocialHandle>;

		socialVerification.docs.forEach((doc) => {
			const data = doc.data() as ISocialHandle;
			socialHandles[data.social] = data;
		});

		return socialHandles;
	}

	static async GetSocialHandleByToken({ token }: { token: string }) {
		const socialVerification = await this.userSocialsCollectionRef().where('verificationToken.token', '==', token).limit(1).get();

		if (socialVerification.docs.length) {
			return socialVerification.docs[0].data() as ISocialHandle;
		}

		return null;
	}

	static async UpdateSocialHandleByToken({ token, status }: { token: string; status: ESocialVerificationStatus }) {
		const userSocialHandleQuery = await this.userSocialsCollectionRef().where('verificationToken.token', '==', token).limit(1).get();

		if (userSocialHandleQuery.docs.length) {
			await userSocialHandleQuery.docs[0].ref.set({ status, updatedAt: new Date() }, { merge: true });
		}
	}

	static async DeleteOffChainPost({ network, proposalType, index }: { network: ENetwork; proposalType: EProposalType; index: number }) {
		const post = await this.postsCollectionRef().where('network', '==', network).where('proposalType', '==', proposalType).where('index', '==', index).limit(1).get();

		if (post.docs.length) {
			await post.docs[0].ref.set({ isDeleted: true, updatedAt: new Date() }, { merge: true });
		}
	}

	static async GetPostsByUserId({ userId, network, page, limit, proposalType }: { userId: number; network: ENetwork; page: number; limit: number; proposalType: EProposalType }) {
		const postRef = this.postsCollectionRef().where('userId', '==', userId).where('network', '==', network).where('proposalType', '==', proposalType);
		const totalCount = await postRef.count().get();
		const posts = await postRef
			.orderBy('createdAt', 'desc')
			.limit(limit)
			.offset((page - 1) * limit)
			.get();

		const postsWithMetrics = await Promise.all(
			posts.docs.map(async (doc) => {
				const data = doc.data();
				const metrics = await this.GetPostMetrics({ network, indexOrHash: String(data.index), proposalType });
				return {
					...data,
					metrics,
					createdAt: data.createdAt?.toDate(),
					updatedAt: data.updatedAt?.toDate()
				} as IOffChainPost;
			})
		);

		return {
			items: postsWithMetrics,
			totalCount: totalCount.data().count
		};
	}

	static async DeleteContentSummary({ network, proposalType, indexOrHash }: { network: ENetwork; proposalType: EProposalType; indexOrHash: string }) {
		const contentSummary = await this.contentSummariesCollectionRef()
			.where('network', '==', network)
			.where('proposalType', '==', proposalType)
			.where('indexOrHash', '==', indexOrHash)
			.get();

		if (contentSummary.docs.length) {
			// sometimes multiple content summaries are generated for the same post
			await Promise.all(contentSummary.docs.map((doc) => doc.ref.delete()));
		}
	}

	static async CreatePoll({ network, proposalType, index, poll }: { network: ENetwork; proposalType: EProposalType; index: number; poll: IOffChainPollPayload }) {
		const pollDoc = this.pollsCollectionRef().doc();
		await pollDoc.set({
			network,
			proposalType,
			index,
			title: poll.title,
			options: poll.options,
			voteTypes: poll.voteTypes || [],
			endsAt: new Date(poll.endsAt),
			createdAt: new Date(),
			updatedAt: new Date(),
			id: pollDoc.id
		});
	}

	static async GetPollForPost({ network, index, proposalType }: { network: ENetwork; index: number; proposalType: EProposalType }) {
		const pollSnapshot = await this.pollsCollectionRef().where('network', '==', network).where('proposalType', '==', proposalType).where('index', '==', index).limit(1).get();

		if (!pollSnapshot.docs?.length) {
			return null;
		}

		const pollDoc = pollSnapshot.docs[0];

		const pollData = pollDoc.data();
		if (!pollData) {
			return null;
		}
		const payload: IPoll = {
			createdAt: pollData?.createdAt?.toDate?.(),
			updatedAt: pollData?.updatedAt?.toDate?.(),
			title: pollData?.title,
			options: pollData?.options || [],
			voteTypes: pollData?.voteTypes || [],
			endsAt: pollData?.endsAt?.toDate?.(),
			index: pollData?.index,
			network: pollData?.network,
			proposalType: pollData?.proposalType,
			id: pollData?.id,
			votes: [] // initially empty, will be fetched from the votes collection client side
		};
		return payload;
	}

	static async DeletePollVote({ userId, pollId }: { userId: number; pollId: string }) {
		const votesSnapshot = await this.pollsCollectionRef().doc(pollId).collection('votes').where('isDeleted', '==', false).where('userId', '==', userId).limit(1).get();

		if (votesSnapshot.empty) {
			throw new APIError(ERROR_CODES.NOT_FOUND, StatusCodes.NOT_FOUND, 'Invalid vote or user not found');
		}
		// soft delete the vote
		await votesSnapshot.docs[0].ref.set({ isDeleted: true, updatedAt: new Date() }, { merge: true });
	}

	static async CreatePollVote({
		network,
		proposalType,
		index,
		userId,
		pollId,
		selectedOption
	}: {
		network: ENetwork;
		proposalType: EProposalType;
		index: number;
		userId: number;
		pollId: string;
		selectedOption: string;
	}) {
		const pollSnapshot = await this.pollsCollectionRef()
			.where('network', '==', network)
			.where('proposalType', '==', proposalType)
			.where('index', '==', index)
			.where('id', '==', pollId)
			.limit(1)
			.get();

		if (!pollSnapshot.docs?.length) {
			throw new APIError(ERROR_CODES.NOT_FOUND, StatusCodes.NOT_FOUND, 'Poll not found');
		}

		const pollDoc = pollSnapshot.docs[0];

		const pollData = pollDoc.data() as IPoll;
		if (!pollData.options.includes(selectedOption)) {
			throw new APIError(ERROR_CODES.BAD_REQUEST, StatusCodes.BAD_REQUEST, 'Invalid option');
		}

		// if user has already voted, delete the vote
		const pollVoteDoc = await pollDoc.ref.collection('votes').where('isDeleted', '==', false).where('userId', '==', userId).limit(1).get();
		if (pollVoteDoc.docs.length) {
			await this.DeletePollVote({ userId, pollId });
		}

		const newPollVoteDoc = pollDoc.ref.collection('votes').doc();
		const vote = { network, proposalType, index, userId, selectedOption, createdAt: new Date(), id: newPollVoteDoc.id, isDeleted: false, updatedAt: new Date() };

		const includePublicUser = !pollData?.voteTypes?.includes(EPollVotesType.ANONYMOUS);
		const publicUser = includePublicUser ? await this.GetPublicUserById(userId) : null;

		await newPollVoteDoc.set(vote, { merge: true });

		return {
			...vote,
			...(publicUser && { publicUser })
		} as IPollVote;
	}

	static async GetPollVotes({ network, proposalType, index, pollId }: { network: ENetwork; proposalType: EProposalType; index: number; pollId: string }) {
		const pollSnapshot = await this.pollsCollectionRef()
			.where('network', '==', network)
			.where('proposalType', '==', proposalType)
			.where('index', '==', index)
			.where('id', '==', pollId)
			.get();

		if (!pollSnapshot.docs?.length) {
			return [];
		}

		const pollDoc = pollSnapshot.docs[0];

		// Get poll data and check if poll ended
		const pollData = pollDoc.data() as IPoll;
		if (!pollData) {
			return [];
		}

		const includePublicUser = !pollData?.voteTypes?.includes(EPollVotesType.ANONYMOUS);

		const votesDoc = await pollDoc.ref.collection('votes').where('isDeleted', '==', false).get();

		if (votesDoc.empty) {
			return [];
		}

		const votesPromises = votesDoc.docs.map(async (doc) => {
			const data = doc.data();
			const publicUser = includePublicUser ? await this.GetPublicUserById(data.userId) : null;
			if (!doc.exists) {
				return null;
			}
			return {
				...data,
				createdAt: data.createdAt?.toDate?.(),
				updatedAt: data.updatedAt?.toDate?.(),
				...(publicUser && { publicUser })
			} as IPollVote;
		});

		return Promise.allSettled(votesPromises).then((results) => {
			return results
				.map((result) => {
					if (result.status === 'fulfilled') {
						return result.value;
					}
					return null;
				})
				.filter((vote): vote is IPollVote => vote !== null);
		});
	}

	static async GetNotificationsByUserId({
		userId,
		network,
		page,
		limit,
		filterBy
	}: {
		userId: number;
		network: ENetwork;
		page: number;
		limit: number;
		filterBy?: ECustomNotificationFilters;
	}): Promise<IInAppNotification[]> {
		let notificationsQuery = this.notificationsCollectionRef().where('userId', '==', userId).where('network', '==', network);

		if (filterBy && filterBy !== 'all') {
			switch (filterBy) {
				case 'comments':
					notificationsQuery = notificationsQuery.where('type', '==', 'comment');
					break;
				case 'mentions':
					notificationsQuery = notificationsQuery.where('type', '==', 'mention');
					break;
				case 'proposals':
					notificationsQuery = notificationsQuery.where('type', '==', 'proposal');
					break;
				default:
					break;
			}
		}

		notificationsQuery = notificationsQuery
			.orderBy('createdAt', 'desc')
			.limit(limit)
			.offset((page - 1) * limit);

		const notificationsQuerySnapshot = await notificationsQuery.get();

		return notificationsQuerySnapshot.docs.map((doc) => {
			const data = doc.data();
			return {
				id: doc.id,
				userId: data.userId,
				title: data.title || '',
				message: data.message || '',
				url: data.url || '',
				trigger: data.trigger,
				network: (data.network || network) as ENetwork,
				isRead: Boolean(data.isRead),
				createdAt: data.createdAt?.toDate() || new Date(),
				type: data.type
			} as IInAppNotification;
		});
	}

	static async GetUnreadNotificationsCount({ userId, network }: { userId: number; network: ENetwork }): Promise<number> {
		const unreadNotificationsQuery = this.notificationsCollectionRef().where('userId', '==', userId).where('network', '==', network).where('isRead', '==', false).count();

		const unreadNotificationsQuerySnapshot = await unreadNotificationsQuery.get();
		return unreadNotificationsQuerySnapshot.data().count || 0;
	}

	static async MarkNotificationAsRead({ notificationId, userId }: { notificationId: string; userId: number }): Promise<void> {
		const docRef = this.notificationsCollectionRef().doc(notificationId);
		const snap = await docRef.get();

		if (!snap.exists || snap.data()?.userId !== userId) {
			throw new APIError(ERROR_CODES.FORBIDDEN, StatusCodes.FORBIDDEN);
		}

		await docRef.update({ isRead: true, updatedAt: new Date() });
	}

	static async MarkAllNotificationsAsRead({ userId, network }: { userId: number; network: ENetwork }): Promise<void> {
		const notificationsQuery = this.notificationsCollectionRef().where('userId', '==', userId).where('network', '==', network).where('isRead', '==', false);

		const notificationsQuerySnapshot = await notificationsQuery.get();

		if (notificationsQuerySnapshot.empty) {
			return;
		}

		await this.processBatch({
			querySnapshot: notificationsQuerySnapshot,
			batchOperation: (batch, doc) => {
				batch.update(doc.ref, {
					isRead: true,
					updatedAt: new Date()
				});
			}
		});
	}
}<|MERGE_RESOLUTION|>--- conflicted
+++ resolved
@@ -43,11 +43,8 @@
 	IPoll,
 	EPollVotesType,
 	IOffChainPollPayload,
-<<<<<<< HEAD
-	IInAppNotification
-=======
+	IInAppNotification,
 	ICommentHistoryItem
->>>>>>> 1176502f
 } from '@/_shared/types';
 import { getSubstrateAddress } from '@/_shared/_utils/getSubstrateAddress';
 import { APIError } from '@/app/api/_api-utils/apiError';
