--- conflicted
+++ resolved
@@ -1394,7 +1394,6 @@
 		}
 	}
 
-<<<<<<< HEAD
 	static async UpdateUserSocialHandle({
 		userId,
 		address,
@@ -1486,13 +1485,14 @@
 
 		if (userSocialHandleQuery.docs.length) {
 			await userSocialHandleQuery.docs[0].ref.set({ status, updatedAt: new Date() }, { merge: true });
-=======
+		}
+	}
+
 	static async DeleteOffChainPost({ network, proposalType, indexOrHash }: { network: ENetwork; proposalType: EProposalType; indexOrHash: string }) {
 		const post = await this.postsCollectionRef().where('network', '==', network).where('proposalType', '==', proposalType).where('indexOrHash', '==', indexOrHash).limit(1).get();
 
 		if (post.docs.length) {
 			await post.docs[0].ref.set({ isDeleted: true, updatedAt: new Date() }, { merge: true });
->>>>>>> 337e8b4d
 		}
 	}
 }