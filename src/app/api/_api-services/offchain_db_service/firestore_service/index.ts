--- conflicted
+++ resolved
@@ -30,11 +30,8 @@
 	EVoteDecision,
 	EConvictionAmount,
 	IPostSubscription,
-<<<<<<< HEAD
-	IDelegate
-=======
+	IDelegate,
 	ECommentSentiment
->>>>>>> 410cb512
 } from '@/_shared/types';
 import { getSubstrateAddress } from '@/_shared/_utils/getSubstrateAddress';
 import { APIError } from '@/app/api/_api-utils/apiError';
