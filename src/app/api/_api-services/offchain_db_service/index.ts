// Copyright 2019-2025 @polkassembly/polkassembly authors & contributors
// This software may be modified and distributed under the terms
// of the Apache-2.0 license. See the LICENSE file for details.

import {
	EDataSource,
	ENetwork,
	EProposalType,
	EWallet,
	IOffChainPost,
	IUser,
	IUserTFADetails,
	IUserAddress,
	IComment,
	IReaction,
	EReaction,
	ICommentResponse,
	IPublicUser,
	IUserActivity,
	EActivityName,
	EActivityCategory,
	IActivityMetadata,
	EAllowedCommentor,
	IContentSummary,
	IProfileDetails,
	IUserNotificationSettings,
	IFollowEntry,
	IGenericListingResponse,
	EOffChainPostTopic,
	ITag,
	IVoteCartItem,
	EConvictionAmount,
	EVoteDecision,
	IPostSubscription,
	ECommentSentiment,
	ITreasuryStats,
	IDelegate,
	ESocialVerificationStatus,
	ESocial
} from '@shared/types';
import { DEFAULT_POST_TITLE } from '@/_shared/_constants/defaultPostTitle';
import { getDefaultPostContent } from '@/_shared/_utils/getDefaultPostContent';
import { ValidatorService } from '@/_shared/_services/validator_service';
import { ERROR_CODES } from '@/_shared/_constants/errorLiterals';
import { StatusCodes } from 'http-status-codes';
import { getSubstrateAddress } from '@/_shared/_utils/getSubstrateAddress';
import { ON_CHAIN_ACTIVITY_NAMES } from '@/_shared/_constants/onChainActivityNames';
import { OFF_CHAIN_PROPOSAL_TYPES } from '@/_shared/_constants/offChainProposalTypes';
import { APIError } from '../../_api-utils/apiError';
import { SubsquareOffChainService } from './subsquare_offchain_service';
import { FirestoreService } from './firestore_service';
import { OnChainDbService } from '../onchain_db_service';

export class OffChainDbService {
	// Read methods
	static async GetTotalUsersCount(): Promise<number> {
		return FirestoreService.GetTotalUsersCount();
	}

	static async IsEmailInUse(email: string): Promise<boolean> {
		const userByEmail = await FirestoreService.GetUserByEmail(email);
		return Boolean(userByEmail);
	}

	static async IsUsernameInUse(username: string): Promise<boolean> {
		const userByUsername = await FirestoreService.GetUserByUsername(username);
		return Boolean(userByUsername);
	}

	static async GetUserByEmail(email: string): Promise<IUser | null> {
		return FirestoreService.GetUserByEmail(email);
	}

	static async GetUserByUsername(username: string): Promise<IUser | null> {
		return FirestoreService.GetUserByUsername(username);
	}

	static async GetPublicUserByUsername(username: string): Promise<IPublicUser | null> {
		return FirestoreService.GetPublicUserByUsername(username);
	}

	static async GetPublicUserByAddress(address: string): Promise<IPublicUser | null> {
		const formattedAddress = ValidatorService.isValidEVMAddress(address) ? address : getSubstrateAddress(address);
		if (!formattedAddress) throw new APIError(ERROR_CODES.BAD_REQUEST, StatusCodes.BAD_REQUEST, 'Invalid address');
		return FirestoreService.GetPublicUserByAddress(formattedAddress);
	}

	static async GetUserById(userId: number): Promise<IUser | null> {
		return FirestoreService.GetUserById(userId);
	}

	static async GetUserByAddress(address: string): Promise<IUser | null> {
		return FirestoreService.GetUserByAddress(address);
	}

	static async GetAddressesForUserId(userId: number): Promise<IUserAddress[]> {
		return FirestoreService.GetAddressesForUserId(userId);
	}

	static async GetAddressDataByAddress(address: string): Promise<IUserAddress | null> {
		return FirestoreService.GetAddressDataByAddress(address);
	}

	static async GetPublicUsers(page: number, limit: number): Promise<IGenericListingResponse<IPublicUser>> {
		return FirestoreService.GetPublicUsers(page, limit);
	}

	static async GetOffChainPostData({
		network,
		indexOrHash,
		proposalType,
		proposer
	}: {
		network: ENetwork;
		indexOrHash: string;
		proposalType: EProposalType;
		proposer?: string;
	}): Promise<IOffChainPost> {
		let post: IOffChainPost | null = null;

		// 1. get post from firestore
		post = await FirestoreService.GetOffChainPostData({ network, indexOrHash, proposalType });

		// 2. if not found, get post from subsquare
		if (!post) {
			// if is off-chain and not found in our db, throw error
			if (ValidatorService.isValidOffChainProposalType(proposalType)) {
				throw new APIError(ERROR_CODES.NOT_FOUND, StatusCodes.NOT_FOUND, 'Post not found');
			}

			post = await SubsquareOffChainService.GetOffChainPostData({ network, indexOrHash, proposalType });
		}

		const firestorePostMetricsPromise = FirestoreService.GetPostMetrics({ network, indexOrHash, proposalType });
		const subsquarePostMetricsPromise = SubsquareOffChainService.GetPostMetrics({ network, indexOrHash, proposalType });

		const [firestorePostMetrics, subsquarePostMetrics] = await Promise.all([firestorePostMetricsPromise, subsquarePostMetricsPromise]);

		const postMetrics = {
			reactions: {
				like: firestorePostMetrics.reactions.like + subsquarePostMetrics.reactions.like,
				dislike: firestorePostMetrics.reactions.dislike + subsquarePostMetrics.reactions.dislike
			},
			comments: firestorePostMetrics.comments + subsquarePostMetrics.comments
		};

		if (post) {
			return {
				...post,
				metrics: postMetrics
			};
		}

		const content = getDefaultPostContent(proposalType, proposer);

		return {
			index: proposalType !== EProposalType.TIP && indexOrHash.trim() !== '' && ValidatorService.isValidNumber(indexOrHash) ? Number(indexOrHash) : undefined,
			hash: proposalType === EProposalType.TIP ? indexOrHash : undefined,
			title: DEFAULT_POST_TITLE,
			content,
			tags: [],
			dataSource: EDataSource.POLKASSEMBLY,
			proposalType,
			network,
			metrics: postMetrics,
			allowedCommentor: EAllowedCommentor.ALL,
			isDeleted: false
		} as IOffChainPost;
	}

	static async GetOffChainPostsListing({
		network,
		proposalType,
		limit,
		page,
		tags
	}: {
		network: ENetwork;
		proposalType: EProposalType;
		limit: number;
		page: number;
		tags?: string[];
	}): Promise<IOffChainPost[]> {
		const posts = await FirestoreService.GetOffChainPostsListing({ network, proposalType, limit, page, tags });
		if (posts.length) return posts;

		if (tags?.length) {
			return [];
		}

		const subsquarePosts = await SubsquareOffChainService.GetOffChainPostsListing({ network, proposalType, limit, page });
		if (subsquarePosts.length) return subsquarePosts;

		return [];
	}

	static async GetTotalOffChainPostsCount({ network, proposalType, tags }: { network: ENetwork; proposalType: EProposalType; tags?: string[] }): Promise<number> {
		return FirestoreService.GetTotalOffChainPostsCount({ network, proposalType, tags });
	}

	static async GetPostComments({ network, indexOrHash, proposalType }: { network: ENetwork; indexOrHash: string; proposalType: EProposalType }): Promise<ICommentResponse[]> {
		const [firestoreComments, subsquareComments] = await Promise.all([
			FirestoreService.GetPostComments({ network, indexOrHash, proposalType }),
			SubsquareOffChainService.GetPostComments({ network, indexOrHash, proposalType })
		]);

		// Combine all comments from both sources
		const allComments = [...firestoreComments, ...subsquareComments];

		// get reactions for each comment
		const allCommentsWithReactions: ICommentResponse[] = await Promise.all(
			allComments.map(async (comment) => {
				const reactions = await this.GetCommentReactions({ network, indexOrHash, proposalType, id: comment.id });
				return { ...comment, reactions };
			})
		);

		// Helper function to build comment tree
		const buildCommentTree = (parentId: string | null): ICommentResponse[] => {
			return allCommentsWithReactions
				.filter((comment) => comment.parentCommentId === parentId)
				.sort((a, b) => a.createdAt.getTime() - b.createdAt.getTime()) // Sort by creation date, oldest first
				.map((comment) => ({
					...comment,
					children: buildCommentTree(comment.id)
				}));
		};

		// Get only top-level comments (those with no parent)
		return buildCommentTree(null);
	}

	static async GetCommentById(id: string): Promise<IComment | null> {
		return FirestoreService.GetCommentById(id);
	}

	static async GetPostReactions({ network, indexOrHash, proposalType }: { network: ENetwork; indexOrHash: string; proposalType: EProposalType }): Promise<IReaction[]> {
		return FirestoreService.GetPostReactions({ network, indexOrHash, proposalType });
	}

	static async GetCommentReactions({
		network,
		indexOrHash,
		proposalType,
		id
	}: {
		network: ENetwork;
		indexOrHash: string;
		proposalType: EProposalType;
		id: string;
	}): Promise<IReaction[]> {
		return FirestoreService.GetCommentReactions({ network, indexOrHash, proposalType, id });
	}

	static async GetReactionById(id: string): Promise<IReaction | null> {
		return FirestoreService.GetReactionById(id);
	}

	static async GetPublicUserById(id: number): Promise<IPublicUser | null> {
		return FirestoreService.GetPublicUserById(id);
	}

	static async GetUserActivitiesByUserId(userId: number): Promise<IUserActivity[]> {
		return FirestoreService.GetUserActivitiesByUserId(userId);
	}

	static async GetUserReactionForPost({
		network,
		indexOrHash,
		proposalType,
		userId
	}: {
		network: ENetwork;
		indexOrHash: string;
		proposalType: EProposalType;
		userId: number;
	}): Promise<IReaction | null> {
		return FirestoreService.GetUserReactionForPost({ network, indexOrHash, proposalType, userId });
	}

	static async GetContentSummary({ network, indexOrHash, proposalType }: { network: ENetwork; indexOrHash: string; proposalType: EProposalType }): Promise<IContentSummary | null> {
		return FirestoreService.GetContentSummary({ network, indexOrHash, proposalType });
	}

	static async IsUserFollowing({ userId, userIdToFollow }: { userId: number; userIdToFollow: number }): Promise<boolean> {
		return FirestoreService.IsUserFollowing({ userId, userIdToFollow });
	}

	static async GetFollowers(userId: number): Promise<IFollowEntry[]> {
		return FirestoreService.GetFollowers(userId);
	}

	static async GetFollowing(userId: number): Promise<IFollowEntry[]> {
		return FirestoreService.GetFollowing(userId);
	}

	static async GetVoteCart(userId: number): Promise<IVoteCartItem[]> {
		const voteCartItems = await FirestoreService.GetVoteCart(userId);

		// fetch title for each vote cart item
		return Promise.all(
			voteCartItems.map(async (voteCartItem) => {
				const post = await this.GetOffChainPostData({ network: voteCartItem.network, indexOrHash: voteCartItem.postIndexOrHash, proposalType: voteCartItem.proposalType });
				return { ...voteCartItem, title: post.title };
			})
		);
	}

	static async GetPostSubscriptionByPostAndUserId({
		network,
		indexOrHash,
		proposalType,
		userId
	}: {
		network: ENetwork;
		indexOrHash: string;
		proposalType: EProposalType;
		userId: number;
	}): Promise<IPostSubscription | null> {
		return FirestoreService.GetPostSubscriptionByPostAndUserId({ network, indexOrHash, proposalType, userId });
	}

	static async GetPostSubscriptionsByUserId({ userId, page, limit, network }: { userId: number; page: number; limit: number; network: ENetwork }): Promise<IPostSubscription[]> {
		return FirestoreService.GetPostSubscriptionsByUserId({ userId, page, limit, network });
	}

	static async GetPostSubscriptionCountByUserId({ userId, network }: { userId: number; network: ENetwork }): Promise<number> {
		return FirestoreService.GetPostSubscriptionCountByUserId({ userId, network });
	}

	static async GetTreasuryStats({ network, from, to, limit, page }: { network: ENetwork; from?: Date; to?: Date; limit: number; page: number }): Promise<ITreasuryStats[]> {
		return FirestoreService.GetTreasuryStats({ network, from, to, limit, page });
	}

	static async GetPolkassemblyDelegates(network: ENetwork): Promise<IDelegate[]> {
		return FirestoreService.GetPolkassemblyDelegates(network);
	}

	static async GetPolkassemblyDelegateByAddress({ network, address }: { network: ENetwork; address: string }): Promise<IDelegate | null> {
		return FirestoreService.GetPolkassemblyDelegateByAddress({ network, address });
	}

	// helper methods
	private static async calculateProfileScoreIncrement({
		userId,
		address,
		activityName,
		activityMetadata,
		subActivityName
	}: {
		userId?: number;
		address?: string;
		activityName: EActivityName;
		activityMetadata?: IActivityMetadata;
		subActivityName?: EActivityName;
	}) {
		// TODO: calculate score based on activity name and sub activity name
		console.log('TODO: calculateProfileScoreIncrement fire and forget a cloud function maybe ?');
		console.log({ userId, address, activityName, activityMetadata, subActivityName });
		return 1;
	}

	// Write methods

	private static async saveUserActivity({
		userId,
		address,
		name,
		network,
		proposalType,
		indexOrHash,
		metadata,
		subActivityName,
		commentId
	}: {
		userId?: number;
		address?: string;
		name: EActivityName;
		network?: ENetwork;
		proposalType?: EProposalType;
		indexOrHash?: string;
		metadata?: IActivityMetadata;
		subActivityName?: EActivityName;
		commentId?: string;
	}): Promise<void> {
		const activity: IUserActivity = {
			id: '', // Firestore service class will generate this
			...(userId && { userId }),
			...(address && { address }),
			name,
			category: ON_CHAIN_ACTIVITY_NAMES.includes(name) ? EActivityCategory.ON_CHAIN : EActivityCategory.OFF_CHAIN,
			...(network && { network }),
			...(proposalType && { proposalType }),
			...(indexOrHash && { indexOrHash }),
			...(metadata && { metadata }),
			...(subActivityName && { subActivityName }),
			...(commentId && { commentId }),
			createdAt: new Date(),
			updatedAt: new Date()
		};

		await FirestoreService.AddUserActivity(activity);

		const score = await this.calculateProfileScoreIncrement({ userId, activityMetadata: metadata, activityName: name, subActivityName });

		if (ValidatorService.isValidUserId(userId)) {
			await FirestoreService.IncrementUserProfileScore({ userId: userId!, score });
		}

		if (address && ValidatorService.isValidWeb3Address(address)) {
			await FirestoreService.IncrementAddressProfileScore({ address, score });
		}
	}

	static async UpdateApiKeyUsage(apiKey: string, apiRoute: string) {
		return FirestoreService.UpdateApiKeyUsage(apiKey, apiRoute);
	}

	static async AddNewUser(user: IUser) {
		return FirestoreService.AddNewUser(user);
	}

	static async AddNewAddress({ address, userId, isDefault, wallet, network }: { address: string; userId: number; isDefault: boolean; wallet: EWallet; network: ENetwork }) {
		if (!ValidatorService.isValidWeb3Address(address)) {
			throw new APIError(ERROR_CODES.BAD_REQUEST, StatusCodes.BAD_REQUEST, 'address is not a valid web-3 address');
		}

		const addressEntry: IUserAddress = {
			address: ValidatorService.isValidEVMAddress(address) ? address : getSubstrateAddress(address)!,
			default: isDefault,
			network,
			userId,
			createdAt: new Date(),
			updatedAt: new Date(),
			wallet
		};

		await FirestoreService.AddNewAddress(addressEntry);

		await this.saveUserActivity({
			userId,
			name: EActivityName.LINKED_ADDRESS,
			metadata: { address: addressEntry.address }
		});
	}

	static async UpdateUserTfaDetails(userId: number, newTfaDetails: IUserTFADetails) {
		return FirestoreService.UpdateUserTfaDetails(userId, newTfaDetails);
	}

	static async UpdateUserProfile({
		userId,
		newProfileDetails,
		notificationPreferences
	}: {
		userId: number;
		newProfileDetails: IProfileDetails;
		notificationPreferences?: IUserNotificationSettings;
	}) {
		return FirestoreService.UpdateUserProfile({ userId, newProfileDetails, notificationPreferences });
	}

	static async DeleteUser(userId: number) {
		return FirestoreService.DeleteUser(userId);
	}

	static async UpdateUserEmail(userId: number, email: string) {
		if (!ValidatorService.isValidUserId(userId) || !ValidatorService.isValidEmail(email)) {
			throw new APIError(ERROR_CODES.BAD_REQUEST, StatusCodes.BAD_REQUEST, 'Invalid user id or email');
		}

		return FirestoreService.UpdateUserEmail(userId, email);
	}

	static async UpdateUserUsername(userId: number, username: string) {
		if (!ValidatorService.isValidUserId(userId) || !ValidatorService.isValidUsername(username)) {
			throw new APIError(ERROR_CODES.BAD_REQUEST, StatusCodes.BAD_REQUEST, 'Invalid user id or username');
		}

		return FirestoreService.UpdateUserUsername(userId, username);
	}

	static async AddNewComment({
		network,
		indexOrHash,
		proposalType,
		userId,
		content,
		parentCommentId,
		address,
		sentiment
	}: {
		network: ENetwork;
		indexOrHash: string;
		proposalType: EProposalType;
		userId: number;
		content: string;
		parentCommentId?: string;
		address?: string;
		sentiment?: ECommentSentiment;
	}) {
		// check if the post is allowed to be commented on
		const post = await this.GetOffChainPostData({ network, indexOrHash, proposalType });
		if (post.allowedCommentor === EAllowedCommentor.NONE) {
			throw new APIError(ERROR_CODES.UNAUTHORIZED, StatusCodes.UNAUTHORIZED, 'Post is not allowed to be commented on');
		}
		// TODO: implement on-chain check

		const comment = await FirestoreService.AddNewComment({ network, indexOrHash, proposalType, userId, content, parentCommentId, address, sentiment });

		await this.saveUserActivity({
			userId,
			name: parentCommentId ? EActivityName.REPLIED_TO_COMMENT : EActivityName.COMMENTED_ON_POST,
			network,
			proposalType,
			indexOrHash,
			metadata: { commentId: comment.id, ...(parentCommentId && { parentCommentId }) }
		});

		await FirestoreService.UpdateLastCommentAtPost({ network, indexOrHash, proposalType, lastCommentAt: comment.createdAt });

		return comment;
	}

	static async UpdateComment({ commentId, content, isSpam, aiSentiment }: { commentId: string; content: string; isSpam?: boolean; aiSentiment?: ECommentSentiment }) {
		return FirestoreService.UpdateComment({ commentId, content, isSpam, aiSentiment });
	}

	static async DeleteComment(commentId: string) {
		const comment = await FirestoreService.GetCommentById(commentId);

		if (!comment) throw new APIError(ERROR_CODES.NOT_FOUND, StatusCodes.NOT_FOUND);

		await FirestoreService.DeleteComment(commentId);

		await this.saveUserActivity({
			userId: comment.userId,
			name: EActivityName.DELETED_COMMENT,
			network: comment.network,
			proposalType: comment.proposalType,
			indexOrHash: comment.indexOrHash,
			metadata: { commentId }
		});
	}

	static async AddPostReaction({
		network,
		indexOrHash,
		proposalType,
		userId,
		reaction
	}: {
		network: ENetwork;
		indexOrHash: string;
		proposalType: EProposalType;
		userId: number;
		reaction: EReaction;
	}): Promise<string> {
		const reactionId = await FirestoreService.AddPostReaction({ network, indexOrHash, proposalType, userId, reaction });

		await this.saveUserActivity({
			userId,
			name: EActivityName.REACTED_TO_POST,
			network,
			proposalType,
			indexOrHash,
			metadata: { reaction }
		});

		return reactionId;
	}

	static async AddCommentReaction({
		network,
		indexOrHash,
		proposalType,
		userId,
		reaction,
		commentId
	}: {
		network: ENetwork;
		indexOrHash: string;
		proposalType: EProposalType;
		userId: number;
		reaction: EReaction;
		commentId: string;
	}): Promise<string> {
		const reactionId = await FirestoreService.AddCommentReaction({ network, indexOrHash, proposalType, userId, reaction, commentId });

		await this.saveUserActivity({
			userId,
			name: EActivityName.REACTED_TO_COMMENT,
			network,
			proposalType,
			indexOrHash,
			metadata: { reaction },
			commentId
		});

		return reactionId;
	}

	static async DeleteReactionById({ id, userId }: { id: string; userId: number }) {
		const reaction = await FirestoreService.GetReactionById(id);
		if (!reaction) throw new APIError(ERROR_CODES.NOT_FOUND, StatusCodes.NOT_FOUND);

		if (reaction.userId !== userId) throw new APIError(ERROR_CODES.UNAUTHORIZED, StatusCodes.UNAUTHORIZED);

		await FirestoreService.DeleteReactionById(id);

		await this.saveUserActivity({
			userId: reaction.userId,
			name: EActivityName.DELETED_REACTION,
			network: reaction.network,
			proposalType: reaction.proposalType,
			indexOrHash: reaction.indexOrHash,
			commentId: reaction.commentId,
			metadata: { reaction: reaction.reaction }
		});
	}

	static async CreateOffChainPost({
		network,
		proposalType,
		userId,
		content,
		title,
		allowedCommentor,
		tags,
		topic
	}: {
		network: ENetwork;
		proposalType: EProposalType;
		userId: number;
		content: string;
		title: string;
		allowedCommentor: EAllowedCommentor;
		tags?: ITag[];
		topic?: EOffChainPostTopic;
	}) {
		if (!ValidatorService.isValidOffChainProposalType(proposalType)) {
			throw new APIError(ERROR_CODES.INVALID_PARAMS_ERROR, StatusCodes.BAD_REQUEST, 'Invalid proposal type for an off-chain post');
		}

		const index = (await FirestoreService.GetLatestOffChainPostIndex(network, proposalType)) + 1;

		const post = await FirestoreService.CreatePost({ network, proposalType, userId, content, title, allowedCommentor, tags: tags || [], topic, indexOrHash: index.toString() });

		// Create tags
		if (tags && tags.every((tag) => ValidatorService.isValidTag(tag.value))) {
			await this.CreateTags(tags);
		}

		// create content summary
		// await AIService.createPostSummary({ network, proposalType, indexOrHash: post.indexOrHash });

		await this.saveUserActivity({
			userId,
			name: OFF_CHAIN_PROPOSAL_TYPES.includes(proposalType) ? EActivityName.CREATED_OFFCHAIN_POST : EActivityName.CREATED_PROPOSAL,
			network,
			proposalType,
			indexOrHash: post.indexOrHash
		});

		return post;
	}

	static async UpdateOffChainPost({
		network,
		indexOrHash,
		proposalType,
		userId,
		content,
		title,
		allowedCommentor
	}: {
		network: ENetwork;
		indexOrHash: string;
		proposalType: EProposalType;
		userId: number;
		content: string;
		title: string;
		allowedCommentor: EAllowedCommentor;
	}) {
		const postData = await this.GetOffChainPostData({ network, indexOrHash, proposalType });

		if (!postData || !postData.id) {
			throw new APIError(ERROR_CODES.POST_NOT_FOUND_ERROR, StatusCodes.NOT_FOUND);
		}

		if (postData.userId !== userId) {
			throw new APIError(ERROR_CODES.UNAUTHORIZED, StatusCodes.UNAUTHORIZED);
		}

		await FirestoreService.UpdatePost({ id: postData.id, content, title, allowedCommentor });
	}

	static async UpdateOnChainPost({
		network,
		indexOrHash,
		proposalType,
		userId,
		content,
		title,
		allowedCommentor
	}: {
		network: ENetwork;
		indexOrHash: string;
		proposalType: EProposalType;
		userId: number;
		content: string;
		title: string;
		allowedCommentor: EAllowedCommentor;
	}) {
		const onChainPostInfo = await OnChainDbService.GetOnChainPostInfo({ network, indexOrHash, proposalType });
		if (!onChainPostInfo || !onChainPostInfo.proposer) throw new APIError(ERROR_CODES.NOT_FOUND, StatusCodes.NOT_FOUND);

		const proposerAddress = getSubstrateAddress(onChainPostInfo.proposer);

		if (!proposerAddress || !ValidatorService.isValidSubstrateAddress(proposerAddress)) throw new APIError(ERROR_CODES.NOT_FOUND, StatusCodes.NOT_FOUND);

		// check if the user is the proposer
		const userAddresses = await this.GetAddressesForUserId(userId);
		if (!userAddresses.find((address) => address.address === proposerAddress)) throw new APIError(ERROR_CODES.UNAUTHORIZED, StatusCodes.UNAUTHORIZED);

		// check if offchain post context exists
		const offChainPostData = await this.GetOffChainPostData({ network, indexOrHash, proposalType });

		if (!offChainPostData?.id) {
			await FirestoreService.CreatePost({ network, proposalType, userId, content, indexOrHash, title, allowedCommentor });
			await this.saveUserActivity({
				userId,
				name: EActivityName.ADDED_CONTEXT_TO_PROPOSAL,
				network,
				proposalType,
				indexOrHash
			});
		} else {
			await FirestoreService.UpdatePost({ id: offChainPostData.id, content, title, allowedCommentor: offChainPostData.allowedCommentor });
		}
	}

	static async UpdateUserPassword(userId: number, password: string, salt: string) {
		return FirestoreService.UpdateUserPassword(userId, password, salt);
	}

	static async UpdateContentSummary(contentSummary: IContentSummary) {
		return FirestoreService.UpdateContentSummary(contentSummary);
	}

	static async FollowUser({ userId, userIdToFollow }: { userId: number; userIdToFollow: number }) {
		await FirestoreService.FollowUser({ userId, userIdToFollow });

		await this.saveUserActivity({
			userId,
			name: EActivityName.FOLLOWED_USER,
			metadata: {
				userId: userIdToFollow
			}
		});
	}

	static async UnfollowUser({ userId, userIdToUnfollow }: { userId: number; userIdToUnfollow: number }) {
		await FirestoreService.UnfollowUser({ userId, userIdToUnfollow });

		await this.saveUserActivity({
			userId,
			name: EActivityName.UNFOLLOWED_USER,
			metadata: { userId: userIdToUnfollow }
		});
	}

	static async GetAllTags(network: ENetwork) {
		return FirestoreService.GetAllTags(network);
	}

	static async CreateTags(tags: ITag[]) {
		return FirestoreService.CreateTags(tags);
	}

	static async AddVoteCartItem({
		userId,
		postIndexOrHash,
		proposalType,
		decision,
		amount,
		conviction,
		network
	}: {
		userId: number;
		postIndexOrHash: string;
		proposalType: EProposalType;
		decision: EVoteDecision;
		amount: { abstain?: string; aye?: string; nay?: string };
		conviction: EConvictionAmount;
		network: ENetwork;
	}): Promise<IVoteCartItem> {
		return FirestoreService.AddVoteCartItem({ userId, postIndexOrHash, proposalType, decision, amount, conviction, network });
	}

	static async DeleteVoteCartItem({ userId, voteCartItemId }: { userId: number; voteCartItemId: string }) {
		return FirestoreService.DeleteVoteCartItem({ userId, voteCartItemId });
	}

	static async ClearVoteCart({ userId }: { userId: number }) {
		return FirestoreService.ClearVoteCart({ userId });
	}

	static async UpdateVoteCartItem({
		userId,
		voteCartItemId,
		decision,
		amount,
		conviction
	}: {
		userId: number;
		voteCartItemId: string;
		decision: EVoteDecision;
		amount: { abstain?: string; aye?: string; nay?: string };
		conviction: EConvictionAmount;
	}) {
		return FirestoreService.UpdateVoteCartItem({ userId, voteCartItemId, decision, amount, conviction });
	}

	static async AddPostSubscription({ network, indexOrHash, proposalType, userId }: { network: ENetwork; indexOrHash: string; proposalType: EProposalType; userId: number }) {
		const existingSubscription = await this.GetPostSubscriptionByPostAndUserId({ network, indexOrHash, proposalType, userId });
		if (existingSubscription) {
			throw new APIError(ERROR_CODES.ALREADY_EXISTS, StatusCodes.CONFLICT, 'Subscription already exists');
		}

		return FirestoreService.AddPostSubscription({ network, indexOrHash, proposalType, userId });
	}

	static async DeletePostSubscription({ network, indexOrHash, proposalType, userId }: { network: ENetwork; indexOrHash: string; proposalType: EProposalType; userId: number }) {
		return FirestoreService.DeletePostSubscription({ network, indexOrHash, proposalType, userId });
	}

	static async SaveTreasuryStats({ treasuryStats }: { treasuryStats: ITreasuryStats }) {
		return FirestoreService.SaveTreasuryStats({ treasuryStats });
	}

	static async AddPolkassemblyDelegate({ network, address, manifesto }: { network: ENetwork; address: string; manifesto: string }) {
		return FirestoreService.AddPolkassemblyDelegate({ network, address, manifesto });
	}

	static async UpdatePolkassemblyDelegate({ network, address, manifesto }: { network: ENetwork; address: string; manifesto: string }) {
		return FirestoreService.UpdatePolkassemblyDelegate({ network, address, manifesto });
	}

	static async DeletePolkassemblyDelegate({ network, address }: { network: ENetwork; address: string }) {
		return FirestoreService.DeletePolkassemblyDelegate({ network, address });
	}

<<<<<<< HEAD
	static async UpdateUserSocialHandle({
		userId,
		address,
		social,
		handle,
		status,
		verificationToken
	}: {
		userId: number;
		address?: string;
		social: ESocial;
		handle: string;
		status: ESocialVerificationStatus;
		verificationToken?: {
			token?: string;
			secret?: string;
			expiresAt?: Date;
		};
	}) {
		return FirestoreService.UpdateUserSocialHandle({ userId, address, social, handle, status, verificationToken });
	}

	static async GetUserSocialHandles({ userId, address }: { userId: number; address: string }) {
		return FirestoreService.GetUserSocialHandles({ userId, address });
	}

	static async GetSocialHandleByToken({ token }: { token: string }) {
		return FirestoreService.GetSocialHandleByToken({ token });
	}

	static async UpdateSocialHandleByToken({ token, status }: { token: string; status: ESocialVerificationStatus }) {
		return FirestoreService.UpdateSocialHandleByToken({ token, status });
=======
	static async DeleteOffChainPost({ network, proposalType, indexOrHash }: { network: ENetwork; proposalType: EProposalType; indexOrHash: string }) {
		return FirestoreService.DeleteOffChainPost({ network, proposalType, indexOrHash });
>>>>>>> 337e8b4d
	}
}<|MERGE_RESOLUTION|>--- conflicted
+++ resolved
@@ -851,7 +851,6 @@
 		return FirestoreService.DeletePolkassemblyDelegate({ network, address });
 	}
 
-<<<<<<< HEAD
 	static async UpdateUserSocialHandle({
 		userId,
 		address,
@@ -884,9 +883,9 @@
 
 	static async UpdateSocialHandleByToken({ token, status }: { token: string; status: ESocialVerificationStatus }) {
 		return FirestoreService.UpdateSocialHandleByToken({ token, status });
-=======
+	}
+
 	static async DeleteOffChainPost({ network, proposalType, indexOrHash }: { network: ENetwork; proposalType: EProposalType; indexOrHash: string }) {
 		return FirestoreService.DeleteOffChainPost({ network, proposalType, indexOrHash });
->>>>>>> 337e8b4d
 	}
 }