--- conflicted
+++ resolved
@@ -820,32 +820,18 @@
 		network,
 		address,
 		bio,
-<<<<<<< HEAD
-		createAt,
-		isNovaWalletDelegate,
-=======
 		createdAt,
->>>>>>> 00bde9a2
 		name,
 		userId
 	}: {
 		network: ENetwork;
 		address: string;
 		bio: string;
-<<<<<<< HEAD
-		createAt: Date;
-		isNovaWalletDelegate: boolean;
-		name: string;
-		userId: number;
-	}) {
-		return FirestoreService.CreateDelegate({ network, address, bio, createAt, isNovaWalletDelegate, name, userId });
-=======
 		createdAt: Date;
 		name: string;
 		userId: number;
 	}) {
 		return FirestoreService.CreateDelegate({ network, address, bio, createdAt, name, userId });
->>>>>>> 00bde9a2
 	}
 
 	static async SaveTreasuryStats({ treasuryStats }: { treasuryStats: ITreasuryStats }) {
