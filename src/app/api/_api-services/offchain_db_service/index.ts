// Copyright 2019-2025 @polkassembly/polkassembly authors & contributors
// This software may be modified and distributed under the terms
// of the Apache-2.0 license. See the LICENSE file for details.

import {
	EDataSource,
	ENetwork,
	EProposalType,
	EWallet,
	IOffChainPost,
	IUser,
	IUserTFADetails,
	IUserAddress,
	IComment,
	IReaction,
	EReaction,
	ICommentResponse,
	IPublicUser,
	IUserActivity,
	EActivityName,
	EActivityCategory,
	IActivityMetadata,
	EAllowedCommentor,
	IContentSummary,
	IProfileDetails,
	IUserNotificationSettings,
	IFollowEntry,
	IGenericListingResponse,
	EOffChainPostTopic,
	ITag,
	IVoteCartItem,
	EConvictionAmount,
	EVoteDecision,
	IPostSubscription,
	ECommentSentiment,
	ITreasuryStats,
	IDelegate,
	ESocialVerificationStatus,
	ESocial,
	IPostLink,
	EPollVotesType
} from '@shared/types';
import { DEFAULT_POST_TITLE } from '@/_shared/_constants/defaultPostTitle';
import { getDefaultPostContent } from '@/_shared/_utils/getDefaultPostContent';
import { ValidatorService } from '@/_shared/_services/validator_service';
import { ERROR_CODES } from '@/_shared/_constants/errorLiterals';
import { StatusCodes } from 'http-status-codes';
import { getSubstrateAddress } from '@/_shared/_utils/getSubstrateAddress';
import { ON_CHAIN_ACTIVITY_NAMES } from '@/_shared/_constants/onChainActivityNames';
import { OFF_CHAIN_PROPOSAL_TYPES } from '@/_shared/_constants/offChainProposalTypes';
import { APIError } from '../../_api-utils/apiError';
import { SubsquareOffChainService } from './subsquare_offchain_service';
import { FirestoreService } from './firestore_service';
import { OnChainDbService } from '../onchain_db_service';

export class OffChainDbService {
	// Read methods
	static async GetTotalUsersCount(): Promise<number> {
		return FirestoreService.GetTotalUsersCount();
	}

	static async GetNextUserId(): Promise<number> {
		return FirestoreService.GetNextUserId();
	}

	static async IsEmailInUse(email: string): Promise<boolean> {
		const userByEmail = await FirestoreService.GetUserByEmail(email);
		return Boolean(userByEmail);
	}

	static async IsUsernameInUse(username: string): Promise<boolean> {
		const userByUsername = await FirestoreService.GetUserByUsername(username);
		return Boolean(userByUsername);
	}

	static async GetUserByEmail(email: string): Promise<IUser | null> {
		return FirestoreService.GetUserByEmail(email);
	}

	static async GetUserByUsername(username: string): Promise<IUser | null> {
		return FirestoreService.GetUserByUsername(username);
	}

	static async GetPublicUserByUsername(username: string): Promise<IPublicUser | null> {
		return FirestoreService.GetPublicUserByUsername(username);
	}

	static async GetPublicUserByAddress(address: string): Promise<IPublicUser | null> {
		const formattedAddress = ValidatorService.isValidEVMAddress(address) ? address : getSubstrateAddress(address);
		if (!formattedAddress) throw new APIError(ERROR_CODES.BAD_REQUEST, StatusCodes.BAD_REQUEST, 'Invalid address');
		return FirestoreService.GetPublicUserByAddress(formattedAddress);
	}

	static async GetUserById(userId: number): Promise<IUser | null> {
		return FirestoreService.GetUserById(userId);
	}

	static async GetUserByAddress(address: string): Promise<IUser | null> {
		return FirestoreService.GetUserByAddress(address);
	}

	static async GetAddressesForUserId(userId: number): Promise<IUserAddress[]> {
		return FirestoreService.GetAddressesForUserId(userId);
	}

	static async GetAddressDataByAddress(address: string): Promise<IUserAddress | null> {
		return FirestoreService.GetAddressDataByAddress(address);
	}

	static async GetPublicUsers(page: number, limit: number): Promise<IGenericListingResponse<IPublicUser>> {
		return FirestoreService.GetPublicUsers(page, limit);
	}

	static async GetOffChainPostData({
		network,
		indexOrHash,
		proposalType,
		proposer,
		getDefaultContent = true
	}: {
		network: ENetwork;
		indexOrHash: string;
		proposalType: EProposalType;
		proposer?: string;
		getDefaultContent?: boolean;
	}): Promise<IOffChainPost> {
		let post: IOffChainPost | null = null;

		// 1. get post from firestore
		post = await FirestoreService.GetOffChainPostData({ network, indexOrHash, proposalType });

		// 2. if not found, get post from subsquare
		if (!post) {
			// if is off-chain and not found in our db, throw error
			if (ValidatorService.isValidOffChainProposalType(proposalType)) {
				throw new APIError(ERROR_CODES.NOT_FOUND, StatusCodes.NOT_FOUND, 'Post not found');
			}

			post = await SubsquareOffChainService.GetOffChainPostData({ network, indexOrHash, proposalType });
		}

		// 3. get poll
		const poll = await FirestoreService.GetPollForPost({ network, index: indexOrHash, proposalType });

		const firestorePostMetricsPromise = FirestoreService.GetPostMetrics({ network, indexOrHash, proposalType });
		const subsquarePostMetricsPromise = SubsquareOffChainService.GetPostMetrics({ network, indexOrHash, proposalType });

		const [firestorePostMetrics, subsquarePostMetrics] = await Promise.all([firestorePostMetricsPromise, subsquarePostMetricsPromise]);

		const postMetrics = {
			reactions: {
				like: firestorePostMetrics.reactions.like + subsquarePostMetrics.reactions.like,
				dislike: firestorePostMetrics.reactions.dislike + subsquarePostMetrics.reactions.dislike
			},
			comments: firestorePostMetrics.comments + subsquarePostMetrics.comments
		};

		if (post) {
			return {
				...post,
				metrics: postMetrics,
				poll
			};
		}

		const content = getDefaultContent ? getDefaultPostContent(proposalType, proposer) : '';

		return {
			index: proposalType !== EProposalType.TIP && indexOrHash.trim() !== '' && ValidatorService.isValidNumber(indexOrHash) ? Number(indexOrHash) : undefined,
			hash: proposalType === EProposalType.TIP ? indexOrHash : undefined,
			title: DEFAULT_POST_TITLE,
			content,
			tags: [],
			dataSource: EDataSource.POLKASSEMBLY,
			proposalType,
			network,
			metrics: postMetrics,
			allowedCommentor: EAllowedCommentor.ALL,
			isDeleted: false,
<<<<<<< HEAD
			isDefaultContent: getDefaultContent,
			poll
=======
			isDefaultContent: true
>>>>>>> 78559dd3
		} as IOffChainPost;
	}

	static async GetOffChainPostsListing({
		network,
		proposalType,
		limit,
		page,
		tags,
		userId
	}: {
		network: ENetwork;
		proposalType: EProposalType;
		limit: number;
		page: number;
		tags?: string[];
		userId?: number;
	}): Promise<IOffChainPost[]> {
		const posts = await FirestoreService.GetOffChainPostsListing({ network, proposalType, limit, page, tags, userId });
		if (posts.length) return posts;

		if (tags?.length) {
			return [];
		}

		const subsquarePosts = await SubsquareOffChainService.GetOffChainPostsListing({ network, proposalType, limit, page });
		if (subsquarePosts.length) return subsquarePosts;

		return [];
	}

	static async GetTotalOffChainPostsCount({ network, proposalType, tags }: { network: ENetwork; proposalType: EProposalType; tags?: string[] }): Promise<number> {
		return FirestoreService.GetTotalOffChainPostsCount({ network, proposalType, tags });
	}

	static async GetPostComments({ network, indexOrHash, proposalType }: { network: ENetwork; indexOrHash: string; proposalType: EProposalType }): Promise<ICommentResponse[]> {
		const [firestoreComments, subsquareComments] = await Promise.all([
			FirestoreService.GetPostComments({ network, indexOrHash, proposalType }),
			SubsquareOffChainService.GetPostComments({ network, indexOrHash, proposalType })
		]);

		// Combine all comments from both sources
		const allComments = [...firestoreComments, ...subsquareComments];

		// get reactions for each comment
		const allCommentsWithReactions: ICommentResponse[] = await Promise.all(
			allComments.map(async (comment) => {
				const reactions = await this.GetCommentReactions({ network, indexOrHash, proposalType, id: comment.id });
				return { ...comment, reactions };
			})
		);

		// Helper function to build comment tree
		const buildCommentTree = (parentId: string | null): ICommentResponse[] => {
			return allCommentsWithReactions
				.filter((comment) => comment.parentCommentId === parentId)
				.sort((a, b) => a.createdAt.getTime() - b.createdAt.getTime()) // Sort by creation date, oldest first
				.map((comment) => ({
					...comment,
					children: buildCommentTree(comment.id)
				}));
		};

		// Get only top-level comments (those with no parent)
		return buildCommentTree(null);
	}

	static async GetCommentById(id: string): Promise<IComment | null> {
		return FirestoreService.GetCommentById(id);
	}

	static async GetPostReactions({ network, indexOrHash, proposalType }: { network: ENetwork; indexOrHash: string; proposalType: EProposalType }): Promise<IReaction[]> {
		return FirestoreService.GetPostReactions({ network, indexOrHash, proposalType });
	}

	static async GetCommentReactions({
		network,
		indexOrHash,
		proposalType,
		id
	}: {
		network: ENetwork;
		indexOrHash: string;
		proposalType: EProposalType;
		id: string;
	}): Promise<IReaction[]> {
		return FirestoreService.GetCommentReactions({ network, indexOrHash, proposalType, id });
	}

	static async GetReactionById(id: string): Promise<IReaction | null> {
		return FirestoreService.GetReactionById(id);
	}

	static async GetPublicUserById(id: number): Promise<IPublicUser | null> {
		return FirestoreService.GetPublicUserById(id);
	}

	static async GetUserActivitiesByUserId({ userId, network }: { userId: number; network: ENetwork }): Promise<IUserActivity[]> {
		const activities = await FirestoreService.GetUserActivitiesByUserId({ userId, network });

		// fetch post data for each activity
		return Promise.all(
			activities.map(async (activity) => {
				const post =
					activity.indexOrHash && activity.proposalType
						? await this.GetOffChainPostData({ network, indexOrHash: activity.indexOrHash, proposalType: activity.proposalType })
						: null;
				return { ...activity, metadata: { ...activity.metadata, title: post?.title } };
			})
		);
	}

	static async GetUserReactionForPost({
		network,
		indexOrHash,
		proposalType,
		userId
	}: {
		network: ENetwork;
		indexOrHash: string;
		proposalType: EProposalType;
		userId: number;
	}): Promise<IReaction | null> {
		return FirestoreService.GetUserReactionForPost({ network, indexOrHash, proposalType, userId });
	}

	static async GetContentSummary({ network, indexOrHash, proposalType }: { network: ENetwork; indexOrHash: string; proposalType: EProposalType }): Promise<IContentSummary | null> {
		return FirestoreService.GetContentSummary({ network, indexOrHash, proposalType });
	}

	static async IsUserFollowing({ userId, userIdToFollow }: { userId: number; userIdToFollow: number }): Promise<boolean> {
		return FirestoreService.IsUserFollowing({ userId, userIdToFollow });
	}

	static async GetFollowers(userId: number): Promise<IFollowEntry[]> {
		return FirestoreService.GetFollowers(userId);
	}

	static async GetFollowing(userId: number): Promise<IFollowEntry[]> {
		return FirestoreService.GetFollowing(userId);
	}

	static async GetVoteCart({ userId, network }: { userId: number; network: ENetwork }): Promise<IVoteCartItem[]> {
		const voteCartItems = await FirestoreService.GetVoteCart({ userId, network });

		// fetch title for each vote cart item
		return Promise.all(
			voteCartItems.map(async (voteCartItem) => {
				const post = await this.GetOffChainPostData({ network: voteCartItem.network, indexOrHash: voteCartItem.postIndexOrHash, proposalType: voteCartItem.proposalType });
				return { ...voteCartItem, title: post.title };
			})
		);
	}

	static async GetPostSubscriptionByPostAndUserId({
		network,
		indexOrHash,
		proposalType,
		userId
	}: {
		network: ENetwork;
		indexOrHash: string;
		proposalType: EProposalType;
		userId: number;
	}): Promise<IPostSubscription | null> {
		return FirestoreService.GetPostSubscriptionByPostAndUserId({ network, indexOrHash, proposalType, userId });
	}

	static async GetPostSubscriptionsByUserId({ userId, page, limit, network }: { userId: number; page: number; limit: number; network: ENetwork }): Promise<IPostSubscription[]> {
		return FirestoreService.GetPostSubscriptionsByUserId({ userId, page, limit, network });
	}

	static async GetPostSubscriptionCountByUserId({ userId, network }: { userId: number; network: ENetwork }): Promise<number> {
		return FirestoreService.GetPostSubscriptionCountByUserId({ userId, network });
	}

	static async GetTreasuryStats({ network, from, to, limit, page }: { network: ENetwork; from?: Date; to?: Date; limit: number; page: number }): Promise<ITreasuryStats[]> {
		return FirestoreService.GetTreasuryStats({ network, from, to, limit, page });
	}

	static async GetPolkassemblyDelegates(network: ENetwork): Promise<IDelegate[]> {
		return FirestoreService.GetPolkassemblyDelegates(network);
	}

	static async GetPolkassemblyDelegateByAddress({ network, address }: { network: ENetwork; address: string }): Promise<IDelegate | null> {
		return FirestoreService.GetPolkassemblyDelegateByAddress({ network, address });
	}

	// helper methods
	private static async calculateProfileScoreIncrement({
		userId,
		address,
		activityName,
		activityMetadata,
		subActivityName
	}: {
		userId?: number;
		address?: string;
		activityName: EActivityName;
		activityMetadata?: IActivityMetadata;
		subActivityName?: EActivityName;
	}) {
		// TODO: calculate score based on activity name and sub activity name
		console.log('TODO: calculateProfileScoreIncrement fire and forget a cloud function maybe ?');
		console.log({ userId, address, activityName, activityMetadata, subActivityName });
		return 1;
	}

	// Write methods

	private static async saveUserActivity({
		userId,
		address,
		name,
		network,
		proposalType,
		indexOrHash,
		metadata,
		subActivityName,
		commentId
	}: {
		userId?: number;
		address?: string;
		name: EActivityName;
		network?: ENetwork;
		proposalType?: EProposalType;
		indexOrHash?: string;
		metadata?: IActivityMetadata;
		subActivityName?: EActivityName;
		commentId?: string;
	}): Promise<void> {
		const activity: IUserActivity = {
			id: '', // Firestore service class will generate this
			...(userId && { userId }),
			...(address && { address }),
			name,
			category: ON_CHAIN_ACTIVITY_NAMES.includes(name) ? EActivityCategory.ON_CHAIN : EActivityCategory.OFF_CHAIN,
			...(network && { network }),
			...(proposalType && { proposalType }),
			...(indexOrHash && { indexOrHash }),
			...(metadata && { metadata }),
			...(subActivityName && { subActivityName }),
			...(commentId && { commentId }),
			createdAt: new Date(),
			updatedAt: new Date()
		};

		await FirestoreService.AddUserActivity(activity);

		const score = await this.calculateProfileScoreIncrement({ userId, activityMetadata: metadata, activityName: name, subActivityName });

		if (ValidatorService.isValidUserId(userId)) {
			await FirestoreService.IncrementUserProfileScore({ userId: userId!, score });
		}

		if (address && ValidatorService.isValidWeb3Address(address)) {
			await FirestoreService.IncrementAddressProfileScore({ address, score });
		}
	}

	static async UpdateApiKeyUsage(apiKey: string, apiRoute: string) {
		return FirestoreService.UpdateApiKeyUsage(apiKey, apiRoute);
	}

	static async AddNewUser(user: IUser) {
		return FirestoreService.AddNewUser(user);
	}

	static async AddNewAddress({ address, userId, isDefault, wallet, network }: { address: string; userId: number; isDefault: boolean; wallet: EWallet; network: ENetwork }) {
		if (!ValidatorService.isValidWeb3Address(address)) {
			throw new APIError(ERROR_CODES.BAD_REQUEST, StatusCodes.BAD_REQUEST, 'address is not a valid web-3 address');
		}

		const addressEntry: IUserAddress = {
			address: ValidatorService.isValidEVMAddress(address) ? address : getSubstrateAddress(address)!,
			default: isDefault,
			network,
			userId,
			createdAt: new Date(),
			updatedAt: new Date(),
			wallet
		};

		await FirestoreService.AddNewAddress(addressEntry);

		await this.saveUserActivity({
			userId,
			name: EActivityName.LINKED_ADDRESS,
			metadata: { address: addressEntry.address }
		});
	}

	static async UpdateUserTfaDetails(userId: number, newTfaDetails: IUserTFADetails) {
		return FirestoreService.UpdateUserTfaDetails(userId, newTfaDetails);
	}

	static async UpdateUserProfile({
		userId,
		newProfileDetails,
		notificationPreferences
	}: {
		userId: number;
		newProfileDetails: IProfileDetails;
		notificationPreferences?: IUserNotificationSettings;
	}) {
		return FirestoreService.UpdateUserProfile({ userId, newProfileDetails, notificationPreferences });
	}

	static async DeleteUser(userId: number) {
		return FirestoreService.DeleteUser(userId);
	}

	static async UpdateUserEmail(userId: number, email: string) {
		if (!ValidatorService.isValidUserId(userId) || !ValidatorService.isValidEmail(email)) {
			throw new APIError(ERROR_CODES.BAD_REQUEST, StatusCodes.BAD_REQUEST, 'Invalid user id or email');
		}

		return FirestoreService.UpdateUserEmail(userId, email);
	}

	static async UpdateUserUsername(userId: number, username: string) {
		if (!ValidatorService.isValidUserId(userId) || !ValidatorService.isValidUsername(username)) {
			throw new APIError(ERROR_CODES.BAD_REQUEST, StatusCodes.BAD_REQUEST, 'Invalid user id or username');
		}

		return FirestoreService.UpdateUserUsername(userId, username);
	}

	static async AddNewComment({
		network,
		indexOrHash,
		proposalType,
		userId,
		content,
		parentCommentId,
		sentiment
	}: {
		network: ENetwork;
		indexOrHash: string;
		proposalType: EProposalType;
		userId: number;
		content: string;
		parentCommentId?: string;
		sentiment?: ECommentSentiment;
	}) {
		// check if the post is allowed to be commented on
		const post = await this.GetOffChainPostData({ network, indexOrHash, proposalType });
		if (post.allowedCommentor === EAllowedCommentor.NONE) {
			throw new APIError(ERROR_CODES.UNAUTHORIZED, StatusCodes.UNAUTHORIZED, 'Post is not allowed to be commented on');
		}
		// TODO: implement on-chain check

		const comment = await FirestoreService.AddNewComment({ network, indexOrHash, proposalType, userId, content, parentCommentId, sentiment });

		await this.saveUserActivity({
			userId,
			name: parentCommentId ? EActivityName.REPLIED_TO_COMMENT : EActivityName.COMMENTED_ON_POST,
			network,
			proposalType,
			indexOrHash,
			metadata: { commentId: comment.id, ...(parentCommentId && { parentCommentId }) }
		});

		await FirestoreService.UpdateLastCommentAtPost({ network, indexOrHash, proposalType, lastCommentAt: comment.createdAt });

		return comment;
	}

	static async UpdateComment({ commentId, content, isSpam, aiSentiment }: { commentId: string; content: string; isSpam?: boolean; aiSentiment?: ECommentSentiment }) {
		return FirestoreService.UpdateComment({ commentId, content, isSpam, aiSentiment });
	}

	static async DeleteComment(commentId: string) {
		const comment = await FirestoreService.GetCommentById(commentId);

		if (!comment) throw new APIError(ERROR_CODES.NOT_FOUND, StatusCodes.NOT_FOUND);

		await FirestoreService.DeleteComment(commentId);

		await this.saveUserActivity({
			userId: comment.userId,
			name: EActivityName.DELETED_COMMENT,
			network: comment.network,
			proposalType: comment.proposalType,
			indexOrHash: comment.indexOrHash,
			metadata: { commentId }
		});
	}

	static async AddPostReaction({
		network,
		indexOrHash,
		proposalType,
		userId,
		reaction
	}: {
		network: ENetwork;
		indexOrHash: string;
		proposalType: EProposalType;
		userId: number;
		reaction: EReaction;
	}): Promise<string> {
		const reactionId = await FirestoreService.AddPostReaction({ network, indexOrHash, proposalType, userId, reaction });

		await this.saveUserActivity({
			userId,
			name: EActivityName.REACTED_TO_POST,
			network,
			proposalType,
			indexOrHash,
			metadata: { reaction }
		});

		return reactionId;
	}

	static async AddCommentReaction({
		network,
		indexOrHash,
		proposalType,
		userId,
		reaction,
		commentId
	}: {
		network: ENetwork;
		indexOrHash: string;
		proposalType: EProposalType;
		userId: number;
		reaction: EReaction;
		commentId: string;
	}): Promise<string> {
		const reactionId = await FirestoreService.AddCommentReaction({ network, indexOrHash, proposalType, userId, reaction, commentId });

		await this.saveUserActivity({
			userId,
			name: EActivityName.REACTED_TO_COMMENT,
			network,
			proposalType,
			indexOrHash,
			metadata: { reaction },
			commentId
		});

		return reactionId;
	}

	static async DeleteReactionById({ id, userId }: { id: string; userId: number }) {
		const reaction = await FirestoreService.GetReactionById(id);
		if (!reaction) throw new APIError(ERROR_CODES.NOT_FOUND, StatusCodes.NOT_FOUND);

		if (reaction.userId !== userId) throw new APIError(ERROR_CODES.UNAUTHORIZED, StatusCodes.UNAUTHORIZED);

		await FirestoreService.DeleteReactionById(id);

		await this.saveUserActivity({
			userId: reaction.userId,
			name: EActivityName.DELETED_REACTION,
			network: reaction.network,
			proposalType: reaction.proposalType,
			indexOrHash: reaction.indexOrHash,
			commentId: reaction.commentId,
			metadata: { reaction: reaction.reaction }
		});
	}

	static async CreateOffChainPost({
		network,
		proposalType,
		userId,
		content,
		title,
		allowedCommentor,
		tags,
		topic,
		poll
	}: {
		network: ENetwork;
		proposalType: EProposalType;
		userId: number;
		content: string;
		title: string;
		allowedCommentor: EAllowedCommentor;
		tags?: ITag[];
		topic?: EOffChainPostTopic;
		poll?: { title: string; options: string[]; voteTypes?: EPollVotesType[]; endsAt: Date } | null;
	}) {
		if (!ValidatorService.isValidOffChainProposalType(proposalType)) {
			throw new APIError(ERROR_CODES.INVALID_PARAMS_ERROR, StatusCodes.BAD_REQUEST, 'Invalid proposal type for an off-chain post');
		}

		const index = (await FirestoreService.GetLatestOffChainPostIndex(network, proposalType)) + 1;

		const post = await FirestoreService.CreatePost({ network, proposalType, userId, content, title, allowedCommentor, tags: tags || [], topic, indexOrHash: index.toString() });

		// Create tags
		if (tags && tags.every((tag) => ValidatorService.isValidTag(tag.value))) {
			await this.CreateTags(tags);
		}

		if (poll) {
			await FirestoreService.CreatePoll({ network, proposalType, index: String(index), poll });
		}

		// create content summary
		// await AIService.createPostSummary({ network, proposalType, indexOrHash: post.indexOrHash });

		await this.saveUserActivity({
			userId,
			name: OFF_CHAIN_PROPOSAL_TYPES.includes(proposalType) ? EActivityName.CREATED_OFFCHAIN_POST : EActivityName.CREATED_PROPOSAL,
			network,
			proposalType,
			indexOrHash: post.indexOrHash
		});

		return post;
	}

	static async UpdateOffChainPost({
		network,
		indexOrHash,
		proposalType,
		userId,
		content,
		title,
		allowedCommentor,
		linkedPost
	}: {
		network: ENetwork;
		indexOrHash: string;
		proposalType: EProposalType;
		userId: number;
		content: string;
		title: string;
		allowedCommentor: EAllowedCommentor;
		linkedPost?: IPostLink;
	}) {
		const postData = await this.GetOffChainPostData({ network, indexOrHash, proposalType });

		if (!postData || !postData.id) {
			throw new APIError(ERROR_CODES.POST_NOT_FOUND_ERROR, StatusCodes.NOT_FOUND);
		}

		if (postData.userId !== userId) {
			throw new APIError(ERROR_CODES.UNAUTHORIZED, StatusCodes.UNAUTHORIZED);
		}

		await FirestoreService.UpdatePost({ id: postData.id, content, title, allowedCommentor, linkedPost });
	}

	static async UpdateOnChainPost({
		network,
		indexOrHash,
		proposalType,
		userId,
		content,
		title,
		allowedCommentor,
		linkedPost
	}: {
		network: ENetwork;
		indexOrHash: string;
		proposalType: EProposalType;
		userId: number;
		content: string;
		title: string;
		allowedCommentor: EAllowedCommentor;
		linkedPost?: IPostLink;
	}) {
		const onChainPostInfo = await OnChainDbService.GetOnChainPostInfo({ network, indexOrHash, proposalType });
		if (!onChainPostInfo || !onChainPostInfo.proposer) throw new APIError(ERROR_CODES.NOT_FOUND, StatusCodes.NOT_FOUND);

		const proposerAddress = getSubstrateAddress(onChainPostInfo.proposer);

		if (!proposerAddress || !ValidatorService.isValidSubstrateAddress(proposerAddress)) throw new APIError(ERROR_CODES.NOT_FOUND, StatusCodes.NOT_FOUND);

		// check if the user is the proposer
		const userAddresses = await this.GetAddressesForUserId(userId);
		if (!userAddresses.find((address) => address.address === proposerAddress)) throw new APIError(ERROR_CODES.UNAUTHORIZED, StatusCodes.UNAUTHORIZED);

		// check if offchain post context exists
		const offChainPostData = await FirestoreService.GetOffChainPostData({ network, indexOrHash, proposalType });

		if (!offChainPostData?.id) {
			await FirestoreService.CreatePost({ network, proposalType, userId, content, indexOrHash, title, allowedCommentor, linkedPost });
			await this.saveUserActivity({
				userId,
				name: EActivityName.ADDED_CONTEXT_TO_PROPOSAL,
				network,
				proposalType,
				indexOrHash
			});
		} else {
			await FirestoreService.UpdatePost({ id: offChainPostData.id, content, title, allowedCommentor: offChainPostData.allowedCommentor, linkedPost });
		}
	}

	static async UpdateUserPassword(userId: number, password: string, salt: string) {
		return FirestoreService.UpdateUserPassword(userId, password, salt);
	}

	static async UpdateContentSummary(contentSummary: IContentSummary) {
		return FirestoreService.UpdateContentSummary(contentSummary);
	}

	static async FollowUser({ userId, userIdToFollow }: { userId: number; userIdToFollow: number }) {
		await FirestoreService.FollowUser({ userId, userIdToFollow });

		await this.saveUserActivity({
			userId,
			name: EActivityName.FOLLOWED_USER,
			metadata: {
				userId: userIdToFollow
			}
		});
	}

	static async UnfollowUser({ userId, userIdToUnfollow }: { userId: number; userIdToUnfollow: number }) {
		await FirestoreService.UnfollowUser({ userId, userIdToUnfollow });

		await this.saveUserActivity({
			userId,
			name: EActivityName.UNFOLLOWED_USER,
			metadata: { userId: userIdToUnfollow }
		});
	}

	static async GetAllTags(network: ENetwork) {
		return FirestoreService.GetAllTags(network);
	}

	static async CreateTags(tags: ITag[]) {
		return FirestoreService.CreateTags(tags);
	}

	static async AddVoteCartItem({
		userId,
		postIndexOrHash,
		proposalType,
		decision,
		amount,
		conviction,
		network
	}: {
		userId: number;
		postIndexOrHash: string;
		proposalType: EProposalType;
		decision: EVoteDecision;
		amount: { abstain?: string; aye?: string; nay?: string };
		conviction: EConvictionAmount;
		network: ENetwork;
	}): Promise<IVoteCartItem> {
		return FirestoreService.AddVoteCartItem({ userId, postIndexOrHash, proposalType, decision, amount, conviction, network });
	}

	static async DeleteVoteCartItem({ userId, voteCartItemId }: { userId: number; voteCartItemId: string }) {
		return FirestoreService.DeleteVoteCartItem({ userId, voteCartItemId });
	}

	static async ClearVoteCart({ userId }: { userId: number }) {
		return FirestoreService.ClearVoteCart({ userId });
	}

	static async UpdateVoteCartItem({
		userId,
		voteCartItemId,
		decision,
		amount,
		conviction
	}: {
		userId: number;
		voteCartItemId: string;
		decision: EVoteDecision;
		amount: { abstain?: string; aye?: string; nay?: string };
		conviction: EConvictionAmount;
	}) {
		return FirestoreService.UpdateVoteCartItem({ userId, voteCartItemId, decision, amount, conviction });
	}

	static async AddPostSubscription({ network, indexOrHash, proposalType, userId }: { network: ENetwork; indexOrHash: string; proposalType: EProposalType; userId: number }) {
		const existingSubscription = await this.GetPostSubscriptionByPostAndUserId({ network, indexOrHash, proposalType, userId });
		if (existingSubscription) {
			throw new APIError(ERROR_CODES.ALREADY_EXISTS, StatusCodes.CONFLICT, 'Subscription already exists');
		}

		return FirestoreService.AddPostSubscription({ network, indexOrHash, proposalType, userId });
	}

	static async DeletePostSubscription({ network, indexOrHash, proposalType, userId }: { network: ENetwork; indexOrHash: string; proposalType: EProposalType; userId: number }) {
		return FirestoreService.DeletePostSubscription({ network, indexOrHash, proposalType, userId });
	}

	static async SaveTreasuryStats({ treasuryStats }: { treasuryStats: ITreasuryStats }) {
		return FirestoreService.SaveTreasuryStats({ treasuryStats });
	}

	static async AddPolkassemblyDelegate({ network, address, manifesto }: { network: ENetwork; address: string; manifesto: string }) {
		return FirestoreService.AddPolkassemblyDelegate({ network, address, manifesto });
	}

	static async UpdatePolkassemblyDelegate({ network, address, manifesto }: { network: ENetwork; address: string; manifesto: string }) {
		return FirestoreService.UpdatePolkassemblyDelegate({ network, address, manifesto });
	}

	static async DeletePolkassemblyDelegate({ network, address }: { network: ENetwork; address: string }) {
		return FirestoreService.DeletePolkassemblyDelegate({ network, address });
	}

	static async UpdateUserSocialHandle({
		userId,
		address,
		social,
		handle,
		status,
		verificationToken
	}: {
		userId: number;
		address?: string;
		social: ESocial;
		handle: string;
		status: ESocialVerificationStatus;
		verificationToken?: {
			token?: string;
			secret?: string;
			expiresAt?: Date;
		};
	}) {
		return FirestoreService.UpdateUserSocialHandle({ userId, address, social, handle, status, verificationToken });
	}

	static async GetUserSocialHandles({ userId, address }: { userId: number; address: string }) {
		return FirestoreService.GetUserSocialHandles({ userId, address });
	}

	static async GetSocialHandleByToken({ token }: { token: string }) {
		return FirestoreService.GetSocialHandleByToken({ token });
	}

	static async UpdateSocialHandleByToken({ token, status }: { token: string; status: ESocialVerificationStatus }) {
		return FirestoreService.UpdateSocialHandleByToken({ token, status });
	}

	static async DeleteOffChainPost({ network, proposalType, index }: { network: ENetwork; proposalType: EProposalType; index: number }) {
		return FirestoreService.DeleteOffChainPost({ network, proposalType, index });
	}

	static async GetPostsByUserId({ userId, network, page, limit, proposalType }: { userId: number; network: ENetwork; page: number; limit: number; proposalType: EProposalType }) {
		return FirestoreService.GetPostsByUserId({ userId, network, page, limit, proposalType });
	}

	static async DeleteContentSummary({ network, proposalType, indexOrHash }: { network: ENetwork; proposalType: EProposalType; indexOrHash: string }) {
		return FirestoreService.DeleteContentSummary({ network, proposalType, indexOrHash });
	}

	static async CreatePollVote({
		network,
		proposalType,
		index,
		userId,
		pollId,
		selectedOption
	}: {
		network: ENetwork;
		proposalType: EProposalType;
		index: string;
		userId: number;
		pollId: string;
		selectedOption: string;
	}) {
		return FirestoreService.CreatePollVote({ network, proposalType, index, userId, pollId, selectedOption });
	}

	static async DeletePollVote({ network, proposalType, index, userId, pollId }: { network: ENetwork; proposalType: EProposalType; index: string; userId: number; pollId: string }) {
		return FirestoreService.DeletePollVote({ network, proposalType, index, userId, pollId });
	}

	static async GetPollVotes({ network, proposalType, index, pollId }: { network: ENetwork; proposalType: EProposalType; index: string; pollId: string }) {
		return FirestoreService.GetPollVotes({ network, proposalType, index, pollId });
	}
}<|MERGE_RESOLUTION|>--- conflicted
+++ resolved
@@ -177,12 +177,8 @@
 			metrics: postMetrics,
 			allowedCommentor: EAllowedCommentor.ALL,
 			isDeleted: false,
-<<<<<<< HEAD
-			isDefaultContent: getDefaultContent,
+			isDefaultContent: true,
 			poll
-=======
-			isDefaultContent: true
->>>>>>> 78559dd3
 		} as IOffChainPost;
 	}
 
