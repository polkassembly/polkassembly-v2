--- conflicted
+++ resolved
@@ -1126,7 +1126,7 @@
 				from
 				track
 			}
-			convictionVotesConnection(orderBy: id_ASC, where: {voter_eq: $address_eq, proposal: {type_eq: ReferendumV2, createdAt_gte: $createdAt_gte}}) {
+			convictionVotesConnection(where: {voter_eq: $address_eq, proposal: {type_eq: ReferendumV2, createdAt_gte: $createdAt_gte}}) {
 				totalCount
 			}
 		}
@@ -1610,7 +1610,24 @@
 		}
 	`;
 
-<<<<<<< HEAD
+	protected static GET_BOUNTIES_BY_CURATOR = `
+		query BountiesByCurator($curator_eq: String!) {
+			bounties: proposals(where: {type_in: [Bounty, ChildBounty], curator_eq: $curator_eq}) {
+				index
+				type
+				curator
+				reward
+				status
+				parentBountyIndex
+				payee
+				statusHistory {
+					status
+					timestamp
+				}
+			}
+		}
+	`;
+
 	protected static GET_COHORT_REFERENDA = `
 		query GetCohortReferenda($limit: Int = 5000) {
 			proposals(limit: $limit, where: {type_eq: ReferendumV2}, orderBy: index_ASC) {
@@ -1699,23 +1716,4 @@
 
 		return `query GetBatchedVotesForDelegateCohort { ${fields} }`;
 	};
-=======
-	protected static GET_BOUNTIES_BY_CURATOR = `
-		query BountiesByCurator($curator_eq: String!) {
-			bounties: proposals(where: {type_in: [Bounty, ChildBounty], curator_eq: $curator_eq}) {
-				index
-				type
-				curator
-				reward
-				status
-				parentBountyIndex
-				payee
-				statusHistory {
-					status
-					timestamp
-				}
-			}
-		}
-	`;
->>>>>>> b6e00b73
 }