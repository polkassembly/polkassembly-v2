--- conflicted
+++ resolved
@@ -633,7 +633,6 @@
 		}
 	`;
 
-<<<<<<< HEAD
 	protected static GET_CALENDAR_EVENTS_BY_BLOCK = `
 		query GetCalendarEventsByBlock($block_gte: Int!, $block_lt: Int!) {
 			proposals(where: {statusHistory_some: {block_gte: $block_gte, block_lt: $block_lt}}, orderBy: createdAt_DESC) {
@@ -648,7 +647,11 @@
 					status
 					block
 					timestamp
-=======
+				}
+			}
+		}
+	`;
+
 	protected static GET_CONVICTION_VOTING_DELEGATION_STATS = `
 		query GetConvictionVotingDelegationStats {
 			totalDelegatedVotes: convictionDelegatedVotesConnection(orderBy: id_ASC, where: {removedAtBlock_isNull: true}) {
@@ -777,7 +780,6 @@
 							selfVotingPower
 						}
 					}
->>>>>>> f18ca73a
 				}
 			}
 		}
