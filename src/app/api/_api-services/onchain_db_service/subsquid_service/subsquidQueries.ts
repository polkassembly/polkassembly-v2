// Copyright 2019-2025 @polkassembly/polkassembly authors & contributors
// This software may be modified and distributed under the terms
// of the Apache-2.0 license. See the LICENSE file for details.

import { ACTIVE_PROPOSAL_STATUSES } from '@/_shared/_constants/activeProposalStatuses';

export class SubsquidQueries {
	// single proposal queries

	protected static GET_PROPOSAL_BY_INDEX_AND_TYPE = `
		query ProposalByIndexAndType($index_eq: Int!, $type_eq: ProposalType!) {
			proposals(where: {index_eq: $index_eq, type_eq: $type_eq}, limit: 1) {
				index
				hash
				createdAt
				proposer
				status
				reward
				fee
				deposit
				curatorDeposit
				parentBountyIndex
				payee
				curator
				description
				origin,
				preimage {
					proposedCall {
						args
					}
				}
				statusHistory {
					status
					timestamp
					block
				}
			}
		}
	`;

	protected static GET_PROPOSAL_BY_HASH_AND_TYPE = `
		query GetProposalByHash($type_eq: ProposalType!, $hash_eq: String!) {
			proposals(where: {type_eq: $type_eq, hash_eq: $hash_eq}, limit: 1) {
				index
				hash
				createdAt
				proposer
				status
				description
				origin,
				preimage {
					proposedCall {
						args
					}
				}
				statusHistory {
					status
					timestamp
					block
				}
			}
		}
	`;

	// proposal listing queries

	protected static GET_PROPOSALS_LISTING_BY_TYPE = `
		query GetProposalsListingByType($limit: Int!, $offset: Int!, $type_eq: ProposalType!) {
			proposals(limit: $limit, offset: $offset, where: {type_eq: $type_eq}, orderBy: index_DESC) {
				createdAt
				description
				index
				origin
				proposer
				reward
				status,
				curator,
				hash,
				preimage {
					proposedCall {
						args
					}
				}
				statusHistory {
					status
					timestamp
				}
			}

			proposalsConnection(orderBy: id_ASC, where: {type_eq: $type_eq}) {
				totalCount
			}
		}
	`;

	protected static GET_PROPOSALS_LISTING_BY_TYPE_AND_STATUSES = `
		query GetProposalsListingByTypeAndStatuses($limit: Int!, $offset: Int!, $type_eq: ProposalType!, $status_in: [ProposalStatus!]!) {
			proposals(limit: $limit, offset: $offset, where: {type_eq: $type_eq, status_in: $status_in}, orderBy: index_DESC) {
				createdAt
				description
				index
				origin
				proposer
				status,
				reward
				hash,
				curator
				preimage {
					proposedCall {
						args
					}
				}
				statusHistory {
					status
					timestamp
				}
			}

			proposalsConnection(orderBy: id_ASC, where: {type_eq: $type_eq, status_in: $status_in}) {
				totalCount
			}
		}
	`;

	protected static GET_PROPOSALS_LISTING_BY_TYPE_STATUSES_WHERE_NOT_VOTED = `
		query GetProposalsListingByTypeAndStatuses($limit: Int!, $offset: Int!, $type_eq: ProposalType!, $status_in: [ProposalStatus!]!, $voters: [String!]!) {
			proposals(
					limit: $limit, 
					offset: $offset, 
					where: {
							type_eq: $type_eq, 
							status_in: $status_in,
							convictionVoting_none: { voter_in: $voters }
					}, 
					orderBy: index_DESC
			) {
					createdAt
					description
					index
					origin
					proposer
					reward
					curator
					status,
					hash,
					preimage {
							proposedCall {
									args
							}
					}
					statusHistory {
							status
							timestamp
					}
				}

			proposalsConnection(
				orderBy: id_ASC, 
				where: {
						type_eq: $type_eq, 
						status_in: $status_in,
						convictionVoting_none: { voter_in: $voters }
				}
			) {
					totalCount
			}
		}
	`;

	protected static GET_PROPOSALS_LISTING_BY_TYPE_STATUSES_AND_ORIGINS_WHERE_NOT_VOTED = `
		query GetProposalsListingByTypeAndStatusesAndOrigins($limit: Int!, $offset: Int!, $type_eq: ProposalType!, $status_in: [ProposalStatus!]!, $origin_in: [String!]!, $voters: [String!]!) {
			proposals(
					limit: $limit, 
					offset: $offset, 
					where: {
							type_eq: $type_eq, 
							status_in: $status_in,
							origin_in: $origin_in,
							convictionVoting_none: { voter_in: $voters }
					}, 
					orderBy: index_DESC
			) {
					createdAt
					description
					index
					origin
					proposer
					reward
					curator
					status,
					hash,
					preimage {
							proposedCall {
									args
							}
					}
					statusHistory {
							status
							timestamp
					}
				}

			proposalsConnection(
				orderBy: id_ASC, 
				where: {
						type_eq: $type_eq, 
						status_in: $status_in,
						origin_in: $origin_in,
						convictionVoting_none: { voter_in: $voters }
				}
			) {
					totalCount
			}
		}
	`;

	protected static GET_PROPOSALS_LISTING_BY_TYPE_AND_ORIGINS = `
		query GetProposalsListingByTypeAndOrigins($limit: Int!, $offset: Int!, $type_eq: ProposalType!, $origin_in: [String!]!) {
			proposals(limit: $limit, offset: $offset, where: {type_eq: $type_eq, origin_in: $origin_in}, orderBy: index_DESC) {
				createdAt
				description
				index
				origin
				proposer
				reward
				status
				hash,
				curator
				preimage {
					proposedCall {
						args
					}
				}
				statusHistory {
					status
					timestamp
				}
			}

			proposalsConnection(orderBy: id_ASC, where: {type_eq: $type_eq, origin_in: $origin_in}) {
				totalCount
			}
		}
	`;

	protected static GET_PROPOSALS_LISTING_BY_TYPE_AND_STATUSES_AND_ORIGINS = `
		query GetProposalsListingByTypeAndStatusesAndOrigins($limit: Int!, $offset: Int!, $type_eq: ProposalType!, $status_in: [ProposalStatus!]!, $origin_in: [String!]!) {
			proposals(limit: $limit, offset: $offset, where: {type_eq: $type_eq, status_in: $status_in, origin_in: $origin_in}, orderBy: index_DESC) {
				createdAt
				description
				index
				origin
				proposer
				reward
				status
				curator
				hash,
				preimage {
					proposedCall {
						args
					}
				}
				statusHistory {
					status
					timestamp
				}
			}

			proposalsConnection(orderBy: id_ASC, where: {type_eq: $type_eq, status_in: $status_in, origin_in: $origin_in}) {
				totalCount
			}
		}
	`;

	// vote metrics queries

	protected static GET_VOTE_METRICS_BY_PROPOSAL_TYPE_AND_HASH = `
		query GetVoteMetricsByProposalTypeAndHash($type_eq: ProposalType!, $hash_eq: String!) {
			noCount: votesConnection(where: {decision_eq: no, proposal: {hash_eq: $hash_eq, type_eq: $type_eq}}, orderBy: id_ASC) {
				totalCount
			}
			yesCount: votesConnection(where: {decision_eq: yes, proposal: {hash_eq: $hash_eq, type_eq: $type_eq}}, orderBy: id_ASC) {
				totalCount
			}
			abstainCount: votesConnection(where: {decision_eq: abstain, proposal: {hash_eq: $hash_eq, type_eq: $type_eq}}, orderBy: id_ASC) {
				totalCount
			}
			splitCount: votesConnection(where: {decision_eq: split, proposal: {hash_eq: $hash_eq, type_eq: $type_eq}}, orderBy: id_ASC) {
				totalCount
			}
			splitAbstainCount: votesConnection(where: {decision_eq: splitAbstain, proposal: {hash_eq: $hash_eq, type_eq: $type_eq}}, orderBy: id_ASC) {
				totalCount
			}
			tally: proposals(where:{hash_eq: $hash_eq, type_eq: $type_eq}) {
				tally {
					ayes
					bareAyes
					nays
					support
				}
			}
		}
	`;

	protected static GET_VOTE_METRICS_BY_PROPOSAL_TYPE_AND_INDEX = `
		query GetVoteMetricsByProposalTypeAndIndex($type_eq: ProposalType!, $index_eq: Int!) {
			noCount: votesConnection(where: {decision_eq: no, proposal: {index_eq: $index_eq, type_eq: $type_eq}}, orderBy: id_ASC) {
				totalCount
			}
			yesCount: votesConnection(where: {decision_eq: yes, proposal: {index_eq: $index_eq, type_eq: $type_eq}}, orderBy: id_ASC) {
				totalCount
			}
			abstainCount: votesConnection(where: {decision_eq: abstain, proposal: {index_eq: $index_eq, type_eq: $type_eq}}, orderBy: id_ASC) {
				totalCount
			}
			splitCount: votesConnection(where: {decision_eq: split, proposal: {index_eq: $index_eq, type_eq: $type_eq}}, orderBy: id_ASC) {
				totalCount
			}
			splitAbstainCount: votesConnection(where: {decision_eq: splitAbstain, proposal: {index_eq: $index_eq, type_eq: $type_eq}}, orderBy: id_ASC) {
				totalCount
			}
			tally: proposals(where:{index_eq: $index_eq, type_eq: $type_eq}) {
				tally {
					ayes
					bareAyes
					nays
					support
				}
			}
		}
	`;

	protected static GET_CONVICTION_VOTE_METRICS_BY_PROPOSAL_TYPE_AND_INDEX = `
		query GetConvictionVoteMetricsByProposalTypeAndIndex($type_eq: ProposalType!, $index_eq: Int!) {
			noCount: convictionVotesConnection(where: {decision_eq: no, proposal: {index_eq: $index_eq, type_eq: $type_eq}, removedAtBlock_isNull: true}, orderBy: id_ASC) {
				totalCount
			}
			yesCount: convictionVotesConnection(where: {decision_eq: yes, proposal: {index_eq: $index_eq, type_eq: $type_eq}, removedAtBlock_isNull: true}, orderBy: id_ASC) {
				totalCount
			}
			abstainCount: convictionVotesConnection(where: {decision_eq: abstain, proposal: {index_eq: $index_eq, type_eq: $type_eq}, removedAtBlock_isNull: true}, orderBy: id_ASC) {
				totalCount
			}
			splitCount: convictionVotesConnection(where: {decision_eq: split, proposal: {index_eq: $index_eq, type_eq: $type_eq}, removedAtBlock_isNull: true}, orderBy: id_ASC) {
				totalCount
			}
			splitAbstainCount: convictionVotesConnection(where: {decision_eq: splitAbstain, proposal: {index_eq: $index_eq, type_eq: $type_eq}, removedAtBlock_isNull: true}, orderBy: id_ASC) {
				totalCount
			}
			tally: proposals(where: {index_eq: $index_eq, type_eq: $type_eq}) {
				tally {
					ayes
					bareAyes
					nays
					support
				}
			}
		}
	`;

	// Batched conviction vote metrics query - fetches metrics for multiple indices in a single request
	protected static GET_BATCHED_CONVICTION_VOTE_METRICS = (indices: number[], proposalType: string) => {
		const fields = indices
			.map(
				(index) => `
			noCount_${index}: convictionVotesConnection(where: {decision_eq: no, proposal: {index_eq: ${index}, type_eq: ${proposalType}}, removedAtBlock_isNull: true}, orderBy: id_ASC) {
				totalCount
			}
			yesCount_${index}: convictionVotesConnection(where: {decision_eq: yes, proposal: {index_eq: ${index}, type_eq: ${proposalType}}, removedAtBlock_isNull: true}, orderBy: id_ASC) {
				totalCount
			}
			tally_${index}: proposals(where: {index_eq: ${index}, type_eq: ${proposalType}}) {
				tally {
					ayes
					bareAyes
					nays
					support
				}
			}
		`
			)
			.join('\n');

		return `query GetBatchedConvictionVoteMetrics { ${fields} }`;
	};

	// vote listing queries

	protected static GET_VOTES_LISTING_BY_PROPOSAL_TYPE_AND_INDEX = () => `
		query GetVotesListingByProposalTypeAndIndex($type_eq: ProposalType!, $index_eq: Int!, $limit: Int!, $offset: Int!, $voter_in: [String!]) {
			votes(where: {proposal: {index_eq: $index_eq, type_eq: $type_eq}, voter_in: $voter_in}, orderBy: id_ASC, limit: $limit, offset: $offset) {
				id
				balance {
					... on StandardVoteBalance {
						value
					}
					... on SplitVoteBalance {
						aye
						nay
						abstain
					}
				}
				decision
				lockPeriod
				timestamp
				voter
			}

			yesCount:votesConnection(where: {proposal: {index_eq: $index_eq, type_eq: $type_eq}, decision_eq: yes, voter_in: $voter_in}, orderBy: id_ASC) {
				totalCount
			}
				noCount:votesConnection(where: {proposal: {index_eq: $index_eq, type_eq: $type_eq}, decision_eq: no, voter_in: $voter_in}, orderBy: id_ASC) {
				totalCount
			}
		}
	`;

	protected static GET_CONVICTION_VOTES_LISTING_BY_PROPOSAL_TYPE_AND_INDEX = () => `
		query GetConvictionVotesListingByProposalTypeAndIndex($type_eq: ProposalType!, $index_eq: Int!, $limit: Int!, $offset: Int!, $voter_in: [String!], $orderBy: [ConvictionVoteOrderByInput!] = createdAtBlock_DESC) {
			votes: convictionVotes(where: {proposal: {index_eq: $index_eq, type_eq: $type_eq}, removedAtBlock_isNull: true, voter_in: $voter_in}, orderBy: $orderBy, limit: $limit, offset: $offset) {
				id
				balance {
					... on StandardVoteBalance {
						value
					}
					... on SplitVoteBalance {
						aye
						nay
						abstain
					}
				}
				decision
				lockPeriod
				voter
				createdAt
				selfVotingPower
				totalVotingPower
				delegatedVotingPower
				delegatedVotes {
					balance {
						... on StandardVoteBalance {
							value
						}
						... on SplitVoteBalance {
							aye
							nay
							abstain
						}
					}
					createdAt
					voter
					votingPower
					lockPeriod
					decision
				}
			}
			yesCount:  convictionVotesConnection(where: {decision_eq: yes,  proposal: {index_eq: $index_eq, type_eq: $type_eq}, removedAtBlock_isNull: true, voter_in: $voter_in}, orderBy: id_ASC) {
				totalCount
			}
			noCount:  convictionVotesConnection(where: {decision_eq: no,  proposal: {index_eq: $index_eq, type_eq: $type_eq}, removedAtBlock_isNull: true, voter_in: $voter_in}, orderBy: id_ASC) {
				totalCount
			}
			abstainCount:  convictionVotesConnection(where: {decision_eq: abstain,  proposal: {index_eq: $index_eq, type_eq: $type_eq}, removedAtBlock_isNull: true, voter_in: $voter_in}, orderBy: id_ASC) {
				totalCount
			}
		}
	`;

	protected static GET_VOTES_LISTING_BY_PROPOSAL_TYPE_AND_HASH = () => `
		query GetVotesListingByProposalTypeAndHash($type_eq: ProposalType!, $hash_eq: String!, $limit: Int!, $offset: Int!, $voter_in: [String!]) {
			votes(where: {proposal: {hash_eq: $hash_eq, type_eq: $type_eq}, voter_in: $voter_in}, orderBy: id_ASC, limit: $limit, offset: $offset) {
				id
				balance {
					... on StandardVoteBalance {
						value
					}
					... on SplitVoteBalance {
						aye
						nay
						abstain
					}
				}
				decision
				lockPeriod
				timestamp
				voter
			}

			yesCount: votesConnection(where: {proposal: {hash_eq: $hash_eq, type_eq: $type_eq}, decision_eq: yes, voter_in: $voter_in}, orderBy: id_ASC) {
				totalCount
			}
			noCount: votesConnection(where: {proposal: {hash_eq: $hash_eq, type_eq: $type_eq}, decision_eq: no, voter_in: $voter_in}, orderBy: id_ASC) {
				totalCount
			}
		}
	`;

	protected static GET_VOTES_LISTING_BY_PROPOSAL_TYPE_AND_INDEX_AND_DECISION = () => `
		query GetVotesListingByProposalTypeAndIndexAndDecision($type_eq: ProposalType!, $index_eq: Int!, $limit: Int!, $offset: Int!, $decision_eq: VoteDecision!, $voter_in: [String!]) {
			votes(where: {proposal: {index_eq: $index_eq, type_eq: $type_eq}, decision_eq: $decision_eq, voter_in: $voter_in}, orderBy: id_ASC, limit: $limit, offset: $offset) {
				id
				balance {
					... on StandardVoteBalance {
						value
					}
					... on SplitVoteBalance {
						aye
						nay
						abstain
					}
				}
				decision
				lockPeriod
				timestamp
				voter
			}
			yesCount:votesConnection(where: {proposal: {index_eq: $index_eq, type_eq: $type_eq}, decision_eq: yes, voter_in: $voter_in}, orderBy: id_ASC) {
				totalCount
			}
			noCount:votesConnection(where: {proposal: {index_eq: $index_eq, type_eq: $type_eq}, decision_eq: no, voter_in: $voter_in}, orderBy: id_ASC) {
				totalCount
			}
		}
	`;

	protected static GET_CONVICTION_VOTES_LISTING_BY_PROPOSAL_TYPE_AND_INDEX_AND_DECISION = () => `
		query GetConvictionVotesListingByProposalTypeAndIndex($type_eq: ProposalType!, $index_eq: Int!, $limit: Int!, $offset: Int!, $decision_in: [VoteDecision!], $aye_not_eq: BigInt, $nay_not_eq: BigInt, $value_isNull: Boolean, $orderBy: [ConvictionVoteOrderByInput!] = createdAtBlock_DESC, $voter_in: [String!]) {
			votes: convictionVotes(where: {AND:{balance:{aye_not_eq: $aye_not_eq}, OR:{balance: {nay_not_eq: $nay_not_eq}, OR:{balance:{value_isNull: $value_isNull}}}},  proposal: {index_eq: $index_eq, type_eq: $type_eq}, removedAtBlock_isNull: true, decision_in: $decision_in, voter_in: $voter_in}, orderBy: $orderBy, limit: $limit, offset: $offset) {
				id
				balance {
					... on StandardVoteBalance {
						value
					}
					... on SplitVoteBalance {
						aye
						nay
						abstain
					}
				}
				decision
				lockPeriod
				voter
				createdAt
				selfVotingPower
				totalVotingPower
				delegatedVotingPower
				delegatedVotes {
					voter
					votingPower
					createdAt
					lockPeriod
					balance {
						... on StandardVoteBalance {
							value
						}
						... on SplitVoteBalance {
							aye
							nay
							abstain
						}
					}
					decision
				}
			}    
			yesCount:  convictionVotesConnection(where: {AND:{balance:{aye_not_eq:"0"},OR:{balance:{value_isNull:false}}},proposal: {index_eq: $index_eq, type_eq: $type_eq}, removedAtBlock_isNull: true, decision_in: [yes, abstain], voter_in: $voter_in}, orderBy: id_ASC) {
				totalCount
			}
			 noCount:  convictionVotesConnection(where: {AND:{balance:{nay_not_eq: "0"},OR:{balance:{value_isNull:false}}},proposal: {index_eq: $index_eq, type_eq: $type_eq}, removedAtBlock_isNull: true, decision_in: [no, abstain], voter_in: $voter_in}, orderBy: id_ASC) {
				totalCount
			}
			abstainCount: convictionVotesConnection(where: {proposal: {index_eq: $index_eq, type_eq: $type_eq}, removedAtBlock_isNull: true, decision_eq: abstain, voter_in: $voter_in}, orderBy: id_ASC) {
				totalCount
			}
		}
	`;

	protected static GET_FLATTENED_VOTES_LISTING_BY_PROPOSAL_TYPE_AND_INDEX_AND_DECISION = () => `
		query GetFlattenedVotesListingByProposalTypeAndIndexAndDecision($type_eq: VoteType,$limit: Int!, $offset: Int!, $index_eq: Int, $decision_in: [VoteDecision!], $voter_in: [String!]) {
			votes: flattenedConvictionVotes(where: {type_eq: $type_eq, proposalIndex_eq: $index_eq, removedAtBlock_isNull: true, decision_in: $decision_in, voter_in: $voter_in}, orderBy: voter_DESC, limit: $limit, offset: $offset)
			{
				type
				voter
				lockPeriod
				decision
				balance {
					... on StandardVoteBalance {
						value
					}
					... on SplitVoteBalance {
						aye
						nay
						abstain
					}
				}
				createdAt
				createdAtBlock
				proposalIndex
				delegatedTo
				isDelegated
				parentVote {
					extrinsicIndex
					selfVotingPower
					type
					voter
					lockPeriod
					delegatedVotingPower
					delegatedVotes(where: { removedAtBlock_isNull: true }) {
						voter
						balance {
							... on StandardVoteBalance {
								value
							}
							... on SplitVoteBalance {
								aye
								nay
								abstain
							}
						}
						lockPeriod
						votingPower
					}
				}
			}
			yesCount: flattenedConvictionVotesConnection(orderBy: id_ASC, where: { decision_eq: yes, type_eq: $type_eq, proposalIndex_eq: $index_eq, removedAtBlock_isNull: true, voter_in: $voter_in}
			) {
				totalCount
			}
			noCount: flattenedConvictionVotesConnection(orderBy: id_ASC,where: {decision_eq: no, type_eq: $type_eq, proposalIndex_eq: $index_eq, removedAtBlock_isNull: true, voter_in: $voter_in}) {
				totalCount
			}
			abstainCount: flattenedConvictionVotesConnection(orderBy: id_ASC, where: {decision_eq: abstain, type_eq: $type_eq, proposalIndex_eq: $index_eq, removedAtBlock_isNull: true, voter_in: $voter_in}
			) {
				totalCount
			}
		}
	`;

	protected static GET_FLATTENED_VOTES_LISTING_BY_PROPOSAL_TYPE_AND_INDEX = () => `
			query GetFlattenedVotesListingByProposalTypeAndIndex($type_eq: VoteType, $index_eq: Int ,$limit: Int!, $offset: Int!, $voter_in: [String!]) {
			votes: flattenedConvictionVotes(where: {type_eq: $type_eq, proposalIndex_eq: $index_eq, removedAtBlock_isNull: true, voter_in: $voter_in}, orderBy: voter_DESC, limit: $limit, offset: $offset) {
				type
				voter
				lockPeriod
				decision
				balance {
					... on StandardVoteBalance {
						value
					}
					... on SplitVoteBalance {
						aye
						nay
						abstain
					}
				}
				createdAt
				createdAtBlock
				proposalIndex
				delegatedTo
				isDelegated
				parentVote {
					extrinsicIndex
					selfVotingPower
					type
					voter
					lockPeriod
					delegatedVotingPower
					delegatedVotes(where: { removedAtBlock_isNull: true }) {
						voter
						balance {
							... on StandardVoteBalance {
								value
							}
							... on SplitVoteBalance {
								aye
								nay
								abstain
							}
						}
						lockPeriod
						votingPower
					}
				}
			}
			yesCount: flattenedConvictionVotesConnection(orderBy: id_ASC,where: {decision_eq: yes, type_eq: $type_eq, proposalIndex_eq: $index_eq, removedAtBlock_isNull: true, voter_in: $voter_in}
			) {
				totalCount
			}
			noCount: flattenedConvictionVotesConnection(orderBy: id_ASC,where: {decision_eq: no, type_eq: $type_eq, proposalIndex_eq: $index_eq, removedAtBlock_isNull: true, voter_in: $voter_in}
			) {
				totalCount
			}
			abstainCount: flattenedConvictionVotesConnection(orderBy: id_ASC,where: {decision_eq: abstain, type_eq: $type_eq, proposalIndex_eq: $index_eq, removedAtBlock_isNull: true, voter_in: $voter_in}
				}
			) {
				totalCount
			}
		}
	`;

	protected static GET_VOTES_LISTING_BY_PROPOSAL_TYPE_AND_HASH_AND_DECISION = () => `
		query GetVotesListingByProposalTypeAndHashAndDecision($type_eq: ProposalType!, $hash_eq: String!, $limit: Int!, $offset: Int!, $decision_eq: VoteDecision!, $voter_in: [String!]) {
			votes(where: {proposal: {hash_eq: $hash_eq, type_eq: $type_eq}, decision_eq: $decision_eq, voter_in: $voter_in}, orderBy: id_ASC, limit: $limit, offset: $offset) {
				id
				balance {
					... on StandardVoteBalance {
						value
					}
					... on SplitVoteBalance {
						aye
						nay
						abstain
					}
				}
				decision
				lockPeriod
				timestamp
				voter
			}
			yesCount: votesConnection(where: {proposal: {hash_eq: $hash_eq, type_eq: $type_eq}, decision_eq: yes, voter_in: $voter_in}, orderBy: id_ASC) {
				totalCount
			}
			noCount: votesConnection(where: {proposal: {hash_eq: $hash_eq, type_eq: $type_eq}, decision_eq: no, voter_in: $voter_in}, orderBy: id_ASC) {
				totalCount
			}
		}
	`;

	protected static GET_VOTES_CURVE_DATA_BY_POST_INDEX = `
		query CurveDataByIndex($index_eq: Int, $block_gte: Int, $limit: Int = 1000) {
			curveData(limit: $limit, where: {index_eq: $index_eq, block_gte: $block_gte}, orderBy: block_ASC) {
				approvalPercent
				block
				id
				index
				supportPercent
				timestamp
			}
		}
	`;

	// preimage queries

	protected static GET_ON_CHAIN_METADATA_BY_PROPOSAL_INDEX_AND_TYPE = `
		query GetPreimageByProposalIndexAndType($type_eq: ProposalType!, $index_eq: Int!) {
			proposals(where: {type_eq: $type_eq, index_eq: $index_eq}) {
				preimage {
					createdAt
					createdAtBlock
					deposit
					hash
					id
					length
					method
					proposedCall {
						args
						description
						method
						section
					}
					proposer
					section
					status
					updatedAt
					updatedAtBlock
				}
				proposalArguments {
					args
					description
					method
					section
				}
				proposer
				trackNumber
				updatedAtBlock
				createdAt
				createdAtBlock
				submittedAtBlock
				hash
			}
		}
	`;

	protected static GET_ON_CHAIN_METADATA_BY_PROPOSAL_HASH_AND_TYPE = `
		query GetPreimageByProposalHashAndType($type_eq: ProposalType!, $hash_eq: String!) {
			proposals(where: {type_eq: $type_eq, hash_eq: $hash_eq}) {
				preimage {
					createdAt
					createdAtBlock
					deposit
					hash
					id
					length
					method
					proposedCall {
						args
						description
						method
						section
					}
					proposer
					section
					status
					updatedAt
					updatedAtBlock
				}
				proposalArguments {
					args
					description
					method
					section
				}
				proposer
				trackNumber
				updatedAtBlock
				createdAt
				createdAtBlock
				hash
			}
		}
	`;

	protected static GET_PREIMAGES_LISTING = `
		query GetPreimagesListing($limit: Int!, $offset: Int!) {
			preimagesConnection(orderBy: createdAtBlock_DESC) {
				totalCount
			}
			preimages(limit: $limit, offset: $offset, orderBy: createdAtBlock_DESC) {
				hash
				id
				length
				method
				section
				deposit
				proposedCall {
					args
					description
					method
					section
				}
				proposer
				status
				updatedAt
				updatedAtBlock
				createdAtBlock
				createdAt
			}
		}
	`;

	protected static GET_USER_PREIMAGES_LISTING = `
		query GetUserPreimagesListing($limit: Int!, $offset: Int!, $proposer_eq: String!) {
			preimagesConnection(orderBy: createdAtBlock_DESC, where: {proposer_eq: $proposer_eq}) {
				totalCount
			}
			preimages(limit: $limit, offset: $offset, orderBy: createdAtBlock_DESC, where: {proposer_eq: $proposer_eq}) {
				hash
				id
				length
				method
				section
				deposit
				proposedCall {
					args
					description
					method
					section
				}
				proposer
				status
				updatedAt
				updatedAtBlock
				createdAtBlock
				createdAt
			}
		}
	`;

	protected static GET_PREIMAGE_BY_HASH = `
		query GetPreimageByHash($hash_eq: String!) {
			preimages(where: {hash_eq: $hash_eq}) {
				hash
				id
				length
				method
				section
				deposit
				proposedCall {
					args
					description
					method
					section
				}
				proposer
				status
				updatedAt
				updatedAtBlock
				createdAtBlock
				createdAt
			}
		}
	`;

	protected static GET_ACTIVE_VOTED_PROPOSALS_COUNT = `
		query GetActiveVotedProposalsCount($status_in: [ProposalStatus!]!, $voter_in: [String!]!, $createdAt_gte:DateTime) {
			votedProposalsCount: flattenedConvictionVotesConnection(orderBy: id_ASC, where: {proposal: {status_in: $status_in}, voter_in: $voter_in, removedAtBlock_isNull: true, createdAt_gte: $createdAt_gte}) {
				totalCount
			}

			activeProposalsCount: proposalsConnection(orderBy: id_ASC, where: {status_in: $status_in, createdAt_gte: $createdAt_gte}) {
				totalCount
			}
	}
	`;

	protected static GET_CHILD_BOUNTIES_REWARDS = `
		query AwardedChildBounties($parentBountyIndex_in: [Int!], $limit: Int) {
			proposals(where: {type_eq: ChildBounty, parentBountyIndex_in: $parentBountyIndex_in}, limit: $limit) {
				reward
				payee
				index
				status
				createdAt
				parentBountyIndex
				statusHistory {
					status
					timestamp
				}
			}
			proposalsConnection(orderBy: id_ASC, where: {type_eq: ChildBounty, parentBountyIndex_in: $parentBountyIndex_in}) {
				totalCount
			}
		}
	`;

	protected static GET_CHILD_BOUNTIES_BY_PARENT_BOUNTY_INDEX = `
		query GetChildBountiesByParentBountyIndex($parentBountyIndex_eq: Int!, $limit:Int!, $offset:Int! ) {
			totalChildBounties: proposalsConnection(orderBy: createdAtBlock_DESC, where: {parentBountyIndex_eq: $parentBountyIndex_eq, type_eq: ChildBounty}) {
				totalCount
			}  
			childBounties: proposals(orderBy: createdAtBlock_DESC, where: {parentBountyIndex_eq: $parentBountyIndex_eq, type_eq: ChildBounty},limit: $limit, offset: $offset) {
				description
				index
				status
				reward
				createdAt
				statusHistory {
					status
					timestamp
					block
				}
				curator
				payee
				proposer
				hash
				origin   
				preimage {
					proposedCall {
						args
					}
				}
			}
		}
	`;

	protected static GET_ACTIVE_BOUNTIES_WITH_REWARDS_BY_INDEX = `
		query RewardsByIndex($type_eq: ProposalType!, $status_not_in: [ProposalStatus!]!, $index_eq: Int, $limit: Int) {
			proposals(where: {type_eq: $type_eq, status_not_in: $status_not_in, index_eq: $index_eq}, limit: $limit) {
				index
				reward
			}
			proposalsConnection(orderBy: id_ASC, where: {type_eq: $type_eq, status_not_in: $status_not_in, index_eq: $index_eq}) {
				totalCount
			}
		}
	`;

	protected static GET_CHILD_BOUNTIES_COUNT_BY_PARENT_BOUNTY_INDICES = `
		query GetChildBountiesCountByParentBountyIndexes($parentBountyIndex_eq: Int!) {
			totalChildBounties: proposalsConnection(orderBy: createdAtBlock_DESC, where: {parentBountyIndex_eq: $parentBountyIndex_eq, type_eq: ChildBounty}) {
				totalCount
			}  
		}
	`;

	protected static GET_CONVICTION_VOTING_DELEGATION_STATS = `
		query GetConvictionVotingDelegationStats {
			totalDelegatedVotes: convictionDelegatedVotesConnection(orderBy: id_ASC, where: {removedAtBlock_isNull: true}) {
				totalCount
			}
			votingDelegations(where: {endedAtBlock_isNull: true, type_eq: OpenGov}) {
				from
				to
				balance
				track
			}
		}
	`;

	protected static GET_LAST_30_DAYS_CONVICTION_VOTE_COUNT_BY_ADDRESS = `
		query GetLast30DaysConvictionVoteCountByAddress($address_eq: String!, $createdAt_gte: DateTime!){
			convictionVotesConnection(orderBy: id_ASC, where: {voter_eq: $address_eq, proposal: {type_eq: ReferendumV2, createdAt_gte: $createdAt_gte}}) {
				totalCount
			}
		}
	`;

	protected static GET_ALL_DELEGATES_CONVICTION_VOTING_POWER_AND_DELEGATIONS_COUNT = `
		query GetAllDelegatesConvictionVotingPowerAndDelegationsCount {
			votingDelegations(where: {endedAtBlock_isNull: true, type_eq:OpenGov}) {
				to
				balance
				lockPeriod
				from
				track
			}
		}
	`;

	protected static GET_DELEGATE_DETAILS = `
		query GetDelegateDetails($address_eq: String!, $createdAt_gte: DateTime!) {
			votingDelegations(where: {endedAtBlock_isNull: true, type_eq:OpenGov, to_eq: $address_eq}) {
				to
				balance
				lockPeriod
				from
				track
			}
			convictionVotesConnection(orderBy: id_ASC, where: {voter_eq: $address_eq, proposal: {type_eq: ReferendumV2, createdAt_gte: $createdAt_gte}}) {
				totalCount
			}
		}
	`;

	protected static GET_CONVICTION_VOTE_DELEGATIONS_TO_AND_FROM_ADDRESS = `
		query GetConvictionVoteDelegationsToAndFromAddress($address_eq: String!) {
			votingDelegations(where: {endedAtBlock_isNull: true, type_eq: OpenGov, to_eq: $address_eq, OR: {from_eq: $address_eq, endedAtBlock_isNull: true, type_eq: OpenGov}}) {
				to
				from
				track
				balance
				createdAt
				lockPeriod
			}
		}
	`;

	protected static GET_CONVICTION_VOTE_DELEGATIONS_TO_AND_FROM_ADDRESS_AND_TRACK_NUMBER = `
		query GetConvictionVoteDelegationsToAndFromAddressAndTrackNumber($address_eq: String!, $trackNumber_eq: Int!,) {
			votingDelegations(where: {endedAtBlock_isNull: true, type_eq: OpenGov, to_eq: $address_eq, track_eq: $trackNumber_eq, OR: {from_eq: $address_eq, endedAtBlock_isNull: true, type_eq: OpenGov,track_eq: $trackNumber_eq}}) {
				to
				from
				track
				balance
				createdAt
				lockPeriod
			}
		}
	`;

	protected static GET_ACTIVE_PROPOSALS_COUNT_BY_TRACK_IDS = (trackIds: number[]) => {
		const trackQueries = trackIds
			.map(
				(trackId) => `
				track_${trackId}: proposalsConnection(orderBy: id_ASC, where: {status_in: [${ACTIVE_PROPOSAL_STATUSES.join(',')}], trackNumber_eq: ${trackId}}) {
					totalCount
				}
			`
			)
			.join('\n');

		return `
			query GetActiveProposalsCountByTrackIds {
				${trackQueries}
			}
		`;
	};

	protected static GET_ACTIVE_PROPOSAL_LISTINGS_WITH_VOTE_FOR_ADDRESS_BY_TRACK_ID = `
		query GetActiveProposalListingsWithVoteForAddressByTrackId($trackNumber_eq: Int!, $voter_eq: String = "") {
			proposalsConnection(orderBy: id_ASC, where: {trackNumber_eq: $trackNumber_eq, status_in: [${ACTIVE_PROPOSAL_STATUSES.join(',')}], type_eq: ReferendumV2}) {
				edges {
					node {
						createdAt
						description
						index
						origin
						proposer
						status,
						hash,
						preimage {
							proposedCall {
								args
							}
						}
						statusHistory {
							status
							timestamp
						}
						convictionVoting(where: {voter_eq: $voter_eq, removedAtBlock_isNull: true}) {
							balance {
								... on StandardVoteBalance {
									value
								}
								... on SplitVoteBalance {
									aye
									nay
									abstain
								}
							}
							createdAt
							decision
							lockPeriod
							totalVotingPower
							selfVotingPower
						}
					}
				}
			}
		}
	`;

	protected static GET_TRACK_ANALYTICS_STATS = `
		query getTrackLevelAnalyticsStats($track_num: Int, $before: DateTime = "2025-02-01T13:21:30.000000Z") {
			diffActiveProposals: proposalsConnection(where: {trackNumber_eq: $track_num, status_not_in: [Cancelled, TimedOut, Confirmed, Approved, Rejected, Executed, Killed, ExecutionFailed], createdAt_gt: $before, type_eq: ReferendumV2}, orderBy: id_ASC) {
				totalCount
			}
			diffProposalCount: proposalsConnection(where: {trackNumber_eq: $track_num, createdAt_gt: $before, type_eq: ReferendumV2}, orderBy: id_ASC) {
				totalCount
			}
			totalActiveProposals: proposalsConnection(where: {trackNumber_eq: $track_num, status_not_in: [Cancelled, TimedOut, Confirmed, Approved, Rejected, Executed, Killed, ExecutionFailed], type_eq: ReferendumV2}, orderBy: id_ASC) {
				totalCount
			}
			totalProposalCount: proposalsConnection(where: {trackNumber_eq: $track_num, type_eq: ReferendumV2}, orderBy: id_ASC) {
				totalCount
			}
		}
	`;

	protected static GET_TRACK_ANALYTICS_DELEGATIONS = `
		query DelegationStats($track_num: Int) {
			votingDelegations(where: {endedAtBlock_isNull: true, type_eq: OpenGov, track_eq: $track_num}) {
				from
				to
				balance
				lockPeriod
			}
		}
	`;

	protected static GET_POSTS_BY_PROPOSER = `
		 query GetPostsByProposer($proposer_eq: String!, $limit: Int!, $offset: Int!, $type_eq: ProposalType!) {
			proposals(where: {type_eq: $type_eq, proposer_eq: $proposer_eq}, limit: $limit, offset: $offset, orderBy: id_DESC){
				index
			}
			proposalsConnection(where:{proposer_eq:$proposer_eq, type_eq: $type_eq}, orderBy: id_DESC) {
				totalCount
			}
		}
	`;

	protected static GET_ALL_FLATTENED_VOTES_WITH_POST_INDEX = `
		query GetAllFlattenedVotesWithPostIndex($vote_type: VoteType, $index_eq: Int, $type_eq: ProposalType!) {
			votes: flattenedConvictionVotes(where: {type_eq: $vote_type, proposalIndex_eq: $index_eq, removedAtBlock_isNull: true}, orderBy: voter_DESC) {
				type
				voter
				lockPeriod
				decision
				balance {
					... on StandardVoteBalance {
						value
					}
					... on SplitVoteBalance {
						aye
						nay
						abstain
					}
				}
				createdAt
				createdAtBlock
				proposalIndex
				delegatedTo
				isDelegated
				parentVote {
					extrinsicIndex
					selfVotingPower
					type
					voter
					lockPeriod
					delegatedVotingPower
					delegatedVotes(where: {removedAtBlock_isNull: true}) {
						voter
						balance {
							... on StandardVoteBalance {
								value
							}
							... on SplitVoteBalance {
								aye
								nay
								abstain
							}
						}
						lockPeriod
						votingPower
					}
				}
			}
			totalCount: flattenedConvictionVotesConnection(orderBy: id_ASC, where: {type_eq: $vote_type, proposalIndex_eq: $index_eq, removedAtBlock_isNull: true}) {
				totalCount
			}
			proposal: proposals(where: {index_eq: $index_eq, type_eq: $type_eq}) {
				status
				createdAt
			}
		}
	`;

	protected static GET_ALL_NESTED_VOTES_WITH_POST_INDEX = `
		query GetTotalVotesForPost($vote_type: VoteType, $index_eq: Int, $type_eq: ProposalType!) {
			votes: convictionVotes(orderBy: createdAtBlock_DESC, where: {type_eq: $vote_type, proposal: {index_eq: $index_eq}, removedAtBlock_isNull: true}) {
				id
				proposal {
					status
				}
				decision
				voter
				balance {
					... on StandardVoteBalance {
						value
					}
					... on SplitVoteBalance {
						aye
						nay
						abstain
					}
				}
				createdAt
				lockPeriod
				selfVotingPower
				totalVotingPower
				delegatedVotingPower
				delegatedVotes(orderBy: votingPower_DESC, where: {removedAtBlock_isNull: true}) {
					voter
					votingPower
				}
			}
			totalCount: convictionVotesConnection(orderBy: id_ASC, where: {type_eq: $vote_type, proposal: {index_eq: $index_eq}, removedAtBlock_isNull: true}) {
				totalCount
			}
			proposal: proposals(where: {index_eq: $index_eq, type_eq: $type_eq}) {
				status
				createdAt
			}
		}
	`;

	protected static GET_ALL_FLATTENED_VOTES_FOR_MULTIPLE_VOTERS = `
		query MyQuery(
			$limit: Int!,
			$offset: Int!,
			$voter_in: [String!]!,
			$status_in: [ProposalStatus!]
		) {
			votes: flattenedConvictionVotes(
				where: {
					voter_in: $voter_in,
					removedAtBlock_isNull: true,
					proposal: {
						status_in: $status_in
					}
				},
				limit: $limit,
				offset: $offset,
				orderBy: createdAt_DESC
			) {
				proposalIndex
				isDelegated
				parentVote {
					extrinsicIndex
				}
				type
				voter
				balance {
					__typename
					... on StandardVoteBalance {
						value
					}
					... on SplitVoteBalance {
						aye
						nay
						abstain
					}
				}
				decision
				createdAt
				lockPeriod
				proposal {
					status
				}
			}
			totalCount: flattenedConvictionVotesConnection(
				where: {
					voter_in: $voter_in,
					removedAtBlock_isNull: true,
					proposal: {
						status_in: $status_in
					}
				},
				orderBy: createdAt_DESC
			) {
				totalCount
			}
		}

	`;

	protected static GET_ALL_FLATTENED_VOTES_WITHOUT_FILTERS = `
		query GetAllFlattenedVotesWithoutFilters(
			$limit: Int!,
			$offset: Int!
		) {
			votes: flattenedConvictionVotes(
				where: {
					removedAtBlock_isNull: true
				},
				limit: $limit,
				offset: $offset,
				orderBy: createdAt_DESC
			) {
				proposalIndex
				isDelegated
				parentVote {
					extrinsicIndex
				}
				type
				voter
				balance {
					__typename
					... on StandardVoteBalance {
						value
					}
					... on SplitVoteBalance {
						aye
						nay
						abstain
					}
				}
				decision
				createdAt
				lockPeriod
				proposal {
					status
				}
			}
			totalCount: flattenedConvictionVotesConnection(
				where: {
					removedAtBlock_isNull: true
				},
				orderBy: createdAt_DESC
			) {
				totalCount
			}
		}

	`;

	protected static GET_GOV_ANALYTICS_STATS = `
		query GetGovAnalyticsStats {
			totalProposals: proposalsConnection(
				where: { type_eq: ReferendumV2 }
				orderBy: id_ASC
			) {
				totalCount
			}
			approvedProposals: proposalsConnection(
				where: { 
					type_eq: ReferendumV2,
					status_in: [Confirmed, Approved, Executed]
				}
				orderBy: id_ASC
			) {
				totalCount
			}
		}
	`;

	protected static GET_GOV_ANALYTICS_REFERENDUM_OUTCOME = `
		query GetGovAnalyticsReferendumOutcome($trackNo: Int) {
			timeout: proposalsConnection(
				where: {
					status_in: [TimedOut],
					trackNumber_eq: $trackNo,
					type_eq: ReferendumV2
				},
				orderBy: id_ASC
			) {
				totalCount
			}

			ongoing: proposalsConnection(
				where: {
					status_in: [
						DecisionDepositPlaced,
						Deciding,
						ConfirmAborted,
						ConfirmStarted,
						Submitted
					],
					trackNumber_eq: $trackNo,
					type_eq: ReferendumV2
				},
				orderBy: id_ASC
			) {
				totalCount
			}

			approved: proposalsConnection(
				where: {
					status_in: [
						Executed,
						Approved,
						Confirmed
					],
					trackNumber_eq: $trackNo,
					type_eq: ReferendumV2
				},
				orderBy: id_ASC
			) {
				totalCount
			}

			rejected: proposalsConnection(
				where: {
					status_in: [
						Rejected,
						Killed,
						ExecutionFailed
					],
					trackNumber_eq: $trackNo,
					type_eq: ReferendumV2
				},
				orderBy: id_ASC
			) {
				totalCount
			}

			cancelled: proposalsConnection(
				where: {
					status_in: [
						Cancelled,
						ConfirmAborted
					],
					trackNumber_eq: $trackNo,
					type_eq: ReferendumV2
				},
				orderBy: id_ASC
			) {
				totalCount
			}
		}
	`;

	protected static GET_TOTAL_CATEGORY_PROPOSALS = `
		query GetTotalCategoryProposals($trackIds: [Int!]) {
			count: proposalsConnection(where: { trackNumber_in: $trackIds, type_eq: ReferendumV2 }, orderBy: id_ASC) {
				totalCount
			}
		}
	`;

	protected static GET_TURNOUT_DATA = `
		query GetTurnoutData {
			proposals(where: {type_eq: ReferendumV2, status_in: [Executed, Approved, Confirmed, Rejected, Killed, ExecutionFailed, TimedOut, Cancelled]}, orderBy: createdAt_DESC) {
				index
				trackNumber
				convictionVoting(where: {removedAtBlock_isNull: true}) {
					balance {
						... on StandardVoteBalance {
							value
						}
						... on SplitVoteBalance {
							aye
							nay
							abstain
						}
					}
					decision
				}
			}
		}
	`;

	protected static GET_ALL_TRACK_LEVEL_ANALYTICS_DELEGATION_DATA = `
		query GetAllTrackLevelAnalyticsDelegationData {
			votingDelegations(where: { endedAtBlock_isNull: true, type_eq: OpenGov }) {
				from
				to
				balance
				lockPeriod
				track
			}
		}
	`;

<<<<<<< HEAD
	protected static GET_ACTIVE_BOUNTY_CURATORS = `
		query ActiveBountyCurators($status_in: [ProposalStatus!]!) {
			proposals(where: {type_eq: Bounty, status_in: $status_in, curator_isNull: false}) {
				curator
			}
		}
	`;
=======
	protected static GET_COHORT_REFERENDA = `
		query GetCohortReferenda($limit: Int = 5000) {
			proposals(limit: $limit, where: {type_eq: ReferendumV2}, orderBy: index_ASC) {
				index
				createdAtBlock
				trackNumber
				status
				tally {
					ayes
					bareAyes
					nays
					support
				}
				decisionDeposit {
					amount
					who
				}
				submissionDeposit {
					amount
					who
				}
				preimage {
					proposedCall {
						args
						description
						method
						section
					}
				}
				proposalArguments {
					description
				}
				description
				hash
				statusHistory {
					status
					timestamp
					block
				}
			}
		}
	`;

	protected static GET_BATCHED_VOTES_FOR_DELEGATE_COHORT = (indices: number[], voters: string[]) => {
		const votersString = JSON.stringify(voters);
		const fields = indices
			.map(
				(index) => `
			votes_${index}: convictionVotes(where: {proposal: {index_eq: ${index}}, voter_in: ${votersString}, removedAtBlock_isNull: true}) {
				decision
				balance {
					... on StandardVoteBalance {
						value
					}
					... on SplitVoteBalance {
						aye
						nay
						abstain
					}
				}
				lockPeriod
				voter
				proposal {
					index
				}
				totalVotingPower
				selfVotingPower
				delegatedVotingPower
				delegatedVotes(where: {removedAtBlock_isNull: true}) {
					votingPower
					balance {
						... on StandardVoteBalance {
							value
						}
						... on SplitVoteBalance {
							aye
							nay
							abstain
						}
					}
				}
			}
		`
			)
			.join('\n');

		return `query GetBatchedVotesForDelegateCohort { ${fields} }`;
	};
>>>>>>> 3df9487b
}<|MERGE_RESOLUTION|>--- conflicted
+++ resolved
@@ -1501,7 +1501,6 @@
 		}
 	`;
 
-<<<<<<< HEAD
 	protected static GET_ACTIVE_BOUNTY_CURATORS = `
 		query ActiveBountyCurators($status_in: [ProposalStatus!]!) {
 			proposals(where: {type_eq: Bounty, status_in: $status_in, curator_isNull: false}) {
@@ -1509,7 +1508,7 @@
 			}
 		}
 	`;
-=======
+
 	protected static GET_COHORT_REFERENDA = `
 		query GetCohortReferenda($limit: Int = 5000) {
 			proposals(limit: $limit, where: {type_eq: ReferendumV2}, orderBy: index_ASC) {
@@ -1598,5 +1597,4 @@
 
 		return `query GetBatchedVotesForDelegateCohort { ${fields} }`;
 	};
->>>>>>> 3df9487b
 }