// Copyright 2019-2025 @polkassembly/polkassembly authors & contributors
// This software may be modified and distributed under the terms
// of the Apache-2.0 license. See the LICENSE file for details.

import { ACTIVE_PROPOSAL_STATUSES } from '@/_shared/_constants/activeProposalStatuses';

export class SubsquidQueries {
	// single proposal queries

	protected static GET_PROPOSAL_BY_INDEX_AND_TYPE = `
		query ProposalByIndexAndType($index_eq: Int!, $type_eq: ProposalType!) {
			proposals(where: {index_eq: $index_eq, type_eq: $type_eq}, limit: 1) {
				index
				hash
				createdAt
				proposer
				status
				reward
				fee
				deposit
				curatorDeposit
				parentBountyIndex
				payee
				curator
				description
				origin,
				preimage {
					proposedCall {
						args
					}
				}
				statusHistory {
					status
					timestamp
					block
				}
			}
		}
	`;

	// Query specifically for child bounties with parent bounty index filter
	protected static GET_CHILD_BOUNTY_BY_PARENT_AND_INDEX = `
		query ChildBountyByParentAndIndex($index_eq: Int!, $parentBountyIndex_eq: Int!) {
			proposals(where: {index_eq: $index_eq, type_eq: ChildBounty, parentBountyIndex_eq: $parentBountyIndex_eq}, limit: 1) {
				index
				hash
				createdAt
				proposer
				status
				reward
				fee
				deposit
				curatorDeposit
				parentBountyIndex
				payee
				curator
				description
				origin,
				preimage {
					proposedCall {
						args
					}
				}
				statusHistory {
					status
					timestamp
					block
				}
			}
		}
	`;

	protected static GET_PROPOSAL_BY_HASH_AND_TYPE = `
		query GetProposalByHash($type_eq: ProposalType!, $hash_eq: String!) {
			proposals(where: {type_eq: $type_eq, hash_eq: $hash_eq}, limit: 1) {
				index
				hash
				createdAt
				proposer
				status
				description
				origin,
				preimage {
					proposedCall {
						args
					}
				}
				statusHistory {
					status
					timestamp
					block
				}
			}
		}
	`;

	// proposal listing queries

	// Child bounties listing query - orders by createdAt to show newest first (per-parent indexing)
	protected static GET_CHILD_BOUNTIES_LISTING = `
		query GetChildBountiesListing($limit: Int!, $offset: Int!, $type_eq: ProposalType!) {
			proposals(limit: $limit, offset: $offset, where: {type_eq: $type_eq}, orderBy: createdAt_DESC) {
				createdAt
				description
				index
				parentBountyIndex
				origin
				proposer
				reward
				status,
				curator,
				hash,
				preimage {
					proposedCall {
						args
					}
				}
				statusHistory {
					status
					timestamp
				}
			}

			proposalsConnection(orderBy: id_ASC, where: {type_eq: $type_eq}) {
				totalCount
			}
		}
	`;

	// Child bounties listing query with statuses filter
	protected static GET_CHILD_BOUNTIES_LISTING_BY_STATUSES = `
		query GetChildBountiesListingByStatuses($limit: Int!, $offset: Int!, $type_eq: ProposalType!, $status_in: [ProposalStatus!]!) {
			proposals(limit: $limit, offset: $offset, where: {type_eq: $type_eq, status_in: $status_in}, orderBy: createdAt_DESC) {
				createdAt
				description
				index
				parentBountyIndex
				origin
				proposer
				status,
				reward
				hash,
				curator
				preimage {
					proposedCall {
						args
					}
				}
				statusHistory {
					status
					timestamp
				}
			}

			proposalsConnection(orderBy: id_ASC, where: {type_eq: $type_eq, status_in: $status_in}) {
				totalCount
			}
		}
	`;

	protected static GET_PROPOSALS_LISTING_BY_TYPE = `
		query GetProposalsListingByType($limit: Int!, $offset: Int!, $type_eq: ProposalType!) {
			proposals(limit: $limit, offset: $offset, where: {type_eq: $type_eq}, orderBy: index_DESC) {
				createdAt
				description
				index
				parentBountyIndex
				origin
				proposer
				reward
				status,
				curator,
				hash,
				preimage {
					proposedCall {
						args
					}
				}
				statusHistory {
					status
					timestamp
				}
			}

			proposalsConnection(orderBy: id_ASC, where: {type_eq: $type_eq}) {
				totalCount
			}
		}
	`;

	protected static GET_PROPOSALS_LISTING_BY_TYPE_AND_STATUSES = `
		query GetProposalsListingByTypeAndStatuses($limit: Int!, $offset: Int!, $type_eq: ProposalType!, $status_in: [ProposalStatus!]!) {
			proposals(limit: $limit, offset: $offset, where: {type_eq: $type_eq, status_in: $status_in}, orderBy: index_DESC) {
				createdAt
				description
				index
				parentBountyIndex
				origin
				proposer
				status,
				reward
				hash,
				curator
				preimage {
					proposedCall {
						args
					}
				}
				statusHistory {
					status
					timestamp
				}
			}

			proposalsConnection(orderBy: id_ASC, where: {type_eq: $type_eq, status_in: $status_in}) {
				totalCount
			}
		}
	`;

	protected static GET_PROPOSALS_LISTING_BY_TYPE_STATUSES_WHERE_NOT_VOTED = `
		query GetProposalsListingByTypeAndStatuses($limit: Int!, $offset: Int!, $type_eq: ProposalType!, $status_in: [ProposalStatus!]!, $voters: [String!]!) {
			proposals(
					limit: $limit, 
					offset: $offset, 
					where: {
							type_eq: $type_eq, 
							status_in: $status_in,
							convictionVoting_none: { voter_in: $voters }
					}, 
					orderBy: index_DESC
			) {
					createdAt
					description
					index
					parentBountyIndex
					origin
					proposer
					reward
					curator
					status,
					hash,
					preimage {
							proposedCall {
									args
							}
					}
					statusHistory {
							status
							timestamp
					}
				}

			proposalsConnection(
				orderBy: id_ASC, 
				where: {
						type_eq: $type_eq, 
						status_in: $status_in,
						convictionVoting_none: { voter_in: $voters }
				}
			) {
					totalCount
			}
		}
	`;

	protected static GET_PROPOSALS_LISTING_BY_TYPE_STATUSES_AND_ORIGINS_WHERE_NOT_VOTED = `
		query GetProposalsListingByTypeAndStatusesAndOrigins($limit: Int!, $offset: Int!, $type_eq: ProposalType!, $status_in: [ProposalStatus!]!, $origin_in: [String!]!, $voters: [String!]!) {
			proposals(
					limit: $limit, 
					offset: $offset, 
					where: {
							type_eq: $type_eq, 
							status_in: $status_in,
							origin_in: $origin_in,
							convictionVoting_none: { voter_in: $voters }
					}, 
					orderBy: index_DESC
			) {
					createdAt
					description
					index
					parentBountyIndex
					origin
					proposer
					reward
					curator
					status,
					hash,
					preimage {
							proposedCall {
									args
							}
					}
					statusHistory {
							status
							timestamp
					}
				}

			proposalsConnection(
				orderBy: id_ASC, 
				where: {
						type_eq: $type_eq, 
						status_in: $status_in,
						origin_in: $origin_in,
						convictionVoting_none: { voter_in: $voters }
				}
			) {
					totalCount
			}
		}
	`;

	protected static GET_PROPOSALS_LISTING_BY_TYPE_AND_ORIGINS = `
		query GetProposalsListingByTypeAndOrigins($limit: Int!, $offset: Int!, $type_eq: ProposalType!, $origin_in: [String!]!) {
			proposals(limit: $limit, offset: $offset, where: {type_eq: $type_eq, origin_in: $origin_in}, orderBy: index_DESC) {
				createdAt
				description
				index
				parentBountyIndex
				origin
				proposer
				reward
				status
				hash,
				curator
				preimage {
					proposedCall {
						args
					}
				}
				statusHistory {
					status
					timestamp
				}
			}

			proposalsConnection(orderBy: id_ASC, where: {type_eq: $type_eq, origin_in: $origin_in}) {
				totalCount
			}
		}
	`;

	protected static GET_PROPOSALS_LISTING_BY_TYPE_AND_STATUSES_AND_ORIGINS = `
		query GetProposalsListingByTypeAndStatusesAndOrigins($limit: Int!, $offset: Int!, $type_eq: ProposalType!, $status_in: [ProposalStatus!]!, $origin_in: [String!]!) {
			proposals(limit: $limit, offset: $offset, where: {type_eq: $type_eq, status_in: $status_in, origin_in: $origin_in}, orderBy: index_DESC) {
				createdAt
				description
				index
				parentBountyIndex
				origin
				proposer
				reward
				status
				curator
				hash,
				preimage {
					proposedCall {
						args
					}
				}
				statusHistory {
					status
					timestamp
				}
			}

			proposalsConnection(orderBy: id_ASC, where: {type_eq: $type_eq, status_in: $status_in, origin_in: $origin_in}) {
				totalCount
			}
		}
	`;

	// vote metrics queries

	protected static GET_VOTE_METRICS_BY_PROPOSAL_TYPE_AND_HASH = `
		query GetVoteMetricsByProposalTypeAndHash($type_eq: ProposalType!, $hash_eq: String!) {
			noCount: votesConnection(where: {decision_eq: no, proposal: {hash_eq: $hash_eq, type_eq: $type_eq}}, orderBy: id_ASC) {
				totalCount
			}
			yesCount: votesConnection(where: {decision_eq: yes, proposal: {hash_eq: $hash_eq, type_eq: $type_eq}}, orderBy: id_ASC) {
				totalCount
			}
			abstainCount: votesConnection(where: {decision_eq: abstain, proposal: {hash_eq: $hash_eq, type_eq: $type_eq}}, orderBy: id_ASC) {
				totalCount
			}
			splitCount: votesConnection(where: {decision_eq: split, proposal: {hash_eq: $hash_eq, type_eq: $type_eq}}, orderBy: id_ASC) {
				totalCount
			}
			splitAbstainCount: votesConnection(where: {decision_eq: splitAbstain, proposal: {hash_eq: $hash_eq, type_eq: $type_eq}}, orderBy: id_ASC) {
				totalCount
			}
			tally: proposals(where:{hash_eq: $hash_eq, type_eq: $type_eq}) {
				tally {
					ayes
					bareAyes
					nays
					support
				}
			}
		}
	`;

	protected static GET_VOTE_METRICS_BY_PROPOSAL_TYPE_AND_INDEX = `
		query GetVoteMetricsByProposalTypeAndIndex($type_eq: ProposalType!, $index_eq: Int!) {
			noCount: votesConnection(where: {decision_eq: no, proposal: {index_eq: $index_eq, type_eq: $type_eq}}, orderBy: id_ASC) {
				totalCount
			}
			yesCount: votesConnection(where: {decision_eq: yes, proposal: {index_eq: $index_eq, type_eq: $type_eq}}, orderBy: id_ASC) {
				totalCount
			}
			abstainCount: votesConnection(where: {decision_eq: abstain, proposal: {index_eq: $index_eq, type_eq: $type_eq}}, orderBy: id_ASC) {
				totalCount
			}
			splitCount: votesConnection(where: {decision_eq: split, proposal: {index_eq: $index_eq, type_eq: $type_eq}}, orderBy: id_ASC) {
				totalCount
			}
			splitAbstainCount: votesConnection(where: {decision_eq: splitAbstain, proposal: {index_eq: $index_eq, type_eq: $type_eq}}, orderBy: id_ASC) {
				totalCount
			}
			tally: proposals(where:{index_eq: $index_eq, type_eq: $type_eq}) {
				tally {
					ayes
					bareAyes
					nays
					support
				}
			}
		}
	`;

	protected static GET_CONVICTION_VOTE_METRICS_BY_PROPOSAL_TYPE_AND_INDEX = `
		query GetConvictionVoteMetricsByProposalTypeAndIndex($type_eq: ProposalType!, $index_eq: Int!) {
			noCount: convictionVotesConnection(where: {decision_eq: no, proposal: {index_eq: $index_eq, type_eq: $type_eq}, removedAtBlock_isNull: true}, orderBy: id_ASC) {
				totalCount
			}
			yesCount: convictionVotesConnection(where: {decision_eq: yes, proposal: {index_eq: $index_eq, type_eq: $type_eq}, removedAtBlock_isNull: true}, orderBy: id_ASC) {
				totalCount
			}
			abstainCount: convictionVotesConnection(where: {decision_eq: abstain, proposal: {index_eq: $index_eq, type_eq: $type_eq}, removedAtBlock_isNull: true}, orderBy: id_ASC) {
				totalCount
			}
			splitCount: convictionVotesConnection(where: {decision_eq: split, proposal: {index_eq: $index_eq, type_eq: $type_eq}, removedAtBlock_isNull: true}, orderBy: id_ASC) {
				totalCount
			}
			splitAbstainCount: convictionVotesConnection(where: {decision_eq: splitAbstain, proposal: {index_eq: $index_eq, type_eq: $type_eq}, removedAtBlock_isNull: true}, orderBy: id_ASC) {
				totalCount
			}
			tally: proposals(where: {index_eq: $index_eq, type_eq: $type_eq}) {
				tally {
					ayes
					bareAyes
					nays
					support
				}
			}
		}
	`;

	// Batched conviction vote metrics query - fetches metrics for multiple indices in a single request
	protected static GET_BATCHED_CONVICTION_VOTE_METRICS = (indices: number[], proposalType: string) => {
		const fields = indices
			.map(
				(index) => `
			noCount_${index}: convictionVotesConnection(where: {decision_eq: no, proposal: {index_eq: ${index}, type_eq: ${proposalType}}, removedAtBlock_isNull: true}, orderBy: id_ASC) {
				totalCount
			}
			yesCount_${index}: convictionVotesConnection(where: {decision_eq: yes, proposal: {index_eq: ${index}, type_eq: ${proposalType}}, removedAtBlock_isNull: true}, orderBy: id_ASC) {
				totalCount
			}
			tally_${index}: proposals(where: {index_eq: ${index}, type_eq: ${proposalType}}) {
				tally {
					ayes
					bareAyes
					nays
					support
				}
			}
		`
			)
			.join('\n');

		return `query GetBatchedConvictionVoteMetrics { ${fields} }`;
	};

	// vote listing queries

	protected static GET_VOTES_LISTING_BY_PROPOSAL_TYPE_AND_INDEX = () => `
		query GetVotesListingByProposalTypeAndIndex($type_eq: ProposalType!, $index_eq: Int!, $limit: Int!, $offset: Int!, $voter_in: [String!]) {
			votes(where: {proposal: {index_eq: $index_eq, type_eq: $type_eq}, voter_in: $voter_in}, orderBy: id_ASC, limit: $limit, offset: $offset) {
				id
				balance {
					... on StandardVoteBalance {
						value
					}
					... on SplitVoteBalance {
						aye
						nay
						abstain
					}
				}
				decision
				lockPeriod
				timestamp
				voter
			}

			yesCount:votesConnection(where: {proposal: {index_eq: $index_eq, type_eq: $type_eq}, decision_eq: yes, voter_in: $voter_in}, orderBy: id_ASC) {
				totalCount
			}
				noCount:votesConnection(where: {proposal: {index_eq: $index_eq, type_eq: $type_eq}, decision_eq: no, voter_in: $voter_in}, orderBy: id_ASC) {
				totalCount
			}
		}
	`;

	protected static GET_CONVICTION_VOTES_LISTING_BY_PROPOSAL_TYPE_AND_INDEX = () => `
		query GetConvictionVotesListingByProposalTypeAndIndex($type_eq: ProposalType!, $index_eq: Int!, $limit: Int!, $offset: Int!, $voter_in: [String!], $orderBy: [ConvictionVoteOrderByInput!] = createdAtBlock_DESC) {
			votes: convictionVotes(where: {proposal: {index_eq: $index_eq, type_eq: $type_eq}, removedAtBlock_isNull: true, voter_in: $voter_in}, orderBy: $orderBy, limit: $limit, offset: $offset) {
				id
				balance {
					... on StandardVoteBalance {
						value
					}
					... on SplitVoteBalance {
						aye
						nay
						abstain
					}
				}
				decision
				lockPeriod
				voter
				createdAt
				selfVotingPower
				totalVotingPower
				delegatedVotingPower
				delegatedVotes {
					balance {
						... on StandardVoteBalance {
							value
						}
						... on SplitVoteBalance {
							aye
							nay
							abstain
						}
					}
					createdAt
					voter
					votingPower
					lockPeriod
					decision
				}
			}
			yesCount:  convictionVotesConnection(where: {decision_eq: yes,  proposal: {index_eq: $index_eq, type_eq: $type_eq}, removedAtBlock_isNull: true, voter_in: $voter_in}, orderBy: id_ASC) {
				totalCount
			}
			noCount:  convictionVotesConnection(where: {decision_eq: no,  proposal: {index_eq: $index_eq, type_eq: $type_eq}, removedAtBlock_isNull: true, voter_in: $voter_in}, orderBy: id_ASC) {
				totalCount
			}
			abstainCount:  convictionVotesConnection(where: {decision_eq: abstain,  proposal: {index_eq: $index_eq, type_eq: $type_eq}, removedAtBlock_isNull: true, voter_in: $voter_in}, orderBy: id_ASC) {
				totalCount
			}
		}
	`;

	protected static GET_VOTES_LISTING_BY_PROPOSAL_TYPE_AND_HASH = () => `
		query GetVotesListingByProposalTypeAndHash($type_eq: ProposalType!, $hash_eq: String!, $limit: Int!, $offset: Int!, $voter_in: [String!]) {
			votes(where: {proposal: {hash_eq: $hash_eq, type_eq: $type_eq}, voter_in: $voter_in}, orderBy: id_ASC, limit: $limit, offset: $offset) {
				id
				balance {
					... on StandardVoteBalance {
						value
					}
					... on SplitVoteBalance {
						aye
						nay
						abstain
					}
				}
				decision
				lockPeriod
				timestamp
				voter
			}

			yesCount: votesConnection(where: {proposal: {hash_eq: $hash_eq, type_eq: $type_eq}, decision_eq: yes, voter_in: $voter_in}, orderBy: id_ASC) {
				totalCount
			}
			noCount: votesConnection(where: {proposal: {hash_eq: $hash_eq, type_eq: $type_eq}, decision_eq: no, voter_in: $voter_in}, orderBy: id_ASC) {
				totalCount
			}
		}
	`;

	protected static GET_VOTES_LISTING_BY_PROPOSAL_TYPE_AND_INDEX_AND_DECISION = () => `
		query GetVotesListingByProposalTypeAndIndexAndDecision($type_eq: ProposalType!, $index_eq: Int!, $limit: Int!, $offset: Int!, $decision_eq: VoteDecision!, $voter_in: [String!]) {
			votes(where: {proposal: {index_eq: $index_eq, type_eq: $type_eq}, decision_eq: $decision_eq, voter_in: $voter_in}, orderBy: id_ASC, limit: $limit, offset: $offset) {
				id
				balance {
					... on StandardVoteBalance {
						value
					}
					... on SplitVoteBalance {
						aye
						nay
						abstain
					}
				}
				decision
				lockPeriod
				timestamp
				voter
			}
			yesCount:votesConnection(where: {proposal: {index_eq: $index_eq, type_eq: $type_eq}, decision_eq: yes, voter_in: $voter_in}, orderBy: id_ASC) {
				totalCount
			}
			noCount:votesConnection(where: {proposal: {index_eq: $index_eq, type_eq: $type_eq}, decision_eq: no, voter_in: $voter_in}, orderBy: id_ASC) {
				totalCount
			}
		}
	`;

	protected static GET_CONVICTION_VOTES_LISTING_BY_PROPOSAL_TYPE_AND_INDEX_AND_DECISION = () => `
		query GetConvictionVotesListingByProposalTypeAndIndex($type_eq: ProposalType!, $index_eq: Int!, $limit: Int!, $offset: Int!, $decision_in: [VoteDecision!], $aye_not_eq: BigInt, $nay_not_eq: BigInt, $value_isNull: Boolean, $orderBy: [ConvictionVoteOrderByInput!] = createdAtBlock_DESC, $voter_in: [String!]) {
			votes: convictionVotes(where: {AND:{balance:{aye_not_eq: $aye_not_eq}, OR:{balance: {nay_not_eq: $nay_not_eq}, OR:{balance:{value_isNull: $value_isNull}}}},  proposal: {index_eq: $index_eq, type_eq: $type_eq}, removedAtBlock_isNull: true, decision_in: $decision_in, voter_in: $voter_in}, orderBy: $orderBy, limit: $limit, offset: $offset) {
				id
				balance {
					... on StandardVoteBalance {
						value
					}
					... on SplitVoteBalance {
						aye
						nay
						abstain
					}
				}
				decision
				lockPeriod
				voter
				createdAt
				selfVotingPower
				totalVotingPower
				delegatedVotingPower
				delegatedVotes {
					voter
					votingPower
					createdAt
					lockPeriod
					balance {
						... on StandardVoteBalance {
							value
						}
						... on SplitVoteBalance {
							aye
							nay
							abstain
						}
					}
					decision
				}
			}    
			yesCount:  convictionVotesConnection(where: {AND:{balance:{aye_not_eq:"0"},OR:{balance:{value_isNull:false}}},proposal: {index_eq: $index_eq, type_eq: $type_eq}, removedAtBlock_isNull: true, decision_in: [yes, abstain], voter_in: $voter_in}, orderBy: id_ASC) {
				totalCount
			}
			 noCount:  convictionVotesConnection(where: {AND:{balance:{nay_not_eq: "0"},OR:{balance:{value_isNull:false}}},proposal: {index_eq: $index_eq, type_eq: $type_eq}, removedAtBlock_isNull: true, decision_in: [no, abstain], voter_in: $voter_in}, orderBy: id_ASC) {
				totalCount
			}
			abstainCount: convictionVotesConnection(where: {proposal: {index_eq: $index_eq, type_eq: $type_eq}, removedAtBlock_isNull: true, decision_eq: abstain, voter_in: $voter_in}, orderBy: id_ASC) {
				totalCount
			}
		}
	`;

	protected static GET_FLATTENED_VOTES_LISTING_BY_PROPOSAL_TYPE_AND_INDEX_AND_DECISION = () => `
		query GetFlattenedVotesListingByProposalTypeAndIndexAndDecision($type_eq: VoteType,$limit: Int!, $offset: Int!, $index_eq: Int, $decision_in: [VoteDecision!], $voter_in: [String!]) {
			votes: flattenedConvictionVotes(where: {type_eq: $type_eq, proposalIndex_eq: $index_eq, removedAtBlock_isNull: true, decision_in: $decision_in, voter_in: $voter_in}, orderBy: voter_DESC, limit: $limit, offset: $offset)
			{
				type
				voter
				lockPeriod
				decision
				balance {
					... on StandardVoteBalance {
						value
					}
					... on SplitVoteBalance {
						aye
						nay
						abstain
					}
				}
				createdAt
				createdAtBlock
				proposalIndex
				delegatedTo
				isDelegated
				parentVote {
					extrinsicIndex
					selfVotingPower
					type
					voter
					lockPeriod
					delegatedVotingPower
					delegatedVotes(where: { removedAtBlock_isNull: true }) {
						voter
						balance {
							... on StandardVoteBalance {
								value
							}
							... on SplitVoteBalance {
								aye
								nay
								abstain
							}
						}
						lockPeriod
						votingPower
					}
				}
			}
			yesCount: flattenedConvictionVotesConnection(orderBy: id_ASC, where: { decision_eq: yes, type_eq: $type_eq, proposalIndex_eq: $index_eq, removedAtBlock_isNull: true, voter_in: $voter_in}
			) {
				totalCount
			}
			noCount: flattenedConvictionVotesConnection(orderBy: id_ASC,where: {decision_eq: no, type_eq: $type_eq, proposalIndex_eq: $index_eq, removedAtBlock_isNull: true, voter_in: $voter_in}) {
				totalCount
			}
			abstainCount: flattenedConvictionVotesConnection(orderBy: id_ASC, where: {decision_eq: abstain, type_eq: $type_eq, proposalIndex_eq: $index_eq, removedAtBlock_isNull: true, voter_in: $voter_in}
			) {
				totalCount
			}
		}
	`;

	protected static GET_FLATTENED_VOTES_LISTING_BY_PROPOSAL_TYPE_AND_INDEX = () => `
			query GetFlattenedVotesListingByProposalTypeAndIndex($type_eq: VoteType, $index_eq: Int ,$limit: Int!, $offset: Int!, $voter_in: [String!]) {
			votes: flattenedConvictionVotes(where: {type_eq: $type_eq, proposalIndex_eq: $index_eq, removedAtBlock_isNull: true, voter_in: $voter_in}, orderBy: voter_DESC, limit: $limit, offset: $offset) {
				type
				voter
				lockPeriod
				decision
				balance {
					... on StandardVoteBalance {
						value
					}
					... on SplitVoteBalance {
						aye
						nay
						abstain
					}
				}
				createdAt
				createdAtBlock
				proposalIndex
				delegatedTo
				isDelegated
				parentVote {
					extrinsicIndex
					selfVotingPower
					type
					voter
					lockPeriod
					delegatedVotingPower
					delegatedVotes(where: { removedAtBlock_isNull: true }) {
						voter
						balance {
							... on StandardVoteBalance {
								value
							}
							... on SplitVoteBalance {
								aye
								nay
								abstain
							}
						}
						lockPeriod
						votingPower
					}
				}
			}
			yesCount: flattenedConvictionVotesConnection(orderBy: id_ASC,where: {decision_eq: yes, type_eq: $type_eq, proposalIndex_eq: $index_eq, removedAtBlock_isNull: true, voter_in: $voter_in}
			) {
				totalCount
			}
			noCount: flattenedConvictionVotesConnection(orderBy: id_ASC,where: {decision_eq: no, type_eq: $type_eq, proposalIndex_eq: $index_eq, removedAtBlock_isNull: true, voter_in: $voter_in}
			) {
				totalCount
			}
			abstainCount: flattenedConvictionVotesConnection(orderBy: id_ASC,where: {decision_eq: abstain, type_eq: $type_eq, proposalIndex_eq: $index_eq, removedAtBlock_isNull: true, voter_in: $voter_in}
				}
			) {
				totalCount
			}
		}
	`;

	protected static GET_VOTES_LISTING_BY_PROPOSAL_TYPE_AND_HASH_AND_DECISION = () => `
		query GetVotesListingByProposalTypeAndHashAndDecision($type_eq: ProposalType!, $hash_eq: String!, $limit: Int!, $offset: Int!, $decision_eq: VoteDecision!, $voter_in: [String!]) {
			votes(where: {proposal: {hash_eq: $hash_eq, type_eq: $type_eq}, decision_eq: $decision_eq, voter_in: $voter_in}, orderBy: id_ASC, limit: $limit, offset: $offset) {
				id
				balance {
					... on StandardVoteBalance {
						value
					}
					... on SplitVoteBalance {
						aye
						nay
						abstain
					}
				}
				decision
				lockPeriod
				timestamp
				voter
			}
			yesCount: votesConnection(where: {proposal: {hash_eq: $hash_eq, type_eq: $type_eq}, decision_eq: yes, voter_in: $voter_in}, orderBy: id_ASC) {
				totalCount
			}
			noCount: votesConnection(where: {proposal: {hash_eq: $hash_eq, type_eq: $type_eq}, decision_eq: no, voter_in: $voter_in}, orderBy: id_ASC) {
				totalCount
			}
		}
	`;

	protected static GET_VOTES_CURVE_DATA_BY_POST_INDEX = `
		query CurveDataByIndex($index_eq: Int, $block_gte: Int, $limit: Int = 1000) {
			curveData(limit: $limit, where: {index_eq: $index_eq, block_gte: $block_gte}, orderBy: block_ASC) {
				approvalPercent
				block
				id
				index
				supportPercent
				timestamp
			}
		}
	`;

	// preimage queries

	protected static GET_ON_CHAIN_METADATA_BY_PROPOSAL_INDEX_AND_TYPE = `
		query GetPreimageByProposalIndexAndType($type_eq: ProposalType!, $index_eq: Int!) {
			proposals(where: {type_eq: $type_eq, index_eq: $index_eq}) {
				preimage {
					createdAt
					createdAtBlock
					deposit
					hash
					id
					length
					method
					proposedCall {
						args
						description
						method
						section
					}
					proposer
					section
					status
					updatedAt
					updatedAtBlock
				}
				proposalArguments {
					args
					description
					method
					section
				}
				proposer
				trackNumber
				updatedAtBlock
				createdAt
				createdAtBlock
				submittedAtBlock
				hash
			}
		}
	`;

	protected static GET_ON_CHAIN_METADATA_BY_PROPOSAL_HASH_AND_TYPE = `
		query GetPreimageByProposalHashAndType($type_eq: ProposalType!, $hash_eq: String!) {
			proposals(where: {type_eq: $type_eq, hash_eq: $hash_eq}) {
				preimage {
					createdAt
					createdAtBlock
					deposit
					hash
					id
					length
					method
					proposedCall {
						args
						description
						method
						section
					}
					proposer
					section
					status
					updatedAt
					updatedAtBlock
				}
				proposalArguments {
					args
					description
					method
					section
				}
				proposer
				trackNumber
				updatedAtBlock
				createdAt
				createdAtBlock
				hash
			}
		}
	`;

	protected static GET_PREIMAGES_LISTING = `
		query GetPreimagesListing($limit: Int!, $offset: Int!) {
			preimagesConnection(orderBy: createdAtBlock_DESC) {
				totalCount
			}
			preimages(limit: $limit, offset: $offset, orderBy: createdAtBlock_DESC) {
				hash
				id
				length
				method
				section
				deposit
				proposedCall {
					args
					description
					method
					section
				}
				proposer
				status
				updatedAt
				updatedAtBlock
				createdAtBlock
				createdAt
			}
		}
	`;

	protected static GET_USER_PREIMAGES_LISTING = `
		query GetUserPreimagesListing($limit: Int!, $offset: Int!, $proposer_eq: String!) {
			preimagesConnection(orderBy: createdAtBlock_DESC, where: {proposer_eq: $proposer_eq}) {
				totalCount
			}
			preimages(limit: $limit, offset: $offset, orderBy: createdAtBlock_DESC, where: {proposer_eq: $proposer_eq}) {
				hash
				id
				length
				method
				section
				deposit
				proposedCall {
					args
					description
					method
					section
				}
				proposer
				status
				updatedAt
				updatedAtBlock
				createdAtBlock
				createdAt
			}
		}
	`;

	protected static GET_PREIMAGE_BY_HASH = `
		query GetPreimageByHash($hash_eq: String!) {
			preimages(where: {hash_eq: $hash_eq}) {
				hash
				id
				length
				method
				section
				deposit
				proposedCall {
					args
					description
					method
					section
				}
				proposer
				status
				updatedAt
				updatedAtBlock
				createdAtBlock
				createdAt
			}
		}
	`;

	protected static GET_ACTIVE_VOTED_PROPOSALS_COUNT = `
		query GetActiveVotedProposalsCount($status_in: [ProposalStatus!]!, $voter_in: [String!]!, $createdAt_gte:DateTime) {
			votedProposalsCount: flattenedConvictionVotesConnection(orderBy: id_ASC, where: {proposal: {status_in: $status_in}, voter_in: $voter_in, removedAtBlock_isNull: true, createdAt_gte: $createdAt_gte}) {
				totalCount
			}

			activeProposalsCount: proposalsConnection(orderBy: id_ASC, where: {status_in: $status_in, createdAt_gte: $createdAt_gte}) {
				totalCount
			}
	}
	`;

	protected static GET_CHILD_BOUNTIES_REWARDS = `
		query AwardedChildBounties($parentBountyIndex_in: [Int!], $limit: Int) {
			proposals(where: {type_eq: ChildBounty, parentBountyIndex_in: $parentBountyIndex_in}, limit: $limit) {
				reward
				payee
				index
				status
				createdAt
				parentBountyIndex
				statusHistory {
					status
					timestamp
				}
			}
			proposalsConnection(orderBy: id_ASC, where: {type_eq: ChildBounty, parentBountyIndex_in: $parentBountyIndex_in}) {
				totalCount
			}
		}
	`;

	protected static GET_CHILD_BOUNTIES_BY_PARENT_BOUNTY_INDEX = `
		query GetChildBountiesByParentBountyIndex($parentBountyIndex_eq: Int!, $limit:Int!, $offset:Int! ) {
			totalChildBounties: proposalsConnection(orderBy: createdAt_DESC, where: {parentBountyIndex_eq: $parentBountyIndex_eq, type_eq: ChildBounty}) {
				totalCount
			}  
			childBounties: proposals(orderBy: createdAt_DESC, where: {parentBountyIndex_eq: $parentBountyIndex_eq, type_eq: ChildBounty},limit: $limit, offset: $offset) {
				description
				index
				parentBountyIndex
				status
				reward
				createdAt
				statusHistory {
					status
					timestamp
					block
				}
				curator
				payee
				proposer
				hash
				origin   
				preimage {
					proposedCall {
						args
					}
				}
			}
		}
	`;

	protected static GET_ACTIVE_BOUNTIES_WITH_REWARDS_BY_INDEX = `
		query RewardsByIndex($type_eq: ProposalType!, $status_not_in: [ProposalStatus!]!, $index_eq: Int, $limit: Int) {
			proposals(where: {type_eq: $type_eq, status_not_in: $status_not_in, index_eq: $index_eq}, limit: $limit) {
				index
				reward
			}
			proposalsConnection(orderBy: id_ASC, where: {type_eq: $type_eq, status_not_in: $status_not_in, index_eq: $index_eq}) {
				totalCount
			}
		}
	`;

	protected static GET_CHILD_BOUNTIES_COUNT_BY_PARENT_BOUNTY_INDICES = `
		query GetChildBountiesCountByParentBountyIndexes($parentBountyIndex_eq: Int!) {
			totalChildBounties: proposalsConnection(orderBy: createdAtBlock_DESC, where: {parentBountyIndex_eq: $parentBountyIndex_eq, type_eq: ChildBounty}) {
				totalCount
			}  
		}
	`;

	protected static GET_CONVICTION_VOTING_DELEGATION_STATS = `
		query GetConvictionVotingDelegationStats {
			totalDelegatedVotes: convictionDelegatedVotesConnection(orderBy: id_ASC, where: {removedAtBlock_isNull: true}) {
				totalCount
			}
			votingDelegations(where: {endedAtBlock_isNull: true, type_eq: OpenGov}) {
				from
				to
				balance
				track
			}
		}
	`;

	protected static GET_LAST_30_DAYS_CONVICTION_VOTE_COUNT_BY_ADDRESS = `
		query GetLast30DaysConvictionVoteCountByAddress($address_eq: String!, $createdAt_gte: DateTime!){
			convictionVotesConnection(orderBy: id_ASC, where: {voter_eq: $address_eq, proposal: {type_eq: ReferendumV2, createdAt_gte: $createdAt_gte}}) {
				totalCount
			}
		}
	`;

	protected static GET_ALL_DELEGATES_CONVICTION_VOTING_POWER_AND_DELEGATIONS_COUNT = `
		query GetAllDelegatesConvictionVotingPowerAndDelegationsCount {
			votingDelegations(where: {endedAtBlock_isNull: true, type_eq:OpenGov}) {
				to
				balance
				lockPeriod
				from
				track
			}
		}
	`;

	protected static GET_DELEGATE_DETAILS = `
		query GetDelegateDetails($address_eq: String!, $createdAt_gte: DateTime!) {
			votingDelegations(where: {endedAtBlock_isNull: true, type_eq:OpenGov, to_eq: $address_eq}) {
				to
				balance
				lockPeriod
				from
				track
			}
			convictionVotesConnection(where: {voter_eq: $address_eq, proposal: {type_eq: ReferendumV2, createdAt_gte: $createdAt_gte}}) {
				totalCount
			}
		}
	`;

	protected static GET_CONVICTION_VOTE_DELEGATIONS_TO_AND_FROM_ADDRESS = `
		query GetConvictionVoteDelegationsToAndFromAddress($address_eq: String!) {
			votingDelegations(where: {endedAtBlock_isNull: true, type_eq: OpenGov, to_eq: $address_eq, OR: {from_eq: $address_eq, endedAtBlock_isNull: true, type_eq: OpenGov}}) {
				to
				from
				track
				balance
				createdAt
				lockPeriod
			}
		}
	`;

	protected static GET_CONVICTION_VOTE_DELEGATIONS_TO_AND_FROM_ADDRESS_AND_TRACK_NUMBER = `
		query GetConvictionVoteDelegationsToAndFromAddressAndTrackNumber($address_eq: String!, $trackNumber_eq: Int!,) {
			votingDelegations(where: {endedAtBlock_isNull: true, type_eq: OpenGov, to_eq: $address_eq, track_eq: $trackNumber_eq, OR: {from_eq: $address_eq, endedAtBlock_isNull: true, type_eq: OpenGov,track_eq: $trackNumber_eq}}) {
				to
				from
				track
				balance
				createdAt
				lockPeriod
			}
		}
	`;

	protected static GET_ACTIVE_PROPOSALS_COUNT_BY_TRACK_IDS = (trackIds: number[]) => {
		const trackQueries = trackIds
			.map(
				(trackId) => `
				track_${trackId}: proposalsConnection(orderBy: id_ASC, where: {status_in: [${ACTIVE_PROPOSAL_STATUSES.join(',')}], trackNumber_eq: ${trackId}}) {
					totalCount
				}
			`
			)
			.join('\n');

		return `
			query GetActiveProposalsCountByTrackIds {
				${trackQueries}
			}
		`;
	};

	protected static GET_ACTIVE_PROPOSAL_LISTINGS_WITH_VOTE_FOR_ADDRESS_BY_TRACK_ID = `
		query GetActiveProposalListingsWithVoteForAddressByTrackId($trackNumber_eq: Int!, $voter_eq: String = "") {
			proposalsConnection(orderBy: id_ASC, where: {trackNumber_eq: $trackNumber_eq, status_in: [${ACTIVE_PROPOSAL_STATUSES.join(',')}], type_eq: ReferendumV2}) {
				edges {
					node {
						createdAt
						description
						index
						origin
						proposer
						status,
						hash,
						preimage {
							proposedCall {
								args
							}
						}
						statusHistory {
							status
							timestamp
						}
						convictionVoting(where: {voter_eq: $voter_eq, removedAtBlock_isNull: true}) {
							balance {
								... on StandardVoteBalance {
									value
								}
								... on SplitVoteBalance {
									aye
									nay
									abstain
								}
							}
							createdAt
							decision
							lockPeriod
							totalVotingPower
							selfVotingPower
						}
					}
				}
			}
		}
	`;

	protected static GET_TRACK_ANALYTICS_STATS = `
		query getTrackLevelAnalyticsStats($track_num: Int, $before: DateTime = "2025-02-01T13:21:30.000000Z") {
			diffActiveProposals: proposalsConnection(where: {trackNumber_eq: $track_num, status_not_in: [Cancelled, TimedOut, Confirmed, Approved, Rejected, Executed, Killed, ExecutionFailed], createdAt_gt: $before, type_eq: ReferendumV2}, orderBy: id_ASC) {
				totalCount
			}
			diffProposalCount: proposalsConnection(where: {trackNumber_eq: $track_num, createdAt_gt: $before, type_eq: ReferendumV2}, orderBy: id_ASC) {
				totalCount
			}
			totalActiveProposals: proposalsConnection(where: {trackNumber_eq: $track_num, status_not_in: [Cancelled, TimedOut, Confirmed, Approved, Rejected, Executed, Killed, ExecutionFailed], type_eq: ReferendumV2}, orderBy: id_ASC) {
				totalCount
			}
			totalProposalCount: proposalsConnection(where: {trackNumber_eq: $track_num, type_eq: ReferendumV2}, orderBy: id_ASC) {
				totalCount
			}
		}
	`;

	protected static GET_TRACK_ANALYTICS_DELEGATIONS = `
		query DelegationStats($track_num: Int) {
			votingDelegations(where: {endedAtBlock_isNull: true, type_eq: OpenGov, track_eq: $track_num}) {
				from
				to
				balance
				lockPeriod
			}
		}
	`;

	protected static GET_POSTS_BY_PROPOSER = `
		 query GetPostsByProposer($proposer_eq: String!, $limit: Int!, $offset: Int!, $type_eq: ProposalType!) {
			proposals(where: {type_eq: $type_eq, proposer_eq: $proposer_eq}, limit: $limit, offset: $offset, orderBy: id_DESC){
				index
			}
			proposalsConnection(where:{proposer_eq:$proposer_eq, type_eq: $type_eq}, orderBy: id_DESC) {
				totalCount
			}
		}
	`;

	protected static GET_ALL_FLATTENED_VOTES_WITH_POST_INDEX = `
		query GetAllFlattenedVotesWithPostIndex($vote_type: VoteType, $index_eq: Int, $type_eq: ProposalType!) {
			votes: flattenedConvictionVotes(where: {type_eq: $vote_type, proposalIndex_eq: $index_eq, removedAtBlock_isNull: true}, orderBy: voter_DESC) {
				type
				voter
				lockPeriod
				decision
				balance {
					... on StandardVoteBalance {
						value
					}
					... on SplitVoteBalance {
						aye
						nay
						abstain
					}
				}
				createdAt
				createdAtBlock
				proposalIndex
				delegatedTo
				isDelegated
				parentVote {
					extrinsicIndex
					selfVotingPower
					type
					voter
					lockPeriod
					delegatedVotingPower
					delegatedVotes(where: {removedAtBlock_isNull: true}) {
						voter
						balance {
							... on StandardVoteBalance {
								value
							}
							... on SplitVoteBalance {
								aye
								nay
								abstain
							}
						}
						lockPeriod
						votingPower
					}
				}
			}
			totalCount: flattenedConvictionVotesConnection(orderBy: id_ASC, where: {type_eq: $vote_type, proposalIndex_eq: $index_eq, removedAtBlock_isNull: true}) {
				totalCount
			}
			proposal: proposals(where: {index_eq: $index_eq, type_eq: $type_eq}) {
				status
				createdAt
			}
		}
	`;

	protected static GET_ALL_NESTED_VOTES_WITH_POST_INDEX = `
		query GetTotalVotesForPost($vote_type: VoteType, $index_eq: Int, $type_eq: ProposalType!) {
			votes: convictionVotes(orderBy: createdAtBlock_DESC, where: {type_eq: $vote_type, proposal: {index_eq: $index_eq}, removedAtBlock_isNull: true}) {
				id
				proposal {
					status
				}
				decision
				voter
				balance {
					... on StandardVoteBalance {
						value
					}
					... on SplitVoteBalance {
						aye
						nay
						abstain
					}
				}
				createdAt
				lockPeriod
				selfVotingPower
				totalVotingPower
				delegatedVotingPower
				delegatedVotes(orderBy: votingPower_DESC, where: {removedAtBlock_isNull: true}) {
					voter
					votingPower
				}
			}
			totalCount: convictionVotesConnection(orderBy: id_ASC, where: {type_eq: $vote_type, proposal: {index_eq: $index_eq}, removedAtBlock_isNull: true}) {
				totalCount
			}
			proposal: proposals(where: {index_eq: $index_eq, type_eq: $type_eq}) {
				status
				createdAt
			}
		}
	`;

	protected static GET_ALL_FLATTENED_VOTES_FOR_MULTIPLE_VOTERS = `
		query MyQuery(
			$limit: Int!,
			$offset: Int!,
			$voter_in: [String!]!,
			$status_in: [ProposalStatus!]
		) {
			votes: flattenedConvictionVotes(
				where: {
					voter_in: $voter_in,
					removedAtBlock_isNull: true,
					proposal: {
						status_in: $status_in
					}
				},
				limit: $limit,
				offset: $offset,
				orderBy: createdAt_DESC
			) {
				proposalIndex
				isDelegated
				parentVote {
					extrinsicIndex
				}
				type
				voter
				balance {
					__typename
					... on StandardVoteBalance {
						value
					}
					... on SplitVoteBalance {
						aye
						nay
						abstain
					}
				}
				decision
				createdAt
				lockPeriod
				proposal {
					status
				}
			}
			totalCount: flattenedConvictionVotesConnection(
				where: {
					voter_in: $voter_in,
					removedAtBlock_isNull: true,
					proposal: {
						status_in: $status_in
					}
				},
				orderBy: createdAt_DESC
			) {
				totalCount
			}
		}

	`;

	protected static GET_ALL_FLATTENED_VOTES_WITHOUT_FILTERS = `
		query GetAllFlattenedVotesWithoutFilters(
			$limit: Int!,
			$offset: Int!
		) {
			votes: flattenedConvictionVotes(
				where: {
					removedAtBlock_isNull: true
				},
				limit: $limit,
				offset: $offset,
				orderBy: createdAt_DESC
			) {
				proposalIndex
				isDelegated
				parentVote {
					extrinsicIndex
				}
				type
				voter
				balance {
					__typename
					... on StandardVoteBalance {
						value
					}
					... on SplitVoteBalance {
						aye
						nay
						abstain
					}
				}
				decision
				createdAt
				lockPeriod
				proposal {
					status
				}
			}
			totalCount: flattenedConvictionVotesConnection(
				where: {
					removedAtBlock_isNull: true
				},
				orderBy: createdAt_DESC
			) {
				totalCount
			}
		}

	`;

	protected static GET_GOV_ANALYTICS_STATS = `
		query GetGovAnalyticsStats {
			totalProposals: proposalsConnection(
				where: { type_eq: ReferendumV2 }
				orderBy: id_ASC
			) {
				totalCount
			}
			approvedProposals: proposalsConnection(
				where: { 
					type_eq: ReferendumV2,
					status_in: [Confirmed, Approved, Executed]
				}
				orderBy: id_ASC
			) {
				totalCount
			}
		}
	`;

	protected static GET_GOV_ANALYTICS_REFERENDUM_OUTCOME = `
		query GetGovAnalyticsReferendumOutcome($trackNo: Int) {
			timeout: proposalsConnection(
				where: {
					status_in: [TimedOut],
					trackNumber_eq: $trackNo,
					type_eq: ReferendumV2
				},
				orderBy: id_ASC
			) {
				totalCount
			}

			ongoing: proposalsConnection(
				where: {
					status_in: [
						DecisionDepositPlaced,
						Deciding,
						ConfirmAborted,
						ConfirmStarted,
						Submitted
					],
					trackNumber_eq: $trackNo,
					type_eq: ReferendumV2
				},
				orderBy: id_ASC
			) {
				totalCount
			}

			approved: proposalsConnection(
				where: {
					status_in: [
						Executed,
						Approved,
						Confirmed
					],
					trackNumber_eq: $trackNo,
					type_eq: ReferendumV2
				},
				orderBy: id_ASC
			) {
				totalCount
			}

			rejected: proposalsConnection(
				where: {
					status_in: [
						Rejected,
						Killed,
						ExecutionFailed
					],
					trackNumber_eq: $trackNo,
					type_eq: ReferendumV2
				},
				orderBy: id_ASC
			) {
				totalCount
			}

			cancelled: proposalsConnection(
				where: {
					status_in: [
						Cancelled,
						ConfirmAborted
					],
					trackNumber_eq: $trackNo,
					type_eq: ReferendumV2
				},
				orderBy: id_ASC
			) {
				totalCount
			}
		}
	`;

	protected static GET_TOTAL_CATEGORY_PROPOSALS = `
		query GetTotalCategoryProposals($trackIds: [Int!]) {
			count: proposalsConnection(where: { trackNumber_in: $trackIds, type_eq: ReferendumV2 }, orderBy: id_ASC) {
				totalCount
			}
		}
	`;

	protected static GET_TURNOUT_DATA = `
		query GetTurnoutData {
			proposals(where: {type_eq: ReferendumV2, status_in: [Executed, Approved, Confirmed, Rejected, Killed, ExecutionFailed, TimedOut, Cancelled]}, orderBy: createdAt_DESC) {
				index
				trackNumber
				convictionVoting(where: {removedAtBlock_isNull: true}) {
					balance {
						... on StandardVoteBalance {
							value
						}
						... on SplitVoteBalance {
							aye
							nay
							abstain
						}
					}
					decision
				}
			}
		}
	`;

	protected static GET_ALL_TRACK_LEVEL_ANALYTICS_DELEGATION_DATA = `
		query GetAllTrackLevelAnalyticsDelegationData {
			votingDelegations(where: { endedAtBlock_isNull: true, type_eq: OpenGov }) {
				from
				to
				balance
				lockPeriod
				track
			}
		}
	`;

<<<<<<< HEAD
	protected static GET_ACTIVE_BOUNTY_CURATORS = `
		query ActiveBountyCurators($status_in: [ProposalStatus!]!) {
			proposals(where: {type_eq: Bounty, status_in: $status_in, curator_isNull: false}) {
				curator
			}
		}
	`;

	protected static GET_BOUNTIES_BY_CURATOR = `
		query BountiesByCurator($curator_eq: String!) {
			bounties: proposals(where: {type_in: [Bounty, ChildBounty], curator_eq: $curator_eq}) {
				index
				type
				curator
				reward
				status
				parentBountyIndex
				payee
				statusHistory {
					status
					timestamp
				}
			}
		}
	`;

	protected static GET_COHORT_REFERENDA = `
		query GetCohortReferenda($limit: Int = 5000) {
			proposals(limit: $limit, where: {type_eq: ReferendumV2}, orderBy: index_ASC) {
				index
				createdAtBlock
				trackNumber
				status
				tally {
					ayes
					bareAyes
					nays
					support
				}
				decisionDeposit {
					amount
					who
				}
				submissionDeposit {
					amount
					who
				}
				preimage {
					proposedCall {
						args
						description
						method
						section
					}
				}
				proposalArguments {
					description
				}
				description
				hash
				statusHistory {
					status
					timestamp
					block
				}
			}
		}
	`;

	protected static GET_BATCHED_VOTES_FOR_DELEGATE_COHORT = (indices: number[], voters: string[]) => {
		const votersString = JSON.stringify(voters);
		const fields = indices
			.map(
				(index) => `
			votes_${index}: convictionVotes(where: {proposal: {index_eq: ${index}}, voter_in: ${votersString}, removedAtBlock_isNull: true}) {
				decision
				balance {
					... on StandardVoteBalance {
						value
					}
					... on SplitVoteBalance {
						aye
						nay
						abstain
					}
				}
				lockPeriod
				voter
				proposal {
					index
				}
				totalVotingPower
				selfVotingPower
				delegatedVotingPower
				delegatedVotes(where: {removedAtBlock_isNull: true}) {
					votingPower
					balance {
						... on StandardVoteBalance {
							value
						}
						... on SplitVoteBalance {
							aye
							nay
							abstain
						}
					}
				}
			}
		`
			)
			.join('\n');

		return `query GetBatchedVotesForDelegateCohort { ${fields} }`;
	};
=======
	protected static GET_ACTIVITY_STATS = `
		query GetActivityStats($oneWeekAgo: DateTime!) {
			activeProposals: proposalsConnection(where: {
				status_in: [DecisionDepositPlaced, Deciding, ConfirmStarted, ConfirmAborted, Submitted],
				type_eq: ReferendumV2
			}, orderBy: id_ASC) {
				totalCount
			}
			weeklyVotes: convictionVotesConnection(where: {
				createdAt_gte: $oneWeekAgo
			}, orderBy: id_ASC) {
				totalCount
			}
			weeklySpends: proposals(where: {
				status_in: [Executed, Approved],
				type_eq: ReferendumV2,
				statusHistory_some: {
					status_in: [Executed, Approved],
					timestamp_gte: $oneWeekAgo
				}
			}, orderBy: id_ASC) {
				reward
				preimage {
					proposedCall {
						args
					}
				}
			}
		}
	`;
>>>>>>> 6f141df1
}<|MERGE_RESOLUTION|>--- conflicted
+++ resolved
@@ -1602,7 +1602,37 @@
 		}
 	`;
 
-<<<<<<< HEAD
+	protected static GET_ACTIVITY_STATS = `
+		query GetActivityStats($oneWeekAgo: DateTime!) {
+			activeProposals: proposalsConnection(where: {
+				status_in: [DecisionDepositPlaced, Deciding, ConfirmStarted, ConfirmAborted, Submitted],
+				type_eq: ReferendumV2
+			}, orderBy: id_ASC) {
+				totalCount
+			}
+			weeklyVotes: convictionVotesConnection(where: {
+				createdAt_gte: $oneWeekAgo
+			}, orderBy: id_ASC) {
+				totalCount
+			}
+			weeklySpends: proposals(where: {
+				status_in: [Executed, Approved],
+				type_eq: ReferendumV2,
+				statusHistory_some: {
+					status_in: [Executed, Approved],
+					timestamp_gte: $oneWeekAgo
+				}
+			}, orderBy: id_ASC) {
+				reward
+				preimage {
+					proposedCall {
+						args
+					}
+				}
+			}
+		}
+	`;
+
 	protected static GET_ACTIVE_BOUNTY_CURATORS = `
 		query ActiveBountyCurators($status_in: [ProposalStatus!]!) {
 			proposals(where: {type_eq: Bounty, status_in: $status_in, curator_isNull: false}) {
@@ -1717,36 +1747,4 @@
 
 		return `query GetBatchedVotesForDelegateCohort { ${fields} }`;
 	};
-=======
-	protected static GET_ACTIVITY_STATS = `
-		query GetActivityStats($oneWeekAgo: DateTime!) {
-			activeProposals: proposalsConnection(where: {
-				status_in: [DecisionDepositPlaced, Deciding, ConfirmStarted, ConfirmAborted, Submitted],
-				type_eq: ReferendumV2
-			}, orderBy: id_ASC) {
-				totalCount
-			}
-			weeklyVotes: convictionVotesConnection(where: {
-				createdAt_gte: $oneWeekAgo
-			}, orderBy: id_ASC) {
-				totalCount
-			}
-			weeklySpends: proposals(where: {
-				status_in: [Executed, Approved],
-				type_eq: ReferendumV2,
-				statusHistory_some: {
-					status_in: [Executed, Approved],
-					timestamp_gte: $oneWeekAgo
-				}
-			}, orderBy: id_ASC) {
-				reward
-				preimage {
-					proposedCall {
-						args
-					}
-				}
-			}
-		}
-	`;
->>>>>>> 6f141df1
 }