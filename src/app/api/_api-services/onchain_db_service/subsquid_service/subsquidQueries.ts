--- conflicted
+++ resolved
@@ -1131,98 +1131,6 @@
 		}
 	`;
 
-<<<<<<< HEAD
-	protected static GET_GOV_ANALYTICS_STATS = `
-		query GetGovAnalyticsStats {
-			totalProposals: proposalsConnection(
-				where: { type_eq: ReferendumV2 }
-				orderBy: id_ASC
-			) {
-				totalCount
-			}
-			approvedProposals: proposalsConnection(
-				where: { 
-					type_eq: ReferendumV2,
-					status_in: [Confirmed, Approved, Executed]
-				}
-				orderBy: id_ASC
-			) {
-				totalCount
-			}
-		}
-	`;
-
-	protected static GET_GOV_ANALYTICS_REFERENDUM_OUTCOME = `
-		query GetGovAnalyticsReferendumOutcome($trackNo: Int) {
-			timeout: proposalsConnection(
-				where: {
-					status_in: [TimedOut],
-					trackNumber_eq: $trackNo,
-					type_eq: ReferendumV2
-				},
-				orderBy: id_ASC
-			) {
-				totalCount
-			}
-
-			ongoing: proposalsConnection(
-				where: {
-					status_in: [
-						DecisionDepositPlaced,
-						Deciding,
-						ConfirmAborted,
-						ConfirmStarted,
-						Submitted
-					],
-					trackNumber_eq: $trackNo,
-					type_eq: ReferendumV2
-				},
-				orderBy: id_ASC
-			) {
-				totalCount
-			}
-
-			approved: proposalsConnection(
-				where: {
-					status_in: [
-						Executed,
-						Approved,
-						Confirmed
-					],
-					trackNumber_eq: $trackNo,
-					type_eq: ReferendumV2
-				},
-				orderBy: id_ASC
-			) {
-				totalCount
-			}
-
-			rejected: proposalsConnection(
-				where: {
-					status_in: [
-						Rejected,
-						Killed,
-						ExecutionFailed
-					],
-					trackNumber_eq: $trackNo,
-					type_eq: ReferendumV2
-				},
-				orderBy: id_ASC
-			) {
-				totalCount
-			}
-
-			cancelled: proposalsConnection(
-				where: {
-					status_in: [
-						Cancelled,
-						ConfirmAborted
-					],
-					trackNumber_eq: $trackNo,
-					type_eq: ReferendumV2
-				},
-				orderBy: id_ASC
-=======
 	protected static GET_ALL_FLATTENED_VOTES_WITH_POST_INDEX = `
 		query GetAllFlattenedVotesWithPostIndex($vote_type: VoteType, $index_eq: Int, $type_eq: ProposalType!) {
 			votes: flattenedConvictionVotes(where: {type_eq: $vote_type, proposalIndex_eq: $index_eq, removedAtBlock_isNull: true}, orderBy: voter_DESC) {
@@ -1371,12 +1279,107 @@
 					}
 				},
 				orderBy: createdAt_DESC
->>>>>>> 1176502f
-			) {
-				totalCount
-			}
-		}
-<<<<<<< HEAD
+			) {
+				totalCount
+			}
+		}
+
+	`;
+
+	protected static GET_GOV_ANALYTICS_STATS = `
+		query GetGovAnalyticsStats {
+			totalProposals: proposalsConnection(
+				where: { type_eq: ReferendumV2 }
+				orderBy: id_ASC
+			) {
+				totalCount
+			}
+			approvedProposals: proposalsConnection(
+				where: { 
+					type_eq: ReferendumV2,
+					status_in: [Confirmed, Approved, Executed]
+				}
+				orderBy: id_ASC
+			) {
+				totalCount
+			}
+		}
+	`;
+
+	protected static GET_GOV_ANALYTICS_REFERENDUM_OUTCOME = `
+		query GetGovAnalyticsReferendumOutcome($trackNo: Int) {
+			timeout: proposalsConnection(
+				where: {
+					status_in: [TimedOut],
+					trackNumber_eq: $trackNo,
+					type_eq: ReferendumV2
+				},
+				orderBy: id_ASC
+			) {
+				totalCount
+			}
+
+			ongoing: proposalsConnection(
+				where: {
+					status_in: [
+						DecisionDepositPlaced,
+						Deciding,
+						ConfirmAborted,
+						ConfirmStarted,
+						Submitted
+					],
+					trackNumber_eq: $trackNo,
+					type_eq: ReferendumV2
+				},
+				orderBy: id_ASC
+			) {
+				totalCount
+			}
+
+			approved: proposalsConnection(
+				where: {
+					status_in: [
+						Executed,
+						Approved,
+						Confirmed
+					],
+					trackNumber_eq: $trackNo,
+					type_eq: ReferendumV2
+				},
+				orderBy: id_ASC
+			) {
+				totalCount
+			}
+
+			rejected: proposalsConnection(
+				where: {
+					status_in: [
+						Rejected,
+						Killed,
+						ExecutionFailed
+					],
+					trackNumber_eq: $trackNo,
+					type_eq: ReferendumV2
+				},
+				orderBy: id_ASC
+			) {
+				totalCount
+			}
+
+			cancelled: proposalsConnection(
+				where: {
+					status_in: [
+						Cancelled,
+						ConfirmAborted
+					],
+					trackNumber_eq: $trackNo,
+					type_eq: ReferendumV2
+				},
+				orderBy: id_ASC
+			) {
+				totalCount
+			}
+		}
 	`;
 
 	protected static GET_TOTAL_CATEGORY_PROPOSALS = `
@@ -1419,8 +1422,5 @@
 				track
 			}
 		}
-=======
-
->>>>>>> 1176502f
 	`;
 }