--- conflicted
+++ resolved
@@ -710,7 +710,6 @@
 		}
 	`;
 
-<<<<<<< HEAD
 	protected static GET_CHILD_BOUNTIES_BY_PARENT_BOUNTY_INDEX = `
 		query GetChildBountiesByParentBountyIndex($parentBountyIndex_eq: Int!, $limit:Int!, $offset:Int! ) {
 			totalChildBounties: proposalsConnection(orderBy: createdAtBlock_DESC, where: {parentBountyIndex_eq: $parentBountyIndex_eq, type_eq: ChildBounty}) {
@@ -741,15 +740,6 @@
 		}
 	`;
 
-	protected static GET_CHILD_BOUNTIES_COUNT_BY_PARENT_BOUNTY_INDICES = `
-		query GetChildBountiesCountByParentBountyIndexes($parentBountyIndex_eq: Int!) {
-			totalChildBounties: proposalsConnection(orderBy: createdAtBlock_DESC, where: {parentBountyIndex_eq: $parentBountyIndex_eq, type_eq: ChildBounty}) {
-				totalCount
-			}  
-		}
-	`;
-
-=======
 	protected static GET_CALENDAR_EVENTS_BY_BLOCK = `
 		query GetCalendarEventsByBlock($block_gte: Int!, $block_lt: Int!) {
 			proposals(where: {statusHistory_some: {block_gte: $block_gte, block_lt: $block_lt}}, orderBy: createdAt_DESC) {
@@ -769,7 +759,14 @@
 		}
 	`;
 
->>>>>>> d8784d63
+	protected static GET_CHILD_BOUNTIES_COUNT_BY_PARENT_BOUNTY_INDICES = `
+		query GetChildBountiesCountByParentBountyIndexes($parentBountyIndex_eq: Int!) {
+			totalChildBounties: proposalsConnection(orderBy: createdAtBlock_DESC, where: {parentBountyIndex_eq: $parentBountyIndex_eq, type_eq: ChildBounty}) {
+				totalCount
+			}  
+		}
+	`;
+
 	protected static GET_CONVICTION_VOTING_DELEGATION_STATS = `
 		query GetConvictionVotingDelegationStats {
 			totalDelegatedVotes: convictionDelegatedVotesConnection(orderBy: id_ASC, where: {removedAtBlock_isNull: true}) {
