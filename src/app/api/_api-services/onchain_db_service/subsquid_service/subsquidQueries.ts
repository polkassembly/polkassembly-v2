// Copyright 2019-2025 @polkassembly/polkassembly authors & contributors
// This software may be modified and distributed under the terms
// of the Apache-2.0 license. See the LICENSE file for details.

import { ACTIVE_PROPOSAL_STATUSES } from '@/_shared/_constants/activeProposalStatuses';

export class SubsquidQueries {
	// single proposal queries

	protected static GET_PROPOSAL_BY_INDEX_AND_TYPE = `
		query ProposalByIndexAndType($index_eq: Int!, $type_eq: ProposalType!) {
			proposals(where: {index_eq: $index_eq, type_eq: $type_eq}, limit: 1) {
				index
				hash
				createdAt
				proposer
				status
				curator
				description
				origin,
				preimage {
					proposedCall {
						args
					}
				}
				statusHistory {
					status
					timestamp
					block
				}
			}
		}
	`;

	protected static GET_PROPOSAL_BY_HASH_AND_TYPE = `
		query GetProposalByHash($type_eq: ProposalType!, $hash_eq: String!) {
			proposals(where: {type_eq: $type_eq, hash_eq: $hash_eq}, limit: 1) {
				index
				hash
				createdAt
				proposer
				status
				description
				origin,
				preimage {
					proposedCall {
						args
					}
				}
				statusHistory {
					status
					timestamp
					block
				}
			}
		}
	`;

	// proposal listing queries

	protected static GET_PROPOSALS_LISTING_BY_TYPE = `
		query GetProposalsListingByType($limit: Int!, $offset: Int!, $type_eq: ProposalType!) {
			proposals(limit: $limit, offset: $offset, where: {type_eq: $type_eq}, orderBy: index_DESC) {
				createdAt
				description
				index
				origin
				proposer
				reward
				status,
				curator,
				hash,
				preimage {
					proposedCall {
						args
					}
				}
				statusHistory {
					status
					timestamp
				}
			}

			proposalsConnection(orderBy: id_ASC, where: {type_eq: $type_eq}) {
				totalCount
			}
		}
	`;

	protected static GET_PROPOSALS_LISTING_BY_TYPE_AND_STATUSES = `
		query GetProposalsListingByTypeAndStatuses($limit: Int!, $offset: Int!, $type_eq: ProposalType!, $status_in: [ProposalStatus!]!, $section_eq: String) {
			proposals(limit: $limit, offset: $offset, where: {type_eq: $type_eq, status_in: $status_in, preimage: {section_eq: $section_eq}}, orderBy: index_DESC) {
				createdAt
				description
				index
				origin
				proposer
				reward
				status,
				hash,
				curator
				preimage {
					method
					proposer
					proposedCall {
						args
					}
				}
				proposalArguments {
					method
					section
					args
				}
				statusHistory {
					status
					timestamp
				}
			}

			proposalsConnection(orderBy: id_ASC, where: {type_eq: $type_eq, status_in: $status_in}) {
				totalCount
			}
		}
	`;

	protected static GET_PROPOSALS_LISTING_BY_TYPE_STATUSES_WHERE_NOT_VOTED = `
		query GetProposalsListingByTypeAndStatuses($limit: Int!, $offset: Int!, $type_eq: ProposalType!, $status_in: [ProposalStatus!]!, $voters: [String!]!) {
			proposals(
					limit: $limit, 
					offset: $offset, 
					where: {
							type_eq: $type_eq, 
							status_in: $status_in,
							convictionVoting_none: { voter_in: $voters }
					}, 
					orderBy: index_DESC
			) {
					createdAt
					description
					index
					origin
					proposer
					reward
					curator
					status,
					hash,
					preimage {
							proposedCall {
									args
							}
					}
					statusHistory {
							status
							timestamp
					}
				}

			proposalsConnection(
				orderBy: id_ASC, 
				where: {
						type_eq: $type_eq, 
						status_in: $status_in,
						convictionVoting_none: { voter_in: $voters }
				}
			) {
					totalCount
			}
		}
	`;

	protected static GET_PROPOSALS_LISTING_BY_TYPE_STATUSES_AND_ORIGINS_WHERE_NOT_VOTED = `
		query GetProposalsListingByTypeAndStatusesAndOrigins($limit: Int!, $offset: Int!, $type_eq: ProposalType!, $status_in: [ProposalStatus!]!, $origin_in: [String!]!, $voters: [String!]!) {
			proposals(
					limit: $limit, 
					offset: $offset, 
					where: {
							type_eq: $type_eq, 
							status_in: $status_in,
							origin_in: $origin_in,
							convictionVoting_none: { voter_in: $voters }
					}, 
					orderBy: index_DESC
			) {
					createdAt
					description
					index
					origin
					proposer
					reward
					curator
					status,
					hash,
					preimage {
							proposedCall {
									args
							}
					}
					statusHistory {
							status
							timestamp
					}
				}

			proposalsConnection(
				orderBy: id_ASC, 
				where: {
						type_eq: $type_eq, 
						status_in: $status_in,
						origin_in: $origin_in,
						convictionVoting_none: { voter_in: $voters }
				}
			) {
					totalCount
			}
		}
	`;

	protected static GET_PROPOSALS_LISTING_BY_TYPE_AND_ORIGINS = `
		query GetProposalsListingByTypeAndOrigins($limit: Int!, $offset: Int!, $type_eq: ProposalType!, $origin_in: [String!]!) {
			proposals(limit: $limit, offset: $offset, where: {type_eq: $type_eq, origin_in: $origin_in}, orderBy: index_DESC) {
				createdAt
				description
				index
				origin
				proposer
				reward
				status
				hash,
				curator
				preimage {
					proposedCall {
						args
					}
				}
				statusHistory {
					status
					timestamp
				}
			}

			proposalsConnection(orderBy: id_ASC, where: {type_eq: $type_eq, origin_in: $origin_in}) {
				totalCount
			}
		}
	`;

	protected static GET_PROPOSALS_LISTING_BY_TYPE_AND_STATUSES_AND_ORIGINS = `
		query GetProposalsListingByTypeAndStatusesAndOrigins($limit: Int!, $offset: Int!, $type_eq: ProposalType!, $status_in: [ProposalStatus!]!, $origin_in: [String!]!) {
			proposals(limit: $limit, offset: $offset, where: {type_eq: $type_eq, status_in: $status_in, origin_in: $origin_in}, orderBy: index_DESC) {
				createdAt
				description
				index
				origin
				proposer
				reward
				status
				curator
				hash,
				preimage {
					proposedCall {
						args
					}
				}
				statusHistory {
					status
					timestamp
				}
			}

			proposalsConnection(orderBy: id_ASC, where: {type_eq: $type_eq, status_in: $status_in, origin_in: $origin_in}) {
				totalCount
			}
		}
	`;

	// vote metrics queries

	protected static GET_VOTE_METRICS_BY_PROPOSAL_TYPE_AND_HASH = `
		query GetVoteMetricsByProposalTypeAndHash($type_eq: ProposalType!, $hash_eq: String!) {
			noCount: votesConnection(where: {decision_eq: no, proposal: {hash_eq: $hash_eq, type_eq: $type_eq}}, orderBy: id_ASC) {
				totalCount
			}
			yesCount: votesConnection(where: {decision_eq: yes, proposal: {hash_eq: $hash_eq, type_eq: $type_eq}}, orderBy: id_ASC) {
				totalCount
			}
			abstainCount: votesConnection(where: {decision_eq: abstain, proposal: {hash_eq: $hash_eq, type_eq: $type_eq}}, orderBy: id_ASC) {
				totalCount
			}
			splitCount: votesConnection(where: {decision_eq: split, proposal: {hash_eq: $hash_eq, type_eq: $type_eq}}, orderBy: id_ASC) {
				totalCount
			}
			splitAbstainCount: votesConnection(where: {decision_eq: splitAbstain, proposal: {hash_eq: $hash_eq, type_eq: $type_eq}}, orderBy: id_ASC) {
				totalCount
			}
			tally: proposals(where:{hash_eq: $hash_eq, type_eq: $type_eq}) {
				tally {
					ayes
					bareAyes
					nays
					support
				}
			}
		}
	`;

	protected static GET_VOTE_METRICS_BY_PROPOSAL_TYPE_AND_INDEX = `
		query GetVoteMetricsByProposalTypeAndIndex($type_eq: ProposalType!, $index_eq: Int!) {
			noCount: votesConnection(where: {decision_eq: no, proposal: {index_eq: $index_eq, type_eq: $type_eq}}, orderBy: id_ASC) {
				totalCount
			}
			yesCount: votesConnection(where: {decision_eq: yes, proposal: {index_eq: $index_eq, type_eq: $type_eq}}, orderBy: id_ASC) {
				totalCount
			}
			abstainCount: votesConnection(where: {decision_eq: abstain, proposal: {index_eq: $index_eq, type_eq: $type_eq}}, orderBy: id_ASC) {
				totalCount
			}
			splitCount: votesConnection(where: {decision_eq: split, proposal: {index_eq: $index_eq, type_eq: $type_eq}}, orderBy: id_ASC) {
				totalCount
			}
			splitAbstainCount: votesConnection(where: {decision_eq: splitAbstain, proposal: {index_eq: $index_eq, type_eq: $type_eq}}, orderBy: id_ASC) {
				totalCount
			}
			tally: proposals(where:{index_eq: $index_eq, type_eq: $type_eq}) {
				tally {
					ayes
					bareAyes
					nays
					support
				}
			}
		}
	`;

	protected static GET_CONVICTION_VOTE_METRICS_BY_PROPOSAL_TYPE_AND_INDEX = `
		query GetConvictionVoteMetricsByProposalTypeAndIndex($type_eq: ProposalType!, $index_eq: Int!) {
			noCount: convictionVotesConnection(where: {decision_eq: no, proposal: {index_eq: $index_eq, type_eq: $type_eq}, removedAtBlock_isNull: true}, orderBy: id_ASC) {
				totalCount
			}
			yesCount: convictionVotesConnection(where: {decision_eq: yes, proposal: {index_eq: $index_eq, type_eq: $type_eq}, removedAtBlock_isNull: true}, orderBy: id_ASC) {
				totalCount
			}
			abstainCount: convictionVotesConnection(where: {decision_eq: abstain, proposal: {index_eq: $index_eq, type_eq: $type_eq}, removedAtBlock_isNull: true}, orderBy: id_ASC) {
				totalCount
			}
			splitCount: convictionVotesConnection(where: {decision_eq: split, proposal: {index_eq: $index_eq, type_eq: $type_eq}, removedAtBlock_isNull: true}, orderBy: id_ASC) {
				totalCount
			}
			splitAbstainCount: convictionVotesConnection(where: {decision_eq: splitAbstain, proposal: {index_eq: $index_eq, type_eq: $type_eq}, removedAtBlock_isNull: true}, orderBy: id_ASC) {
				totalCount
			}
			tally: proposals(where: {index_eq: $index_eq, type_eq: $type_eq}) {
				tally {
					ayes
					bareAyes
					nays
					support
				}
			}
		}
	`;

	// vote listing queries

	protected static GET_VOTES_LISTING_BY_PROPOSAL_TYPE_AND_INDEX = `
		query GetVotesListingByProposalTypeAndIndex($type_eq: ProposalType!, $index_eq: Int!, $limit: Int!, $offset: Int!) {
			votes(where: {proposal: {index_eq: $index_eq, type_eq: $type_eq}}, orderBy: id_ASC, limit: $limit, offset: $offset) {
				id
				balance {
					... on StandardVoteBalance {
						value
					}
					... on SplitVoteBalance {
						aye
						nay
						abstain
					}
				}
				decision
				lockPeriod
				timestamp
				voter
			}

			votesConnection(where: {proposal: {index_eq: $index_eq, type_eq: $type_eq}}, orderBy: id_ASC) {
				totalCount
			}
		}
	`;

	protected static GET_CONVICTION_VOTES_LISTING_BY_PROPOSAL_TYPE_AND_INDEX = `
		query GetConvictionVotesListingByProposalTypeAndIndex($type_eq: ProposalType!, $index_eq: Int!, $limit: Int!, $offset: Int!) {
			votes: convictionVotes(where: {proposal: {index_eq: $index_eq, type_eq: $type_eq}, removedAtBlock_isNull: true}, orderBy: id_ASC, limit: $limit, offset: $offset) {
				id
				balance {
					... on StandardVoteBalance {
						value
					}
					... on SplitVoteBalance {
						aye
						nay
						abstain
					}
				}
				decision
				lockPeriod
				voter
				createdAt
				selfVotingPower
				totalVotingPower
				delegatedVotingPower
				delegatedVotes {
					balance {
						... on StandardVoteBalance {
							value
						}
						... on SplitVoteBalance {
							aye
							nay
							abstain
						}
					}
					createdAt
					voter
					votingPower
					lockPeriod
					decision
				}
			}
			votesConnection: convictionVotesConnection(where: {proposal: {index_eq: $index_eq, type_eq: $type_eq}, removedAtBlock_isNull: true}, orderBy: id_ASC) {
				totalCount
			}
		}
	`;

	protected static GET_VOTES_LISTING_BY_PROPOSAL_TYPE_AND_HASH = `
		query GetVotesListingByProposalTypeAndHash($type_eq: ProposalType!, $hash_eq: String!, $limit: Int!, $offset: Int!) {
			votes(where: {proposal: {hash_eq: $hash_eq, type_eq: $type_eq}}, orderBy: id_ASC, limit: $limit, offset: $offset) {
				id
				balance {
					... on StandardVoteBalance {
						value
					}
					... on SplitVoteBalance {
						aye
						nay
						abstain
					}
				}
				decision
				lockPeriod
				timestamp
				voter
			}

			votesConnection(where: {proposal: {hash_eq: $hash_eq, type_eq: $type_eq}}, orderBy: id_ASC) {
				totalCount
			}
		}
	`;

	protected static GET_VOTES_LISTING_BY_PROPOSAL_TYPE_AND_INDEX_AND_DECISION = `
		query GetVotesListingByProposalTypeAndIndexAndDecision($type_eq: ProposalType!, $index_eq: Int!, $limit: Int!, $offset: Int!, $decision_eq: VoteDecision!) {
			votes(where: {proposal: {index_eq: $index_eq, type_eq: $type_eq}, decision_eq: $decision_eq}, orderBy: id_ASC, limit: $limit, offset: $offset) {
				id
				balance {
					... on StandardVoteBalance {
						value
					}
					... on SplitVoteBalance {
						aye
						nay
						abstain
					}
				}
				decision
				lockPeriod
				timestamp
				voter
			}
			votesConnection(where: {proposal: {index_eq: $index_eq, type_eq: $type_eq}, decision_eq: $decision_eq}, orderBy: id_ASC) {
				totalCount
			}
		}
	`;

	protected static GET_CONVICTION_VOTES_LISTING_BY_PROPOSAL_TYPE_AND_INDEX_AND_DECISION = `
		query GetConvictionVotesListingByProposalTypeAndIndex($type_eq: ProposalType!, $index_eq: Int!, $limit: Int!, $offset: Int!, $decision_in: [VoteDecision!], $aye_not_eq: BigInt, $nay_not_eq: BigInt, $value_isNull: Boolean) {
			votes: convictionVotes(where: {AND:{balance:{aye_not_eq: $aye_not_eq}, OR:{balance: {nay_not_eq: $nay_not_eq}, OR:{balance:{value_isNull: $value_isNull}}}},  proposal: {index_eq: $index_eq, type_eq: $type_eq}, removedAtBlock_isNull: true, decision_in: $decision_in}, orderBy: id_ASC, limit: $limit, offset: $offset) {
				id
				balance {
					... on StandardVoteBalance {
						value
					}
					... on SplitVoteBalance {
						aye
						nay
						abstain
					}
				}
				decision
				lockPeriod
				voter
				createdAt
				selfVotingPower
				totalVotingPower
				delegatedVotingPower
				delegatedVotes {
					voter
					votingPower
					createdAt
					lockPeriod
					balance {
						... on StandardVoteBalance {
							value
						}
						... on SplitVoteBalance {
							aye
							nay
							abstain
						}
					}
					decision
				}
			}
			votesConnection: convictionVotesConnection(where: {AND:{balance:{aye_not_eq: $aye_not_eq}, OR:{balance: {nay_not_eq: $nay_not_eq}, OR:{balance:{value_isNull: $value_isNull}}}}proposal: {index_eq: $index_eq, type_eq: $type_eq}, removedAtBlock_isNull: true, decision_in: $decision_in}, orderBy: id_ASC) {
				totalCount
			}
		}
	`;

	protected static GET_VOTES_LISTING_BY_PROPOSAL_TYPE_AND_HASH_AND_DECISION = `
		query GetVotesListingByProposalTypeAndHash($type_eq: ProposalType!, $hash_eq: String!, $limit: Int!, $offset: Int!, $decision_eq: VoteDecision!) {
			votes(where: {proposal: {hash_eq: $hash_eq, type_eq: $type_eq}, decision_eq: $decision_eq}, orderBy: id_ASC, limit: $limit, offset: $offset) {
				id
				balance {
					... on StandardVoteBalance {
						value
					}
					... on SplitVoteBalance {
						aye
						nay
						abstain
					}
				}
				decision
				lockPeriod
				timestamp
				voter
			}
			votesConnection(where: {proposal: {hash_eq: $hash_eq, type_eq: $type_eq}, decision_eq: $decision_eq}, orderBy: id_ASC) {
				totalCount
			}
		}
	`;

	protected static GET_VOTES_CURVE_DATA_BY_POST_INDEX = `
		query CurveDataByIndex($index_eq: Int, $block_gte: Int, $limit: Int = 1000) {
			curveData(limit: $limit, where: {index_eq: $index_eq, block_gte: $block_gte}, orderBy: block_ASC) {
				approvalPercent
				block
				id
				index
				supportPercent
				timestamp
			}
		}
	`;

	// preimage queries

	protected static GET_PREIMAGE_BY_PROPOSAL_INDEX_AND_TYPE = `
		query GetPreimageByProposalIndexAndType($type_eq: ProposalType!, $index_eq: Int!) {
			proposals(where: {type_eq: $type_eq, index_eq: $index_eq}) {
				preimage {
					createdAt
					createdAtBlock
					deposit
					hash
					id
					length
					method
					proposedCall {
						args
						description
						method
						section
					}
					proposer
					section
					status
					updatedAt
					updatedAtBlock
				}
			}
		}
	`;

	protected static GET_PREIMAGE_BY_PROPOSAL_HASH_AND_TYPE = `
		query GetPreimageByProposalHashAndType($type_eq: ProposalType!, $hash_eq: String!) {
			proposals(where: {type_eq: $type_eq, hash_eq: $hash_eq}) {
				preimage {
					createdAt
					createdAtBlock
					deposit
					hash
					id
					length
					method
					proposedCall {
						args
						description
						method
						section
					}
					proposer
					section
					status
					updatedAt
					updatedAtBlock
				}
			}
		}
	`;

	protected static GET_PREIMAGES_LISTING = `
		query GetPreimagesListing($limit: Int!, $offset: Int!) {
			preimagesConnection(orderBy: createdAtBlock_DESC) {
				totalCount
			}
			preimages(limit: $limit, offset: $offset, orderBy: createdAtBlock_DESC) {
				hash
				id
				length
				method
				section
				deposit
				proposedCall {
					args
					description
					method
					section
				}
				proposer
				status
				updatedAt
				updatedAtBlock
				createdAtBlock
				createdAt
			}
		}
	`;

	protected static GET_PREIMAGE_BY_HASH = `
		query GetPreimageByHash($hash_eq: String!) {
			preimages(where: {hash_eq: $hash_eq}) {
				hash
				id
				length
				method
				section
				deposit
				proposedCall {
					args
					description
					method
					section
				}
				proposer
				status
				updatedAt
				updatedAtBlock
				createdAtBlock
				createdAt
			}
		}
	`;

	protected static GET_ACTIVE_VOTED_PROPOSALS_COUNT = `
		query GetActiveVotedProposalsCount($status_in: [ProposalStatus!]!, $voter_in: [String!]!) {
			votedProposalsCount: convictionVotesConnection(orderBy: id_ASC, where: {proposal: {status_in: $status_in}, voter_in: $voter_in}) {
				totalCount
			}

			activeProposalsCount: proposalsConnection(orderBy: id_ASC, where: {status_in: $status_in}) {
				totalCount
			}
		}
	`;

<<<<<<< HEAD
	protected static GET_ACTIVE_BOUNTIES_WITH_REWARDS = `
        query Rewards {
            proposals(where: {type_eq: Bounty, status_not_in: [Cancelled,Rejected, Approved, Claimed, Approved]}) {
                index
                reward
            }
        }
    `;

	protected static GET_ACTIVE_BOUNTIES_WITH_REWARDS_BY_INDEX = `
		query RewardsByIndex($index_eq: Int!) {
			proposals(where: {type_eq: Bounty, status_not_in: [Cancelled,Rejected, Approved, Claimed, Approved], index_eq: $index_eq}) {
				index
				reward
			}
		}
	`;

	protected static GET_CHILD_BOUNTIES_REWARDS = `
        query AwardedChildBounties($parentBountyIndex_in: [Int!]) {
            proposals(where: {type_eq: ChildBounty, parentBountyIndex_in: $parentBountyIndex_in}) {
                reward
                statusHistory {
                    status
                }
            }
        }
    `;

	protected static GET_CLAIMED_CHILD_BOUNTIES_PAYEES_AND_REWARD_FOR_PARENT_BOUNTY_INDICES = `
		query ClaimedChildBountiesForParentBountyIndices($parentBountyIndex_in: [Int!]) {
			proposals(where: {type_eq: ChildBounty, parentBountyIndex_in: $parentBountyIndex_in, statusHistory_some: {status_eq: Claimed}}, orderBy: id_DESC, limit: 25) {
				payee
				reward
				statusHistory(where: {status_eq: Claimed}) {
					timestamp
				}
			}
		}
	`;

	protected static GET_CHILD_BOUNTIES_BY_PARENT_BOUNTY_INDEX = `
	query GetChildBountiesByParentBountyIndex($parentBountyIndex_eq: Int!, $curator_eq: String, $status_eq: ProposalStatus ) {
		totalChildBounties: proposalsConnection(orderBy: createdAtBlock_DESC, where: {parentBountyIndex_eq: $parentBountyIndex_eq, type_eq: ChildBounty, curator_eq: $curator_eq, status_eq: $status_eq}) {
			totalCount
		}  
		childBounties:proposals(orderBy: createdAtBlock_DESC, where: {parentBountyIndex_eq: $parentBountyIndex_eq, type_eq: ChildBounty, curator_eq: $curator_eq, status_eq: $status_eq}) {
		description
		index
		status
		reward
		createdAt
		curator
		payee
		proposer
		origin   
		}
	}`;

	protected static GET_CHILD_BOUNTIES_COUNT_BY_PARENT_BOUNTY_INDEXES = `
	query GetChildBountiesCountByParentBountyIndexes($parentBountyIndex_eq: Int!, $curator_eq: String, $status_eq: ProposalStatus ) {
		totalChildBounties: proposalsConnection(orderBy: createdAtBlock_DESC, where: {parentBountyIndex_eq: $parentBountyIndex_eq, type_eq: ChildBounty, curator_eq: $curator_eq, status_eq: $status_eq}) {
			totalCount
		}  
	}`;
=======
	protected static GET_CONVICTION_VOTING_DELEGATION_STATS = `
		query GetConvictionVotingDelegationStats {
			totalDelegatedVotes: convictionDelegatedVotesConnection(orderBy: id_ASC, where: {removedAtBlock_isNull: true}) {
				totalCount
			}
			votingDelegations(where: {endedAtBlock_isNull: true, type_eq: OpenGov}) {
				from
				to
				balance
				track
			}
		}
	`;

	protected static GET_LAST_30_DAYS_CONVICTION_VOTE_COUNT_BY_ADDRESS = `
		query GetLast30DaysConvictionVoteCountByAddress($address_eq: String!, $createdAt_gte: DateTime!){
			convictionVotesConnection(orderBy: id_ASC, where: {voter_eq: $address_eq, proposal: {type_eq: ReferendumV2, createdAt_gte: $createdAt_gte}}) {
				totalCount
			}
		}
	`;

	protected static GET_ALL_DELEGATES_CONVICTION_VOTING_POWER_AND_DELEGATIONS_COUNT = `
		query GetAllDelegatesConvictionVotingPowerAndDelegationsCount {
			votingDelegations(where: {endedAtBlock_isNull: true, type_eq:OpenGov}) {
				to
				balance
				lockPeriod
			}
		}
	`;

	protected static GET_DELEGATE_DETAILS = `
		query GetDelegateDetails($address_eq: String!, $createdAt_gte: DateTime!) {
			votingDelegations(where: {endedAtBlock_isNull: true, type_eq:OpenGov, to_eq: $address_eq}) {
				to
				balance
				lockPeriod
			}
			convictionVotesConnection(where: {voter_eq: $address_eq, proposal: {type_eq: ReferendumV2, createdAt_gte: $createdAt_gte}}) {
				totalCount
			}
		}
	`;

	protected static GET_CONVICTION_VOTE_DELEGATIONS_TO_AND_FROM_ADDRESS = `
		query GetConvictionVoteDelegationsToAndFromAddress($address_eq: String!) {
			votingDelegations(where: {endedAtBlock_isNull: true, type_eq: OpenGov, to_eq: $address_eq, OR: {from_eq: $address_eq, endedAtBlock_isNull: true, type_eq: OpenGov}}) {
				to
				from
				track
				balance
				createdAt
				lockPeriod
			}
		}
	`;

	protected static GET_CONVICTION_VOTE_DELEGATIONS_TO_AND_FROM_ADDRESS_AND_TRACK_NUMBER = `
		query GetConvictionVoteDelegationsToAndFromAddressAndTrackNumber($address_eq: String!, $trackNumber_eq: Int!,) {
			votingDelegations(where: {endedAtBlock_isNull: true, type_eq: OpenGov, to_eq: $address_eq, track_eq: $trackNumber_eq, OR: {from_eq: $address_eq, endedAtBlock_isNull: true, type_eq: OpenGov,track_eq: $trackNumber_eq}}) {
				to
				from
				track
				balance
				createdAt
				lockPeriod
			}
		}
	`;

	protected static GET_ACTIVE_PROPOSALS_COUNT_BY_TRACK_IDS = (trackIds: number[]) => {
		const trackQueries = trackIds
			.map(
				(trackId) => `
				track_${trackId}: proposalsConnection(orderBy: id_ASC, where: {status_in: [${ACTIVE_PROPOSAL_STATUSES.join(',')}], trackNumber_eq: ${trackId}}) {
					totalCount
				}
			`
			)
			.join('\n');

		return `
			query GetActiveProposalsCountByTrackIds {
				${trackQueries}
			}
		`;
	};

	protected static GET_ACTIVE_PROPOSAL_LISTINGS_WITH_VOTE_FOR_ADDRESS_BY_TRACK_ID = `
		query GetActiveProposalListingsWithVoteForAddressByTrackId($trackNumber_eq: Int!, $voter_eq: String = "") {
			proposalsConnection(orderBy: id_ASC, where: {trackNumber_eq: $trackNumber_eq, status_in: [${ACTIVE_PROPOSAL_STATUSES.join(',')}], type_eq: ReferendumV2}) {
				edges {
					node {
						createdAt
						description
						index
						origin
						proposer
						status,
						hash,
						preimage {
							proposedCall {
								args
							}
						}
						statusHistory {
							status
							timestamp
						}
						convictionVoting(where: {voter_eq: $voter_eq, removedAtBlock_isNull: true}) {
							balance {
								... on StandardVoteBalance {
									value
								}
								... on SplitVoteBalance {
									aye
									nay
									abstain
								}
							}
							createdAt
							decision
							lockPeriod
							totalVotingPower
							selfVotingPower
						}
					}
				}
			}
		}
	`;
>>>>>>> 337e8b4d
}<|MERGE_RESOLUTION|>--- conflicted
+++ resolved
@@ -10,31 +10,6 @@
 	protected static GET_PROPOSAL_BY_INDEX_AND_TYPE = `
 		query ProposalByIndexAndType($index_eq: Int!, $type_eq: ProposalType!) {
 			proposals(where: {index_eq: $index_eq, type_eq: $type_eq}, limit: 1) {
-				index
-				hash
-				createdAt
-				proposer
-				status
-				curator
-				description
-				origin,
-				preimage {
-					proposedCall {
-						args
-					}
-				}
-				statusHistory {
-					status
-					timestamp
-					block
-				}
-			}
-		}
-	`;
-
-	protected static GET_PROPOSAL_BY_HASH_AND_TYPE = `
-		query GetProposalByHash($type_eq: ProposalType!, $hash_eq: String!) {
-			proposals(where: {type_eq: $type_eq, hash_eq: $hash_eq}, limit: 1) {
 				index
 				hash
 				createdAt
@@ -56,6 +31,30 @@
 		}
 	`;
 
+	protected static GET_PROPOSAL_BY_HASH_AND_TYPE = `
+		query GetProposalByHash($type_eq: ProposalType!, $hash_eq: String!) {
+			proposals(where: {type_eq: $type_eq, hash_eq: $hash_eq}, limit: 1) {
+				index
+				hash
+				createdAt
+				proposer
+				status
+				description
+				origin,
+				preimage {
+					proposedCall {
+						args
+					}
+				}
+				statusHistory {
+					status
+					timestamp
+					block
+				}
+			}
+		}
+	`;
+
 	// proposal listing queries
 
 	protected static GET_PROPOSALS_LISTING_BY_TYPE = `
@@ -66,9 +65,7 @@
 				index
 				origin
 				proposer
-				reward
 				status,
-				curator,
 				hash,
 				preimage {
 					proposedCall {
@@ -88,28 +85,19 @@
 	`;
 
 	protected static GET_PROPOSALS_LISTING_BY_TYPE_AND_STATUSES = `
-		query GetProposalsListingByTypeAndStatuses($limit: Int!, $offset: Int!, $type_eq: ProposalType!, $status_in: [ProposalStatus!]!, $section_eq: String) {
-			proposals(limit: $limit, offset: $offset, where: {type_eq: $type_eq, status_in: $status_in, preimage: {section_eq: $section_eq}}, orderBy: index_DESC) {
+		query GetProposalsListingByTypeAndStatuses($limit: Int!, $offset: Int!, $type_eq: ProposalType!, $status_in: [ProposalStatus!]!) {
+			proposals(limit: $limit, offset: $offset, where: {type_eq: $type_eq, status_in: $status_in}, orderBy: index_DESC) {
 				createdAt
 				description
 				index
 				origin
 				proposer
-				reward
 				status,
 				hash,
-				curator
 				preimage {
-					method
-					proposer
 					proposedCall {
 						args
 					}
-				}
-				proposalArguments {
-					method
-					section
-					args
 				}
 				statusHistory {
 					status
@@ -140,8 +128,6 @@
 					index
 					origin
 					proposer
-					reward
-					curator
 					status,
 					hash,
 					preimage {
@@ -186,8 +172,6 @@
 					index
 					origin
 					proposer
-					reward
-					curator
 					status,
 					hash,
 					preimage {
@@ -223,10 +207,8 @@
 				index
 				origin
 				proposer
-				reward
 				status
 				hash,
-				curator
 				preimage {
 					proposedCall {
 						args
@@ -252,9 +234,7 @@
 				index
 				origin
 				proposer
-				reward
 				status
-				curator
 				hash,
 				preimage {
 					proposedCall {
@@ -687,7 +667,6 @@
 		}
 	`;
 
-<<<<<<< HEAD
 	protected static GET_ACTIVE_BOUNTIES_WITH_REWARDS = `
         query Rewards {
             proposals(where: {type_eq: Bounty, status_not_in: [Cancelled,Rejected, Approved, Claimed, Approved]}) {
@@ -702,6 +681,20 @@
 			proposals(where: {type_eq: Bounty, status_not_in: [Cancelled,Rejected, Approved, Claimed, Approved], index_eq: $index_eq}) {
 				index
 				reward
+			}
+		}
+	`;
+
+	protected static GET_CONVICTION_VOTING_DELEGATION_STATS = `
+		query GetConvictionVotingDelegationStats {
+			totalDelegatedVotes: convictionDelegatedVotesConnection(orderBy: id_ASC, where: {removedAtBlock_isNull: true}) {
+				totalCount
+			}
+			votingDelegations(where: {endedAtBlock_isNull: true, type_eq: OpenGov}) {
+				from
+				to
+				balance
+				track
 			}
 		}
 	`;
@@ -724,46 +717,7 @@
 				reward
 				statusHistory(where: {status_eq: Claimed}) {
 					timestamp
-				}
-			}
-		}
-	`;
-
-	protected static GET_CHILD_BOUNTIES_BY_PARENT_BOUNTY_INDEX = `
-	query GetChildBountiesByParentBountyIndex($parentBountyIndex_eq: Int!, $curator_eq: String, $status_eq: ProposalStatus ) {
-		totalChildBounties: proposalsConnection(orderBy: createdAtBlock_DESC, where: {parentBountyIndex_eq: $parentBountyIndex_eq, type_eq: ChildBounty, curator_eq: $curator_eq, status_eq: $status_eq}) {
-			totalCount
-		}  
-		childBounties:proposals(orderBy: createdAtBlock_DESC, where: {parentBountyIndex_eq: $parentBountyIndex_eq, type_eq: ChildBounty, curator_eq: $curator_eq, status_eq: $status_eq}) {
-		description
-		index
-		status
-		reward
-		createdAt
-		curator
-		payee
-		proposer
-		origin   
-		}
-	}`;
-
-	protected static GET_CHILD_BOUNTIES_COUNT_BY_PARENT_BOUNTY_INDEXES = `
-	query GetChildBountiesCountByParentBountyIndexes($parentBountyIndex_eq: Int!, $curator_eq: String, $status_eq: ProposalStatus ) {
-		totalChildBounties: proposalsConnection(orderBy: createdAtBlock_DESC, where: {parentBountyIndex_eq: $parentBountyIndex_eq, type_eq: ChildBounty, curator_eq: $curator_eq, status_eq: $status_eq}) {
-			totalCount
-		}  
-	}`;
-=======
-	protected static GET_CONVICTION_VOTING_DELEGATION_STATS = `
-		query GetConvictionVotingDelegationStats {
-			totalDelegatedVotes: convictionDelegatedVotesConnection(orderBy: id_ASC, where: {removedAtBlock_isNull: true}) {
-				totalCount
-			}
-			votingDelegations(where: {endedAtBlock_isNull: true, type_eq: OpenGov}) {
-				from
-				to
-				balance
-				track
+						}
 			}
 		}
 	`;
@@ -886,5 +840,29 @@
 			}
 		}
 	`;
->>>>>>> 337e8b4d
+
+	protected static GET_CHILD_BOUNTIES_BY_PARENT_BOUNTY_INDEX = `
+	query GetChildBountiesByParentBountyIndex($parentBountyIndex_eq: Int!, $curator_eq: String, $status_eq: ProposalStatus ) {
+		totalChildBounties: proposalsConnection(orderBy: createdAtBlock_DESC, where: {parentBountyIndex_eq: $parentBountyIndex_eq, type_eq: ChildBounty, curator_eq: $curator_eq, status_eq: $status_eq}) {
+			totalCount
+		}  
+		childBounties:proposals(orderBy: createdAtBlock_DESC, where: {parentBountyIndex_eq: $parentBountyIndex_eq, type_eq: ChildBounty, curator_eq: $curator_eq, status_eq: $status_eq}) {
+		description
+		index
+		status
+		reward
+		createdAt
+		curator
+		payee
+		proposer
+		origin   
+		}
+	}`;
+
+	protected static GET_CHILD_BOUNTIES_COUNT_BY_PARENT_BOUNTY_INDEXES = `
+	query GetChildBountiesCountByParentBountyIndexes($parentBountyIndex_eq: Int!, $curator_eq: String, $status_eq: ProposalStatus ) {
+		totalChildBounties: proposalsConnection(orderBy: createdAtBlock_DESC, where: {parentBountyIndex_eq: $parentBountyIndex_eq, type_eq: ChildBounty, curator_eq: $curator_eq, status_eq: $status_eq}) {
+			totalCount
+		}  
+	}`;
 }