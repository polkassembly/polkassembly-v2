--- conflicted
+++ resolved
@@ -667,7 +667,6 @@
 		}
 	`;
 
-<<<<<<< HEAD
 	protected static GET_ACTIVE_BOUNTIES_WITH_REWARDS = `
         query Rewards {
             proposals(where: {type_eq: Bounty, status_not_in: [Cancelled,Rejected, Approved, Claimed, Approved]}) {
@@ -682,6 +681,20 @@
 			proposals(where: {type_eq: Bounty, status_not_in: [Cancelled,Rejected, Approved, Claimed, Approved], index_eq: $index_eq}) {
 				index
 				reward
+			}
+		}
+	`;
+
+	protected static GET_CONVICTION_VOTING_DELEGATION_STATS = `
+		query GetConvictionVotingDelegationStats {
+			totalDelegatedVotes: convictionDelegatedVotesConnection(orderBy: id_ASC, where: {removedAtBlock_isNull: true}) {
+				totalCount
+			}
+			votingDelegations(where: {endedAtBlock_isNull: true, type_eq: OpenGov}) {
+				from
+				to
+				balance
+				track
 			}
 		}
 	`;
@@ -704,46 +717,7 @@
 				reward
 				statusHistory(where: {status_eq: Claimed}) {
 					timestamp
-				}
-			}
-		}
-	`;
-
-	protected static GET_CHILD_BOUNTIES_BY_PARENT_BOUNTY_INDEX = `
-	query GetChildBountiesByParentBountyIndex($parentBountyIndex_eq: Int!, $curator_eq: String, $status_eq: ProposalStatus ) {
-		totalChildBounties: proposalsConnection(orderBy: createdAtBlock_DESC, where: {parentBountyIndex_eq: $parentBountyIndex_eq, type_eq: ChildBounty, curator_eq: $curator_eq, status_eq: $status_eq}) {
-			totalCount
-		}  
-		childBounties:proposals(orderBy: createdAtBlock_DESC, where: {parentBountyIndex_eq: $parentBountyIndex_eq, type_eq: ChildBounty, curator_eq: $curator_eq, status_eq: $status_eq}) {
-		description
-		index
-		status
-		reward
-		createdAt
-		curator
-		payee
-		proposer
-		origin   
-		}
-	}`;
-
-	protected static GET_CHILD_BOUNTIES_COUNT_BY_PARENT_BOUNTY_INDEXES = `
-	query GetChildBountiesCountByParentBountyIndexes($parentBountyIndex_eq: Int!, $curator_eq: String, $status_eq: ProposalStatus ) {
-		totalChildBounties: proposalsConnection(orderBy: createdAtBlock_DESC, where: {parentBountyIndex_eq: $parentBountyIndex_eq, type_eq: ChildBounty, curator_eq: $curator_eq, status_eq: $status_eq}) {
-			totalCount
-		}  
-	}`;
-=======
-	protected static GET_CONVICTION_VOTING_DELEGATION_STATS = `
-		query GetConvictionVotingDelegationStats {
-			totalDelegatedVotes: convictionDelegatedVotesConnection(orderBy: id_ASC, where: {removedAtBlock_isNull: true}) {
-				totalCount
-			}
-			votingDelegations(where: {endedAtBlock_isNull: true, type_eq: OpenGov}) {
-				from
-				to
-				balance
-				track
+						}
 			}
 		}
 	`;
@@ -866,5 +840,29 @@
 			}
 		}
 	`;
->>>>>>> 337e8b4d
+
+	protected static GET_CHILD_BOUNTIES_BY_PARENT_BOUNTY_INDEX = `
+	query GetChildBountiesByParentBountyIndex($parentBountyIndex_eq: Int!, $curator_eq: String, $status_eq: ProposalStatus ) {
+		totalChildBounties: proposalsConnection(orderBy: createdAtBlock_DESC, where: {parentBountyIndex_eq: $parentBountyIndex_eq, type_eq: ChildBounty, curator_eq: $curator_eq, status_eq: $status_eq}) {
+			totalCount
+		}  
+		childBounties:proposals(orderBy: createdAtBlock_DESC, where: {parentBountyIndex_eq: $parentBountyIndex_eq, type_eq: ChildBounty, curator_eq: $curator_eq, status_eq: $status_eq}) {
+		description
+		index
+		status
+		reward
+		createdAt
+		curator
+		payee
+		proposer
+		origin   
+		}
+	}`;
+
+	protected static GET_CHILD_BOUNTIES_COUNT_BY_PARENT_BOUNTY_INDEXES = `
+	query GetChildBountiesCountByParentBountyIndexes($parentBountyIndex_eq: Int!, $curator_eq: String, $status_eq: ProposalStatus ) {
+		totalChildBounties: proposalsConnection(orderBy: createdAtBlock_DESC, where: {parentBountyIndex_eq: $parentBountyIndex_eq, type_eq: ChildBounty, curator_eq: $curator_eq, status_eq: $status_eq}) {
+			totalCount
+		}  
+	}`;
 }