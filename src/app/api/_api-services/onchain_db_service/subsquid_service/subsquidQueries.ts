--- conflicted
+++ resolved
@@ -616,7 +616,6 @@
 		}
 	`;
 
-<<<<<<< HEAD
 	protected static GET_ACTIVE_BOUNTIES_WITH_REWARDS = `
         query Rewards {
             proposals(where: {type_eq: Bounty, status_not_in: [Cancelled,Rejected, Approved, Claimed, Approved]}) {
@@ -648,30 +647,29 @@
 			}
 		}
 	`;
-=======
+
 	protected static GET_CHILD_BOUNTIES_BY_PARENT_BOUNTY_INDEX = `
 	query GetChildBountiesByParentBountyIndex($parentBountyIndex_eq: Int!, $curator_eq: String, $status_eq: ProposalStatus ) {
-	totalChildBounties: proposalsConnection(orderBy: createdAtBlock_DESC, where: {parentBountyIndex_eq: $parentBountyIndex_eq, type_eq: ChildBounty, curator_eq: $curator_eq, status_eq: $status_eq}) {
-    totalCount
-  }  
-	childBounties:proposals(orderBy: createdAtBlock_DESC, where: {parentBountyIndex_eq: $parentBountyIndex_eq, type_eq: ChildBounty, curator_eq: $curator_eq, status_eq: $status_eq}) {
-    description
-    index
-    status
-    reward
-    createdAt
-    curator
-    payee
-    proposer
-    origin   
-  }
-}`;
+		totalChildBounties: proposalsConnection(orderBy: createdAtBlock_DESC, where: {parentBountyIndex_eq: $parentBountyIndex_eq, type_eq: ChildBounty, curator_eq: $curator_eq, status_eq: $status_eq}) {
+			totalCount
+		}  
+		childBounties:proposals(orderBy: createdAtBlock_DESC, where: {parentBountyIndex_eq: $parentBountyIndex_eq, type_eq: ChildBounty, curator_eq: $curator_eq, status_eq: $status_eq}) {
+		description
+		index
+		status
+		reward
+		createdAt
+		curator
+		payee
+		proposer
+		origin   
+		}
+	}`;
 
 	protected static GET_CHILD_BOUNTIES_COUNT_BY_PARENT_BOUNTY_INDEXES = `
-query GetChildBountiesCountByParentBountyIndexes($parentBountyIndex_eq: Int!, $curator_eq: String, $status_eq: ProposalStatus ) {
- totalChildBounties: proposalsConnection(orderBy: createdAtBlock_DESC, where: {parentBountyIndex_eq: $parentBountyIndex_eq, type_eq: ChildBounty, curator_eq: $curator_eq, status_eq: $status_eq}) {
-    totalCount
-}  
-}`;
->>>>>>> aa2b7351
+	query GetChildBountiesCountByParentBountyIndexes($parentBountyIndex_eq: Int!, $curator_eq: String, $status_eq: ProposalStatus ) {
+		totalChildBounties: proposalsConnection(orderBy: createdAtBlock_DESC, where: {parentBountyIndex_eq: $parentBountyIndex_eq, type_eq: ChildBounty, curator_eq: $curator_eq, status_eq: $status_eq}) {
+			totalCount
+		}  
+	}`;
 }