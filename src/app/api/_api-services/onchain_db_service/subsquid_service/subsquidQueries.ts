--- conflicted
+++ resolved
@@ -704,8 +704,6 @@
     totalCount
 }  
 }`;
-<<<<<<< HEAD
-=======
 
 	protected static GET_CONVICTION_VOTING_DELEGATION_STATS = `
 		query GetConvictionVotingDelegationStats {
@@ -839,5 +837,4 @@
 			}
 		}
 	`;
->>>>>>> fc4baf8f
 }