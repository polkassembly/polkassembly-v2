--- conflicted
+++ resolved
@@ -680,7 +680,6 @@
 		}
 	`;
 
-<<<<<<< HEAD
 	protected static GET_CHILD_BOUNTIES_BY_PARENT_BOUNTY_INDEX = `
 	query GetChildBountiesByParentBountyIndex($parentBountyIndex_eq: Int!, $curator_eq: String, $status_eq: ProposalStatus ) {
 	totalChildBounties: proposalsConnection(orderBy: createdAtBlock_DESC, where: {parentBountyIndex_eq: $parentBountyIndex_eq, type_eq: ChildBounty, curator_eq: $curator_eq, status_eq: $status_eq}) {
@@ -705,7 +704,7 @@
     totalCount
 }  
 }`;
-=======
+
 	protected static GET_CONVICTION_VOTING_DELEGATION_STATS = `
 		query GetConvictionVotingDelegationStats {
 			totalDelegatedVotes: convictionDelegatedVotesConnection(orderBy: id_ASC, where: {removedAtBlock_isNull: true}) {
@@ -838,5 +837,4 @@
 			}
 		}
 	`;
->>>>>>> 337e8b4d
 }