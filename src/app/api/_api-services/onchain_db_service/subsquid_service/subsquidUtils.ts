// Copyright 2019-2025 @polkassembly/polkassembly authors & contributors
// This software may be modified and distributed under the terms
// of the Apache-2.0 license. See the LICENSE file for details.

/* eslint-disable @typescript-eslint/no-explicit-any */
/* eslint-disable no-underscore-dangle */

import { NETWORKS_DETAILS } from '@/_shared/_constants/networks';
import { dayjs } from '@/_shared/_utils/dayjsInit';
import {
	EAnalyticsType,
	ENetwork,
	EPostOrigin,
	EProposalStatus,
	EVoteDecision,
	EVoteSortOptions,
	IAccountAnalytics,
	IAnalytics,
	IBeneficiary,
	IFlattenedConvictionVote
} from '@/_shared/types';
import { encodeAddress } from '@polkadot/util-crypto';
import { APIError } from '@/app/api/_api-utils/apiError';
import { ERROR_CODES } from '@/_shared/_constants/errorLiterals';
import { StatusCodes } from 'http-status-codes';
import { BN, BN_ZERO } from '@polkadot/util';
import { SubsquidQueries } from './subsquidQueries';

interface IStatusHistory {
	status: EProposalStatus;
	timestamp: string;
}

interface IPeriodEndDates {
	decisionPeriodEnd: Date | null;
	preparePeriodEnd: Date | null;
	confirmationPeriodEnd: Date | null;
}
const DEFAULT_LOCK_PERIOD_DIVISOR = new BN('10');

export class SubsquidUtils extends SubsquidQueries {
	/**
	 * Helper to extract beneficiary address from complex object structure
	 */
	private static extractBeneficiaryAddress(beneficiary: any): string {
		if (!beneficiary) return '';

		// Handle direct Id case
		if (beneficiary.__kind === 'Id' && beneficiary.value) {
			const substrateAddress = encodeAddress(beneficiary.value, 42);
			return substrateAddress || beneficiary.value;
		}

		// Handle V3/V4 nested interior case
		const id = beneficiary?.value?.interior?.value?.id || beneficiary?.value?.interior?.value?.[0]?.id;
		if (id) {
			const substrateAddress = encodeAddress(id, 42);
			return substrateAddress || id;
		}
		return '';
	}

	/**
	 * Helper to extract assetId from assetKind object
	 */
	private static extractAssetId(assetKind: any): string | null {
		if (!assetKind) return null;

		const interior = assetKind?.assetId?.value?.interior?.value || assetKind?.assetId?.interior?.value;

		if (Array.isArray(interior)) {
			const generalIndex = interior.find((item: any) => item?.__kind === 'GeneralIndex');
			return generalIndex?.value?.toString() || null;
		}

		return null;
	}

	/**
	 * Helper to process conviction votes
	 */
	private static processConvictionVote({ vote, balance, convictionsVotes }: { vote: IFlattenedConvictionVote; balance: BN; convictionsVotes: IAnalytics['votesByConviction'] }) {
		const sameLockedPeriod = convictionsVotes.find((value) => [vote.lockPeriod || 0].includes(value.lockPeriod));
		if (sameLockedPeriod) {
			if (vote.decision === EVoteDecision.AYE) {
				sameLockedPeriod[EVoteDecision.AYE] = new BN(sameLockedPeriod[EVoteDecision.AYE] || '0').add(balance).toString();
			} else if (vote.decision === EVoteDecision.NAY) {
				sameLockedPeriod[EVoteDecision.NAY] = new BN(sameLockedPeriod[EVoteDecision.NAY] || '0').add(balance).toString();
			} else if (vote.decision === EVoteDecision.ABSTAIN) {
				sameLockedPeriod[EVoteDecision.ABSTAIN] = new BN(sameLockedPeriod[EVoteDecision.ABSTAIN] || '0').add(balance).toString();
			}
		} else {
			convictionsVotes.push({
				[EVoteDecision.ABSTAIN]: vote.decision === EVoteDecision.ABSTAIN ? balance?.toString() : '0',
				[EVoteDecision.AYE]: vote.decision === EVoteDecision.AYE ? balance?.toString() : '0',
				[EVoteDecision.NAY]: vote.decision === EVoteDecision.NAY ? balance?.toString() : '0',
				lockPeriod: vote.lockPeriod || 0
			});
		}
		return convictionsVotes.sort((a, b) => a.lockPeriod - b.lockPeriod);
	}

	/**
	 * Helper to process delegation votes
	 */
	private static processDelegationVote({
		vote,
		balance,
		delegationVotes
	}: {
		vote: IFlattenedConvictionVote;
		balance: BN;
		delegationVotes: IAnalytics['delegationVotesByConviction'];
	}) {
		const sameLockedPeriod = delegationVotes.find((value) => [vote.lockPeriod || 0].includes(value.lockPeriod));
		if (sameLockedPeriod) {
			if (vote.isDelegated) {
				sameLockedPeriod.delegated = new BN(sameLockedPeriod.delegated || '0').add(balance).toString();
			} else {
				sameLockedPeriod.solo = new BN(sameLockedPeriod.solo || '0').add(balance).toString();
			}
		} else {
			delegationVotes.push({
				delegated: vote.isDelegated ? balance?.toString() : '0',
				solo: vote.isDelegated ? '0' : balance?.toString(),
				lockPeriod: vote.lockPeriod || 0
			});
		}
		return delegationVotes.sort((a, b) => a.lockPeriod - b.lockPeriod);
	}

	/**
	 * Helper to process conviction votes for account
	 */
	private static processConvictionVotesForAccount({ vote, convictionVotes }: { vote: IFlattenedConvictionVote; convictionVotes: IAccountAnalytics['votesByConviction'] }) {
		const sameLockedPeriod = convictionVotes.find((value) => [vote.lockPeriod || 0].includes(value.lockPeriod));
		if (sameLockedPeriod) {
			if (vote.decision === EVoteDecision.AYE) {
				sameLockedPeriod[EVoteDecision.AYE] += 1;
			} else if (vote.decision === EVoteDecision.NAY) {
				sameLockedPeriod[EVoteDecision.NAY] += 1;
			} else if (vote.decision === EVoteDecision.ABSTAIN) {
				sameLockedPeriod[EVoteDecision.ABSTAIN] += 1;
			}
		} else {
			convictionVotes.push({
				[EVoteDecision.ABSTAIN]: vote.decision === EVoteDecision.ABSTAIN ? 1 : 0,
				[EVoteDecision.AYE]: vote.decision === EVoteDecision.AYE ? 1 : 0,
				[EVoteDecision.NAY]: vote.decision === EVoteDecision.NAY ? 1 : 0,
				lockPeriod: vote.lockPeriod || 0
			});
		}
		return convictionVotes.sort((a, b) => a.lockPeriod - b.lockPeriod);
	}

	/**
	 * Helper to process delegation votes for account
	 */
	private static processDelegationVotesForAccount({
		vote,
		delegationVotes
	}: {
		vote: IFlattenedConvictionVote;
		delegationVotes: IAccountAnalytics['delegationVotesByConviction'];
	}) {
		const sameLockedPeriod = delegationVotes.find((value) => [vote.lockPeriod || 0].includes(value.lockPeriod));
		if (sameLockedPeriod) {
			if (vote.isDelegated) {
				sameLockedPeriod.delegated += 1;
			} else {
				sameLockedPeriod.solo += 1;
			}
		} else {
			delegationVotes.push({
				delegated: vote.isDelegated ? 1 : 0,
				solo: vote.isDelegated ? 0 : 1,
				lockPeriod: vote.lockPeriod || 0
			});
		}
		return delegationVotes.sort((a, b) => a.lockPeriod - b.lockPeriod);
	}

	/**
	 * Helper to process time split votes
	 */
	private static processTimeSplitVotes({
		vote,
		convictionVote,
		timeSplitVotes
	}: {
		vote: IFlattenedConvictionVote;
		convictionVote: BN;
		timeSplitVotes: IAnalytics['timeSplitVotes'];
	}) {
		const proposalCreatedAt = dayjs(vote.proposal.createdAt);
		const voteCreatedAt = dayjs(vote.createdAt);
		const timeSplit = voteCreatedAt.diff(proposalCreatedAt, 'day');

		// 0-28 days
		if (timeSplit > 0 && timeSplit <= 28) {
			const sameIndex = timeSplitVotes.find((timeSplitVote) => timeSplitVote.index === timeSplit);
			if (sameIndex) {
				sameIndex.value = new BN(sameIndex.value).add(convictionVote).toString();
			} else {
				timeSplitVotes.push({ index: timeSplit, value: convictionVote.toString() });
			}
		}
		return timeSplitVotes.sort((a, b) => a.index - b.index);
	}

	/**
	 * Helper to process time split votes for account
	 */
	private static processTimeSplitVotesForAccount({ vote, timeSplitVotes }: { vote: IFlattenedConvictionVote; timeSplitVotes: IAccountAnalytics['timeSplitVotes'] }) {
		const proposalCreatedAt = dayjs(vote.proposal.createdAt);
		const voteCreatedAt = dayjs(vote.createdAt);
		const timeSplit = voteCreatedAt.diff(proposalCreatedAt, 'day');

		if (timeSplit > 0 && timeSplit <= 28) {
			const sameIndex = timeSplitVotes.find((timeSplitVote) => timeSplitVote.index === timeSplit);
			if (sameIndex) {
				sameIndex.value += 1;
			} else {
				timeSplitVotes.push({ index: timeSplit, value: 1 });
			}
		}
		return timeSplitVotes.sort((a, b) => a.index - b.index);
	}

	/**
	 * Extracts asset information from call arguments
	 * @param args - Call arguments containing asset and beneficiary information
	 * @returns Array of IBeneficiary with amounts, assetIds and addresses
	 */
	protected static extractAmountAndAssetId(args: any): IBeneficiary[] {
		const result: IBeneficiary[] = [];

		if (!args) return result;

		// Handle single spend case
		if (args.amount && args.beneficiary) {
			const assetId = this.extractAssetId(args.assetKind);
			const address = this.extractBeneficiaryAddress(args.beneficiary);

			if (address) {
				result.push({
					address,
					amount: args.amount.toString(),
					assetId,
					...(args.validFrom && { validFromBlock: String(args.validFrom) })
				});
			}
		}
		// Handle multiple calls case
		else if (Array.isArray(args.calls)) {
			args.calls.forEach((call: any) => {
				if (!call.value) return;

				const { amount, beneficiary, assetKind, validFrom } = call.value;
				const assetId = this.extractAssetId(assetKind);
				const address = this.extractBeneficiaryAddress(beneficiary);

				if (address && amount) {
					result.push({
						address,
						amount: amount.toString(),
						assetId,
						...(validFrom && { validFromBlock: String(validFrom) })
					});
				}
			});
		}

		return result;
	}

	protected static getAllPeriodEndDates(statusHistory: IStatusHistory[], network: ENetwork, origin: EPostOrigin): IPeriodEndDates {
		const result: IPeriodEndDates = {
			decisionPeriodEnd: null,
			preparePeriodEnd: null,
			confirmationPeriodEnd: null
		};

		try {
			const networkDetails = NETWORKS_DETAILS[network as ENetwork];
			const blockTime = networkDetails?.blockTime;

			if (!blockTime) {
				throw new APIError(ERROR_CODES.INTERNAL_SERVER_ERROR, StatusCodes.INTERNAL_SERVER_ERROR, 'Block time not found for network');
			}

			const trackData = networkDetails?.trackDetails[origin as keyof typeof networkDetails.trackDetails];

			if (!trackData) {
				throw new APIError(ERROR_CODES.INTERNAL_SERVER_ERROR, StatusCodes.INTERNAL_SERVER_ERROR, 'Track data not found for network');
			}

			// Calculate decision period end
			const decidingStatus = statusHistory.find((status) => status.status === EProposalStatus.Deciding);
			if (decidingStatus?.timestamp && trackData.decisionPeriod) {
				const decisionPeriodMs = Number(trackData.decisionPeriod) * blockTime;
				result.decisionPeriodEnd = dayjs(decidingStatus.timestamp).add(decisionPeriodMs, 'millisecond').toDate();
			}

			// Calculate prepare period end
			const submittedStatus = statusHistory.find((status) => status.status === EProposalStatus.Submitted);
			if (submittedStatus?.timestamp && trackData.preparePeriod) {
				const preparePeriodMs = Number(trackData.preparePeriod) * blockTime;
				result.preparePeriodEnd = dayjs(submittedStatus.timestamp).add(preparePeriodMs, 'millisecond').toDate();
			}

			// Calculate confirmation period end
			const confirmStartedStatus = statusHistory.find((status) => status.status === EProposalStatus.ConfirmStarted);
			if (confirmStartedStatus?.timestamp && trackData.confirmPeriod) {
				const confirmPeriodMs = Number(trackData.confirmPeriod) * blockTime;
				result.confirmationPeriodEnd = dayjs(confirmStartedStatus.timestamp).add(confirmPeriodMs, 'millisecond').toDate();
			}

			return result;
		} catch (error) {
			console.error('Error calculating period end dates:', error);
			return result;
		}
	}

	protected static convertVoteDecisionToSubsquidFormat({ decision }: { decision: EVoteDecision }): string {
		return decision === EVoteDecision.AYE ? 'yes' : decision === EVoteDecision.NAY ? 'no' : 'abstain';
	}

	protected static convertVoteDecisionToSubsquidFormatArray({ decision }: { decision: EVoteDecision }): string[] {
		return decision === EVoteDecision.AYE ? ['yes', 'abstain'] : decision === EVoteDecision.NAY ? ['no', 'abstain'] : ['abstain'];
	}

	protected static convertSubsquidVoteDecisionToVoteDecision({ decision }: { decision: string }): EVoteDecision {
		return decision === 'yes' ? EVoteDecision.AYE : decision === 'no' ? EVoteDecision.NAY : (decision as EVoteDecision);
	}

	protected static getVoteBalanceValueForVoteHistory({
		balance,
		decision
	}: {
		balance: { value?: string; aye?: string; nay?: string; abstain?: string };
		decision: EVoteDecision;
	}): string {
		if (decision === EVoteDecision.AYE) {
			return balance?.value || balance?.aye || '0';
		}

		if (decision === EVoteDecision.NAY) {
			return balance?.value || balance?.nay || '0';
		}

		return balance?.abstain || '0';
	}

	protected static getSelfVotingPower({ balance, selfVotingPower, lockPeriod }: { balance: string; selfVotingPower: string | null; lockPeriod: null | number }): string {
		if (new BN(selfVotingPower || '0').gt(BN_ZERO)) return selfVotingPower || '0';
		if (lockPeriod === null) {
			return balance;
		}
		return lockPeriod ? new BN(balance).mul(new BN(lockPeriod)).toString() : new BN(balance).div(DEFAULT_LOCK_PERIOD_DIVISOR).toString();
	}

	protected static getOrderByForSubsquid({ orderBy }: { orderBy?: EVoteSortOptions }): EVoteSortOptions[] {
		switch (orderBy) {
			case EVoteSortOptions.BalanceValueASC:
				return [EVoteSortOptions.BalanceValueASC, EVoteSortOptions.IdASC];
			case EVoteSortOptions.BalanceValueDESC:
				return [EVoteSortOptions.BalanceValueDESC, EVoteSortOptions.IdDESC];
			case EVoteSortOptions.SelfVotingPowerASC:
				return [EVoteSortOptions.SelfVotingPowerASC, EVoteSortOptions.IdASC];
			case EVoteSortOptions.SelfVotingPowerDESC:
				return [EVoteSortOptions.SelfVotingPowerDESC, EVoteSortOptions.IdDESC];
			case EVoteSortOptions.DelegatedVotingPowerASC:
				return [EVoteSortOptions.DelegatedVotingPowerASC, EVoteSortOptions.IdASC];
			case EVoteSortOptions.DelegatedVotingPowerDESC:
				return [EVoteSortOptions.DelegatedVotingPowerDESC, EVoteSortOptions.IdDESC];
			case EVoteSortOptions.TimestampASC:
				return [EVoteSortOptions.TimestampASC, EVoteSortOptions.IdASC];
			default:
				return [EVoteSortOptions.CreatedAtBlockDESC, EVoteSortOptions.IdDESC];
		}
	}

	protected static getVotingPower(balance: string, lockPeriod: number): BN {
		return lockPeriod ? new BN(balance).mul(new BN(lockPeriod)) : new BN(balance).div(DEFAULT_LOCK_PERIOD_DIVISOR);
	}

<<<<<<< HEAD
	protected static getNestedVoteVotingPower(delegatedVotingPower: string, selfVotingPower: string): BN {
		return new BN(selfVotingPower || BN_ZERO?.toString()).add(new BN(delegatedVotingPower || BN_ZERO?.toString()));
=======
	protected static getNestedVoteVotingPower(delegatedVotingPower: string, selfVotingPower: string): BN | null {
		const value = new BN(selfVotingPower || BN_ZERO?.toString()).add(new BN(delegatedVotingPower || BN_ZERO?.toString()));
		return value.gt(BN_ZERO) ? value : null;
>>>>>>> beb022bc
	}

	protected static getVotesAnalytics({ votes, type }: { votes: IFlattenedConvictionVote[]; type: Exclude<EAnalyticsType, EAnalyticsType.ACCOUNTS> }): IAnalytics {
		const analytics: IAnalytics = {
			aye: '0',
			nay: '0',
			abstain: '0',
			delegated: '0',
			solo: '0',
			support: '0',
			timeSplitVotes: [],
			votesByConviction: [],
			delegationVotesByConviction: []
		};

		let totalAye = BN_ZERO;
		let totalNay = BN_ZERO;

		votes.forEach((vote) => {
			const balance = new BN(vote.balance?.value || vote.balance.abstain || '0');
			const voteBalance = type === EAnalyticsType.CONVICTIONS ? this.getVotingPower(balance.toString(), vote.lockPeriod) : balance;

			if (vote.decision === EVoteDecision.AYE) {
				analytics.aye = new BN(analytics.aye).add(new BN(voteBalance)).toString();

				totalAye = totalAye.add(balance);

				analytics.support = new BN(analytics.support).add(balance).toString();
			} else {
				if (vote.decision === EVoteDecision.NAY) {
					analytics.nay = new BN(analytics.nay).add(new BN(voteBalance)).toString();
				} else if (vote.decision === EVoteDecision.ABSTAIN) {
					analytics.abstain = new BN(analytics.abstain).add(new BN(voteBalance)).toString();

					analytics.support = new BN(analytics.support).add(balance).toString();
				}
				totalNay = totalNay.add(balance);
			}

			// delegation votes
			if (vote.isDelegated) {
				analytics.delegated = new BN(analytics.delegated).add(new BN(voteBalance)).toString();
			} else {
				analytics.solo = new BN(analytics.solo).add(new BN(voteBalance)).toString();
			}

			// time split votes
			analytics.timeSplitVotes = this.processTimeSplitVotes({ vote, convictionVote: voteBalance, timeSplitVotes: analytics.timeSplitVotes });

			// conviction votes
			analytics.votesByConviction = this.processConvictionVote({ vote, balance: voteBalance, convictionsVotes: analytics.votesByConviction });
			analytics.delegationVotesByConviction = this.processDelegationVote({ vote, balance: voteBalance, delegationVotes: analytics.delegationVotesByConviction });
		});
		// turnout //todo:
		// analytics.turnout = new BN(totalAye).add(new BN(totalNay)).toString();

		return analytics;
	}

	protected static getAccountsAnalytics({ votes }: { votes: IFlattenedConvictionVote[] }): IAccountAnalytics {
		const analytics: IAccountAnalytics = {
			abstain: 0,
			aye: 0,
			nay: 0,
			delegated: 0,
			solo: 0,
			support: '0',
			timeSplitVotes: [],
			votesByConviction: [],
			delegationVotesByConviction: []
		};

		let totalAye = BN_ZERO;
		let totalNay = BN_ZERO;

		votes.forEach((vote) => {
			const balance = new BN(vote.balance?.value || vote.balance.abstain || '0');
			const increment = vote.isDelegated ? 0 : 1;

			if (vote.decision === EVoteDecision.AYE) {
				analytics.aye += increment;

				totalAye = totalAye.add(balance);

				analytics.support = new BN(analytics.support).add(balance).toString();
			} else {
				if (vote.decision === EVoteDecision.NAY) {
					analytics.nay += increment;
				} else if (vote.decision === EVoteDecision.ABSTAIN) {
					analytics.abstain += increment;
				}
				totalNay = totalNay.add(balance);
			}

			// delegation votes
			if (vote.isDelegated) {
				analytics.delegated += 1;
			} else {
				analytics.solo += 1;
			}

			// time split votes
			analytics.timeSplitVotes = this.processTimeSplitVotesForAccount({ vote, timeSplitVotes: analytics.timeSplitVotes });

			// conviction votes
			analytics.votesByConviction = this.processConvictionVotesForAccount({ vote, convictionVotes: analytics.votesByConviction });
			analytics.delegationVotesByConviction = this.processDelegationVotesForAccount({ vote, delegationVotes: analytics.delegationVotesByConviction });
		});

		// turnout todo:
		// analytics.turnout = new BN(totalAye).add(new BN(totalNay)).toString();

		return analytics;
	}
}<|MERGE_RESOLUTION|>--- conflicted
+++ resolved
@@ -386,14 +386,9 @@
 		return lockPeriod ? new BN(balance).mul(new BN(lockPeriod)) : new BN(balance).div(DEFAULT_LOCK_PERIOD_DIVISOR);
 	}
 
-<<<<<<< HEAD
-	protected static getNestedVoteVotingPower(delegatedVotingPower: string, selfVotingPower: string): BN {
-		return new BN(selfVotingPower || BN_ZERO?.toString()).add(new BN(delegatedVotingPower || BN_ZERO?.toString()));
-=======
 	protected static getNestedVoteVotingPower(delegatedVotingPower: string, selfVotingPower: string): BN | null {
 		const value = new BN(selfVotingPower || BN_ZERO?.toString()).add(new BN(delegatedVotingPower || BN_ZERO?.toString()));
 		return value.gt(BN_ZERO) ? value : null;
->>>>>>> beb022bc
 	}
 
 	protected static getVotesAnalytics({ votes, type }: { votes: IFlattenedConvictionVote[]; type: Exclude<EAnalyticsType, EAnalyticsType.ACCOUNTS> }): IAnalytics {
