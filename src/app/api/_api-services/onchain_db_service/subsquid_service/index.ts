--- conflicted
+++ resolved
@@ -28,15 +28,12 @@
 	IVoteCurve,
 	IVoteData,
 	IVoteMetrics,
-<<<<<<< HEAD
+	IProfileVote,
 	IGovAnalyticsStats,
 	IGovAnalyticsReferendumOutcome,
 	IRawTurnoutData,
 	IGovAnalyticsDelegationStats,
 	IGovAnalyticsCategoryCounts
-=======
-	IProfileVote
->>>>>>> 1176502f
 } from '@shared/types';
 import { cacheExchange, Client as UrqlClient, fetchExchange } from '@urql/core';
 import { NETWORKS_DETAILS } from '@shared/_constants/networks';
@@ -54,6 +51,8 @@
 // import { getTrackNameFromId } from '@/_shared/_utils/getTrackNameFromId'; // Moved to frontend
 import { SubsquidUtils } from './subsquidUtils';
 import { SubsquidQueries } from './subsquidQueries';
+
+const VOTING_POWER_DIVISOR = new BN('10');
 
 export class SubsquidService extends SubsquidUtils {
 	private static subsquidGqlClient = (network: ENetwork) => {
@@ -1180,182 +1179,6 @@
 		};
 	}
 
-<<<<<<< HEAD
-	static async GetGovAnalyticsStats({ network }: { network: ENetwork }): Promise<IGovAnalyticsStats> {
-		const gqlClient = this.subsquidGqlClient(network);
-
-		const query = this.GET_GOV_ANALYTICS_STATS;
-
-		const { data: subsquidData, error: subsquidErr } = await gqlClient.query(query, {}).toPromise();
-
-		if (subsquidErr || !subsquidData) {
-			console.error(`Error fetching network governance analytics stats from Subsquid: ${subsquidErr}`);
-			throw new APIError(ERROR_CODES.INTERNAL_SERVER_ERROR, StatusCodes.INTERNAL_SERVER_ERROR, 'Error fetching network governance analytics stats from Subsquid');
-		}
-
-		return {
-			totalProposals: subsquidData.totalProposals.totalCount,
-			approvedProposals: subsquidData.approvedProposals.totalCount
-		};
-	}
-
-	static async GetGovAnalyticsReferendumOutcome({ network, trackNo }: { network: ENetwork; trackNo?: number }): Promise<IGovAnalyticsReferendumOutcome> {
-		const gqlClient = this.subsquidGqlClient(network);
-
-		const query = this.GET_GOV_ANALYTICS_REFERENDUM_OUTCOME;
-
-		const { data: subsquidData, error: subsquidErr } = await gqlClient.query(query, { trackNo }).toPromise();
-
-		if (subsquidErr || !subsquidData) {
-			console.error(`Error fetching referendum outcome data from Subsquid: ${subsquidErr}`);
-			throw new APIError(ERROR_CODES.INTERNAL_SERVER_ERROR, StatusCodes.INTERNAL_SERVER_ERROR, 'Error fetching referendum outcome data from Subsquid');
-		}
-
-		return {
-			approved: subsquidData.approved.totalCount,
-			rejected: subsquidData.rejected.totalCount,
-			timeout: subsquidData.timeout.totalCount,
-			ongoing: subsquidData.ongoing.totalCount,
-			cancelled: subsquidData.cancelled.totalCount
-		};
-	}
-
-	static async GetGovAnalyticsReferendumCount({ network }: { network: ENetwork }): Promise<{ categoryCounts: IGovAnalyticsCategoryCounts }> {
-		const gqlClient = this.subsquidGqlClient(network);
-
-		const query = this.GET_TOTAL_CATEGORY_PROPOSALS;
-
-		const trackGroups = getTrackGroups(network);
-		const promises = Object.entries(trackGroups).map(async ([group, trackIds]) => {
-			try {
-				const response = await gqlClient
-					.query(query, {
-						trackIds
-					})
-					.toPromise();
-
-				return {
-					group,
-					count: response.data.count.totalCount
-				};
-			} catch (error) {
-				console.error(`Error fetching count for group ${group}:`, error);
-				return {
-					group,
-					count: null
-				};
-			}
-		});
-
-		const results = await Promise.all(promises);
-		const groupResults = results.reduce(
-			(acc, { group, count }) => {
-				acc[group] = count;
-				return acc;
-			},
-			{} as Record<string, number | null>
-		);
-
-		return {
-			categoryCounts: {
-				governance: groupResults.Governance ?? null,
-				main: groupResults.Main ?? null,
-				treasury: groupResults.Treasury ?? null,
-				whiteList: groupResults.Whitelist ?? null
-			}
-		};
-	}
-
-	static async GetTurnoutData({ network }: { network: ENetwork }): Promise<IRawTurnoutData> {
-		try {
-			const { data: subsquidData, error: subsquidErr } = await this.subsquidGqlClient(network).query(SubsquidQueries.GET_TURNOUT_DATA, {}).toPromise();
-
-			if (subsquidErr) {
-				console.error('Subsquid Error:', subsquidErr);
-				throw new APIError(ERROR_CODES.INTERNAL_SERVER_ERROR, StatusCodes.INTERNAL_SERVER_ERROR, 'Error fetching turnout data from Subsquid');
-			}
-
-			if (!subsquidData?.proposals) {
-				console.error('No proposals found in response');
-				return { proposals: [] };
-			}
-
-			return {
-				proposals: subsquidData.proposals
-			};
-		} catch (error) {
-			console.error('Error in GetTurnoutData:', error);
-			throw error;
-		}
-	}
-
-	static async GetTrackDelegationAnalyticsStats({ network }: { network: ENetwork }): Promise<Record<string, IGovAnalyticsDelegationStats>> {
-		const gqlClient = this.subsquidGqlClient(network);
-
-		const { data: subsquidData, error: subsquidErr } = await gqlClient.query(SubsquidQueries.GET_ALL_TRACK_LEVEL_ANALYTICS_DELEGATION_DATA, {}).toPromise();
-
-		if (subsquidErr || !subsquidData) {
-			console.error(`Error fetching track delegation analytics stats from Subsquid: ${subsquidErr}`);
-			throw new APIError(ERROR_CODES.INTERNAL_SERVER_ERROR, StatusCodes.INTERNAL_SERVER_ERROR, 'Error fetching track delegation analytics stats from Subsquid');
-		}
-
-		const trackStats: Record<
-			string,
-			{
-				totalCapital: string;
-				totalVotesBalance: string;
-				totalDelegates: number;
-				totalDelegators: number;
-				delegateesData: Record<string, { count: number }>;
-				delegatorsData: Record<string, { count: number }>;
-			}
-		> = {};
-
-		if (subsquidData.votingDelegations?.length) {
-			subsquidData.votingDelegations.forEach((delegation: { lockPeriod: number; balance: string; from: string; to: string; track: number }) => {
-				const { track } = delegation;
-				const bnBalance = new BN(delegation.balance);
-				const bnConviction = new BN(delegation.lockPeriod || 1);
-				const vote = delegation.lockPeriod ? bnBalance.mul(bnConviction) : bnBalance.div(VOTING_POWER_DIVISOR);
-
-				if (!trackStats[track]) {
-					trackStats[track] = {
-						totalCapital: '0',
-						totalDelegates: 0,
-						totalDelegators: 0,
-						totalVotesBalance: '0',
-						delegateesData: {},
-						delegatorsData: {}
-					};
-				}
-
-				trackStats[track].totalVotesBalance = new BN(trackStats[track].totalVotesBalance).add(vote).toString();
-				trackStats[track].totalCapital = new BN(trackStats[track].totalCapital).add(bnBalance).toString();
-
-				// Handle delegates
-				if (!trackStats[track].delegateesData[delegation.to]) {
-					trackStats[track].delegateesData[delegation.to] = {
-						count: 1
-					};
-					trackStats[track].totalDelegates += 1;
-				} else {
-					trackStats[track].delegateesData[delegation.to].count += 1;
-				}
-
-				// Handle delegators
-				if (!trackStats[track].delegatorsData[delegation.from]) {
-					trackStats[track].delegatorsData[delegation.from] = {
-						count: 1
-					};
-					trackStats[track].totalDelegators += 1;
-				} else {
-					trackStats[track].delegatorsData[delegation.from].count += 1;
-				}
-			});
-		}
-
-		return trackStats;
-=======
 	static async GetPostAnalytics({ network, proposalType, index }: { network: ENetwork; proposalType: EProposalType; index: number }): Promise<IPostAnalytics | null> {
 		const gqlClient = this.subsquidGqlClient(network);
 
@@ -1526,6 +1349,181 @@
 			items: votesData,
 			totalCount: totalCount.totalCount
 		};
->>>>>>> 1176502f
+	}
+
+	static async GetGovAnalyticsStats({ network }: { network: ENetwork }): Promise<IGovAnalyticsStats> {
+		const gqlClient = this.subsquidGqlClient(network);
+
+		const query = this.GET_GOV_ANALYTICS_STATS;
+
+		const { data: subsquidData, error: subsquidErr } = await gqlClient.query(query, {}).toPromise();
+
+		if (subsquidErr || !subsquidData) {
+			console.error(`Error fetching network governance analytics stats from Subsquid: ${subsquidErr}`);
+			throw new APIError(ERROR_CODES.INTERNAL_SERVER_ERROR, StatusCodes.INTERNAL_SERVER_ERROR, 'Error fetching network governance analytics stats from Subsquid');
+		}
+
+		return {
+			totalProposals: subsquidData.totalProposals.totalCount,
+			approvedProposals: subsquidData.approvedProposals.totalCount
+		};
+	}
+
+	static async GetGovAnalyticsReferendumOutcome({ network, trackNo }: { network: ENetwork; trackNo?: number }): Promise<IGovAnalyticsReferendumOutcome> {
+		const gqlClient = this.subsquidGqlClient(network);
+
+		const query = this.GET_GOV_ANALYTICS_REFERENDUM_OUTCOME;
+
+		const { data: subsquidData, error: subsquidErr } = await gqlClient.query(query, { trackNo }).toPromise();
+
+		if (subsquidErr || !subsquidData) {
+			console.error(`Error fetching referendum outcome data from Subsquid: ${subsquidErr}`);
+			throw new APIError(ERROR_CODES.INTERNAL_SERVER_ERROR, StatusCodes.INTERNAL_SERVER_ERROR, 'Error fetching referendum outcome data from Subsquid');
+		}
+
+		return {
+			approved: subsquidData.approved.totalCount,
+			rejected: subsquidData.rejected.totalCount,
+			timeout: subsquidData.timeout.totalCount,
+			ongoing: subsquidData.ongoing.totalCount,
+			cancelled: subsquidData.cancelled.totalCount
+		};
+	}
+
+	static async GetGovAnalyticsReferendumCount({ network }: { network: ENetwork }): Promise<{ categoryCounts: IGovAnalyticsCategoryCounts }> {
+		const gqlClient = this.subsquidGqlClient(network);
+
+		const query = this.GET_TOTAL_CATEGORY_PROPOSALS;
+
+		const trackGroups = getTrackGroups(network);
+		const promises = Object.entries(trackGroups).map(async ([group, trackIds]) => {
+			try {
+				const response = await gqlClient
+					.query(query, {
+						trackIds
+					})
+					.toPromise();
+
+				return {
+					group,
+					count: response.data.count.totalCount
+				};
+			} catch (error) {
+				console.error(`Error fetching count for group ${group}:`, error);
+				return {
+					group,
+					count: null
+				};
+			}
+		});
+
+		const results = await Promise.all(promises);
+		const groupResults = results.reduce(
+			(acc, { group, count }) => {
+				acc[group] = count;
+				return acc;
+			},
+			{} as Record<string, number | null>
+		);
+
+		return {
+			categoryCounts: {
+				governance: groupResults.Governance ?? null,
+				main: groupResults.Main ?? null,
+				treasury: groupResults.Treasury ?? null,
+				whiteList: groupResults.Whitelist ?? null
+			}
+		};
+	}
+
+	static async GetTurnoutData({ network }: { network: ENetwork }): Promise<IRawTurnoutData> {
+		try {
+			const { data: subsquidData, error: subsquidErr } = await this.subsquidGqlClient(network).query(SubsquidQueries.GET_TURNOUT_DATA, {}).toPromise();
+
+			if (subsquidErr) {
+				console.error('Subsquid Error:', subsquidErr);
+				throw new APIError(ERROR_CODES.INTERNAL_SERVER_ERROR, StatusCodes.INTERNAL_SERVER_ERROR, 'Error fetching turnout data from Subsquid');
+			}
+
+			if (!subsquidData?.proposals) {
+				console.error('No proposals found in response');
+				return { proposals: [] };
+			}
+
+			return {
+				proposals: subsquidData.proposals
+			};
+		} catch (error) {
+			console.error('Error in GetTurnoutData:', error);
+			throw error;
+		}
+	}
+
+	static async GetTrackDelegationAnalyticsStats({ network }: { network: ENetwork }): Promise<Record<string, IGovAnalyticsDelegationStats>> {
+		const gqlClient = this.subsquidGqlClient(network);
+
+		const { data: subsquidData, error: subsquidErr } = await gqlClient.query(SubsquidQueries.GET_ALL_TRACK_LEVEL_ANALYTICS_DELEGATION_DATA, {}).toPromise();
+
+		if (subsquidErr || !subsquidData) {
+			console.error(`Error fetching track delegation analytics stats from Subsquid: ${subsquidErr}`);
+			throw new APIError(ERROR_CODES.INTERNAL_SERVER_ERROR, StatusCodes.INTERNAL_SERVER_ERROR, 'Error fetching track delegation analytics stats from Subsquid');
+		}
+
+		const trackStats: Record<
+			string,
+			{
+				totalCapital: string;
+				totalVotesBalance: string;
+				totalDelegates: number;
+				totalDelegators: number;
+				delegateesData: Record<string, { count: number }>;
+				delegatorsData: Record<string, { count: number }>;
+			}
+		> = {};
+
+		if (subsquidData.votingDelegations?.length) {
+			subsquidData.votingDelegations.forEach((delegation: { lockPeriod: number; balance: string; from: string; to: string; track: number }) => {
+				const { track } = delegation;
+				const bnBalance = new BN(delegation.balance);
+				const bnConviction = new BN(delegation.lockPeriod || 1);
+				const vote = delegation.lockPeriod ? bnBalance.mul(bnConviction) : bnBalance.div(VOTING_POWER_DIVISOR);
+
+				if (!trackStats[track]) {
+					trackStats[track] = {
+						totalCapital: '0',
+						totalDelegates: 0,
+						totalDelegators: 0,
+						totalVotesBalance: '0',
+						delegateesData: {},
+						delegatorsData: {}
+					};
+				}
+
+				trackStats[track].totalVotesBalance = new BN(trackStats[track].totalVotesBalance).add(vote).toString();
+				trackStats[track].totalCapital = new BN(trackStats[track].totalCapital).add(bnBalance).toString();
+
+				// Handle delegates
+				if (!trackStats[track].delegateesData[delegation.to]) {
+					trackStats[track].delegateesData[delegation.to] = {
+						count: 1
+					};
+					trackStats[track].totalDelegates += 1;
+				} else {
+					trackStats[track].delegateesData[delegation.to].count += 1;
+				}
+
+				// Handle delegators
+				if (!trackStats[track].delegatorsData[delegation.from]) {
+					trackStats[track].delegatorsData[delegation.from] = {
+						count: 1
+					};
+					trackStats[track].totalDelegators += 1;
+				} else {
+					trackStats[track].delegatorsData[delegation.from].count += 1;
+				}
+			});
+		}
+
+		return trackStats;
 	}
 }