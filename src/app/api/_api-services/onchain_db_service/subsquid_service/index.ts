// Copyright 2019-2025 @polkassembly/polkassembly authors & contributors
// This software may be modified and distributed under the terms
// of the Apache-2.0 license. See the LICENSE file for details.

import {
	ENetwork,
	EPostOrigin,
	EProposalStatus,
	EProposalType,
	EVoteDecision,
	ICalendarEvent,
	IDelegationStats,
	IGenericListingResponse,
	IOnChainPostInfo,
	IOnChainPostListing,
	IPreimage,
	IStatusHistoryItem,
	IVoteCurve,
	IVoteData,
	IVoteMetrics
} from '@shared/types';
import { cacheExchange, Client as UrqlClient, fetchExchange } from '@urql/core';
import { NETWORKS_DETAILS } from '@shared/_constants/networks';
import { APIError } from '@api/_api-utils/apiError';
import { ERROR_CODES } from '@shared/_constants/errorLiterals';
import { StatusCodes } from 'http-status-codes';
import { getSubstrateAddress } from '@/_shared/_utils/getSubstrateAddress';
import { ValidatorService } from '@/_shared/_services/validator_service';
import { ACTIVE_PROPOSAL_STATUSES } from '@/_shared/_constants/activeProposalStatuses';
import { BN, BN_ZERO } from '@polkadot/util';
import { getEncodedAddress } from '@/_shared/_utils/getEncodedAddress';
import { SubsquidUtils } from './subsquidUtils';

export class SubsquidService extends SubsquidUtils {
	private static subsquidGqlClient = (network: ENetwork) => {
		const subsquidUrl = NETWORKS_DETAILS[network.toString() as keyof typeof NETWORKS_DETAILS]?.subsquidUrl;

		if (!subsquidUrl) {
			throw new APIError(ERROR_CODES.INTERNAL_SERVER_ERROR, StatusCodes.INTERNAL_SERVER_ERROR, 'Subsquid URL not found for the given network');
		}

		return new UrqlClient({
			url: subsquidUrl,
			exchanges: [cacheExchange, fetchExchange]
		});
	};

	static async GetPostVoteMetrics({ network, proposalType, indexOrHash }: { network: ENetwork; proposalType: EProposalType; indexOrHash: string }): Promise<IVoteMetrics> {
		const gqlClient = this.subsquidGqlClient(network);

		let query = [EProposalType.REFERENDUM_V2, EProposalType.FELLOWSHIP_REFERENDUM].includes(proposalType)
			? this.GET_CONVICTION_VOTE_METRICS_BY_PROPOSAL_TYPE_AND_INDEX
			: this.GET_VOTE_METRICS_BY_PROPOSAL_TYPE_AND_INDEX;

		if (proposalType === EProposalType.TIP) {
			query = this.GET_VOTE_METRICS_BY_PROPOSAL_TYPE_AND_HASH;
		}

		const { data: subsquidData, error: subsquidErr } = await gqlClient
			.query(query, { ...(proposalType === EProposalType.TIP ? { hash_eq: indexOrHash } : { index_eq: Number(indexOrHash) }), type_eq: proposalType })
			.toPromise();

		if (subsquidErr || !subsquidData) {
			console.error(`Error fetching on-chain post vote counts from Subsquid: ${subsquidErr}`);
			throw new APIError(ERROR_CODES.INTERNAL_SERVER_ERROR, StatusCodes.INTERNAL_SERVER_ERROR, 'Error fetching on-chain post vote counts from Subsquid');
		}

		return {
			[EVoteDecision.NAY]: {
				count: subsquidData.noCount.totalCount || 0,
				value: subsquidData.tally?.[0]?.tally?.nays || '0'
			},
			[EVoteDecision.AYE]: {
				count: subsquidData.yesCount.totalCount || 0,
				value: subsquidData.tally?.[0]?.tally?.ayes || '0'
			},
			support: {
				value: subsquidData.tally?.[0]?.tally?.support || '0'
			},
			bareAyes: {
				value: subsquidData.tally?.[0]?.tally?.bareAyes || '0'
			}
		};
	}

	static async GetOnChainPostInfo({
		network,
		indexOrHash,
		proposalType
	}: {
		network: ENetwork;
		indexOrHash: string;
		proposalType: EProposalType;
	}): Promise<IOnChainPostInfo | null> {
		const gqlClient = this.subsquidGqlClient(network);

		const query = proposalType === EProposalType.TIP ? this.GET_PROPOSAL_BY_HASH_AND_TYPE : this.GET_PROPOSAL_BY_INDEX_AND_TYPE;
		const variables = proposalType === EProposalType.TIP ? { hash_eq: indexOrHash, type_eq: proposalType } : { index_eq: Number(indexOrHash), type_eq: proposalType };

		const { data: subsquidData, error: subsquidErr } = await gqlClient.query(query, variables).toPromise();

		if (subsquidErr || !subsquidData) {
			console.error(`Error fetching on-chain post info from Subsquid: ${subsquidErr}`);
			throw new APIError(ERROR_CODES.INTERNAL_SERVER_ERROR, StatusCodes.INTERNAL_SERVER_ERROR, 'Error fetching on-chain post info from Subsquid');
		}

		if (subsquidData.proposals.length === 0) return null;

		const proposal = subsquidData.proposals[0];

		const voteMetrics = await this.GetPostVoteMetrics({ network, proposalType, indexOrHash: String(proposal.index || proposal.hash) });

		const allPeriodEnds =
			proposal.statusHistory && proposalType === EProposalType.REFERENDUM_V2 ? this.getAllPeriodEndDates(proposal.statusHistory, network, proposal.origin) : null;

		return {
			createdAt: proposal.createdAt,
			...(proposal.curator && { curator: proposal.curator }),
			...(proposalType === EProposalType.CHILD_BOUNTY ? { parentBountyIndex: proposal.parentBountyIndex } : {}),
			...(proposalType === EProposalType.CHILD_BOUNTY ? { payee: proposal.payee } : {}),
			proposer: proposal.proposer || '',
			status: proposal.status,
			index: proposal.index,
			hash: proposal.hash,
			origin: proposal.origin,
			description: proposal.description || '',
			voteMetrics,
			...(proposal.reward && { reward: proposal.reward }),
			...(proposal.fee && { fee: proposal.fee }),
			...(proposal.deposit && { deposit: proposal.deposit }),
			...(proposal.curatorDeposit && { curatorDeposit: proposal.curatorDeposit }),
			beneficiaries: proposal.preimage?.proposedCall?.args ? this.extractAmountAndAssetId(proposal.preimage?.proposedCall?.args) : undefined,
			preparePeriodEndsAt: allPeriodEnds?.preparePeriodEnd ?? undefined,
			decisionPeriodEndsAt: allPeriodEnds?.decisionPeriodEnd ?? undefined,
			confirmationPeriodEndsAt: allPeriodEnds?.confirmationPeriodEnd ?? undefined,
			timeline: proposal.statusHistory as IStatusHistoryItem[],
			preimageArgs: proposal.preimage?.proposedCall?.args
		};
	}

	static async GetOnChainPostsListing({
		network,
		proposalType,
		limit,
		page,
		statuses,
		origins,
		notVotedByAddresses
	}: {
		network: ENetwork;
		proposalType: EProposalType;
		limit: number;
		page: number;
		statuses?: EProposalStatus[];
		origins?: EPostOrigin[];
		notVotedByAddresses?: string[];
	}): Promise<IGenericListingResponse<IOnChainPostListing>> {
		const gqlClient = this.subsquidGqlClient(network);

		let gqlQuery = this.GET_PROPOSALS_LISTING_BY_TYPE;

		if (statuses?.length && origins?.length) {
			gqlQuery = this.GET_PROPOSALS_LISTING_BY_TYPE_AND_STATUSES_AND_ORIGINS;
		} else if (statuses?.length) {
			gqlQuery = this.GET_PROPOSALS_LISTING_BY_TYPE_AND_STATUSES;
		} else if (origins?.length) {
			gqlQuery = this.GET_PROPOSALS_LISTING_BY_TYPE_AND_ORIGINS;
		}

		if (notVotedByAddresses?.length && statuses?.length) {
			gqlQuery = this.GET_PROPOSALS_LISTING_BY_TYPE_STATUSES_WHERE_NOT_VOTED;
		}

		if (notVotedByAddresses?.length && statuses?.length && origins?.length) {
			gqlQuery = this.GET_PROPOSALS_LISTING_BY_TYPE_STATUSES_AND_ORIGINS_WHERE_NOT_VOTED;
		}

		const { data: subsquidData, error: subsquidErr } = await gqlClient
			.query(gqlQuery, {
				limit,
				offset: (page - 1) * limit,
				status_in: statuses,
				type_eq: proposalType,
				origin_in: origins,
				voters: notVotedByAddresses
			})
			.toPromise();

		if (subsquidErr || !subsquidData) {
			console.error(`Error fetching on-chain posts listing from Subsquid: ${subsquidErr}`);
			throw new APIError(ERROR_CODES.INTERNAL_SERVER_ERROR, StatusCodes.INTERNAL_SERVER_ERROR, 'Error fetching on-chain posts listing from Subsquid');
		}

		if (subsquidData.proposals.length === 0) {
			return {
				items: [],
				totalCount: subsquidData.proposalsConnection.totalCount
			};
		}

		// fetch vote counts for each post
		const voteMetricsPromises: Promise<IVoteMetrics>[] = subsquidData.proposals.map((proposal: { index?: number; hash?: string }) => {
			if (!ValidatorService.isValidNumber(proposal.index) && !proposal.hash?.startsWith?.('0x')) {
				throw new APIError(ERROR_CODES.INTERNAL_SERVER_ERROR, StatusCodes.INTERNAL_SERVER_ERROR, 'Invalid index or hash for proposal');
			}

			return this.GetPostVoteMetrics({ network, proposalType, indexOrHash: (ValidatorService.isValidNumber(proposal.index) ? String(proposal.index) : proposal.hash) as string });
		});

		const voteMetrics = await Promise.all(voteMetricsPromises);

		const posts: IOnChainPostListing[] = [];

		const postsPromises = subsquidData.proposals.map(
			async (
				proposal: {
					createdAt: string;
					description?: string | null;
					index: number;
					origin: EPostOrigin;
					proposer?: string;
					curator?: string;
					status?: EProposalStatus;
					reward?: string;
					hash?: string;
					preimage?: {
						proposedCall?: {
							args?: Record<string, unknown>;
						};
					};
					statusHistory?: Array<{
						status: EProposalStatus;
						timestamp: string;
					}>;
				},
				index: number
			) => {
				const allPeriodEnds =
					proposal.statusHistory && proposalType === EProposalType.REFERENDUM_V2 ? this.getAllPeriodEndDates(proposal.statusHistory, network, proposal.origin) : null;
				let childBountiesCount = 0;

				// child bounties count
				if (proposalType === EProposalType.BOUNTY) {
					const childBountiesCountGQL = this.GET_CHILD_BOUNTIES_COUNT_BY_PARENT_BOUNTY_INDICES;

					const { data } = await gqlClient
						.query(childBountiesCountGQL, {
							parentBountyIndex_eq: proposal.index
						})
						.toPromise();
					if (data) {
						childBountiesCount = data?.totalChildBounties?.totalCount || 0;
					}
				}

				return {
					createdAt: new Date(proposal.createdAt),
					...(proposalType === EProposalType.BOUNTY ? { childBountiesCount: childBountiesCount || 0 } : {}),
					...(proposal.curator && { curator: proposal.curator }),
					description: proposal.description || '',
					index: proposal.index,
					origin: proposal.origin,
					proposer: proposal.proposer || '',
					...(proposal.reward && { reward: proposal.reward }),
					status: proposal.status || EProposalStatus.Unknown,
					type: proposalType,
					hash: proposal.hash || '',
					voteMetrics: voteMetrics[Number(index)],
					beneficiaries: proposal.preimage?.proposedCall?.args ? this.extractAmountAndAssetId(proposal.preimage?.proposedCall?.args) : undefined,
					decisionPeriodEndsAt: allPeriodEnds?.decisionPeriodEnd ?? undefined,
					preparePeriodEndsAt: allPeriodEnds?.preparePeriodEnd ?? undefined
				};
			}
		);

		const resolvedPosts = await Promise.allSettled(postsPromises);

		resolvedPosts?.forEach((result) => {
			if (result.status === 'fulfilled' && result?.value) {
				posts.push(result.value);
			}
		});

		return {
			items: posts,
			totalCount: subsquidData.proposalsConnection.totalCount
		};
	}

	// FIXME: refactor this function
	// eslint-disable-next-line sonarjs/cognitive-complexity
	static async GetPostVoteData({
		network,
		proposalType,
		indexOrHash,
		page,
		limit,
		decision,
		voterAddress: address
	}: {
		network: ENetwork;
		proposalType: EProposalType;
		indexOrHash: string;
		page: number;
		limit: number;
		decision?: EVoteDecision;
		voterAddress?: string;
	}) {
		const voterAddress = address ? (getEncodedAddress(address, network) ?? undefined) : undefined;

		const gqlClient = this.subsquidGqlClient(network);

		const subsquidDecision = decision ? this.convertVoteDecisionToSubsquidFormat({ decision }) : null;
		const subsquidDecisionIn = decision ? this.convertVoteDecisionToSubsquidFormatArray({ decision }) : null;

		const query =
			proposalType === EProposalType.TIP
				? subsquidDecision
					? this.GET_VOTES_LISTING_BY_PROPOSAL_TYPE_AND_HASH_AND_DECISION({ voter: voterAddress })
					: this.GET_VOTES_LISTING_BY_PROPOSAL_TYPE_AND_HASH({ voter: voterAddress })
				: [EProposalType.REFERENDUM_V2, EProposalType.FELLOWSHIP_REFERENDUM].includes(proposalType)
					? subsquidDecision
						? this.GET_CONVICTION_VOTES_LISTING_BY_PROPOSAL_TYPE_AND_INDEX_AND_DECISION({ voter: voterAddress })
						: this.GET_CONVICTION_VOTES_LISTING_BY_PROPOSAL_TYPE_AND_INDEX({ voter: voterAddress })
					: subsquidDecision
						? this.GET_VOTES_LISTING_BY_PROPOSAL_TYPE_AND_INDEX_AND_DECISION({ voter: voterAddress })
						: this.GET_VOTES_LISTING_BY_PROPOSAL_TYPE_AND_INDEX({ voter: voterAddress });

		const variables =
			proposalType === EProposalType.TIP
				? {
						hash_eq: indexOrHash,
						type_eq: proposalType,
						limit,
						offset: (page - 1) * limit,
						...(subsquidDecision && { decision_in: subsquidDecisionIn })
					}
				: {
						index_eq: Number(indexOrHash),
						type_eq: proposalType,
						limit,
						offset: (page - 1) * limit,
						...(subsquidDecision && { decision_in: subsquidDecisionIn }),
						...(subsquidDecision === 'yes' && { aye_not_eq: BN_ZERO.toString(), value_isNull: false }),
						...(subsquidDecision === 'no' && { nay_not_eq: BN_ZERO.toString(), value_isNull: false })
					};

		const { data: subsquidData, error: subsquidErr } = await gqlClient.query(query, variables).toPromise();

		if (subsquidErr || !subsquidData) {
			console.error(`Error fetching on-chain post vote data from Subsquid: ${subsquidErr}`);
			throw new APIError(ERROR_CODES.INTERNAL_SERVER_ERROR, StatusCodes.INTERNAL_SERVER_ERROR, 'Error fetching on-chain post vote data from Subsquid');
		}

		const votes: IVoteData[] = subsquidData.votes.map(
			(vote: {
				balance: { value?: string; aye?: string; nay?: string; abstain?: string };
				decision: 'yes' | 'no' | 'abstain' | 'split' | 'splitAbstain';
				lockPeriod: number;
				createdAt?: string;
				timestamp?: string;
				voter: string;
				selfVotingPower?: string;
				totalVotingPower?: string;
				delegatedVotingPower?: string;
				delegatedVotes?: {
					voter: string;
					votingPower: string;
					createdAt: string;
					lockPeriod: number;
					balance: { value?: string; aye?: string; nay?: string; abstain?: string };
					decision: 'yes' | 'no' | 'abstain' | 'split' | 'splitAbstain';
				}[];
			}) => {
				const balanceValue = this.getVoteBalanceValueForVoteHistory({ balance: vote.balance, decision: decision || (vote.decision as EVoteDecision) });
				return {
					balanceValue,
					decision: this.convertSubsquidVoteDecisionToVoteDecision({ decision: subsquidDecision || vote.decision }),
					lockPeriod: vote.lockPeriod,
					createdAt: vote.createdAt ? new Date(vote.createdAt) : new Date(vote.timestamp || ''),
					voterAddress: vote.voter,
					selfVotingPower: this.getSelfVotingPower({ balance: balanceValue, selfVotingPower: vote.selfVotingPower || null, lockPeriod: vote.lockPeriod }),
					totalVotingPower: vote.totalVotingPower,
					delegatedVotingPower: vote.delegatedVotingPower,
					delegatedVotes: vote.delegatedVotes?.map((delegatedVote) => ({
						voterAddress: delegatedVote.voter,
						totalVotingPower: delegatedVote.votingPower,
						createdAt: new Date(delegatedVote.createdAt),
						lockPeriod: delegatedVote.lockPeriod,
						balanceValue: delegatedVote.decision === 'abstain' ? delegatedVote.balance.abstain || '0' : delegatedVote.balance.value,
						decision: this.convertSubsquidVoteDecisionToVoteDecision({ decision: delegatedVote.decision })
					}))
				};
			}
		);

		return {
			votes,
			totalCounts: {
				[EVoteDecision.AYE]: subsquidData?.yesCount?.totalCount,
				[EVoteDecision.NAY]: subsquidData?.noCount?.totalCount,
				[EVoteDecision.SPLIT_ABSTAIN]: subsquidData?.abstainCount?.totalCount
			}
		};
	}

	static async GetPostVoteCurves({ network, index }: { network: ENetwork; index: number }): Promise<IVoteCurve[]> {
		const gqlClient = this.subsquidGqlClient(network);

		const query = this.GET_VOTES_CURVE_DATA_BY_POST_INDEX;

		const { data: subsquidData, error: subsquidErr } = await gqlClient.query(query, { index_eq: Number(index) }).toPromise();

		if (subsquidErr || !subsquidData) {
			console.error(`Error fetching on-chain post vote curves from Subsquid: ${subsquidErr}`);
			throw new APIError(ERROR_CODES.INTERNAL_SERVER_ERROR, StatusCodes.INTERNAL_SERVER_ERROR, 'Error fetching on-chain post vote curves from Subsquid');
		}

		return subsquidData.curveData as IVoteCurve[];
	}

	static async GetPostPreimage({ network, indexOrHash, proposalType }: { network: ENetwork; indexOrHash: string; proposalType: EProposalType }): Promise<IPreimage | null> {
		const gqlClient = this.subsquidGqlClient(network);

		const query = proposalType === EProposalType.TIP ? this.GET_PREIMAGE_BY_PROPOSAL_HASH_AND_TYPE : this.GET_PREIMAGE_BY_PROPOSAL_INDEX_AND_TYPE;

		const { data: subsquidData, error: subsquidErr } = await gqlClient
			.query(query, { ...(proposalType === EProposalType.TIP ? { hash_eq: indexOrHash } : { index_eq: Number(indexOrHash) }), type_eq: proposalType })
			.toPromise();

		if (subsquidErr || !subsquidData?.proposals?.length) {
			console.error(`Error fetching on-chain post preimage from Subsquid: ${subsquidErr}`);
			throw new APIError(ERROR_CODES.INTERNAL_SERVER_ERROR, StatusCodes.INTERNAL_SERVER_ERROR, 'Error fetching on-chain post preimage from Subsquid');
		}

		const proposer = subsquidData.proposals[0].preimage.proposer ? getSubstrateAddress(subsquidData.proposals[0].preimage.proposer) : '';

		return {
			...subsquidData.proposals[0].preimage,
			proposer
		} as IPreimage;
	}

	static async GetPreimageListing({ network, page, limit }: { network: ENetwork; page: number; limit: number }): Promise<IGenericListingResponse<IPreimage>> {
		const gqlClient = this.subsquidGqlClient(network);

		const { data: subsquidData, error: subsquidErr } = await gqlClient.query(this.GET_PREIMAGES_LISTING, { limit, offset: (page - 1) * limit }).toPromise();

		if (subsquidErr || !subsquidData || !subsquidData.preimages) {
			console.error(`Error fetching on-chain preimage listing from Subsquid: ${subsquidErr}`);
			throw new APIError(ERROR_CODES.INTERNAL_SERVER_ERROR, StatusCodes.INTERNAL_SERVER_ERROR, 'Error fetching on-chain preimage listing from Subsquid');
		}

		return {
			items: subsquidData.preimages.map((preimage: IPreimage) => ({
				...preimage,
				...(preimage.proposer && { proposer: getSubstrateAddress(preimage.proposer) })
			})),
			totalCount: subsquidData.preimagesConnection.totalCount
		};
	}

	static async GetPreimageByHash({ network, hash }: { network: ENetwork; hash: string }): Promise<IPreimage | null> {
		const gqlClient = this.subsquidGqlClient(network);

		const { data: subsquidData, error: subsquidErr } = await gqlClient.query(this.GET_PREIMAGE_BY_HASH, { hash_eq: hash }).toPromise();

		if (subsquidErr || !subsquidData?.preimages?.length) {
			console.error(`Error fetching on-chain preimage by hash from Subsquid: ${subsquidErr}`);
			throw new APIError(ERROR_CODES.INTERNAL_SERVER_ERROR, StatusCodes.INTERNAL_SERVER_ERROR, 'Error fetching on-chain preimage by hash from Subsquid');
		}

		return subsquidData.preimages[0] as IPreimage;
	}

	static async GetActiveVotedProposalsCount({
		addresses,
		network
	}: {
		addresses: string[];
		network: ENetwork;
	}): Promise<{ activeProposalsCount: number; votedProposalsCount: number }> {
		const gqlClient = this.subsquidGqlClient(network);

		const query = this.GET_ACTIVE_VOTED_PROPOSALS_COUNT;

		const { data: subsquidData, error: subsquidErr } = await gqlClient.query(query, { status_in: ACTIVE_PROPOSAL_STATUSES, voter_in: addresses }).toPromise();

		if (subsquidErr || !subsquidData) {
			console.error(`Error fetching on-chain active voted proposals count from Subsquid: ${subsquidErr}`);
			throw new APIError(ERROR_CODES.INTERNAL_SERVER_ERROR, StatusCodes.INTERNAL_SERVER_ERROR, 'Error fetching on-chain active voted proposals count from Subsquid');
		}

		return {
			activeProposalsCount: subsquidData.activeProposalsCount.totalCount || 0,
			votedProposalsCount: subsquidData.votedProposalsCount.totalCount || 0
		};
	}

<<<<<<< HEAD
	static async GetChildBountiesByParentBountyIndex({
		network,
		index,
		page,
		limit
	}: {
		network: ENetwork;
		index: number;
		page: number;
		limit: number;
	}): Promise<IGenericListingResponse<IOnChainPostInfo>> {
		const gqlClient = this.subsquidGqlClient(network);

		const query = this.GET_CHILD_BOUNTIES_BY_PARENT_BOUNTY_INDEX;

		const { data: subsquidData, error: subsquidErr } = await gqlClient
			.query(query, {
				parentBountyIndex_eq: index,
				limit: Number(limit),
				offset: (Number(page) - 1) * Number(limit)
			})
			.toPromise();

		if (subsquidErr || !subsquidData) {
			console.error(`Error fetching on-chain child bounties for bounty from Subsquid: ${subsquidErr}`);
			throw new APIError(ERROR_CODES.INTERNAL_SERVER_ERROR, StatusCodes.INTERNAL_SERVER_ERROR, 'Error fetching on-chain child bounties for bounty from Subsquid');
		}
		const childBounties: IOnChainPostInfo[] = subsquidData.childBounties.map(
			(childBounty: {
				createdAt: string;
				curator: string;
				proposer: string;
				status: EProposalStatus;
				index: number;
				hash: string;
				origin: EPostOrigin;
				description: string;
				statusHistory: IStatusHistoryItem[];
				preimage: { proposedCall: { args: Record<string, unknown> } };
			}) => ({
				createdAt: childBounty.createdAt,
				curator: childBounty.curator || '',
				proposer: childBounty.proposer || '',
				status: childBounty.status,
				index: childBounty.index,
				hash: childBounty.hash,
				origin: childBounty.origin,
				description: childBounty.description || '',
				timeline: childBounty.statusHistory as IStatusHistoryItem[],
				preimageArgs: childBounty.preimage?.proposedCall?.args
			})
		);

		return {
			items: childBounties,
			totalCount: subsquidData.totalChildBounties.totalCount || 0
		};
=======
	static async GetCalendarEvents({ network, startBlock, endBlock }: { network: ENetwork; startBlock: number; endBlock: number }): Promise<ICalendarEvent[]> {
		const gqlClient = this.subsquidGqlClient(network);
		const query = this.GET_CALENDAR_EVENTS_BY_BLOCK;

		const { data: subsquidData, error: subsquidErr } = await gqlClient
			.query(query, {
				block_gte: startBlock,
				block_lt: endBlock
			})
			.toPromise();
		if (subsquidErr || !subsquidData) {
			console.error(`Error fetching on-chain calendar events from Subsquid: ${subsquidErr}`);
			throw new APIError(ERROR_CODES.INTERNAL_SERVER_ERROR, StatusCodes.INTERNAL_SERVER_ERROR, 'Error fetching on-chain calendar events from Subsquid');
		}

		return subsquidData.proposals as ICalendarEvent[];
>>>>>>> d8784d63
	}

	static async GetConvictionVotingDelegationStats(network: ENetwork): Promise<IDelegationStats> {
		const gqlClient = this.subsquidGqlClient(network);

		const query = this.GET_CONVICTION_VOTING_DELEGATION_STATS;

		const { data: subsquidData, error: subsquidErr } = await gqlClient.query(query, {}).toPromise();

		if (subsquidErr || !subsquidData) {
			console.error(`Error fetching on-chain conviction voting delegation stats from Subsquid: ${subsquidErr}`);
			throw new APIError(ERROR_CODES.INTERNAL_SERVER_ERROR, StatusCodes.INTERNAL_SERVER_ERROR, 'Error fetching on-chain conviction voting delegation stats from Subsquid');
		}

		// Calculate total delegated tokens by summing up all balances
		const totalDelegatedTokens: BN = subsquidData.votingDelegations.reduce((acc: BN, delegation: { balance: string }) => {
			return new BN(acc).add(new BN(delegation.balance));
		}, BN_ZERO);

		// Get unique delegates and delegators
		const uniqueDelegates = new Set(subsquidData.votingDelegations.map((d: { to: string }) => d.to));
		const uniqueDelegators = new Set(subsquidData.votingDelegations.map((d: { from: string }) => d.from));

		return {
			totalDelegatedTokens: totalDelegatedTokens.toString(),
			totalDelegatedVotes: subsquidData.totalDelegatedVotes.totalCount || 0,
			totalDelegates: uniqueDelegates.size,
			totalDelegators: uniqueDelegators.size
		};
	}

	static async GetLast30DaysConvictionVoteCountByAddress({ network, address }: { network: ENetwork; address: string }): Promise<number> {
		const gqlClient = this.subsquidGqlClient(network);

		const query = this.GET_LAST_30_DAYS_CONVICTION_VOTE_COUNT_BY_ADDRESS;

		const thirtyDaysAgo = new Date(Date.now() - 30 * 24 * 60 * 60 * 1000);

		const { data: subsquidData, error: subsquidErr } = await gqlClient.query(query, { address_eq: address, createdAt_gte: thirtyDaysAgo.toISOString() }).toPromise();

		if (subsquidErr || !subsquidData) {
			console.error(`Error fetching on-chain vote count details from Subsquid: ${subsquidErr}`);
			throw new APIError(ERROR_CODES.INTERNAL_SERVER_ERROR, StatusCodes.INTERNAL_SERVER_ERROR, 'Error fetching on-chain vote count details from Subsquid');
		}

		return subsquidData.convictionVotesConnection.totalCount;
	}

	static async GetAllDelegatesWithConvictionVotingPowerAndDelegationsCount(network: ENetwork): Promise<Record<string, { votingPower: string; receivedDelegationsCount: number }>> {
		const gqlClient = this.subsquidGqlClient(network);

		const query = this.GET_ALL_DELEGATES_CONVICTION_VOTING_POWER_AND_DELEGATIONS_COUNT;

		const { data: subsquidData, error: subsquidErr } = await gqlClient.query(query, {}).toPromise();

		if (subsquidErr || !subsquidData) {
			console.error(`Error fetching on-chain all delegates conviction voting power and delegations count from Subsquid: ${subsquidErr}`);
			throw new APIError(
				ERROR_CODES.INTERNAL_SERVER_ERROR,
				StatusCodes.INTERNAL_SERVER_ERROR,
				'Error fetching on-chain all delegates conviction voting power and delegations count from Subsquid'
			);
		}

		const result: Record<string, { votingPower: string; receivedDelegationsCount: number }> = {};

		subsquidData.votingDelegations.forEach((delegation: { to: string; balance: string; lockPeriod: number }) => {
			result[delegation.to] = {
				votingPower: result[delegation.to]?.votingPower ? new BN(result[delegation.to].votingPower).add(new BN(delegation.balance)).toString() : delegation.balance,
				receivedDelegationsCount: result[delegation.to]?.receivedDelegationsCount ? result[delegation.to].receivedDelegationsCount + 1 : 1
			};
		});

		return result;
	}

	static async GetDelegateDetails({ network, address }: { network: ENetwork; address: string }): Promise<{
		votingPower: string;
		receivedDelegationsCount: number;
		last30DaysVotedProposalsCount: number;
	}> {
		const gqlClient = this.subsquidGqlClient(network);

		const query = this.GET_DELEGATE_DETAILS;

		const thirtyDaysAgo = new Date(Date.now() - 30 * 24 * 60 * 60 * 1000);

		const { data: subsquidData, error: subsquidErr } = await gqlClient.query(query, { address_eq: address, createdAt_gte: thirtyDaysAgo.toISOString() }).toPromise();

		if (subsquidErr || !subsquidData) {
			console.error(`Error fetching on-chain delegate details from Subsquid: ${subsquidErr}`);
			throw new APIError(ERROR_CODES.INTERNAL_SERVER_ERROR, StatusCodes.INTERNAL_SERVER_ERROR, 'Error fetching on-chain delegate details from Subsquid');
		}

		const votingPower = subsquidData.votingDelegations.reduce((acc: BN, delegation: { balance: string }) => {
			return new BN(acc).add(new BN(delegation.balance));
		}, BN_ZERO);

		return {
			votingPower: votingPower.toString(),
			receivedDelegationsCount: subsquidData.votingDelegations.length,
			last30DaysVotedProposalsCount: subsquidData.convictionVotesConnection.totalCount
		};
	}

	static async GetConvictionVoteDelegationsToAndFromAddress({ network, address, trackNum }: { network: ENetwork; address: string; trackNum?: number }) {
		const gqlClient = this.subsquidGqlClient(network);

		let query = this.GET_CONVICTION_VOTE_DELEGATIONS_TO_AND_FROM_ADDRESS;

		const isValidTrackNumber = ValidatorService.isValidNumber(trackNum) && ValidatorService.isValidTrackNumber({ trackNum: Number(trackNum), network });

		if (isValidTrackNumber) {
			query = this.GET_CONVICTION_VOTE_DELEGATIONS_TO_AND_FROM_ADDRESS_AND_TRACK_NUMBER;
		}

		const { data: subsquidData, error: subsquidErr } = await gqlClient.query(query, { address_eq: address, ...(isValidTrackNumber && { trackNumber_eq: trackNum }) }).toPromise();

		if (subsquidErr || !subsquidData) {
			console.error(`Error fetching on-chain conviction vote delegations by address from Subsquid: ${subsquidErr}`);
			throw new APIError(ERROR_CODES.INTERNAL_SERVER_ERROR, StatusCodes.INTERNAL_SERVER_ERROR, 'Error fetching on-chain conviction vote delegations by address from Subsquid');
		}

		const votingDelegations = subsquidData.votingDelegations.map((delegation: { createdAt: string }) => ({
			...delegation,
			createdAt: new Date(delegation.createdAt)
		}));

		return votingDelegations as {
			to: string;
			from: string;
			track: number;
			balance: string;
			createdAt: Date;
			lockPeriod: number;
		}[];
	}

	static async GetActiveProposalsCountByTrackIds({ network, trackIds }: { network: ENetwork; trackIds: number[] }) {
		const gqlClient = this.subsquidGqlClient(network);

		const query = this.GET_ACTIVE_PROPOSALS_COUNT_BY_TRACK_IDS(trackIds);

		const { data: subsquidData, error: subsquidErr } = await gqlClient.query(query, {}).toPromise();

		if (subsquidErr || !subsquidData) {
			console.error(`Error fetching on-chain active proposals by track id from Subsquid: ${subsquidErr}`);
			throw new APIError(ERROR_CODES.INTERNAL_SERVER_ERROR, StatusCodes.INTERNAL_SERVER_ERROR, 'Error fetching on-chain active proposals by track id from Subsquid');
		}

		const result: Record<number, number> = {};

		trackIds.forEach((trackId) => {
			result[Number(trackId)] = subsquidData[`track_${trackId}`].totalCount;
		});

		return result;
	}

	static async GetActiveProposalListingsWithVoteForAddressByTrackId({
		network,
		trackId,
		voterAddress
	}: {
		network: ENetwork;
		trackId: number;
		voterAddress: string;
	}): Promise<IGenericListingResponse<IOnChainPostListing & { delegateVote?: IVoteData }>> {
		const gqlClient = this.subsquidGqlClient(network);

		const query = this.GET_ACTIVE_PROPOSAL_LISTINGS_WITH_VOTE_FOR_ADDRESS_BY_TRACK_ID;

		const { data: subsquidData, error: subsquidErr } = await gqlClient.query(query, { trackNumber_eq: trackId, voter_eq: voterAddress }).toPromise();

		if (subsquidErr || !subsquidData) {
			console.error(`Error fetching on-chain active proposal listings by track id from Subsquid: ${subsquidErr}`);
			throw new APIError(ERROR_CODES.INTERNAL_SERVER_ERROR, StatusCodes.INTERNAL_SERVER_ERROR, 'Error fetching on-chain active proposal listings by track id from Subsquid');
		}

		const posts: (IOnChainPostListing & { delegateVote?: IVoteData })[] = await Promise.all(
			subsquidData.proposalsConnection.edges.map(
				async (edge: {
					node: {
						createdAt: Date;
						description?: string | null;
						index: number;
						origin: EPostOrigin;
						proposer?: string;
						status?: EProposalStatus;
						hash?: string;
						preimage?: {
							proposedCall?: {
								args?: Record<string, unknown>;
							};
						};
						statusHistory?: Array<{
							status: EProposalStatus;
							timestamp: string;
						}>;
						convictionVoting?: Array<{
							balance: { value?: string; aye?: string; nay?: string; abstain?: string };
							decision: 'yes' | 'no' | 'abstain' | 'split' | 'splitAbstain';
							lockPeriod: number;
							createdAt: string;
							selfVotingPower: string;
							totalVotingPower: string;
							delegatedVotingPower: string;
						}>;
					};
				}) => {
					const proposal = edge.node;

					const allPeriodEnds = proposal.statusHistory ? this.getAllPeriodEndDates(proposal.statusHistory, network, proposal.origin) : null;
					const delegateVoteData = proposal.convictionVoting?.[0];

					const delegateVote: IVoteData | undefined = delegateVoteData
						? {
								balanceValue: delegateVoteData.decision === 'abstain' ? delegateVoteData.balance.abstain || '0' : delegateVoteData.balance.value || '0',
								decision:
									delegateVoteData.decision === 'yes' ? EVoteDecision.AYE : delegateVoteData.decision === 'no' ? EVoteDecision.NAY : (delegateVoteData.decision as EVoteDecision),
								lockPeriod: delegateVoteData.lockPeriod,
								createdAt: new Date(delegateVoteData.createdAt),
								voterAddress,
								selfVotingPower: delegateVoteData.selfVotingPower,
								totalVotingPower: delegateVoteData.totalVotingPower,
								delegatedVotingPower: delegateVoteData.delegatedVotingPower
							}
						: undefined;

					return {
						createdAt: new Date(proposal.createdAt),
						description: proposal.description || '',
						index: proposal.index,
						origin: proposal.origin,
						proposer: proposal.proposer || '',
						status: proposal.status || EProposalStatus.Unknown,
						type: EProposalType.REFERENDUM_V2,
						hash: proposal.hash || '',
						voteMetrics: await this.GetPostVoteMetrics({ network, proposalType: EProposalType.REFERENDUM_V2, indexOrHash: String(proposal.index || proposal.hash)! }),
						beneficiaries: proposal.preimage?.proposedCall?.args ? this.extractAmountAndAssetId(proposal.preimage?.proposedCall?.args) : undefined,
						decisionPeriodEndsAt: allPeriodEnds?.decisionPeriodEnd ?? undefined,
						preparePeriodEndsAt: allPeriodEnds?.preparePeriodEnd ?? undefined,
						delegateVote
					};
				}
			)
		);

		return {
			items: posts,
			totalCount: subsquidData.proposalsConnection.totalCount
		};
	}
}<|MERGE_RESOLUTION|>--- conflicted
+++ resolved
@@ -497,7 +497,6 @@
 		};
 	}
 
-<<<<<<< HEAD
 	static async GetChildBountiesByParentBountyIndex({
 		network,
 		index,
@@ -555,7 +554,8 @@
 			items: childBounties,
 			totalCount: subsquidData.totalChildBounties.totalCount || 0
 		};
-=======
+	}
+
 	static async GetCalendarEvents({ network, startBlock, endBlock }: { network: ENetwork; startBlock: number; endBlock: number }): Promise<ICalendarEvent[]> {
 		const gqlClient = this.subsquidGqlClient(network);
 		const query = this.GET_CALENDAR_EVENTS_BY_BLOCK;
@@ -572,7 +572,6 @@
 		}
 
 		return subsquidData.proposals as ICalendarEvent[];
->>>>>>> d8784d63
 	}
 
 	static async GetConvictionVotingDelegationStats(network: ENetwork): Promise<IDelegationStats> {
