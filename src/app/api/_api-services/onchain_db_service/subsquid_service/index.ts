// Copyright 2019-2025 @polkassembly/polkassembly authors & contributors
// This software may be modified and distributed under the terms
// of the Apache-2.0 license. See the LICENSE file for details.

import {
	EDelegationType,
	ENetwork,
	EPostOrigin,
	EProposalStatus,
	EProposalType,
	EVoteDecision,
<<<<<<< HEAD
	IDelegationStats,
=======
	IDelegate,
>>>>>>> 00bde9a2
	IGenericListingResponse,
	IOnChainPostInfo,
	IOnChainPostListing,
	IPreimage,
	IStatusHistoryItem,
	ITrackDelegationData,
	IVoteCurve,
	IVoteData,
	IVoteMetrics
} from '@shared/types';
import { cacheExchange, Client as UrqlClient, fetchExchange } from '@urql/core';
import { NETWORKS_DETAILS } from '@shared/_constants/networks';
import { APIError } from '@api/_api-utils/apiError';
import { ERROR_CODES } from '@shared/_constants/errorLiterals';
import { StatusCodes } from 'http-status-codes';
import { getSubstrateAddress } from '@/_shared/_utils/getSubstrateAddress';
import { ValidatorService } from '@/_shared/_services/validator_service';
import { ACTIVE_PROPOSAL_STATUSES } from '@/_shared/_constants/activeProposalStatuses';
import { SubsquidUtils } from './subsquidUtils';

export class SubsquidService extends SubsquidUtils {
	private static subsquidGqlClient = (network: ENetwork) => {
		const subsquidUrl = NETWORKS_DETAILS[network.toString() as keyof typeof NETWORKS_DETAILS]?.subsquidUrl;

		if (!subsquidUrl) {
			throw new APIError(ERROR_CODES.INTERNAL_SERVER_ERROR, StatusCodes.INTERNAL_SERVER_ERROR, 'Subsquid URL not found for the given network');
		}

		return new UrqlClient({
			url: subsquidUrl,
			exchanges: [cacheExchange, fetchExchange]
		});
	};

	static async GetPostVoteMetrics({ network, proposalType, index }: { network: ENetwork; proposalType: EProposalType; index: number }): Promise<IVoteMetrics> {
		const gqlClient = this.subsquidGqlClient(network);

		const query = [EProposalType.REFERENDUM_V2, EProposalType.FELLOWSHIP_REFERENDUM].includes(proposalType)
			? this.GET_CONVICTION_VOTE_METRICS_BY_PROPOSAL_TYPE_AND_INDEX
			: this.GET_VOTE_METRICS_BY_PROPOSAL_TYPE_AND_INDEX;

		const { data: subsquidData, error: subsquidErr } = await gqlClient.query(query, { index_eq: index, type_eq: proposalType }).toPromise();

		if (subsquidErr || !subsquidData) {
			console.error(`Error fetching on-chain post vote counts from Subsquid: ${subsquidErr}`);
			throw new APIError(ERROR_CODES.INTERNAL_SERVER_ERROR, StatusCodes.INTERNAL_SERVER_ERROR, 'Error fetching on-chain post vote counts from Subsquid');
		}

		return {
			[EVoteDecision.NAY]: {
				count: subsquidData.noCount.totalCount || 0,
				value: subsquidData.tally?.[0]?.tally?.nays || '0'
			},
			[EVoteDecision.AYE]: {
				count: subsquidData.yesCount.totalCount || 0,
				value: subsquidData.tally?.[0]?.tally?.ayes || '0'
			},
			support: {
				value: subsquidData.tally?.[0]?.tally?.support || '0'
			},
			bareAyes: {
				value: subsquidData.tally?.[0]?.tally?.bareAyes || '0'
			}
		};
	}

	static async GetOnChainPostInfo({
		network,
		indexOrHash,
		proposalType
	}: {
		network: ENetwork;
		indexOrHash: string;
		proposalType: EProposalType;
	}): Promise<IOnChainPostInfo | null> {
		const gqlClient = this.subsquidGqlClient(network);

		const query = proposalType === EProposalType.TIP ? this.GET_PROPOSAL_BY_HASH_AND_TYPE : this.GET_PROPOSAL_BY_INDEX_AND_TYPE;
		const variables = proposalType === EProposalType.TIP ? { hash_eq: indexOrHash, type_eq: proposalType } : { index_eq: Number(indexOrHash), type_eq: proposalType };

		const { data: subsquidData, error: subsquidErr } = await gqlClient.query(query, variables).toPromise();

		if (subsquidErr || !subsquidData) {
			console.error(`Error fetching on-chain post info from Subsquid: ${subsquidErr}`);
			throw new APIError(ERROR_CODES.INTERNAL_SERVER_ERROR, StatusCodes.INTERNAL_SERVER_ERROR, 'Error fetching on-chain post info from Subsquid');
		}

		if (subsquidData.proposals.length === 0) return null;

		const proposal = subsquidData.proposals[0];

		const voteMetrics = await this.GetPostVoteMetrics({ network, proposalType, index: Number(proposal.index) });

		const allPeriodEnds = proposal.statusHistory ? this.getAllPeriodEndDates(proposal.statusHistory, network, proposal.origin) : null;

		return {
			createdAt: proposal.createdAt,
			proposer: proposal.proposer || '',
			status: proposal.status,
			index: proposal.index,
			hash: proposal.hash,
			origin: proposal.origin,
			description: proposal.description || '',
			voteMetrics,
			beneficiaries: proposal.preimage?.proposedCall?.args ? this.extractAmountAndAssetId(proposal.preimage?.proposedCall?.args) : undefined,
			preparePeriodEndsAt: allPeriodEnds?.preparePeriodEnd ?? undefined,
			decisionPeriodEndsAt: allPeriodEnds?.decisionPeriodEnd ?? undefined,
			confirmationPeriodEndsAt: allPeriodEnds?.confirmationPeriodEnd ?? undefined,
			timeline: proposal.statusHistory as IStatusHistoryItem[],
			preimageArgs: proposal.preimage?.proposedCall?.args
		};
	}

	static async GetOnChainPostsListing({
		network,
		proposalType,
		limit,
		page,
		statuses,
		origins,
		notVotedByAddresses
	}: {
		network: ENetwork;
		proposalType: EProposalType;
		limit: number;
		page: number;
		statuses?: EProposalStatus[];
		origins?: EPostOrigin[];
		notVotedByAddresses?: string[];
	}): Promise<IGenericListingResponse<IOnChainPostListing>> {
		const gqlClient = this.subsquidGqlClient(network);

		let gqlQuery = this.GET_PROPOSALS_LISTING_BY_TYPE;

		if (statuses?.length && origins?.length) {
			gqlQuery = this.GET_PROPOSALS_LISTING_BY_TYPE_AND_STATUSES_AND_ORIGINS;
		} else if (statuses?.length) {
			gqlQuery = this.GET_PROPOSALS_LISTING_BY_TYPE_AND_STATUSES;
		} else if (origins?.length) {
			gqlQuery = this.GET_PROPOSALS_LISTING_BY_TYPE_AND_ORIGINS;
		}

		if (notVotedByAddresses?.length && statuses?.length) {
			gqlQuery = this.GET_PROPOSALS_LISTING_BY_TYPE_STATUSES_WHERE_NOT_VOTED;
		}

		if (notVotedByAddresses?.length && statuses?.length && origins?.length) {
			gqlQuery = this.GET_PROPOSALS_LISTING_BY_TYPE_STATUSES_AND_ORIGINS_WHERE_NOT_VOTED;
		}

		const { data: subsquidData, error: subsquidErr } = await gqlClient
			.query(gqlQuery, {
				limit,
				offset: (page - 1) * limit,
				status_in: statuses,
				type_eq: proposalType,
				origin_in: origins,
				voters: notVotedByAddresses
			})
			.toPromise();

		if (subsquidErr || !subsquidData) {
			console.error(`Error fetching on-chain posts listing from Subsquid: ${subsquidErr}`);
			throw new APIError(ERROR_CODES.INTERNAL_SERVER_ERROR, StatusCodes.INTERNAL_SERVER_ERROR, 'Error fetching on-chain posts listing from Subsquid');
		}

		if (subsquidData.proposals.length === 0) {
			return {
				items: [],
				totalCount: subsquidData.proposalsConnection.totalCount
			};
		}

		// fetch vote counts for each post
		const voteMetricsPromises: Promise<IVoteMetrics>[] = subsquidData.proposals.map((proposal: { index?: number }) => {
			if (!ValidatorService.isValidNumber(proposal.index)) {
				throw new APIError(ERROR_CODES.INTERNAL_SERVER_ERROR, StatusCodes.INTERNAL_SERVER_ERROR, 'Invalid index for proposal');
			}

			return this.GetPostVoteMetrics({ network, proposalType, index: Number(proposal.index) });
		});

		const voteMetrics = await Promise.all(voteMetricsPromises);

		const posts: IOnChainPostListing[] = [];

		subsquidData.proposals.forEach(
			(
				proposal: {
					createdAt: Date;
					description?: string | null;
					index: number;
					origin: EPostOrigin;
					proposer?: string;
					status?: EProposalStatus;
					hash?: string;
					preimage?: {
						proposedCall?: {
							args?: Record<string, unknown>;
						};
					};
					statusHistory?: Array<{
						status: EProposalStatus;
						timestamp: string;
					}>;
				},
				index: number
			) => {
				const allPeriodEnds = proposal.statusHistory ? this.getAllPeriodEndDates(proposal.statusHistory, network, proposal.origin) : null;

				posts.push({
					createdAt: proposal.createdAt,
					description: proposal.description || '',
					index: proposal.index,
					origin: proposal.origin,
					proposer: proposal.proposer || '',
					status: proposal.status || EProposalStatus.Unknown,
					type: proposalType,
					hash: proposal.hash || '',
					voteMetrics: voteMetrics[Number(index)],
					beneficiaries: proposal.preimage?.proposedCall?.args ? this.extractAmountAndAssetId(proposal.preimage?.proposedCall?.args) : undefined,
					decisionPeriodEndsAt: allPeriodEnds?.decisionPeriodEnd ?? undefined,
					preparePeriodEndsAt: allPeriodEnds?.preparePeriodEnd ?? undefined
				});
			}
		);

		return {
			items: posts,
			totalCount: subsquidData.proposalsConnection.totalCount
		};
	}

	static async GetPostVoteData({
		network,
		proposalType,
		indexOrHash,
		page,
		limit,
		decision
	}: {
		network: ENetwork;
		proposalType: EProposalType;
		indexOrHash: string;
		page: number;
		limit: number;
		decision?: EVoteDecision;
	}) {
		const gqlClient = this.subsquidGqlClient(network);

		const subsquidDecision = decision === EVoteDecision.AYE ? 'yes' : decision === EVoteDecision.NAY ? 'no' : decision;

		const query =
			proposalType === EProposalType.TIP
				? subsquidDecision
					? this.GET_VOTES_LISTING_BY_PROPOSAL_TYPE_AND_HASH_AND_DECISION
					: this.GET_VOTES_LISTING_BY_PROPOSAL_TYPE_AND_HASH
				: [EProposalType.REFERENDUM_V2, EProposalType.FELLOWSHIP_REFERENDUM].includes(proposalType)
					? subsquidDecision
						? this.GET_CONVICTION_VOTES_LISTING_BY_PROPOSAL_TYPE_AND_INDEX_AND_DECISION
						: this.GET_CONVICTION_VOTES_LISTING_BY_PROPOSAL_TYPE_AND_INDEX
					: subsquidDecision
						? this.GET_VOTES_LISTING_BY_PROPOSAL_TYPE_AND_INDEX_AND_DECISION
						: this.GET_VOTES_LISTING_BY_PROPOSAL_TYPE_AND_INDEX;

		const variables =
			proposalType === EProposalType.TIP
				? { hash_eq: indexOrHash, type_eq: proposalType, limit, offset: (page - 1) * limit, ...(subsquidDecision && { decision_eq: subsquidDecision }) }
				: { index_eq: Number(indexOrHash), type_eq: proposalType, limit, offset: (page - 1) * limit, ...(subsquidDecision && { decision_eq: subsquidDecision }) };

		const { data: subsquidData, error: subsquidErr } = await gqlClient.query(query, variables).toPromise();

		if (subsquidErr || !subsquidData) {
			console.error(`Error fetching on-chain post vote data from Subsquid: ${subsquidErr}`);
			throw new APIError(ERROR_CODES.INTERNAL_SERVER_ERROR, StatusCodes.INTERNAL_SERVER_ERROR, 'Error fetching on-chain post vote data from Subsquid');
		}

		const votes: IVoteData[] = subsquidData.votes.map(
			(vote: {
				balance: { value?: string; aye?: string; nay?: string; abstain?: string };
				decision: 'yes' | 'no' | 'abstain' | 'split' | 'splitAbstain';
				lockPeriod: number;
				createdAt?: string;
				timestamp?: string;
				voter: string;
				selfVotingPower?: string;
				totalVotingPower?: string;
				delegatedVotingPower?: string;
			}) => ({
				balanceValue: vote.decision === 'abstain' ? vote.balance.abstain : vote.balance.value,
				decision: vote.decision === 'yes' ? EVoteDecision.AYE : vote.decision === 'no' ? EVoteDecision.NAY : (vote.decision as EVoteDecision),
				lockPeriod: vote.lockPeriod,
				createdAt: vote.createdAt ? new Date(vote.createdAt) : new Date(vote.timestamp || ''),
				voterAddress: vote.voter,
				selfVotingPower: vote.selfVotingPower,
				totalVotingPower: vote.totalVotingPower,
				delegatedVotingPower: vote.delegatedVotingPower
			})
		);

		return {
			votes,
			totalCount: subsquidData.votesConnection.totalCount
		};
	}

	static async GetPostVoteCurves({ network, index }: { network: ENetwork; index: number }): Promise<IVoteCurve[]> {
		const gqlClient = this.subsquidGqlClient(network);

		const query = this.GET_VOTES_CURVE_DATA_BY_POST_INDEX;

		const { data: subsquidData, error: subsquidErr } = await gqlClient.query(query, { index_eq: Number(index) }).toPromise();

		if (subsquidErr || !subsquidData) {
			console.error(`Error fetching on-chain post vote curves from Subsquid: ${subsquidErr}`);
			throw new APIError(ERROR_CODES.INTERNAL_SERVER_ERROR, StatusCodes.INTERNAL_SERVER_ERROR, 'Error fetching on-chain post vote curves from Subsquid');
		}

		return subsquidData.curveData as IVoteCurve[];
	}

	static async GetPostPreimage({ network, indexOrHash, proposalType }: { network: ENetwork; indexOrHash: string; proposalType: EProposalType }): Promise<IPreimage | null> {
		const gqlClient = this.subsquidGqlClient(network);

		const query = proposalType === EProposalType.TIP ? this.GET_PREIMAGE_BY_PROPOSAL_HASH_AND_TYPE : this.GET_PREIMAGE_BY_PROPOSAL_INDEX_AND_TYPE;

		const { data: subsquidData, error: subsquidErr } = await gqlClient
			.query(query, { ...(proposalType === EProposalType.TIP ? { hash_eq: indexOrHash } : { index_eq: Number(indexOrHash) }), type_eq: proposalType })
			.toPromise();

		if (subsquidErr || !subsquidData?.proposals?.length) {
			console.error(`Error fetching on-chain post preimage from Subsquid: ${subsquidErr}`);
			throw new APIError(ERROR_CODES.INTERNAL_SERVER_ERROR, StatusCodes.INTERNAL_SERVER_ERROR, 'Error fetching on-chain post preimage from Subsquid');
		}

		const proposer = subsquidData.proposals[0].preimage.proposer ? getSubstrateAddress(subsquidData.proposals[0].preimage.proposer) : '';

		return {
			...subsquidData.proposals[0].preimage,
			proposer
		} as IPreimage;
	}

	static async GetPreimageListing({ network, page, limit }: { network: ENetwork; page: number; limit: number }): Promise<IGenericListingResponse<IPreimage>> {
		const gqlClient = this.subsquidGqlClient(network);

		const { data: subsquidData, error: subsquidErr } = await gqlClient.query(this.GET_PREIMAGES_LISTING, { limit, offset: (page - 1) * limit }).toPromise();

		if (subsquidErr || !subsquidData || !subsquidData.preimages) {
			console.error(`Error fetching on-chain preimage listing from Subsquid: ${subsquidErr}`);
			throw new APIError(ERROR_CODES.INTERNAL_SERVER_ERROR, StatusCodes.INTERNAL_SERVER_ERROR, 'Error fetching on-chain preimage listing from Subsquid');
		}

		return {
			items: subsquidData.preimages.map((preimage: IPreimage) => ({
				...preimage,
				...(preimage.proposer && { proposer: getSubstrateAddress(preimage.proposer) })
			})),
			totalCount: subsquidData.preimagesConnection.totalCount
		};
	}

	static async GetPreimageByHash({ network, hash }: { network: ENetwork; hash: string }): Promise<IPreimage | null> {
		const gqlClient = this.subsquidGqlClient(network);

		const { data: subsquidData, error: subsquidErr } = await gqlClient.query(this.GET_PREIMAGE_BY_HASH, { hash_eq: hash }).toPromise();

		if (subsquidErr || !subsquidData?.preimages?.length) {
			console.error(`Error fetching on-chain preimage by hash from Subsquid: ${subsquidErr}`);
			throw new APIError(ERROR_CODES.INTERNAL_SERVER_ERROR, StatusCodes.INTERNAL_SERVER_ERROR, 'Error fetching on-chain preimage by hash from Subsquid');
		}

		return subsquidData.preimages[0] as IPreimage;
	}

	static async GetActiveVotedProposalsCount({
		addresses,
		network
	}: {
		addresses: string[];
		network: ENetwork;
	}): Promise<{ activeProposalsCount: number; votedProposalsCount: number }> {
		const gqlClient = this.subsquidGqlClient(network);

		const query = this.GET_ACTIVE_VOTED_PROPOSALS_COUNT;

		const { data: subsquidData, error: subsquidErr } = await gqlClient.query(query, { status_in: ACTIVE_PROPOSAL_STATUSES, voter_in: addresses }).toPromise();

		if (subsquidErr || !subsquidData) {
			console.error(`Error fetching on-chain active voted proposals count from Subsquid: ${subsquidErr}`);
			throw new APIError(ERROR_CODES.INTERNAL_SERVER_ERROR, StatusCodes.INTERNAL_SERVER_ERROR, 'Error fetching on-chain active voted proposals count from Subsquid');
		}

		return {
			activeProposalsCount: subsquidData.activeProposalsCount.totalCount || 0,
			votedProposalsCount: subsquidData.votedProposalsCount.totalCount || 0
		};
	}

<<<<<<< HEAD
	static async GetTotalDelegationStats({ network, type }: { network: ENetwork; type: EDelegationType }): Promise<IDelegationStats> {
=======
	static async GetTotalDelegationStats({ network, type }: { network: ENetwork; type: EDelegationType }): Promise<{
		totalDelegatedVotes: number;
		votingDelegations: IDelegate[];
		totalDelegates: number;
	}> {
>>>>>>> 00bde9a2
		const gqlClient = this.subsquidGqlClient(network);

		const query = this.TOTAL_DELEGATATION_STATS;

		const { data: subsquidData, error: subsquidErr } = await gqlClient.query(query, { type_eq: type }).toPromise();

		if (subsquidErr || !subsquidData) {
			console.error(`Error fetching on-chain total delegation stats from Subsquid: ${subsquidErr}`);
			throw new APIError(ERROR_CODES.INTERNAL_SERVER_ERROR, StatusCodes.INTERNAL_SERVER_ERROR, 'Error fetching on-chain total delegation stats from Subsquid');
		}

<<<<<<< HEAD
		return subsquidData;
=======
		return {
			totalDelegatedVotes: subsquidData.totalDelegatedVotes.totalCount,
			votingDelegations: subsquidData.votingDelegations,
			totalDelegates: subsquidData.totalDelegate
		};
>>>>>>> 00bde9a2
	}

	static async GetVotesCountForTimespan({ network, address, createdAtGte }: { network: ENetwork; address: string; createdAtGte: Date }): Promise<number> {
		const gqlClient = this.subsquidGqlClient(network);

		const query = this.GET_VOTES_COUNT_FOR_TIMESPAN;

		const { data: subsquidData, error: subsquidErr } = await gqlClient.query(query, { address, createdAt_gte: createdAtGte }).toPromise();

		if (subsquidErr || !subsquidData) {
			console.error(`Error fetching on-chain votes count for timespan from Subsquid: ${subsquidErr}`);
			throw new APIError(ERROR_CODES.INTERNAL_SERVER_ERROR, StatusCodes.INTERNAL_SERVER_ERROR, 'Error fetching on-chain votes count for timespan from Subsquid');
		}

<<<<<<< HEAD
		return subsquidData;
	}

	static async GetAllTrackLevelAnalyticsDelegationData({ network, address }: { network: ENetwork; address?: string }): Promise<number> {
=======
		return subsquidData.convictionVotesConnection.totalCount;
	}

	static async GetAllTrackLevelAnalyticsDelegationData({ network, address }: { network: ENetwork; address?: string }): Promise<IDelegate[]> {
>>>>>>> 00bde9a2
		const gqlClient = this.subsquidGqlClient(network);

		const query = this.GET_ALL_TRACK_LEVEL_ANALYTICS_DELEGATION_DATA;

		let subsquidData;
		let subsquidErr;
		if (address) {
			const { data, error } = await gqlClient.query(query, { address }).toPromise();
			subsquidData = data;
			subsquidErr = error;
		} else {
			const { data, error } = await gqlClient.query(query, {}).toPromise();
			subsquidData = data;
			subsquidErr = error;
		}

		if (subsquidErr || !subsquidData) {
			console.error(`Error fetching on-chain all track level analytics delegation data from Subsquid: ${subsquidErr}`);
			throw new APIError(ERROR_CODES.INTERNAL_SERVER_ERROR, StatusCodes.INTERNAL_SERVER_ERROR, 'Error fetching on-chain all track level analytics delegation data from Subsquid');
		}

<<<<<<< HEAD
		return subsquidData;
	}

	static async GetActiveDelegationsToOrFromAddressForTrack({ network, address, track }: { network: ENetwork; address: string; track: number }): Promise<number> {
=======
		return subsquidData.votingDelegations;
	}

	static async GetActiveDelegationsToOrFromAddressForTrack({ network, address, track }: { network: ENetwork; address: string; track: number }): Promise<ITrackDelegationData> {
>>>>>>> 00bde9a2
		const gqlClient = this.subsquidGqlClient(network);

		const query = this.ACTIVE_DELEGATIONS_TO_OR_FROM_ADDRESS_FOR_TRACK;

		const { data: subsquidData, error: subsquidErr } = await gqlClient.query(query, { address, track_eq: track }).toPromise();

		if (subsquidErr || !subsquidData) {
			console.error(`Error fetching on-chain active delegations to or from address for track from Subsquid: ${subsquidErr}`);
			throw new APIError(
				ERROR_CODES.INTERNAL_SERVER_ERROR,
				StatusCodes.INTERNAL_SERVER_ERROR,
				'Error fetching on-chain active delegations to or from address for track from Subsquid'
			);
		}
<<<<<<< HEAD

		return subsquidData;
=======
		return {
			votingDelegations: subsquidData.votingDelegations,
			proposalsConnection: subsquidData.proposalsConnection.totalCount
		};
>>>>>>> 00bde9a2
	}
}<|MERGE_RESOLUTION|>--- conflicted
+++ resolved
@@ -9,11 +9,7 @@
 	EProposalStatus,
 	EProposalType,
 	EVoteDecision,
-<<<<<<< HEAD
-	IDelegationStats,
-=======
 	IDelegate,
->>>>>>> 00bde9a2
 	IGenericListingResponse,
 	IOnChainPostInfo,
 	IOnChainPostListing,
@@ -413,15 +409,11 @@
 		};
 	}
 
-<<<<<<< HEAD
-	static async GetTotalDelegationStats({ network, type }: { network: ENetwork; type: EDelegationType }): Promise<IDelegationStats> {
-=======
 	static async GetTotalDelegationStats({ network, type }: { network: ENetwork; type: EDelegationType }): Promise<{
 		totalDelegatedVotes: number;
 		votingDelegations: IDelegate[];
 		totalDelegates: number;
 	}> {
->>>>>>> 00bde9a2
 		const gqlClient = this.subsquidGqlClient(network);
 
 		const query = this.TOTAL_DELEGATATION_STATS;
@@ -433,15 +425,11 @@
 			throw new APIError(ERROR_CODES.INTERNAL_SERVER_ERROR, StatusCodes.INTERNAL_SERVER_ERROR, 'Error fetching on-chain total delegation stats from Subsquid');
 		}
 
-<<<<<<< HEAD
-		return subsquidData;
-=======
 		return {
 			totalDelegatedVotes: subsquidData.totalDelegatedVotes.totalCount,
 			votingDelegations: subsquidData.votingDelegations,
 			totalDelegates: subsquidData.totalDelegate
 		};
->>>>>>> 00bde9a2
 	}
 
 	static async GetVotesCountForTimespan({ network, address, createdAtGte }: { network: ENetwork; address: string; createdAtGte: Date }): Promise<number> {
@@ -456,17 +444,10 @@
 			throw new APIError(ERROR_CODES.INTERNAL_SERVER_ERROR, StatusCodes.INTERNAL_SERVER_ERROR, 'Error fetching on-chain votes count for timespan from Subsquid');
 		}
 
-<<<<<<< HEAD
-		return subsquidData;
-	}
-
-	static async GetAllTrackLevelAnalyticsDelegationData({ network, address }: { network: ENetwork; address?: string }): Promise<number> {
-=======
 		return subsquidData.convictionVotesConnection.totalCount;
 	}
 
 	static async GetAllTrackLevelAnalyticsDelegationData({ network, address }: { network: ENetwork; address?: string }): Promise<IDelegate[]> {
->>>>>>> 00bde9a2
 		const gqlClient = this.subsquidGqlClient(network);
 
 		const query = this.GET_ALL_TRACK_LEVEL_ANALYTICS_DELEGATION_DATA;
@@ -488,17 +469,10 @@
 			throw new APIError(ERROR_CODES.INTERNAL_SERVER_ERROR, StatusCodes.INTERNAL_SERVER_ERROR, 'Error fetching on-chain all track level analytics delegation data from Subsquid');
 		}
 
-<<<<<<< HEAD
-		return subsquidData;
-	}
-
-	static async GetActiveDelegationsToOrFromAddressForTrack({ network, address, track }: { network: ENetwork; address: string; track: number }): Promise<number> {
-=======
 		return subsquidData.votingDelegations;
 	}
 
 	static async GetActiveDelegationsToOrFromAddressForTrack({ network, address, track }: { network: ENetwork; address: string; track: number }): Promise<ITrackDelegationData> {
->>>>>>> 00bde9a2
 		const gqlClient = this.subsquidGqlClient(network);
 
 		const query = this.ACTIVE_DELEGATIONS_TO_OR_FROM_ADDRESS_FOR_TRACK;
@@ -513,14 +487,9 @@
 				'Error fetching on-chain active delegations to or from address for track from Subsquid'
 			);
 		}
-<<<<<<< HEAD
-
-		return subsquidData;
-=======
 		return {
 			votingDelegations: subsquidData.votingDelegations,
 			proposalsConnection: subsquidData.proposalsConnection.totalCount
 		};
->>>>>>> 00bde9a2
 	}
 }