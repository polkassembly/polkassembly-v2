--- conflicted
+++ resolved
@@ -1063,138 +1063,6 @@
 		};
 	}
 
-<<<<<<< HEAD
-	// Judgement-related methods
-	private static mapJudgementStatus(judgement: string): EJudgementStatus {
-		switch (judgement) {
-			case EJudgementStatusType.REASONABLE:
-			case EJudgementStatusType.KNOWN_GOOD:
-				return EJudgementStatus.APPROVED;
-			case EJudgementStatusType.OUT_OF_DATE:
-			case EJudgementStatusType.LOW_QUALITY:
-			case EJudgementStatusType.ERRONEOUS:
-				return EJudgementStatus.REJECTED;
-			default:
-				return EJudgementStatus.PENDING;
-		}
-	}
-
-	static async GetIdentityJudgements({ network, limit, offset }: { network: ENetwork; limit: number; offset: number }): Promise<IJudgementRequest[]> {
-		const gqlClient = this.subsquidGqlClient(network);
-
-		try {
-			const { data: subsquidData, error: subsquidErr } = await gqlClient.query(this.GET_IDENTITY_JUDGEMENTS, { limit, offset }).toPromise();
-
-			if (subsquidErr || !subsquidData) {
-				console.error(`Error fetching identity judgements from Subsquid: ${subsquidErr}`);
-				return [];
-			}
-
-			const judgements: IJudgementRequest[] = [];
-
-			subsquidData.identities?.forEach(
-				(identity: {
-					account: { id: string };
-					info: { display?: { Raw?: string }; email?: { Raw?: string }; twitter?: { Raw?: string } };
-					judgements?: Array<{ registrarIndex: number; judgement: string; blockNumber: number; timestamp: string }>;
-				}) => {
-					identity.judgements?.forEach((judgement: { registrarIndex: number; judgement: string; blockNumber: number; timestamp: string }) => {
-						const judgementRequest: IJudgementRequest = {
-							id: `${identity.account.id}-${judgement.registrarIndex}-${judgement.blockNumber}`,
-							address: identity.account.id,
-							displayName: identity.info.display?.Raw || '',
-							email: identity.info.email?.Raw || '',
-							twitter: identity.info.twitter?.Raw || '',
-							status: this.mapJudgementStatus(judgement.judgement),
-							dateInitiated: new Date(judgement.timestamp),
-							registrarIndex: judgement.registrarIndex,
-							registrarAddress: '', // Will be filled by registrar lookup
-							judgementHash: `${judgement.blockNumber}`
-						};
-
-						judgements.push(judgementRequest);
-					});
-				}
-			);
-
-			return judgements.sort((a, b) => b.dateInitiated.getTime() - a.dateInitiated.getTime());
-		} catch (error) {
-			console.error('Error fetching judgements from Subsquid:', error);
-			return [];
-		}
-	}
-
-	static async GetRegistrars({ network }: { network: ENetwork }): Promise<IRegistrarInfo[]> {
-		const gqlClient = this.subsquidGqlClient(network);
-
-		try {
-			const { data: subsquidData, error: subsquidErr } = await gqlClient.query(this.GET_REGISTRARS, {}).toPromise();
-
-			if (subsquidErr || !subsquidData) {
-				console.error(`Error fetching registrars from Subsquid: ${subsquidErr}`);
-				return [];
-			}
-
-			return (
-				subsquidData.registrars?.map((registrar: { account: { id: string }; fee: string }, index: number) => ({
-					address: registrar.account.id,
-					registrarFee: registrar.fee,
-					registrarIndex: index,
-					totalReceivedRequests: 0, // TODO: Calculate from judgements
-					totalJudgementsGiven: 0, // TODO: Calculate from judgements
-					latestJudgementDate: undefined // TODO: Calculate from judgements
-				})) || []
-			);
-		} catch (error) {
-			console.error('Error fetching registrars from Subsquid:', error);
-			return [];
-		}
-	}
-
-	static async GetJudgementStats({ network }: { network: ENetwork }): Promise<IJudgementStats> {
-		const currentDate = new Date();
-		const currentMonth = currentDate.getMonth();
-		const currentYear = currentDate.getFullYear();
-
-		try {
-			const judgements = await this.GetIdentityJudgements({ network, limit: 1000, offset: 0 });
-
-			const currentMonthRequests = judgements.filter((judgement) => {
-				const judgementDate = new Date(judgement.dateInitiated);
-				return judgementDate.getMonth() === currentMonth && judgementDate.getFullYear() === currentYear;
-			});
-
-			const previousMonth = currentMonth === 0 ? 11 : currentMonth - 1;
-			const previousYear = currentMonth === 0 ? currentYear - 1 : currentYear;
-			const previousMonthRequests = judgements.filter((judgement) => {
-				const judgementDate = new Date(judgement.dateInitiated);
-				return judgementDate.getMonth() === previousMonth && judgementDate.getFullYear() === previousYear;
-			});
-
-			const totalRequestedThisMonth = currentMonthRequests.length;
-			const totalRequestedLastMonth = previousMonthRequests.length;
-			const percentageIncreaseFromLastMonth = totalRequestedLastMonth === 0 ? 100 : ((totalRequestedThisMonth - totalRequestedLastMonth) / totalRequestedLastMonth) * 100;
-
-			const completedThisMonth = currentMonthRequests.filter(
-				(judgement) => judgement.status === EJudgementStatus.APPROVED || judgement.status === EJudgementStatus.REJECTED
-			).length;
-
-			const percentageCompletedThisMonth = totalRequestedThisMonth === 0 ? 0 : (completedThisMonth / totalRequestedThisMonth) * 100;
-
-			return {
-				totalRequestedThisMonth,
-				percentageIncreaseFromLastMonth,
-				percentageCompletedThisMonth
-			};
-		} catch (error) {
-			console.error('Error calculating judgement stats from Subsquid:', error);
-			return {
-				totalRequestedThisMonth: 0,
-				percentageIncreaseFromLastMonth: 0,
-				percentageCompletedThisMonth: 0
-			};
-		}
-=======
 	static async GetPostAnalytics({ network, proposalType, index }: { network: ENetwork; proposalType: EProposalType; index: number }): Promise<IPostAnalytics | null> {
 		const gqlClient = this.subsquidGqlClient(network);
 
@@ -1309,6 +1177,137 @@
 			}
 		);
 		return votesData;
->>>>>>> ac07adbb
+	}
+
+	// Judgement-related methods
+	private static mapJudgementStatus(judgement: string): EJudgementStatus {
+		switch (judgement) {
+			case EJudgementStatusType.REASONABLE:
+			case EJudgementStatusType.KNOWN_GOOD:
+				return EJudgementStatus.APPROVED;
+			case EJudgementStatusType.OUT_OF_DATE:
+			case EJudgementStatusType.LOW_QUALITY:
+			case EJudgementStatusType.ERRONEOUS:
+				return EJudgementStatus.REJECTED;
+			default:
+				return EJudgementStatus.PENDING;
+		}
+	}
+
+	static async GetIdentityJudgements({ network, limit, offset }: { network: ENetwork; limit: number; offset: number }): Promise<IJudgementRequest[]> {
+		const gqlClient = this.subsquidGqlClient(network);
+
+		try {
+			const { data: subsquidData, error: subsquidErr } = await gqlClient.query(this.GET_IDENTITY_JUDGEMENTS, { limit, offset }).toPromise();
+
+			if (subsquidErr || !subsquidData) {
+				console.error(`Error fetching identity judgements from Subsquid: ${subsquidErr}`);
+				return [];
+			}
+
+			const judgements: IJudgementRequest[] = [];
+
+			subsquidData.identities?.forEach(
+				(identity: {
+					account: { id: string };
+					info: { display?: { Raw?: string }; email?: { Raw?: string }; twitter?: { Raw?: string } };
+					judgements?: Array<{ registrarIndex: number; judgement: string; blockNumber: number; timestamp: string }>;
+				}) => {
+					identity.judgements?.forEach((judgement: { registrarIndex: number; judgement: string; blockNumber: number; timestamp: string }) => {
+						const judgementRequest: IJudgementRequest = {
+							id: `${identity.account.id}-${judgement.registrarIndex}-${judgement.blockNumber}`,
+							address: identity.account.id,
+							displayName: identity.info.display?.Raw || '',
+							email: identity.info.email?.Raw || '',
+							twitter: identity.info.twitter?.Raw || '',
+							status: this.mapJudgementStatus(judgement.judgement),
+							dateInitiated: new Date(judgement.timestamp),
+							registrarIndex: judgement.registrarIndex,
+							registrarAddress: '', // Will be filled by registrar lookup
+							judgementHash: `${judgement.blockNumber}`
+						};
+
+						judgements.push(judgementRequest);
+					});
+				}
+			);
+
+			return judgements.sort((a, b) => b.dateInitiated.getTime() - a.dateInitiated.getTime());
+		} catch (error) {
+			console.error('Error fetching judgements from Subsquid:', error);
+			return [];
+		}
+	}
+
+	static async GetRegistrars({ network }: { network: ENetwork }): Promise<IRegistrarInfo[]> {
+		const gqlClient = this.subsquidGqlClient(network);
+
+		try {
+			const { data: subsquidData, error: subsquidErr } = await gqlClient.query(this.GET_REGISTRARS, {}).toPromise();
+
+			if (subsquidErr || !subsquidData) {
+				console.error(`Error fetching registrars from Subsquid: ${subsquidErr}`);
+				return [];
+			}
+
+			return (
+				subsquidData.registrars?.map((registrar: { account: { id: string }; fee: string }, index: number) => ({
+					address: registrar.account.id,
+					registrarFee: registrar.fee,
+					registrarIndex: index,
+					totalReceivedRequests: 0, // TODO: Calculate from judgements
+					totalJudgementsGiven: 0, // TODO: Calculate from judgements
+					latestJudgementDate: undefined // TODO: Calculate from judgements
+				})) || []
+			);
+		} catch (error) {
+			console.error('Error fetching registrars from Subsquid:', error);
+			return [];
+		}
+	}
+
+	static async GetJudgementStats({ network }: { network: ENetwork }): Promise<IJudgementStats> {
+		const currentDate = new Date();
+		const currentMonth = currentDate.getMonth();
+		const currentYear = currentDate.getFullYear();
+
+		try {
+			const judgements = await this.GetIdentityJudgements({ network, limit: 1000, offset: 0 });
+
+			const currentMonthRequests = judgements.filter((judgement) => {
+				const judgementDate = new Date(judgement.dateInitiated);
+				return judgementDate.getMonth() === currentMonth && judgementDate.getFullYear() === currentYear;
+			});
+
+			const previousMonth = currentMonth === 0 ? 11 : currentMonth - 1;
+			const previousYear = currentMonth === 0 ? currentYear - 1 : currentYear;
+			const previousMonthRequests = judgements.filter((judgement) => {
+				const judgementDate = new Date(judgement.dateInitiated);
+				return judgementDate.getMonth() === previousMonth && judgementDate.getFullYear() === previousYear;
+			});
+
+			const totalRequestedThisMonth = currentMonthRequests.length;
+			const totalRequestedLastMonth = previousMonthRequests.length;
+			const percentageIncreaseFromLastMonth = totalRequestedLastMonth === 0 ? 100 : ((totalRequestedThisMonth - totalRequestedLastMonth) / totalRequestedLastMonth) * 100;
+
+			const completedThisMonth = currentMonthRequests.filter(
+				(judgement) => judgement.status === EJudgementStatus.APPROVED || judgement.status === EJudgementStatus.REJECTED
+			).length;
+
+			const percentageCompletedThisMonth = totalRequestedThisMonth === 0 ? 0 : (completedThisMonth / totalRequestedThisMonth) * 100;
+
+			return {
+				totalRequestedThisMonth,
+				percentageIncreaseFromLastMonth,
+				percentageCompletedThisMonth
+			};
+		} catch (error) {
+			console.error('Error calculating judgement stats from Subsquid:', error);
+			return {
+				totalRequestedThisMonth: 0,
+				percentageIncreaseFromLastMonth: 0,
+				percentageCompletedThisMonth: 0
+			};
+		}
 	}
 }