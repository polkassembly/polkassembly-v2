// Copyright 2019-2025 @polkassembly/polkassembly authors & contributors
// This software may be modified and distributed under the terms
// of the Apache-2.0 license. See the LICENSE file for details.

import {
	ENetwork,
	EPostOrigin,
	EProposalStatus,
	EProposalType,
	EVoteDecision,
	IGenericListingResponse,
	IOnChainPostInfo,
	IOnChainPostListing,
	IPreimage,
	IStatusHistoryItem,
	IVoteCurve,
	IVoteData,
	IVoteMetrics
} from '@shared/types';
import { cacheExchange, Client as UrqlClient, fetchExchange } from '@urql/core';
import { NETWORKS_DETAILS } from '@shared/_constants/networks';
import { APIError } from '@api/_api-utils/apiError';
import { ERROR_CODES } from '@shared/_constants/errorLiterals';
import { StatusCodes } from 'http-status-codes';
import { getSubstrateAddress } from '@/_shared/_utils/getSubstrateAddress';
import { ValidatorService } from '@/_shared/_services/validator_service';
import { ACTIVE_PROPOSAL_STATUSES } from '@/_shared/_constants/activeProposalStatuses';
import { SubsquidUtils } from './subsquidUtils';

export class SubsquidService extends SubsquidUtils {
	private static subsquidGqlClient = (network: ENetwork) => {
		const subsquidUrl = NETWORKS_DETAILS[network.toString() as keyof typeof NETWORKS_DETAILS]?.subsquidUrl;

		if (!subsquidUrl) {
			throw new APIError(ERROR_CODES.INTERNAL_SERVER_ERROR, StatusCodes.INTERNAL_SERVER_ERROR, 'Subsquid URL not found for the given network');
		}

		return new UrqlClient({
			url: subsquidUrl,
			exchanges: [cacheExchange, fetchExchange]
		});
	};

	static async GetPostVoteMetrics({ network, proposalType, index }: { network: ENetwork; proposalType: EProposalType; index: number }): Promise<IVoteMetrics> {
		const gqlClient = this.subsquidGqlClient(network);

		const query = [EProposalType.REFERENDUM_V2, EProposalType.FELLOWSHIP_REFERENDUM].includes(proposalType)
			? this.GET_CONVICTION_VOTE_METRICS_BY_PROPOSAL_TYPE_AND_INDEX
			: this.GET_VOTE_METRICS_BY_PROPOSAL_TYPE_AND_INDEX;

		const { data: subsquidData, error: subsquidErr } = await gqlClient.query(query, { index_eq: index, type_eq: proposalType }).toPromise();

		if (subsquidErr || !subsquidData) {
			console.error(`Error fetching on-chain post vote counts from Subsquid: ${subsquidErr}`);
			throw new APIError(ERROR_CODES.INTERNAL_SERVER_ERROR, StatusCodes.INTERNAL_SERVER_ERROR, 'Error fetching on-chain post vote counts from Subsquid');
		}

		return {
			[EVoteDecision.NAY]: {
				count: subsquidData.noCount.totalCount || 0,
				value: subsquidData.tally?.[0]?.tally?.nays || '0'
			},
			[EVoteDecision.AYE]: {
				count: subsquidData.yesCount.totalCount || 0,
				value: subsquidData.tally?.[0]?.tally?.ayes || '0'
			},
			support: {
				value: subsquidData.tally?.[0]?.tally?.support || '0'
			},
			bareAyes: {
				value: subsquidData.tally?.[0]?.tally?.bareAyes || '0'
			}
		};
	}

	static async GetOnChainPostInfo({
		network,
		indexOrHash,
		proposalType
	}: {
		network: ENetwork;
		indexOrHash: string;
		proposalType: EProposalType;
	}): Promise<IOnChainPostInfo | null> {
		const gqlClient = this.subsquidGqlClient(network);

		const query = proposalType === EProposalType.TIP ? this.GET_PROPOSAL_BY_HASH_AND_TYPE : this.GET_PROPOSAL_BY_INDEX_AND_TYPE;
		const variables = proposalType === EProposalType.TIP ? { hash_eq: indexOrHash, type_eq: proposalType } : { index_eq: Number(indexOrHash), type_eq: proposalType };

		const { data: subsquidData, error: subsquidErr } = await gqlClient.query(query, variables).toPromise();

		if (subsquidErr || !subsquidData) {
			console.error(`Error fetching on-chain post info from Subsquid: ${subsquidErr}`);
			throw new APIError(ERROR_CODES.INTERNAL_SERVER_ERROR, StatusCodes.INTERNAL_SERVER_ERROR, 'Error fetching on-chain post info from Subsquid');
		}

		if (subsquidData.proposals.length === 0) return null;

		const proposal = subsquidData.proposals[0];

		const voteMetrics = await this.GetPostVoteMetrics({ network, proposalType, index: Number(proposal.index) });

		const allPeriodEnds = proposal.statusHistory ? this.getAllPeriodEndDates(proposal.statusHistory, network, proposal.origin) : null;

		return {
			createdAt: proposal.createdAt,
			curator: proposal.curator || '',
			proposer: proposal.proposer || '',
			status: proposal.status,
			index: proposal.index,
			hash: proposal.hash,
			origin: proposal.origin,
			description: proposal.description || '',
			voteMetrics,
			beneficiaries: proposal.preimage?.proposedCall?.args ? this.extractAmountAndAssetId(proposal.preimage?.proposedCall?.args) : undefined,
			preparePeriodEndsAt: allPeriodEnds?.preparePeriodEnd ?? undefined,
			decisionPeriodEndsAt: allPeriodEnds?.decisionPeriodEnd ?? undefined,
			confirmationPeriodEndsAt: allPeriodEnds?.confirmationPeriodEnd ?? undefined,
			timeline: proposal.statusHistory as IStatusHistoryItem[],
			preimageArgs: proposal.preimage?.proposedCall?.args
		};
	}

	static async GetOnChainPostsListing({
		network,
		proposalType,
		limit,
		page,
		statuses,
		origins,
		notVotedByAddresses
	}: {
		network: ENetwork;
		proposalType: EProposalType;
		limit: number;
		page: number;
		statuses?: EProposalStatus[];
		origins?: EPostOrigin[];
		notVotedByAddresses?: string[];
	}): Promise<IGenericListingResponse<IOnChainPostListing>> {
		const gqlClient = this.subsquidGqlClient(network);

		let gqlQuery = this.GET_PROPOSALS_LISTING_BY_TYPE;

		if (statuses?.length && origins?.length) {
			gqlQuery = this.GET_PROPOSALS_LISTING_BY_TYPE_AND_STATUSES_AND_ORIGINS;
		} else if (statuses?.length) {
			gqlQuery = this.GET_PROPOSALS_LISTING_BY_TYPE_AND_STATUSES;
		} else if (origins?.length) {
			gqlQuery = this.GET_PROPOSALS_LISTING_BY_TYPE_AND_ORIGINS;
		}

		if (notVotedByAddresses?.length && statuses?.length) {
			gqlQuery = this.GET_PROPOSALS_LISTING_BY_TYPE_STATUSES_WHERE_NOT_VOTED;
		}

		if (notVotedByAddresses?.length && statuses?.length && origins?.length) {
			gqlQuery = this.GET_PROPOSALS_LISTING_BY_TYPE_STATUSES_AND_ORIGINS_WHERE_NOT_VOTED;
		}

		const { data: subsquidData, error: subsquidErr } = await gqlClient
			.query(gqlQuery, {
				limit,
				offset: (page - 1) * limit,
				status_in: statuses,
				type_eq: proposalType,
				origin_in: origins,
				voters: notVotedByAddresses
			})
			.toPromise();

		if (subsquidErr || !subsquidData) {
			console.error(`Error fetching on-chain posts listing from Subsquid: ${subsquidErr}`);
			throw new APIError(ERROR_CODES.INTERNAL_SERVER_ERROR, StatusCodes.INTERNAL_SERVER_ERROR, 'Error fetching on-chain posts listing from Subsquid');
		}

		if (subsquidData.proposals.length === 0) {
			return {
				items: [],
				totalCount: subsquidData.proposalsConnection.totalCount
			};
		}

		// fetch vote counts for each post
		const voteMetricsPromises: Promise<IVoteMetrics>[] = subsquidData.proposals.map((proposal: { index?: number }) => {
			if (!ValidatorService.isValidNumber(proposal.index)) {
				throw new APIError(ERROR_CODES.INTERNAL_SERVER_ERROR, StatusCodes.INTERNAL_SERVER_ERROR, 'Invalid index for proposal');
			}

			return this.GetPostVoteMetrics({ network, proposalType, index: Number(proposal.index) });
		});

		const voteMetrics = await Promise.all(voteMetricsPromises);

		const posts: IOnChainPostListing[] = [];

		const postsPromises = subsquidData.proposals.map(
			async (
				proposal: {
					createdAt: Date;
					description?: string | null;
					index: number;
					origin: EPostOrigin;
					proposer?: string;
					curator?: string;
					status?: EProposalStatus;
					reward?: string;
					hash?: string;
					preimage?: {
						proposedCall?: {
							args?: Record<string, unknown>;
						};
					};
					statusHistory?: Array<{
						status: EProposalStatus;
						timestamp: string;
					}>;
				},
				index: number
			) => {
				const allPeriodEnds = proposal.statusHistory ? this.getAllPeriodEndDates(proposal.statusHistory, network, proposal.origin) : null;
				let childBountiesCount = 0;

				// child bounties count
				if (proposalType === EProposalType.BOUNTY) {
					const childBountiesCountGQL = this.GET_CHILD_BOUNTIES_COUNT_BY_PARENT_BOUNTY_INDEXES;

					const { data } = await gqlClient
						.query(childBountiesCountGQL, {
							parentBountyIndex_eq: proposal.index
						})
						.toPromise();
					if (data) {
						childBountiesCount = data?.totalChildBounties?.totalCount || 0;
					}
				}

				return {
					createdAt: proposal.createdAt,
					childBountiesCount: childBountiesCount || 0,
					curator: proposal.curator,
					description: proposal.description || '',
					index: proposal.index,
					origin: proposal.origin,
					proposer: proposal.proposer || '',
					reward: proposal.reward || '',
					status: proposal.status || EProposalStatus.Unknown,
					type: proposalType,
					hash: proposal.hash || '',
					voteMetrics: voteMetrics[Number(index)],
					beneficiaries: proposal.preimage?.proposedCall?.args ? this.extractAmountAndAssetId(proposal.preimage?.proposedCall?.args) : undefined,
					decisionPeriodEndsAt: allPeriodEnds?.decisionPeriodEnd ?? undefined,
					preparePeriodEndsAt: allPeriodEnds?.preparePeriodEnd ?? undefined
				};
			}
		);

		const resolvedPosts = await Promise.allSettled(postsPromises);

		resolvedPosts?.forEach((result) => {
			if (result.status === 'fulfilled' && result?.value) {
				posts.push(result.value);
			}
		});

		return {
			items: posts,
			totalCount: subsquidData.proposalsConnection.totalCount
		};
	}

	static async GetPostVoteData({
		network,
		proposalType,
		indexOrHash,
		page,
		limit,
		decision
	}: {
		network: ENetwork;
		proposalType: EProposalType;
		indexOrHash: string;
		page: number;
		limit: number;
		decision?: EVoteDecision;
	}) {
		const gqlClient = this.subsquidGqlClient(network);

		const subsquidDecision = decision === EVoteDecision.AYE ? 'yes' : decision === EVoteDecision.NAY ? 'no' : decision;

		const query =
			proposalType === EProposalType.TIP
				? subsquidDecision
					? this.GET_VOTES_LISTING_BY_PROPOSAL_TYPE_AND_HASH_AND_DECISION
					: this.GET_VOTES_LISTING_BY_PROPOSAL_TYPE_AND_HASH
				: [EProposalType.REFERENDUM_V2, EProposalType.FELLOWSHIP_REFERENDUM].includes(proposalType)
					? subsquidDecision
						? this.GET_CONVICTION_VOTES_LISTING_BY_PROPOSAL_TYPE_AND_INDEX_AND_DECISION
						: this.GET_CONVICTION_VOTES_LISTING_BY_PROPOSAL_TYPE_AND_INDEX
					: subsquidDecision
						? this.GET_VOTES_LISTING_BY_PROPOSAL_TYPE_AND_INDEX_AND_DECISION
						: this.GET_VOTES_LISTING_BY_PROPOSAL_TYPE_AND_INDEX;

		const variables =
			proposalType === EProposalType.TIP
				? { hash_eq: indexOrHash, type_eq: proposalType, limit, offset: (page - 1) * limit, ...(subsquidDecision && { decision_eq: subsquidDecision }) }
				: { index_eq: Number(indexOrHash), type_eq: proposalType, limit, offset: (page - 1) * limit, ...(subsquidDecision && { decision_eq: subsquidDecision }) };

		const { data: subsquidData, error: subsquidErr } = await gqlClient.query(query, variables).toPromise();

		if (subsquidErr || !subsquidData) {
			console.error(`Error fetching on-chain post vote data from Subsquid: ${subsquidErr}`);
			throw new APIError(ERROR_CODES.INTERNAL_SERVER_ERROR, StatusCodes.INTERNAL_SERVER_ERROR, 'Error fetching on-chain post vote data from Subsquid');
		}

		const votes: IVoteData[] = subsquidData.votes.map(
			(vote: {
				balance: { value?: string; aye?: string; nay?: string; abstain?: string };
				decision: 'yes' | 'no' | 'abstain' | 'split' | 'splitAbstain';
				lockPeriod: number;
				createdAt?: string;
				timestamp?: string;
				voter: string;
				selfVotingPower?: string;
				totalVotingPower?: string;
				delegatedVotingPower?: string;
			}) => ({
				balanceValue: vote.decision === 'abstain' ? vote.balance.abstain : vote.balance.value,
				decision: vote.decision === 'yes' ? EVoteDecision.AYE : vote.decision === 'no' ? EVoteDecision.NAY : (vote.decision as EVoteDecision),
				lockPeriod: vote.lockPeriod,
				createdAt: vote.createdAt ? new Date(vote.createdAt) : new Date(vote.timestamp || ''),
				voterAddress: vote.voter,
				selfVotingPower: vote.selfVotingPower,
				totalVotingPower: vote.totalVotingPower,
				delegatedVotingPower: vote.delegatedVotingPower
			})
		);

		return {
			votes,
			totalCount: subsquidData.votesConnection.totalCount
		};
	}

	static async GetPostVoteCurves({ network, index }: { network: ENetwork; index: number }): Promise<IVoteCurve[]> {
		const gqlClient = this.subsquidGqlClient(network);

		const query = this.GET_VOTES_CURVE_DATA_BY_POST_INDEX;

		const { data: subsquidData, error: subsquidErr } = await gqlClient.query(query, { index_eq: Number(index) }).toPromise();

		if (subsquidErr || !subsquidData) {
			console.error(`Error fetching on-chain post vote curves from Subsquid: ${subsquidErr}`);
			throw new APIError(ERROR_CODES.INTERNAL_SERVER_ERROR, StatusCodes.INTERNAL_SERVER_ERROR, 'Error fetching on-chain post vote curves from Subsquid');
		}

		return subsquidData.curveData as IVoteCurve[];
	}

	static async GetPostPreimage({ network, indexOrHash, proposalType }: { network: ENetwork; indexOrHash: string; proposalType: EProposalType }): Promise<IPreimage | null> {
		const gqlClient = this.subsquidGqlClient(network);

		const query = proposalType === EProposalType.TIP ? this.GET_PREIMAGE_BY_PROPOSAL_HASH_AND_TYPE : this.GET_PREIMAGE_BY_PROPOSAL_INDEX_AND_TYPE;

		const { data: subsquidData, error: subsquidErr } = await gqlClient
			.query(query, { ...(proposalType === EProposalType.TIP ? { hash_eq: indexOrHash } : { index_eq: Number(indexOrHash) }), type_eq: proposalType })
			.toPromise();

		if (subsquidErr || !subsquidData?.proposals?.length) {
			console.error(`Error fetching on-chain post preimage from Subsquid: ${subsquidErr}`);
			throw new APIError(ERROR_CODES.INTERNAL_SERVER_ERROR, StatusCodes.INTERNAL_SERVER_ERROR, 'Error fetching on-chain post preimage from Subsquid');
		}

		const proposer = subsquidData.proposals[0].preimage.proposer ? getSubstrateAddress(subsquidData.proposals[0].preimage.proposer) : '';

		return {
			...subsquidData.proposals[0].preimage,
			proposer
		} as IPreimage;
	}

	static async GetPreimageListing({ network, page, limit }: { network: ENetwork; page: number; limit: number }): Promise<IGenericListingResponse<IPreimage>> {
		const gqlClient = this.subsquidGqlClient(network);

		const { data: subsquidData, error: subsquidErr } = await gqlClient.query(this.GET_PREIMAGES_LISTING, { limit, offset: (page - 1) * limit }).toPromise();

		if (subsquidErr || !subsquidData || !subsquidData.preimages) {
			console.error(`Error fetching on-chain preimage listing from Subsquid: ${subsquidErr}`);
			throw new APIError(ERROR_CODES.INTERNAL_SERVER_ERROR, StatusCodes.INTERNAL_SERVER_ERROR, 'Error fetching on-chain preimage listing from Subsquid');
		}

		return {
			items: subsquidData.preimages.map((preimage: IPreimage) => ({
				...preimage,
				...(preimage.proposer && { proposer: getSubstrateAddress(preimage.proposer) })
			})),
			totalCount: subsquidData.preimagesConnection.totalCount
		};
	}

	static async GetPreimageByHash({ network, hash }: { network: ENetwork; hash: string }): Promise<IPreimage | null> {
		const gqlClient = this.subsquidGqlClient(network);

		const { data: subsquidData, error: subsquidErr } = await gqlClient.query(this.GET_PREIMAGE_BY_HASH, { hash_eq: hash }).toPromise();

		if (subsquidErr || !subsquidData?.preimages?.length) {
			console.error(`Error fetching on-chain preimage by hash from Subsquid: ${subsquidErr}`);
			throw new APIError(ERROR_CODES.INTERNAL_SERVER_ERROR, StatusCodes.INTERNAL_SERVER_ERROR, 'Error fetching on-chain preimage by hash from Subsquid');
		}

		return subsquidData.preimages[0] as IPreimage;
	}

	static async GetActiveVotedProposalsCount({
		addresses,
		network
	}: {
		addresses: string[];
		network: ENetwork;
	}): Promise<{ activeProposalsCount: number; votedProposalsCount: number }> {
		const gqlClient = this.subsquidGqlClient(network);

		const query = this.GET_ACTIVE_VOTED_PROPOSALS_COUNT;

		const { data: subsquidData, error: subsquidErr } = await gqlClient.query(query, { status_in: ACTIVE_PROPOSAL_STATUSES, voter_in: addresses }).toPromise();

		if (subsquidErr || !subsquidData) {
			console.error(`Error fetching on-chain active voted proposals count from Subsquid: ${subsquidErr}`);
			throw new APIError(ERROR_CODES.INTERNAL_SERVER_ERROR, StatusCodes.INTERNAL_SERVER_ERROR, 'Error fetching on-chain active voted proposals count from Subsquid');
		}

		return {
			activeProposalsCount: subsquidData.activeProposalsCount.totalCount || 0,
			votedProposalsCount: subsquidData.votedProposalsCount.totalCount || 0
		};
	}

<<<<<<< HEAD
	static async GetChildBountiesByParentBountyIndex({ network, index }: { network: ENetwork; index: number }) {
=======
	static async GetChildBountiesByParentBountyIndex({ network, index }: { network: ENetwork; index: number }): Promise<IGenericListingResponse<IOnChainPostInfo>> {
>>>>>>> aa2b7351
		const gqlClient = this.subsquidGqlClient(network);

		const query = this.GET_CHILD_BOUNTIES_BY_PARENT_BOUNTY_INDEX;

		const { data: subsquidData, error: subsquidErr } = await gqlClient.query(query, { parentBountyIndex_eq: index }).toPromise();

		if (subsquidErr || !subsquidData) {
			console.error(`Error fetching on-chain child bounties for bounty from Subsquid: ${subsquidErr}`);
			throw new APIError(ERROR_CODES.INTERNAL_SERVER_ERROR, StatusCodes.INTERNAL_SERVER_ERROR, 'Error fetching on-chain child bounties for bounty from Subsquid');
		}
		return {
<<<<<<< HEAD
			childBounties: subsquidData.childBounties || [],
=======
			items: subsquidData.childBounties || [],
>>>>>>> aa2b7351
			totalCount: subsquidData.totalChildBounties.totalCount || 0
		};
	}
}<|MERGE_RESOLUTION|>--- conflicted
+++ resolved
@@ -435,11 +435,7 @@
 		};
 	}
 
-<<<<<<< HEAD
-	static async GetChildBountiesByParentBountyIndex({ network, index }: { network: ENetwork; index: number }) {
-=======
 	static async GetChildBountiesByParentBountyIndex({ network, index }: { network: ENetwork; index: number }): Promise<IGenericListingResponse<IOnChainPostInfo>> {
->>>>>>> aa2b7351
 		const gqlClient = this.subsquidGqlClient(network);
 
 		const query = this.GET_CHILD_BOUNTIES_BY_PARENT_BOUNTY_INDEX;
@@ -451,11 +447,7 @@
 			throw new APIError(ERROR_CODES.INTERNAL_SERVER_ERROR, StatusCodes.INTERNAL_SERVER_ERROR, 'Error fetching on-chain child bounties for bounty from Subsquid');
 		}
 		return {
-<<<<<<< HEAD
-			childBounties: subsquidData.childBounties || [],
-=======
 			items: subsquidData.childBounties || [],
->>>>>>> aa2b7351
 			totalCount: subsquidData.totalChildBounties.totalCount || 0
 		};
 	}
