--- conflicted
+++ resolved
@@ -478,8 +478,6 @@
 		};
 	}
 
-<<<<<<< HEAD
-=======
 	static async getActiveBountiesWithRewards(network: ENetwork): Promise<{ data: { items: IBountyProposal[]; totalCount: number } } | null> {
 		try {
 			const gqlClient = this.subsquidGqlClient(network);
@@ -547,7 +545,6 @@
 		}
 	}
 
->>>>>>> 3258ccee
 	static async GetChildBountiesByParentBountyIndex({ network, index }: { network: ENetwork; index: number }): Promise<IGenericListingResponse<IOnChainPostInfo>> {
 		const gqlClient = this.subsquidGqlClient(network);
 
