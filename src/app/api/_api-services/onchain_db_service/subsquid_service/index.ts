// Copyright 2019-2025 @polkassembly/polkassembly authors & contributors
// This software may be modified and distributed under the terms
// of the Apache-2.0 license. See the LICENSE file for details.

import {
	EAnalyticsType,
	ENetwork,
	EPostOrigin,
	EVotesDisplayType,
	EProposalStatus,
	EProposalType,
	EVoteDecision,
	EVoteSortOptions,
	IBountyProposal,
	ICuratorStats,
	IDelegationStats,
	IFlattenedConvictionVote,
	IGenericListingResponse,
	IOnChainMetadata,
	IOnChainPostInfo,
	IOnChainPostListing,
	IPostAnalytics,
	IPostBubbleVotes,
	IPreimage,
	IStatusHistoryItem,
	ITrackAnalyticsDelegations,
	ITrackAnalyticsDelegationsList,
	ITrackAnalyticsStats,
	IVoteCurve,
	IVoteData,
	IVoteMetrics,
	IProfileVote,
	IGovAnalyticsStats,
	IGovAnalyticsReferendumOutcome,
	IRawTurnoutData,
	IGovAnalyticsDelegationStats,
	IGovAnalyticsCategoryCounts,
	IDVVotes
} from '@shared/types';
import { cacheExchange, Client as UrqlClient, fetchExchange } from '@urql/core';
import { NETWORKS_DETAILS } from '@shared/_constants/networks';
import { APIError } from '@api/_api-utils/apiError';
import { ERROR_CODES } from '@shared/_constants/errorLiterals';
import { StatusCodes } from 'http-status-codes';
import { getSubstrateAddress } from '@/_shared/_utils/getSubstrateAddress';
import { ValidatorService } from '@/_shared/_services/validator_service';
import { ACTIVE_PROPOSAL_STATUSES } from '@/_shared/_constants/activeProposalStatuses';
import { BN, BN_ZERO } from '@polkadot/util';
import { encodeAddress } from '@polkadot/util-crypto';
import { getEncodedAddress } from '@/_shared/_utils/getEncodedAddress';
import { dayjs } from '@shared/_utils/dayjsInit';
import { getTrackGroups } from '@/_shared/_constants/trackGroups';
import { parseCompositeIndex } from '@/_shared/_utils/childBountyUtils';
// import { getTrackNameFromId } from '@/_shared/_utils/getTrackNameFromId'; // Moved to frontend
import { SubsquidUtils } from './subsquidUtils';
import { SubsquidQueries } from './subsquidQueries';

const VOTING_POWER_DIVISOR = new BN('10');
const SUBSQUID_MAX_RETRIES = 3;
const SUBSQUID_RETRY_DELAY_MS = 1000;
const SUBSQUID_FETCH_TIMEOUT_MS = 30000; // 30 second timeout for Subsquid requests

// Custom fetch with timeout for Subsquid requests
const fetchWithTimeout: typeof fetch = (url, options) => {
	const controller = new AbortController();
	const timeoutId = setTimeout(() => controller.abort(), SUBSQUID_FETCH_TIMEOUT_MS);

	return fetch(url, {
		...options,
		signal: controller.signal
	}).finally(() => clearTimeout(timeoutId));
};

export class SubsquidService extends SubsquidUtils {
	private static subsquidGqlClient = (network: ENetwork) => {
		const subsquidUrl = NETWORKS_DETAILS[network.toString() as keyof typeof NETWORKS_DETAILS]?.subsquidUrl;

		if (!subsquidUrl) {
			throw new APIError(ERROR_CODES.INTERNAL_SERVER_ERROR, StatusCodes.INTERNAL_SERVER_ERROR, 'Subsquid URL not found for the given network');
		}

		return new UrqlClient({
			url: subsquidUrl,
			exchanges: [cacheExchange, fetchExchange],
			fetch: fetchWithTimeout
		});
	};

	/**
	 * Get query and variables for fetching a proposal by index or hash
	 * Handles child bounty composite index format (e.g., "43_162" -> parentBountyIndex=43, index=162)
	 */
	private static getProposalQueryAndVariables(indexOrHash: string, proposalType: EProposalType): { query: string; variables: Record<string, unknown> } {
		if (proposalType === EProposalType.TIP) {
			return { query: this.GET_PROPOSAL_BY_HASH_AND_TYPE, variables: { hash_eq: indexOrHash, type_eq: proposalType } };
		}
		if (proposalType === EProposalType.CHILD_BOUNTY) {
			const parsed = parseCompositeIndex(indexOrHash);
			if (parsed) {
				return {
					query: this.GET_CHILD_BOUNTY_BY_PARENT_AND_INDEX,
					variables: { index_eq: parsed.childBountyIndex, parentBountyIndex_eq: parsed.parentBountyIndex }
				};
			}
		}
		return { query: this.GET_PROPOSAL_BY_INDEX_AND_TYPE, variables: { index_eq: Number(indexOrHash), type_eq: proposalType } };
	}

	// Helper method to execute GraphQL queries with retry logic for network failures
	private static async executeWithRetry<T>(gqlClient: UrqlClient, query: string, variables: Record<string, unknown>, errorContext: string): Promise<T> {
		const executeAttempt = async (attempt: number): Promise<T> => {
			const { data, error } = await gqlClient.query(query, variables).toPromise();

			if (!error && data) {
				return data as T;
			}

			// Only retry on network errors, not on GraphQL errors
			const isNetworkError =
				String(error).includes('fetch failed') || String(error).includes('Network') || String(error).includes('aborted') || String(error).includes('ECONNRESET');

			if (!isNetworkError || attempt >= SUBSQUID_MAX_RETRIES) {
				console.error(`${errorContext}: ${error} (attempt ${attempt}/${SUBSQUID_MAX_RETRIES})`);
				throw new APIError(ERROR_CODES.INTERNAL_SERVER_ERROR, StatusCodes.INTERNAL_SERVER_ERROR, errorContext);
			}

			// Wait before retrying with exponential backoff
			const delay = SUBSQUID_RETRY_DELAY_MS * 2 ** (attempt - 1);
			console.warn(`${errorContext}: Network error, retrying in ${delay}ms (attempt ${attempt}/${SUBSQUID_MAX_RETRIES})`);
			await new Promise<void>((resolve) => {
				setTimeout(resolve, delay);
			});

			return executeAttempt(attempt + 1);
		};

		return executeAttempt(1);
	}

	static async GetPostVoteMetrics({ network, proposalType, indexOrHash }: { network: ENetwork; proposalType: EProposalType; indexOrHash: string }): Promise<IVoteMetrics | null> {
		if ([EProposalType.BOUNTY, EProposalType.CHILD_BOUNTY].includes(proposalType)) {
			return null;
		}

		const gqlClient = this.subsquidGqlClient(network);

		let query = [EProposalType.REFERENDUM_V2, EProposalType.FELLOWSHIP_REFERENDUM].includes(proposalType)
			? this.GET_CONVICTION_VOTE_METRICS_BY_PROPOSAL_TYPE_AND_INDEX
			: this.GET_VOTE_METRICS_BY_PROPOSAL_TYPE_AND_INDEX;

		if (proposalType === EProposalType.TIP) {
			query = this.GET_VOTE_METRICS_BY_PROPOSAL_TYPE_AND_HASH;
		}

		const subsquidData = await this.executeWithRetry<{
			noCount: { totalCount: number };
			yesCount: { totalCount: number };
			tally?: Array<{ tally?: { ayes?: string; nays?: string; support?: string; bareAyes?: string } }>;
		}>(
			gqlClient,
			query,
			{ ...(proposalType === EProposalType.TIP ? { hash_eq: indexOrHash } : { index_eq: Number(indexOrHash) }), type_eq: proposalType },
			'Error fetching on-chain post vote counts from Subsquid'
		);

		return {
			[EVoteDecision.NAY]: {
				count: subsquidData.noCount.totalCount || 0,
				value: subsquidData.tally?.[0]?.tally?.nays || '0'
			},
			[EVoteDecision.AYE]: {
				count: subsquidData.yesCount.totalCount || 0,
				value: subsquidData.tally?.[0]?.tally?.ayes || '0'
			},
			support: {
				value: subsquidData.tally?.[0]?.tally?.support || '0'
			},
			bareAyes: {
				value: subsquidData.tally?.[0]?.tally?.bareAyes || '0'
			}
		};
	}

	// Batched version that fetches vote metrics for multiple proposals in a single GraphQL request
	static async GetBatchedPostVoteMetrics({
		network,
		proposalType,
		indices
	}: {
		network: ENetwork;
		proposalType: EProposalType;
		indices: number[];
	}): Promise<Map<number, IVoteMetrics | null>> {
		const result = new Map<number, IVoteMetrics | null>();

		if ([EProposalType.BOUNTY, EProposalType.CHILD_BOUNTY].includes(proposalType) || indices.length === 0) {
			indices.forEach((index) => result.set(index, null));
			return result;
		}

		// Only use batched query for conviction vote types (ReferendumV2, Fellowship)
		if (![EProposalType.REFERENDUM_V2, EProposalType.FELLOWSHIP_REFERENDUM].includes(proposalType)) {
			// Fall back to sequential processing for non-conviction vote types (processed one at a time to avoid connection issues)
			const metricsResults = await indices.reduce(
				async (accPromise, index) => {
					const acc = await accPromise;
					const metrics = await this.GetPostVoteMetrics({ network, proposalType, indexOrHash: String(index) });
					acc.push({ index, metrics });
					return acc;
				},
				Promise.resolve([] as { index: number; metrics: IVoteMetrics | null }[])
			);
			metricsResults.forEach(({ index, metrics }) => result.set(index, metrics));
			return result;
		}

		const gqlClient = this.subsquidGqlClient(network);
		const query = this.GET_BATCHED_CONVICTION_VOTE_METRICS(indices, proposalType);

		const subsquidData = await this.executeWithRetry<Record<string, unknown>>(gqlClient, query, {}, 'Error fetching batched on-chain post vote counts from Subsquid');

		// Parse the batched response
		indices.forEach((index) => {
			const noCountData = subsquidData[`noCount_${index}`] as { totalCount?: number } | undefined;
			const yesCountData = subsquidData[`yesCount_${index}`] as { totalCount?: number } | undefined;
			const tallyData = subsquidData[`tally_${index}`] as Array<{ tally?: { ayes?: string; nays?: string; support?: string; bareAyes?: string } }> | undefined;

			const noCount = noCountData?.totalCount || 0;
			const yesCount = yesCountData?.totalCount || 0;
			const tally = tallyData?.[0]?.tally;

			result.set(index, {
				[EVoteDecision.NAY]: {
					count: noCount,
					value: tally?.nays || '0'
				},
				[EVoteDecision.AYE]: {
					count: yesCount,
					value: tally?.ayes || '0'
				},
				support: {
					value: tally?.support || '0'
				},
				bareAyes: {
					value: tally?.bareAyes || '0'
				}
			});
		});

		return result;
	}

	static async GetOnChainPostInfo({
		network,
		indexOrHash,
		proposalType
	}: {
		network: ENetwork;
		indexOrHash: string;
		proposalType: EProposalType;
	}): Promise<IOnChainPostInfo | null> {
		const gqlClient = this.subsquidGqlClient(network);
		const { query, variables } = this.getProposalQueryAndVariables(indexOrHash, proposalType);

		const { data: subsquidData, error: subsquidErr } = await gqlClient.query(query, variables).toPromise();

		if (subsquidErr || !subsquidData) {
			console.error(`Error fetching on-chain post info from Subsquid: ${subsquidErr}`);
			throw new APIError(ERROR_CODES.INTERNAL_SERVER_ERROR, StatusCodes.INTERNAL_SERVER_ERROR, 'Error fetching on-chain post info from Subsquid');
		}

		if (subsquidData.proposals.length === 0) return null;

		const proposal = subsquidData.proposals[0];

		const voteMetrics = await this.GetPostVoteMetrics({ network, proposalType, indexOrHash: String(proposal.index ?? proposal.hash) });

		const allPeriodEnds =
			proposal.statusHistory && proposalType === EProposalType.REFERENDUM_V2 ? this.getAllPeriodEndDates(proposal.statusHistory, network, proposal.origin) : null;

		return {
			createdAt: proposal.createdAt,
			...(proposal.curator && { curator: proposal.curator }),
			...(proposalType === EProposalType.CHILD_BOUNTY ? { parentBountyIndex: proposal.parentBountyIndex } : {}),
			...(proposalType === EProposalType.CHILD_BOUNTY ? { payee: proposal.payee } : {}),
			proposer: proposal.proposer || '',
			status: proposal.status,
			index: proposal.index,
			hash: proposal.hash,
			origin: proposal.origin,
			description: proposal.description || '',
			...(voteMetrics && { voteMetrics }),
			...(proposal.reward && { reward: proposal.reward }),
			...(proposal.fee && { fee: proposal.fee }),
			...(proposal.deposit && { deposit: proposal.deposit }),
			...(proposal.curatorDeposit && { curatorDeposit: proposal.curatorDeposit }),
			beneficiaries: proposal.preimage?.proposedCall?.args ? this.extractAmountAndAssetId(proposal.preimage?.proposedCall?.args) : undefined,
			preparePeriodEndsAt: allPeriodEnds?.preparePeriodEnd ?? undefined,
			decisionPeriodEndsAt: allPeriodEnds?.decisionPeriodEnd ?? undefined,
			confirmationPeriodEndsAt: allPeriodEnds?.confirmationPeriodEnd ?? undefined,
			timeline: proposal.statusHistory as IStatusHistoryItem[],
			preimageArgs: proposal.preimage?.proposedCall?.args
		};
	}

	static async GetOnChainPostsListing({
		network,
		proposalType,
		limit,
		page,
		statuses,
		origins,
		notVotedByAddresses
	}: {
		network: ENetwork;
		proposalType: EProposalType;
		limit: number;
		page: number;
		statuses?: EProposalStatus[];
		origins?: EPostOrigin[];
		notVotedByAddresses?: string[];
	}): Promise<IGenericListingResponse<IOnChainPostListing>> {
		const gqlClient = this.subsquidGqlClient(network);

		let gqlQuery = this.GET_PROPOSALS_LISTING_BY_TYPE;

		// Use child bounty specific queries (order by createdAt for per-parent indexing)
		if (proposalType === EProposalType.CHILD_BOUNTY) {
			gqlQuery = statuses?.length ? this.GET_CHILD_BOUNTIES_LISTING_BY_STATUSES : this.GET_CHILD_BOUNTIES_LISTING;
		} else if (statuses?.length && origins?.length) {
			gqlQuery = this.GET_PROPOSALS_LISTING_BY_TYPE_AND_STATUSES_AND_ORIGINS;
		} else if (statuses?.length) {
			gqlQuery = this.GET_PROPOSALS_LISTING_BY_TYPE_AND_STATUSES;
		} else if (origins?.length) {
			gqlQuery = this.GET_PROPOSALS_LISTING_BY_TYPE_AND_ORIGINS;
		}

		if (notVotedByAddresses?.length && statuses?.length) {
			gqlQuery = this.GET_PROPOSALS_LISTING_BY_TYPE_STATUSES_WHERE_NOT_VOTED;
		}

		if (notVotedByAddresses?.length && statuses?.length && origins?.length) {
			gqlQuery = this.GET_PROPOSALS_LISTING_BY_TYPE_STATUSES_AND_ORIGINS_WHERE_NOT_VOTED;
		}

		const subsquidData = await this.executeWithRetry<{
			proposals: Array<{
				createdAt: string;
				description?: string | null;
				index?: number;
				origin: EPostOrigin;
				proposer?: string;
				curator?: string;
				status?: EProposalStatus;
				reward?: string;
				hash?: string;
				preimage?: {
					proposedCall?: {
						args?: Record<string, unknown>;
					};
				};
				statusHistory?: Array<{
					status: EProposalStatus;
					timestamp: string;
				}>;
			}>;
			proposalsConnection: { totalCount: number };
		}>(
			gqlClient,
			gqlQuery,
			{
				limit,
				offset: (page - 1) * limit,
				status_in: statuses,
				type_eq: proposalType,
				origin_in: origins,
				voters: notVotedByAddresses
			},
			'Error fetching on-chain posts listing from Subsquid'
		);

		if (subsquidData.proposals.length === 0) {
			return {
				items: [],
				totalCount: subsquidData.proposalsConnection.totalCount
			};
		}

		// Extract indices for batched vote metrics query
		const proposalIndices: number[] = [];
		const hashProposals: { hash: string; arrayIndex: number }[] = [];

		subsquidData.proposals.forEach((proposal: { index?: number; hash?: string }, arrayIndex: number) => {
			if (ValidatorService.isValidNumber(proposal.index)) {
				proposalIndices.push(proposal.index as number);
			} else if (proposal.hash?.startsWith?.('0x')) {
				hashProposals.push({ hash: proposal.hash, arrayIndex });
			} else {
				throw new APIError(ERROR_CODES.INTERNAL_SERVER_ERROR, StatusCodes.INTERNAL_SERVER_ERROR, 'Invalid index or hash for proposal');
			}
		});

		// Fetch vote metrics in a single batched request for index-based proposals
		const batchedVoteMetrics = await this.GetBatchedPostVoteMetrics({ network, proposalType, indices: proposalIndices });

		// For hash-based proposals (like TIPs), fetch sequentially (rare case, avoids connection issues)
		const hashVoteMetricsMap = new Map<string, IVoteMetrics | null>();
		if (hashProposals.length > 0) {
			const hashMetricsResults = await hashProposals.reduce(
				async (accPromise, { hash }) => {
					const acc = await accPromise;
					const metrics = await this.GetPostVoteMetrics({ network, proposalType, indexOrHash: hash });
					acc.push({ hash, metrics });
					return acc;
				},
				Promise.resolve([] as { hash: string; metrics: IVoteMetrics | null }[])
			);
			hashMetricsResults.forEach(({ hash, metrics }) => hashVoteMetricsMap.set(hash, metrics));
		}

		// Build a combined map for easy lookup
		const voteMetricsMap = new Map<number | string, IVoteMetrics | null>();
		batchedVoteMetrics.forEach((value, key) => voteMetricsMap.set(key, value));
		hashVoteMetricsMap.forEach((value, key) => voteMetricsMap.set(key, value));

		const posts: IOnChainPostListing[] = [];

		const postsPromises = subsquidData.proposals.map(async (proposal) => {
			const allPeriodEnds =
				proposal.statusHistory && proposalType === EProposalType.REFERENDUM_V2 ? this.getAllPeriodEndDates(proposal.statusHistory, network, proposal.origin) : null;
			let childBountiesCount = 0;

			// child bounties count
			if (proposalType === EProposalType.BOUNTY && proposal.index !== undefined) {
				const childBountiesCountGQL = this.GET_CHILD_BOUNTIES_COUNT_BY_PARENT_BOUNTY_INDICES;

				const { data } = await gqlClient
					.query(childBountiesCountGQL, {
						parentBountyIndex_eq: proposal.index
					})
					.toPromise();
				if (data) {
					childBountiesCount = data?.totalChildBounties?.totalCount || 0;
				}
			}

			// Get vote metrics from the map using the proposal's index or hash
			const voteMetricsKey = ValidatorService.isValidNumber(proposal.index) ? proposal.index : proposal.hash;
			const proposalVoteMetrics = voteMetricsKey ? voteMetricsMap.get(voteMetricsKey) : undefined;

			return {
				createdAt: new Date(proposal.createdAt),
				...(proposalType === EProposalType.BOUNTY ? { childBountiesCount: childBountiesCount || 0 } : {}),
				...(proposal.curator && { curator: proposal.curator }),
				description: proposal.description || '',
				index: proposal.index ?? 0,
				...((proposal as { parentBountyIndex?: number }).parentBountyIndex !== undefined && { parentBountyIndex: (proposal as { parentBountyIndex?: number }).parentBountyIndex }),
				origin: proposal.origin,
				proposer: proposal.proposer || '',
				...(proposal.reward && { reward: proposal.reward }),
				status: proposal.status || EProposalStatus.Unknown,
				type: proposalType,
				hash: proposal.hash || '',
				voteMetrics: proposalVoteMetrics ?? undefined,
				beneficiaries: proposal.preimage?.proposedCall?.args ? this.extractAmountAndAssetId(proposal.preimage?.proposedCall?.args) : undefined,
				decisionPeriodEndsAt: allPeriodEnds?.decisionPeriodEnd ?? undefined,
				preparePeriodEndsAt: allPeriodEnds?.preparePeriodEnd ?? undefined
			};
		});

		const resolvedPosts = await Promise.allSettled(postsPromises);

		resolvedPosts?.forEach((result) => {
			if (result.status === 'fulfilled' && result?.value) {
				posts.push(result.value);
			}
		});

		return {
			items: posts,
			totalCount: subsquidData.proposalsConnection.totalCount
		};
	}

	private static getVotesQuery({
		proposalType,
		subsquidDecision,
		votesType
	}: {
		proposalType: EProposalType;
		subsquidDecision: string | null;
		votesType?: EVotesDisplayType;
	}): string {
		// Handle TIP proposal type
		if (proposalType === EProposalType.TIP) {
			return subsquidDecision ? this.GET_VOTES_LISTING_BY_PROPOSAL_TYPE_AND_HASH_AND_DECISION() : this.GET_VOTES_LISTING_BY_PROPOSAL_TYPE_AND_HASH();
		}

		// Handle REFERENDUM_V2 and FELLOWSHIP_REFERENDUM
		const isConvictionVoteType = [EProposalType.REFERENDUM_V2, EProposalType.FELLOWSHIP_REFERENDUM].includes(proposalType);

		if (isConvictionVoteType) {
			const isFlattened = votesType === EVotesDisplayType.FLATTENED;

			if (subsquidDecision) {
				return isFlattened
					? this.GET_FLATTENED_VOTES_LISTING_BY_PROPOSAL_TYPE_AND_INDEX_AND_DECISION()
					: this.GET_CONVICTION_VOTES_LISTING_BY_PROPOSAL_TYPE_AND_INDEX_AND_DECISION();
			}

			return isFlattened ? this.GET_FLATTENED_VOTES_LISTING_BY_PROPOSAL_TYPE_AND_INDEX() : this.GET_CONVICTION_VOTES_LISTING_BY_PROPOSAL_TYPE_AND_INDEX();
		}

		// Handle other proposal types
		return subsquidDecision ? this.GET_VOTES_LISTING_BY_PROPOSAL_TYPE_AND_INDEX_AND_DECISION() : this.GET_VOTES_LISTING_BY_PROPOSAL_TYPE_AND_INDEX();
	}

	// FIXME: refactor this function
	// eslint-disable-next-line sonarjs/cognitive-complexity
	static async GetPostVoteData({
		network,
		proposalType,
		indexOrHash,
		page,
		limit,
		decision,
		voterAddresses: addresses,
		orderBy,
		votesType
	}: {
		network: ENetwork;
		proposalType: EProposalType;
		indexOrHash: string;
		page: number;
		limit: number;
		decision?: EVoteDecision;
		voterAddresses?: string[];
		orderBy?: EVoteSortOptions;
		votesType?: EVotesDisplayType;
	}) {
		const voterAddresses = addresses?.length ? addresses.map((address) => getEncodedAddress(address, network)) : undefined;

		const gqlClient = this.subsquidGqlClient(network);

		const subsquidDecision = decision ? this.convertVoteDecisionToSubsquidFormat({ decision }) : null;
		const subsquidDecisionIn = decision ? (votesType === EVotesDisplayType.NESTED ? this.convertVoteDecisionToSubsquidFormatArray({ decision }) : [subsquidDecision]) : null;

		const addressesWithoutUndefined = voterAddresses?.filter((address) => address !== undefined && address !== null);

		const query = this.getVotesQuery({
			proposalType,
			subsquidDecision,
			votesType
		});

		const variables =
			proposalType === EProposalType.TIP
				? {
						hash_eq: indexOrHash,
						type_eq: proposalType,
						limit,
						offset: (page - 1) * limit,
						voter_in: addressesWithoutUndefined,
						...(subsquidDecision && { decision_in: subsquidDecisionIn })
					}
				: {
						index_eq: Number(indexOrHash),
						type_eq: proposalType,
						limit,
						offset: (page - 1) * limit,
						voter_in: addressesWithoutUndefined,
						orderBy: this.getOrderByForSubsquid({ orderBy }),
						...(subsquidDecision && { decision_in: subsquidDecisionIn }),
						...(subsquidDecision === 'yes' && votesType === EVotesDisplayType.NESTED && { aye_not_eq: BN_ZERO.toString(), value_isNull: false }),
						...(subsquidDecision === 'no' && votesType === EVotesDisplayType.NESTED && { nay_not_eq: BN_ZERO.toString(), value_isNull: false })
					};

		const { data: subsquidData, error: subsquidErr } = await gqlClient.query(query, variables).toPromise();

		if (subsquidErr || !subsquidData) {
			console.error(`Error fetching on-chain post vote data from Subsquid: ${subsquidErr}`);
			throw new APIError(ERROR_CODES.INTERNAL_SERVER_ERROR, StatusCodes.INTERNAL_SERVER_ERROR, 'Error fetching on-chain post vote data from Subsquid');
		}

		const votes: IVoteData[] = subsquidData.votes.map(
			(vote: {
				balance: { value?: string; aye?: string; nay?: string; abstain?: string };
				decision: 'yes' | 'no' | 'abstain' | 'split' | 'splitAbstain';
				lockPeriod: number;
				createdAt?: string;
				timestamp?: string;
				voter: string;
				selfVotingPower?: string;
				totalVotingPower?: string;
				delegatedVotingPower?: string;
				delegatedVotes?: {
					voter: string;
					votingPower: string;
					createdAt: string;
					lockPeriod: number;
					balance: { value?: string; aye?: string; nay?: string; abstain?: string };
					decision: 'yes' | 'no' | 'abstain' | 'split' | 'splitAbstain';
				}[];
			}) => {
				const balanceValue = this.getVoteBalanceValueForVoteHistory({ balance: vote.balance, decision: decision || (vote.decision as EVoteDecision) });
				return {
					balanceValue,
					decision: this.convertSubsquidVoteDecisionToVoteDecision({ decision: subsquidDecision || vote.decision }),
					lockPeriod: vote.lockPeriod,
					createdAt: vote.createdAt ? new Date(vote.createdAt) : new Date(vote.timestamp || ''),
					voterAddress: vote.voter,
					selfVotingPower: this.getSelfVotingPower({ balance: balanceValue, selfVotingPower: vote.selfVotingPower || null, lockPeriod: vote.lockPeriod }),
					totalVotingPower: vote.totalVotingPower,
					delegatedVotingPower: vote.delegatedVotingPower,
					...(votesType === EVotesDisplayType.FLATTENED && { votingPower: this.getVotingPower(balanceValue, vote.lockPeriod) }),
					delegatedVotes: vote.delegatedVotes?.map((delegatedVote) => ({
						voterAddress: delegatedVote.voter,
						totalVotingPower: delegatedVote.votingPower,
						createdAt: new Date(delegatedVote.createdAt),
						lockPeriod: delegatedVote.lockPeriod,
						balanceValue: delegatedVote.decision === 'abstain' ? delegatedVote.balance.abstain || '0' : delegatedVote.balance.value,
						decision: this.convertSubsquidVoteDecisionToVoteDecision({ decision: delegatedVote.decision })
					}))
				};
			}
		);

		return {
			votes,
			totalCounts: {
				[EVoteDecision.AYE]: subsquidData?.yesCount?.totalCount,
				[EVoteDecision.NAY]: subsquidData?.noCount?.totalCount,
				[EVoteDecision.SPLIT_ABSTAIN]: subsquidData?.abstainCount?.totalCount
			}
		};
	}

	static async GetPostVoteCurves({ network, index }: { network: ENetwork; index: number }): Promise<IVoteCurve[]> {
		const gqlClient = this.subsquidGqlClient(network);

		const query = this.GET_VOTES_CURVE_DATA_BY_POST_INDEX;

		const { data: subsquidData, error: subsquidErr } = await gqlClient.query(query, { index_eq: Number(index) }).toPromise();

		if (subsquidErr || !subsquidData) {
			console.error(`Error fetching on-chain post vote curves from Subsquid: ${subsquidErr}`);
			throw new APIError(ERROR_CODES.INTERNAL_SERVER_ERROR, StatusCodes.INTERNAL_SERVER_ERROR, 'Error fetching on-chain post vote curves from Subsquid');
		}

		return subsquidData.curveData as IVoteCurve[];
	}

	static async GetPostOnChainMetadata({
		network,
		indexOrHash,
		proposalType
	}: {
		network: ENetwork;
		indexOrHash: string;
		proposalType: EProposalType;
	}): Promise<IOnChainMetadata | null> {
		const gqlClient = this.subsquidGqlClient(network);

		const query = proposalType === EProposalType.TIP ? this.GET_ON_CHAIN_METADATA_BY_PROPOSAL_HASH_AND_TYPE : this.GET_ON_CHAIN_METADATA_BY_PROPOSAL_INDEX_AND_TYPE;

		const { data: subsquidData, error: subsquidErr } = await gqlClient
			.query(query, { ...(proposalType === EProposalType.TIP ? { hash_eq: indexOrHash } : { index_eq: Number(indexOrHash) }), type_eq: proposalType })
			.toPromise();

		if (subsquidErr || !subsquidData?.proposals?.length) {
			console.error(`Error fetching on-chain post preimage from Subsquid: ${subsquidErr}`);
			throw new APIError(ERROR_CODES.INTERNAL_SERVER_ERROR, StatusCodes.INTERNAL_SERVER_ERROR, 'Error fetching on-chain post preimage from Subsquid');
		}

		const data = subsquidData.proposals[0];

		const proposer = data.preimage?.proposer || data.proposer;

		const metadata: IOnChainMetadata = {
			preimage: data.preimage,
			proposedCall: data.proposalArguments,
			proposer: getSubstrateAddress(proposer) || undefined,
			trackNumber: data.trackNumber,
			submittedAtBlock: data.submittedAtBlock,
			updatedAtBlock: data.updatedAtBlock,
			enactmentAtBlock: data.enactmentAtBlock,
			enactmentAfterBlock: data.enactmentAfterBlock
		};

		return metadata;
	}

	static async GetPreimageListing({ network, page, limit }: { network: ENetwork; page: number; limit: number }): Promise<IGenericListingResponse<IPreimage>> {
		const gqlClient = this.subsquidGqlClient(network);

		const { data: subsquidData, error: subsquidErr } = await gqlClient.query(this.GET_PREIMAGES_LISTING, { limit, offset: (page - 1) * limit }).toPromise();

		if (subsquidErr || !subsquidData || !subsquidData.preimages) {
			console.error(`Error fetching on-chain preimage listing from Subsquid: ${subsquidErr}`);
			throw new APIError(ERROR_CODES.INTERNAL_SERVER_ERROR, StatusCodes.INTERNAL_SERVER_ERROR, 'Error fetching on-chain preimage listing from Subsquid');
		}

		return {
			items: subsquidData.preimages.map((preimage: IPreimage) => ({
				...preimage,
				...(preimage.proposer && { proposer: getSubstrateAddress(preimage.proposer) })
			})),
			totalCount: subsquidData.preimagesConnection.totalCount
		};
	}

	static async GetPreimagesByAddress({
		network,
		page,
		limit,
		address
	}: {
		network: ENetwork;
		page: number;
		limit: number;
		address: string;
	}): Promise<IGenericListingResponse<IPreimage>> {
		const gqlClient = this.subsquidGqlClient(network);

		// Convert address to substrate format for querying
		const formattedAddress = ValidatorService.isValidSubstrateAddress(address) ? encodeAddress(address, NETWORKS_DETAILS[network as ENetwork].ss58Format) : address;

		const { data: subsquidData, error: subsquidErr } = await gqlClient
			.query(this.GET_USER_PREIMAGES_LISTING, {
				limit,
				offset: (page - 1) * limit,
				proposer_eq: formattedAddress
			})
			.toPromise();

		if (subsquidErr || !subsquidData || !subsquidData.preimages) {
			console.error(`Error fetching on-chain user preimage listing from Subsquid: ${subsquidErr}`);
			throw new APIError(ERROR_CODES.INTERNAL_SERVER_ERROR, StatusCodes.INTERNAL_SERVER_ERROR, 'Error fetching on-chain user preimage listing from Subsquid');
		}

		return {
			items: subsquidData.preimages.map((preimage: IPreimage) => ({
				...preimage,
				...(preimage.proposer && { proposer: getSubstrateAddress(preimage.proposer) })
			})),
			totalCount: subsquidData.preimagesConnection.totalCount
		};
	}

	static async GetPreimageByHash({ network, hash }: { network: ENetwork; hash: string }): Promise<IPreimage | null> {
		const gqlClient = this.subsquidGqlClient(network);

		const { data: subsquidData, error: subsquidErr } = await gqlClient.query(this.GET_PREIMAGE_BY_HASH, { hash_eq: hash }).toPromise();

		if (subsquidErr || !subsquidData?.preimages?.length) {
			console.error(`Error fetching on-chain preimage by hash from Subsquid: ${subsquidErr}`);
			throw new APIError(ERROR_CODES.INTERNAL_SERVER_ERROR, StatusCodes.INTERNAL_SERVER_ERROR, 'Error fetching on-chain preimage by hash from Subsquid');
		}

		return subsquidData.preimages[0] as IPreimage;
	}

	static async GetActiveVotedProposalsCount({
		addresses,
		network,
		last15days
	}: {
		addresses: string[];
		network: ENetwork;
		last15days?: boolean;
	}): Promise<{ activeProposalsCount: number; votedProposalsCount: number }> {
		const gqlClient = this.subsquidGqlClient(network);

		const query = this.GET_ACTIVE_VOTED_PROPOSALS_COUNT;

		const variables: { status_in: EProposalStatus[]; voter_in: string[]; createdAt_gte?: string } = { status_in: ACTIVE_PROPOSAL_STATUSES, voter_in: addresses };

		if (last15days) {
			variables.createdAt_gte = new Date(Date.now() - 15 * 24 * 60 * 60 * 1000).toISOString();
		}

		const { data: subsquidData, error: subsquidErr } = await gqlClient.query(query, variables).toPromise();

		if (subsquidErr || !subsquidData) {
			console.error(`Error fetching on-chain active voted proposals count from Subsquid: ${subsquidErr}`);
			throw new APIError(ERROR_CODES.INTERNAL_SERVER_ERROR, StatusCodes.INTERNAL_SERVER_ERROR, 'Error fetching on-chain active voted proposals count from Subsquid');
		}

		return {
			activeProposalsCount: subsquidData.activeProposalsCount.totalCount || 0,
			votedProposalsCount: subsquidData.votedProposalsCount.totalCount || 0
		};
	}

	static async GetActiveBountiesWithRewardsByIndex({
		network,
		index,
		limit
	}: {
		network: ENetwork;
		index?: number;
		limit?: number;
	}): Promise<{ data: { items: IBountyProposal[]; totalCount: number } } | null> {
		try {
			const gqlClient = this.subsquidGqlClient(network);
			const response = await gqlClient
				.query(this.GET_ACTIVE_BOUNTIES_WITH_REWARDS_BY_INDEX, {
					type_eq: EProposalType.BOUNTY,
					status_not_in: [EProposalStatus.Cancelled, EProposalStatus.Rejected, EProposalStatus.Approved, EProposalStatus.Claimed],
					index_eq: index,
					limit
				})
				.toPromise();

			if (!response?.data) {
				return { data: { items: [], totalCount: 0 } };
			}

			return {
				data: {
					items: response.data.proposals || [],
					totalCount: response.data.proposalsConnection?.totalCount || 0
				}
			};
		} catch (error) {
			console.error('Error fetching active bounties by index:', error);
			return null;
		}
	}

	static async GetChildBountiesRewards({
		network,
		parentBountyIndices,
		limit
	}: {
		network: ENetwork;
		parentBountyIndices: number[];
		limit?: number;
	}): Promise<{ data: { items: IBountyProposal[]; totalCount: number } } | null> {
		try {
			const gqlClient = this.subsquidGqlClient(network);
			const response = await gqlClient
				.query(this.GET_CHILD_BOUNTIES_REWARDS, {
					parentBountyIndex_in: parentBountyIndices,
					limit
				})
				.toPromise();

			if (!response?.data) {
				return { data: { items: [], totalCount: 0 } };
			}

			return {
				data: {
					items: response.data.proposals || [],
					totalCount: response.data.proposalsConnection?.totalCount || 0
				}
			};
		} catch (error) {
			console.error('Error fetching child bounties:', error);
			return null;
		}
	}

	static async GetAllActiveBountyCurators(network: ENetwork): Promise<string[]> {
		try {
			const gqlClient = this.subsquidGqlClient(network);
			const query = this.GET_ACTIVE_BOUNTY_CURATORS;
			const variables = {
				status_in: [EProposalStatus.CuratorProposed, EProposalStatus.Active, EProposalStatus.Extended]
			};

			const { data: subsquidData, error: subsquidErr } = await gqlClient.query(query, variables).toPromise();

			if (subsquidErr || !subsquidData) {
				console.error(`SubsquidService: Error fetching on-chain active bounty curators: ${subsquidErr?.message || subsquidErr}`);
				return [];
			}

			if (!subsquidData.proposals) return [];

			const curators = new Set<string>();
			subsquidData.proposals.forEach((proposal: { curator: string }) => {
				if (proposal.curator) {
					curators.add(proposal.curator);
				}
			});

			return Array.from(curators);
		} catch (error) {
			console.error(`SubsquidService: Exception fetching active bounty curators: ${error}`);
			return [];
		}
	}

	static async GetChildBountiesByParentBountyIndex({
		network,
		index,
		page,
		limit
	}: {
		network: ENetwork;
		index: number;
		page: number;
		limit: number;
	}): Promise<IGenericListingResponse<IOnChainPostInfo>> {
		const gqlClient = this.subsquidGqlClient(network);

		const query = this.GET_CHILD_BOUNTIES_BY_PARENT_BOUNTY_INDEX;

		const { data: subsquidData, error: subsquidErr } = await gqlClient
			.query(query, {
				parentBountyIndex_eq: index,
				limit: Number(limit),
				offset: (Number(page) - 1) * Number(limit)
			})
			.toPromise();

		if (subsquidErr || !subsquidData) {
			console.error(`Error fetching on-chain child bounties for bounty from Subsquid: ${subsquidErr}`);
			throw new APIError(ERROR_CODES.INTERNAL_SERVER_ERROR, StatusCodes.INTERNAL_SERVER_ERROR, 'Error fetching on-chain child bounties for bounty from Subsquid');
		}
		const childBounties: IOnChainPostInfo[] = subsquidData.childBounties.map(
			(childBounty: {
				createdAt: string;
				curator: string;
				proposer: string;
				status: EProposalStatus;
				index: number;
				parentBountyIndex: number;
				hash: string;
				origin: EPostOrigin;
				description: string;
				statusHistory: IStatusHistoryItem[];
				preimage: { proposedCall: { args: Record<string, unknown> } };
			}) => ({
				createdAt: childBounty.createdAt,
				curator: childBounty.curator || '',
				proposer: childBounty.proposer || '',
				status: childBounty.status,
				index: childBounty.index,
				parentBountyIndex: childBounty.parentBountyIndex,
				hash: childBounty.hash,
				origin: childBounty.origin,
				description: childBounty.description || '',
				timeline: childBounty.statusHistory as IStatusHistoryItem[],
				preimageArgs: childBounty.preimage?.proposedCall?.args
			})
		);

		return {
			items: childBounties,
			totalCount: subsquidData.totalChildBounties.totalCount || 0
		};
	}

	static async GetConvictionVotingDelegationStats(network: ENetwork): Promise<IDelegationStats> {
		const gqlClient = this.subsquidGqlClient(network);

		const query = this.GET_CONVICTION_VOTING_DELEGATION_STATS;

		const { data: subsquidData, error: subsquidErr } = await gqlClient.query(query, {}).toPromise();

		if (subsquidErr || !subsquidData) {
			console.error(`Error fetching on-chain conviction voting delegation stats from Subsquid: ${subsquidErr}`);
			throw new APIError(ERROR_CODES.INTERNAL_SERVER_ERROR, StatusCodes.INTERNAL_SERVER_ERROR, 'Error fetching on-chain conviction voting delegation stats from Subsquid');
		}

		// Calculate total delegated tokens by summing up all balances
		const totalDelegatedTokens: BN = subsquidData.votingDelegations.reduce((acc: BN, delegation: { balance: string }) => {
			return new BN(acc).add(new BN(delegation.balance));
		}, BN_ZERO);

		// Get unique delegates and delegators
		const uniqueDelegates = new Set(subsquidData.votingDelegations.map((d: { to: string }) => d.to));
		const uniqueDelegators = new Set(subsquidData.votingDelegations.map((d: { from: string }) => d.from));

		return {
			totalDelegatedTokens: totalDelegatedTokens.toString(),
			totalDelegatedVotes: subsquidData.totalDelegatedVotes.totalCount || 0,
			totalDelegates: uniqueDelegates.size,
			totalDelegators: uniqueDelegators.size
		};
	}

	static async GetLast30DaysConvictionVoteCountByAddress({ network, address }: { network: ENetwork; address: string }): Promise<number> {
		try {
			const gqlClient = this.subsquidGqlClient(network);

			const query = this.GET_LAST_30_DAYS_CONVICTION_VOTE_COUNT_BY_ADDRESS;

			const thirtyDaysAgo = new Date(Date.now() - 30 * 24 * 60 * 60 * 1000);

			const { data: subsquidData, error: subsquidErr } = await gqlClient.query(query, { address_eq: address, createdAt_gte: thirtyDaysAgo.toISOString() }).toPromise();

			if (subsquidErr || !subsquidData) {
				console.error(`Error fetching on-chain vote count details from Subsquid: ${subsquidErr}`);
				return 0;
			}

			return subsquidData.convictionVotesConnection.totalCount;
		} catch (error) {
			console.error('Error fetching on-chain vote count details from Subsquid:', error);
			return 0;
		}
	}

	static async GetAllDelegatesWithConvictionVotingPowerAndDelegationsCount(
		network: ENetwork
	): Promise<Record<string, { maxDelegated: string; delegators: string[]; receivedDelegationsCount: number }>> {
		try {
			const gqlClient = this.subsquidGqlClient(network);

			const query = this.GET_ALL_DELEGATES_CONVICTION_VOTING_POWER_AND_DELEGATIONS_COUNT;

			const { data: subsquidData, error: subsquidErr } = await gqlClient.query(query, {}).toPromise();

			if (subsquidErr || !subsquidData) {
				console.error(`Error fetching on-chain all delegates conviction voting power and delegations count from Subsquid: ${subsquidErr}`);
				return {};
			}

			const result: Record<string, { maxDelegated: string; delegators: string[]; receivedDelegationsCount: number }> = {};

			// Use Map for optimized grouping by delegate
			const delegateMap = new Map<string, Array<{ balance: string; lockPeriod: number; from: string; track?: number; trackNumber?: number }>>();

			// Single pass grouping - O(n) complexity
			subsquidData.votingDelegations.forEach((delegation: { to: string; balance: string; lockPeriod: number; from: string; track?: number; trackNumber?: number }) => {
				const delegate = delegation.to;
				const existing = delegateMap.get(delegate);

				if (existing) {
					existing.push(delegation);
				} else {
					delegateMap.set(delegate, [delegation]);
				}
			});

			// Calculate results for each delegate - optimized iteration
			delegateMap.forEach((delegations, delegate) => {
				const maxDelegated = this.calculateMaxTrackVotingPower(delegations);

				// Use Set for efficient deduplication
				const uniqueDelegators = new Set<string>();
				delegations.forEach((d) => uniqueDelegators.add(d.from));

				result[`${delegate}`] = {
					maxDelegated,
					delegators: Array.from(uniqueDelegators),
					receivedDelegationsCount: delegations.length
				};
			});

			return result;
		} catch (error) {
			console.error('Error fetching on-chain all delegates conviction voting power and delegations count from Subsquid:', error);
			return {};
		}
	}

	static async GetDelegateDetails({ network, address }: { network: ENetwork; address: string }): Promise<{
		maxDelegated: string;
		delegators: string[];
		receivedDelegationsCount: number;
		last30DaysVotedProposalsCount: number;
	}> {
		const gqlClient = this.subsquidGqlClient(network);

		const query = this.GET_DELEGATE_DETAILS;

		const thirtyDaysAgo = new Date(Date.now() - 30 * 24 * 60 * 60 * 1000);

		const { data: subsquidData, error: subsquidErr } = await gqlClient.query(query, { address_eq: address, createdAt_gte: thirtyDaysAgo.toISOString() }).toPromise();

		if (subsquidErr || !subsquidData) {
			console.error(`Error fetching on-chain delegate details from Subsquid: ${subsquidErr}`);
			throw new APIError(ERROR_CODES.INTERNAL_SERVER_ERROR, StatusCodes.INTERNAL_SERVER_ERROR, 'Error fetching on-chain delegate details from Subsquid');
		}

		// Filter delegations for this specific delegate
		const delegateDelegations = subsquidData.votingDelegations.filter((d: { to: string }) => d.to === address);

		// Calculate max track voting power for this delegate
		const maxDelegated = this.calculateMaxTrackVotingPower(delegateDelegations);

		// Calculate delegators and count
		const uniqueDelegators = new Set(delegateDelegations.map((d: { from: string }) => d.from));

		return {
			maxDelegated,
			receivedDelegationsCount: delegateDelegations.length,
			last30DaysVotedProposalsCount: subsquidData.convictionVotesConnection.totalCount,
			delegators: Array.from(uniqueDelegators) as string[]
		};
	}

	static async GetConvictionVoteDelegationsToAndFromAddress({ network, address, trackNum }: { network: ENetwork; address: string; trackNum?: number }) {
		const gqlClient = this.subsquidGqlClient(network);

		let query = this.GET_CONVICTION_VOTE_DELEGATIONS_TO_AND_FROM_ADDRESS;

		const isValidTrackNumber = ValidatorService.isValidNumber(trackNum) && ValidatorService.isValidTrackNumber({ trackNum: Number(trackNum), network });

		if (isValidTrackNumber) {
			query = this.GET_CONVICTION_VOTE_DELEGATIONS_TO_AND_FROM_ADDRESS_AND_TRACK_NUMBER;
		}

		const { data: subsquidData, error: subsquidErr } = await gqlClient.query(query, { address_eq: address, ...(isValidTrackNumber && { trackNumber_eq: trackNum }) }).toPromise();

		if (subsquidErr || !subsquidData) {
			console.error(`Error fetching on-chain conviction vote delegations by address from Subsquid: ${subsquidErr}`);
			throw new APIError(ERROR_CODES.INTERNAL_SERVER_ERROR, StatusCodes.INTERNAL_SERVER_ERROR, 'Error fetching on-chain conviction vote delegations by address from Subsquid');
		}

		const votingDelegations = subsquidData.votingDelegations.map((delegation: { createdAt: string }) => ({
			...delegation,
			createdAt: new Date(delegation.createdAt)
		}));

		return votingDelegations as {
			to: string;
			from: string;
			track: number;
			balance: string;
			createdAt: Date;
			lockPeriod: number;
		}[];
	}

	static async GetActiveProposalsCountByTrackIds({ network, trackIds }: { network: ENetwork; trackIds: number[] }) {
		try {
			const gqlClient = this.subsquidGqlClient(network);

			const query = this.GET_ACTIVE_PROPOSALS_COUNT_BY_TRACK_IDS(trackIds);

			const { data: subsquidData, error: subsquidErr } = await gqlClient.query(query, {}).toPromise();

			if (subsquidErr || !subsquidData) {
				console.error(`Error fetching on-chain active proposals by track id from Subsquid: ${subsquidErr}`);
				return {};
			}

			const result: Record<number, number> = {};

			trackIds.forEach((trackId) => {
				result[Number(trackId)] = subsquidData[`track_${trackId}`]?.totalCount || 0;
			});

			return result;
		} catch (error) {
			console.error('Error fetching on-chain active proposals by track id from Subsquid:', error);
			return {};
		}
	}

	static async GetActiveProposalListingsWithVoteForAddressByTrackId({
		network,
		trackId,
		voterAddress
	}: {
		network: ENetwork;
		trackId: number;
		voterAddress: string;
	}): Promise<IGenericListingResponse<IOnChainPostListing & { delegateVote?: IVoteData }>> {
		const gqlClient = this.subsquidGqlClient(network);

		const query = this.GET_ACTIVE_PROPOSAL_LISTINGS_WITH_VOTE_FOR_ADDRESS_BY_TRACK_ID;

		const { data: subsquidData, error: subsquidErr } = await gqlClient.query(query, { trackNumber_eq: trackId, voter_eq: voterAddress }).toPromise();

		if (subsquidErr || !subsquidData) {
			console.error(`Error fetching on-chain active proposal listings by track id from Subsquid: ${subsquidErr}`);
			throw new APIError(ERROR_CODES.INTERNAL_SERVER_ERROR, StatusCodes.INTERNAL_SERVER_ERROR, 'Error fetching on-chain active proposal listings by track id from Subsquid');
		}

		const posts: (IOnChainPostListing & { delegateVote?: IVoteData })[] = await Promise.all(
			subsquidData.proposalsConnection.edges.map(
				async (edge: {
					node: {
						createdAt: Date;
						description?: string | null;
						index: number;
						origin: EPostOrigin;
						proposer?: string;
						status?: EProposalStatus;
						hash?: string;
						preimage?: {
							proposedCall?: {
								args?: Record<string, unknown>;
							};
						};
						statusHistory?: Array<{
							status: EProposalStatus;
							timestamp: string;
						}>;
						convictionVoting?: Array<{
							balance: { value?: string; aye?: string; nay?: string; abstain?: string };
							decision: 'yes' | 'no' | 'abstain' | 'split' | 'splitAbstain';
							lockPeriod: number;
							createdAt: string;
							selfVotingPower: string;
							totalVotingPower: string;
							delegatedVotingPower: string;
						}>;
					};
				}) => {
					const proposal = edge.node;

					const allPeriodEnds = proposal.statusHistory ? this.getAllPeriodEndDates(proposal.statusHistory, network, proposal.origin) : null;
					const delegateVoteData = proposal.convictionVoting?.[0];

					const delegateVote: IVoteData | undefined = delegateVoteData
						? {
								balanceValue: delegateVoteData.decision === 'abstain' ? delegateVoteData.balance.abstain || '0' : delegateVoteData.balance.value || '0',
								decision:
									delegateVoteData.decision === 'yes' ? EVoteDecision.AYE : delegateVoteData.decision === 'no' ? EVoteDecision.NAY : (delegateVoteData.decision as EVoteDecision),
								lockPeriod: delegateVoteData.lockPeriod,
								createdAt: new Date(delegateVoteData.createdAt),
								voterAddress,
								selfVotingPower: delegateVoteData.selfVotingPower,
								totalVotingPower: delegateVoteData.totalVotingPower,
								delegatedVotingPower: delegateVoteData.delegatedVotingPower
							}
						: undefined;

					const voteMetrics = await this.GetPostVoteMetrics({ network, proposalType: EProposalType.REFERENDUM_V2, indexOrHash: String(proposal.index ?? proposal.hash)! });

					return {
						createdAt: new Date(proposal.createdAt),
						description: proposal.description || '',
						index: proposal.index,
						origin: proposal.origin,
						proposer: proposal.proposer || '',
						status: proposal.status || EProposalStatus.Unknown,
						type: EProposalType.REFERENDUM_V2,
						hash: proposal.hash || '',
						...(voteMetrics && { voteMetrics }),
						beneficiaries: proposal.preimage?.proposedCall?.args ? this.extractAmountAndAssetId(proposal.preimage?.proposedCall?.args) : undefined,
						decisionPeriodEndsAt: allPeriodEnds?.decisionPeriodEnd ?? undefined,
						preparePeriodEndsAt: allPeriodEnds?.preparePeriodEnd ?? undefined,
						delegateVote
					};
				}
			)
		);

		return {
			items: posts,
			totalCount: subsquidData.proposalsConnection.totalCount
		};
	}

	static async GetTrackAnalyticsStats({ network, trackId }: { network: ENetwork; trackId?: number }): Promise<ITrackAnalyticsStats> {
		const gqlClient = this.subsquidGqlClient(network);

		const query = this.GET_TRACK_ANALYTICS_STATS;

		const { data: subsquidData, error: subsquidErr } = await gqlClient.query(query, { track_num: trackId, before: dayjs().subtract(7, 'days').toISOString() }).toPromise();

		if (subsquidErr || !subsquidData) {
			console.error(`Error fetching on-chain track analytics stats from Subsquid: ${subsquidErr}`);
			throw new APIError(ERROR_CODES.INTERNAL_SERVER_ERROR, StatusCodes.INTERNAL_SERVER_ERROR, 'Error fetching on-chain track analytics stats from Subsquid');
		}

		const changeInActiveProposals =
			subsquidData.totalActiveProposals.totalCount && subsquidData.diffActiveProposals.totalCount
				? (subsquidData.diffActiveProposals.totalCount * 100) / subsquidData.totalActiveProposals.totalCount
				: 0;
		return {
			totalActiveProposals: subsquidData.totalActiveProposals.totalCount,
			totalProposalCount: subsquidData.totalProposalCount.totalCount,
			changeInActiveProposals
		};
	}

	static async GetTrackAnalyticsDelegations({ network, trackId }: { network: ENetwork; trackId?: number }): Promise<ITrackAnalyticsDelegations> {
		const gqlClient = this.subsquidGqlClient(network);

		const query = this.GET_TRACK_ANALYTICS_DELEGATIONS;

		const { data: subsquidData, error: subsquidErr } = await gqlClient.query(query, { track_num: trackId }).toPromise();

		if (subsquidErr || !subsquidData) {
			console.error(`Error fetching on-chain track analytics delegations from Subsquid: ${subsquidErr}`);
			throw new APIError(ERROR_CODES.INTERNAL_SERVER_ERROR, StatusCodes.INTERNAL_SERVER_ERROR, 'Error fetching on-chain track analytics delegations from Subsquid');
		}

		let totalCapital = BN_ZERO;
		let totalVotesBalance = BN_ZERO;
		const totalDelegatorsObj: ITrackAnalyticsDelegationsList = {};
		const totalDelegateesObj: ITrackAnalyticsDelegationsList = {};

		if (subsquidData?.votingDelegations?.length) {
			subsquidData?.votingDelegations.forEach((delegation: { lockPeriod: number; balance: string; from: string; to: string }) => {
				const bnBalance = new BN(delegation?.balance);
				const bnConviction = new BN(delegation?.lockPeriod || 1);
				const vote = delegation?.lockPeriod ? bnBalance.mul(bnConviction) : bnBalance.div(new BN('10'));

				totalVotesBalance = totalVotesBalance.add(vote);

				totalCapital = totalCapital.add(bnBalance);

				if (totalDelegateesObj[delegation?.to] === undefined) {
					totalDelegateesObj[delegation?.to] = {
						count: 1,
						data: [{ capital: delegation.balance, from: delegation?.from, lockedPeriod: delegation.lockPeriod || 0.1, to: delegation?.to, votingPower: vote.toString() }]
					};
				} else {
					const existingCount = totalDelegateesObj[delegation?.to]?.count || 0;
					totalDelegateesObj[delegation?.to] = {
						count: existingCount + 1,
						data: [
							...(totalDelegateesObj[delegation?.to]?.data || []),
							{ capital: delegation.balance, from: delegation?.from, lockedPeriod: delegation.lockPeriod || 0.1, to: delegation?.to, votingPower: vote.toString() }
						]
					};
				}
				if (totalDelegatorsObj[delegation?.from] === undefined) {
					totalDelegatorsObj[delegation?.from] = {
						count: 1,
						data: [{ capital: delegation.balance, from: delegation?.from, lockedPeriod: delegation.lockPeriod || 0.1, to: delegation?.to, votingPower: vote.toString() }]
					};
				} else {
					const existingCount = totalDelegatorsObj[delegation?.from]?.count || 0;
					totalDelegatorsObj[delegation?.from] = {
						count: existingCount + 1,
						data: [
							...(totalDelegatorsObj[delegation?.from]?.data || []),
							{ capital: delegation.balance, from: delegation?.from, lockedPeriod: delegation.lockPeriod || 0.1, to: delegation.to, votingPower: vote.toString() }
						]
					};
				}
			});
		}

		return {
			delegateesData: totalDelegateesObj,
			delegatorsData: totalDelegatorsObj,
			totalCapital: totalCapital.toString(),
			totalDelegates: Object.keys(totalDelegateesObj)?.length,
			totalDelegators: Object.keys(totalDelegatorsObj)?.length,
			totalVotesBalance: totalVotesBalance.toString()
		};
	}

	static async GetOnChainPostsByProposer({
		network,
		proposer,
		page,
		limit,
		proposalType
	}: {
		network: ENetwork;
		proposer: string;
		page: number;
		limit: number;
		proposalType: EProposalType;
	}) {
		const gqlClient = this.subsquidGqlClient(network);

		const query = this.GET_POSTS_BY_PROPOSER;

		const { data: subsquidData, error: subsquidErr } = await gqlClient
			.query(query, { proposer_eq: proposer, type_eq: proposalType, limit, offset: (page - 1) * limit })
			.toPromise();

		if (subsquidErr || !subsquidData) {
			console.error(`Error fetching on-chain posts by proposer from Subsquid: ${subsquidErr}`);
			throw new APIError(ERROR_CODES.INTERNAL_SERVER_ERROR, StatusCodes.INTERNAL_SERVER_ERROR, 'Error fetching on-chain posts by proposer from Subsquid');
		}
		const subsquidPostsData = subsquidData.proposals;
		if (!subsquidPostsData?.length) {
			return {
				totalCount: 0,
				items: []
			};
		}
		const postsPromises = subsquidPostsData.map((post: { index: number }) => {
			return this.GetOnChainPostInfo({
				network,
				indexOrHash: String(post.index),
				proposalType
			});
		});

		const postsResult = await Promise.allSettled(postsPromises);

		return {
			items: postsResult.map((post) => (post.status === 'fulfilled' ? post.value : null))?.filter((post) => post !== null),
			totalCount: subsquidData.proposalsConnection.totalCount || 0
		};
	}

	static async GetPostAnalytics({ network, proposalType, index }: { network: ENetwork; proposalType: EProposalType; index: number }): Promise<IPostAnalytics | null> {
		const gqlClient = this.subsquidGqlClient(network);

		const query = this.GET_ALL_FLATTENED_VOTES_WITH_POST_INDEX;

		const { data: subsquidData, error: subsquidErr } = await gqlClient.query(query, { vote_type: proposalType, index_eq: index, type_eq: proposalType }).toPromise();

		if (subsquidErr || !subsquidData) {
			console.error(`Error fetching on-chain post analytics from Subsquid: ${subsquidErr}`);
			throw new APIError(ERROR_CODES.INTERNAL_SERVER_ERROR, StatusCodes.INTERNAL_SERVER_ERROR, subsquidErr?.message || 'Error fetching on-chain post analytics from Subsquid');
		}

		if (subsquidData?.votes?.length === 0) {
			return null;
		}

		const votes = subsquidData.votes?.map((vote: { decision: string }) => {
			return {
				...vote,
				proposal: subsquidData.proposal[0],
				decision: this.convertSubsquidVoteDecisionToVoteDecision({ decision: vote.decision })
			};
		});

		const convictionsAnalytics = this.getVotesAnalytics({ votes, type: EAnalyticsType.CONVICTIONS });
		const votesAnalytics = this.getVotesAnalytics({ votes, type: EAnalyticsType.VOTES });
		const accountsAnalytics = this.getAccountsAnalytics({ votes });

		return {
			convictionsAnalytics,
			votesAnalytics,
			accountsAnalytics,
			proposal: {
				index,
				status: subsquidData?.proposal?.[0]?.status as EProposalStatus
			}
		};
	}

	static async GetPostBubbleVotes({
		network,
		proposalType,
		index,
		analyticsType,
		votesType
	}: {
		network: ENetwork;
		proposalType: EProposalType;
		index: number;
		analyticsType: EAnalyticsType;
		votesType: EVotesDisplayType;
	}): Promise<IPostBubbleVotes | null> {
		const gqlClient = this.subsquidGqlClient(network);

		const query = votesType === EVotesDisplayType.FLATTENED ? this.GET_ALL_FLATTENED_VOTES_WITH_POST_INDEX : this.GET_ALL_NESTED_VOTES_WITH_POST_INDEX;
		const { data: subsquidData, error: subsquidErr } = await gqlClient.query(query, { vote_type: proposalType, index_eq: index, type_eq: proposalType }).toPromise();

		if (subsquidErr || !subsquidData) {
			console.error(`Error fetching on-chain post analytics from Subsquid: ${subsquidErr}`);
			throw new APIError(ERROR_CODES.INTERNAL_SERVER_ERROR, StatusCodes.INTERNAL_SERVER_ERROR, 'Error fetching on-chain post analytics from Subsquid');
		}

		const data = subsquidData.votes;
		if (data?.length === 0) {
			return null;
		}

		const votesData: IPostBubbleVotes = {
			votes: {
				[EVoteDecision.AYE]: [],
				[EVoteDecision.NAY]: [],
				[EVoteDecision.ABSTAIN]: []
			},
			proposal: {
				status: (subsquidData?.proposal?.[0]?.status as EProposalStatus) || EProposalStatus.Unknown
			}
		};

		data?.forEach(
			(vote: {
				decision: string;
				balance: { value?: string; abstain?: string; aye?: string; nay?: string };
				voter: string;
				isDelegated?: boolean;
				delegatedVotingPower?: string;
				selfVotingPower?: string;
				parentVote: { delegatedVotingPower?: string; selfVotingPower?: string };
				delegatedVotes: IFlattenedConvictionVote[];
				lockPeriod: number;
			}) => {
				const decision = this.convertSubsquidVoteDecisionToVoteDecision({ decision: vote.decision });
				const balance = new BN(vote.balance?.value || vote.balance?.abstain || vote.balance?.aye || vote.balance?.nay || BN_ZERO.toString());
				const votingPower =
					analyticsType === EAnalyticsType.CONVICTIONS
						? votesType === EVotesDisplayType.FLATTENED
							? this.getVotingPower(balance?.toString(), vote?.lockPeriod)
							: this.getNestedVoteVotingPower(
									vote?.parentVote?.delegatedVotingPower || vote?.delegatedVotingPower || BN_ZERO.toString(),
									vote?.parentVote?.selfVotingPower || vote?.selfVotingPower || BN_ZERO.toString()
								)
						: null;

				votesData.votes[decision as keyof typeof votesData.votes]?.push({
					balanceValue: balance.toString(),
					voterAddress: vote.voter,
					lockPeriod: vote?.lockPeriod || 0,
					votingPower: votingPower?.toString(),
					isDelegated: vote?.isDelegated || false,
					delegatorsCount: vote?.delegatedVotes?.length || 0,
					decision
				});
			}
		);
		return votesData;
	}

	static async GetVotesForAddresses({
		network,
		voters,
		page,
		limit,
		proposalStatuses
	}: {
		network: ENetwork;
		voters: string[];
		page: number;
		limit: number;
		proposalStatuses?: EProposalStatus[];
	}): Promise<IGenericListingResponse<IProfileVote>> {
		const gqlClient = this.subsquidGqlClient(network);

		const query = this.GET_ALL_FLATTENED_VOTES_FOR_MULTIPLE_VOTERS;

		const variables = {
			limit,
			offset: (page - 1) * limit,
			voter_in: voters,
			...(proposalStatuses && { status_in: proposalStatuses })
		};

		const { data: subsquidData, error: subsquidErr } = await gqlClient.query(query, variables).toPromise();

		if (subsquidErr || !subsquidData) {
			console.error(`Error fetching on-chain votes for multiple voters from Subsquid: ${subsquidErr}`);
			throw new APIError(ERROR_CODES.INTERNAL_SERVER_ERROR, StatusCodes.INTERNAL_SERVER_ERROR, 'Error fetching on-chain votes for multiple voters from Subsquid');
		}

		const { votes, totalCount } = subsquidData;

		if (totalCount.totalCount === 0) {
			return {
				items: [],
				totalCount: totalCount.totalCount
			};
		}

		const votesData: IProfileVote[] = votes.map((vote: { decision: string; voter: string; proposalIndex: number; type: EProposalType; parentVote: { extrinsicIndex: string } }) => {
			return {
				...vote,
				decision: this.convertSubsquidVoteDecisionToVoteDecision({ decision: vote.decision }),
				voterAddress: vote.voter,
				proposalType: vote.type as EProposalType,
				extrinsicIndex: vote.parentVote?.extrinsicIndex || ''
			};
		});

		return {
			items: votesData,
			totalCount: totalCount.totalCount
		};
	}

	static async GetAllFlattenedVotesWithoutFilters({ network, page, limit }: { network: ENetwork; page: number; limit: number }): Promise<IGenericListingResponse<IProfileVote>> {
		const gqlClient = this.subsquidGqlClient(network);

		const query = this.GET_ALL_FLATTENED_VOTES_WITHOUT_FILTERS;

		const variables = {
			limit,
			offset: (page - 1) * limit
		};

		const { data: subsquidData, error: subsquidErr } = await gqlClient.query(query, variables).toPromise();

		if (subsquidErr || !subsquidData) {
			console.error(`Error fetching all flattened votes from Subsquid: ${subsquidErr}`);
			throw new APIError(ERROR_CODES.INTERNAL_SERVER_ERROR, StatusCodes.INTERNAL_SERVER_ERROR, 'Error fetching all flattened votes from Subsquid');
		}

		const { votes, totalCount } = subsquidData;

		if (totalCount.totalCount === 0) {
			return {
				items: [],
				totalCount: totalCount.totalCount
			};
		}

		const votesData: IProfileVote[] = votes.map((vote: { decision: string; voter: string; proposalIndex: number; type: EProposalType; parentVote: { extrinsicIndex: string } }) => {
			return {
				...vote,
				decision: this.convertSubsquidVoteDecisionToVoteDecision({ decision: vote.decision }),
				voterAddress: vote.voter,
				proposalType: vote.type as EProposalType,
				extrinsicIndex: vote.parentVote?.extrinsicIndex || ''
			};
		});

		return {
			items: votesData,
			totalCount: totalCount.totalCount
		};
	}

	static async GetGovAnalyticsStats({ network }: { network: ENetwork }): Promise<IGovAnalyticsStats> {
		const gqlClient = this.subsquidGqlClient(network);

		const query = this.GET_GOV_ANALYTICS_STATS;

		const { data: subsquidData, error: subsquidErr } = await gqlClient.query(query, {}).toPromise();

		if (subsquidErr || !subsquidData) {
			console.error(`Error fetching network governance analytics stats from Subsquid: ${subsquidErr}`);
			throw new APIError(ERROR_CODES.INTERNAL_SERVER_ERROR, StatusCodes.INTERNAL_SERVER_ERROR, 'Error fetching network governance analytics stats from Subsquid');
		}

		return {
			totalProposals: subsquidData.totalProposals.totalCount,
			approvedProposals: subsquidData.approvedProposals.totalCount
		};
	}

	static async GetGovAnalyticsReferendumOutcome({ network, trackNo }: { network: ENetwork; trackNo?: number }): Promise<IGovAnalyticsReferendumOutcome> {
		const gqlClient = this.subsquidGqlClient(network);

		const query = this.GET_GOV_ANALYTICS_REFERENDUM_OUTCOME;

		const { data: subsquidData, error: subsquidErr } = await gqlClient.query(query, { trackNo }).toPromise();

		if (subsquidErr || !subsquidData) {
			console.error(`Error fetching referendum outcome data from Subsquid: ${subsquidErr}`);
			throw new APIError(ERROR_CODES.INTERNAL_SERVER_ERROR, StatusCodes.INTERNAL_SERVER_ERROR, 'Error fetching referendum outcome data from Subsquid');
		}

		return {
			approved: subsquidData.approved.totalCount,
			rejected: subsquidData.rejected.totalCount,
			timeout: subsquidData.timeout.totalCount,
			ongoing: subsquidData.ongoing.totalCount,
			cancelled: subsquidData.cancelled.totalCount
		};
	}

	static async GetGovAnalyticsReferendumCount({ network }: { network: ENetwork }): Promise<{ categoryCounts: IGovAnalyticsCategoryCounts }> {
		const gqlClient = this.subsquidGqlClient(network);

		const query = this.GET_TOTAL_CATEGORY_PROPOSALS;

		const trackGroups = getTrackGroups(network);
		const promises = Object.entries(trackGroups).map(async ([group, trackIds]) => {
			try {
				const response = await gqlClient
					.query(query, {
						trackIds
					})
					.toPromise();

				return {
					group,
					count: response.data.count.totalCount
				};
			} catch (error) {
				console.error(`Error fetching count for group ${group}:`, error);
				return {
					group,
					count: null
				};
			}
		});

		const results = await Promise.all(promises);
		const groupResults = results.reduce(
			(acc, { group, count }) => {
				acc[group] = count;
				return acc;
			},
			{} as Record<string, number | null>
		);

		return {
			categoryCounts: {
				governance: groupResults.Governance ?? null,
				main: groupResults.Main ?? null,
				treasury: groupResults.Treasury ?? null,
				whiteList: groupResults.Whitelist ?? null
			}
		};
	}

	static async GetTurnoutData({ network }: { network: ENetwork }): Promise<IRawTurnoutData> {
		try {
			const { data: subsquidData, error: subsquidErr } = await this.subsquidGqlClient(network).query(SubsquidQueries.GET_TURNOUT_DATA, {}).toPromise();

			if (subsquidErr) {
				console.error('Subsquid Error:', subsquidErr);
				throw new APIError(ERROR_CODES.INTERNAL_SERVER_ERROR, StatusCodes.INTERNAL_SERVER_ERROR, 'Error fetching turnout data from Subsquid');
			}

			if (!subsquidData?.proposals) {
				console.error('No proposals found in response');
				return { proposals: [] };
			}

			return {
				proposals: subsquidData.proposals
			};
		} catch (error) {
			console.error('Error in GetTurnoutData:', error);
			throw error;
		}
	}

	static async GetTrackDelegationAnalyticsStats({ network }: { network: ENetwork }): Promise<Record<string, IGovAnalyticsDelegationStats>> {
		const gqlClient = this.subsquidGqlClient(network);

		const { data: subsquidData, error: subsquidErr } = await gqlClient.query(SubsquidQueries.GET_ALL_TRACK_LEVEL_ANALYTICS_DELEGATION_DATA, {}).toPromise();

		if (subsquidErr || !subsquidData) {
			console.error(`Error fetching track delegation analytics stats from Subsquid: ${subsquidErr}`);
			throw new APIError(ERROR_CODES.INTERNAL_SERVER_ERROR, StatusCodes.INTERNAL_SERVER_ERROR, 'Error fetching track delegation analytics stats from Subsquid');
		}

		const trackStats: Record<
			string,
			{
				totalCapital: string;
				totalVotesBalance: string;
				totalDelegates: number;
				totalDelegators: number;
				delegateesData: Record<string, { count: number }>;
				delegatorsData: Record<string, { count: number }>;
			}
		> = {};

		if (subsquidData.votingDelegations?.length) {
			subsquidData.votingDelegations.forEach((delegation: { lockPeriod: number; balance: string; from: string; to: string; track: number }) => {
				const { track } = delegation;
				const bnBalance = new BN(delegation.balance);
				const bnConviction = new BN(delegation.lockPeriod || 1);
				const vote = delegation.lockPeriod ? bnBalance.mul(bnConviction) : bnBalance.div(VOTING_POWER_DIVISOR);

				if (!trackStats[track]) {
					trackStats[track] = {
						totalCapital: '0',
						totalDelegates: 0,
						totalDelegators: 0,
						totalVotesBalance: '0',
						delegateesData: {},
						delegatorsData: {}
					};
				}

				trackStats[track].totalVotesBalance = new BN(trackStats[track].totalVotesBalance).add(vote).toString();
				trackStats[track].totalCapital = new BN(trackStats[track].totalCapital).add(bnBalance).toString();

				// Handle delegates
				if (!trackStats[track].delegateesData[delegation.to]) {
					trackStats[track].delegateesData[delegation.to] = {
						count: 1
					};
					trackStats[track].totalDelegates += 1;
				} else {
					trackStats[track].delegateesData[delegation.to].count += 1;
				}

				// Handle delegators
				if (!trackStats[track].delegatorsData[delegation.from]) {
					trackStats[track].delegatorsData[delegation.from] = {
						count: 1
					};
					trackStats[track].totalDelegators += 1;
				} else {
					trackStats[track].delegatorsData[delegation.from].count += 1;
				}
			});
		}

		return trackStats;
	}

<<<<<<< HEAD
	static async GetCohortReferenda({ network }: { network: ENetwork }) {
		const gqlClient = this.subsquidGqlClient(network);
		const { data: subsquidData, error: subsquidErr } = await gqlClient.query(SubsquidService.GET_COHORT_REFERENDA, {}).toPromise();

		if (subsquidErr || !subsquidData) {
			console.error(`Error fetching cohort referenda from Subsquid: ${subsquidErr}`);
			throw new APIError(ERROR_CODES.INTERNAL_SERVER_ERROR, StatusCodes.INTERNAL_SERVER_ERROR, 'Error fetching cohort referenda from Subsquid');
		}

		return subsquidData?.proposals || [];
	}

	static async GetVotesForReferendaIndices({ network, indices, voterAddresses }: { network: ENetwork; indices: number[]; voterAddresses: string[] }): Promise<IDVVotes[]> {
		const gqlClient = this.subsquidGqlClient(network);

		if (indices.length === 0) {
			return [];
		}

		const encodedAddresses = voterAddresses.map((address) => getEncodedAddress(address, network)).filter((addr): addr is string => addr !== null);

		const chunkSize = 10;
		const chunkIndices: number[][] = [];
		for (let i = 0; i < indices.length; i += chunkSize) {
			chunkIndices.push(indices.slice(i, i + chunkSize));
		}

		const results = await Promise.all(
			chunkIndices.map(async (indicesChunk) => {
				const query = this.GET_BATCHED_VOTES_FOR_DELEGATE_COHORT(indicesChunk, encodedAddresses);
				const { data: subsquidData, error: subsquidErr } = await gqlClient.query(query, {}).toPromise();

				if (subsquidErr || !subsquidData) {
					console.error(`Error fetching on-chain post vote data from Subsquid: ${subsquidErr}`);
					throw new APIError(ERROR_CODES.INTERNAL_SERVER_ERROR, StatusCodes.INTERNAL_SERVER_ERROR, 'Error fetching on-chain post vote data from Subsquid');
				}

				return Object.values(subsquidData).flat();
			})
		);

		return results.flat() as IDVVotes[];
=======
	static async GetBountiesByCurator(network: ENetwork, curatorAddress: string): Promise<ICuratorStats[]> {
		const gqlClient = this.subsquidGqlClient(network);

		const { data, error } = await gqlClient.query(this.GET_BOUNTIES_BY_CURATOR, { curator_eq: curatorAddress }).toPromise();

		if (error || !data) {
			console.error(`Error fetching bounties by curator ${curatorAddress}:`, error);
			return [];
		}

		return data.bounties || [];
>>>>>>> b6e00b73
	}
}<|MERGE_RESOLUTION|>--- conflicted
+++ resolved
@@ -984,79 +984,73 @@
 	}
 
 	static async GetLast30DaysConvictionVoteCountByAddress({ network, address }: { network: ENetwork; address: string }): Promise<number> {
-		try {
-			const gqlClient = this.subsquidGqlClient(network);
-
-			const query = this.GET_LAST_30_DAYS_CONVICTION_VOTE_COUNT_BY_ADDRESS;
-
-			const thirtyDaysAgo = new Date(Date.now() - 30 * 24 * 60 * 60 * 1000);
-
-			const { data: subsquidData, error: subsquidErr } = await gqlClient.query(query, { address_eq: address, createdAt_gte: thirtyDaysAgo.toISOString() }).toPromise();
-
-			if (subsquidErr || !subsquidData) {
-				console.error(`Error fetching on-chain vote count details from Subsquid: ${subsquidErr}`);
-				return 0;
-			}
-
-			return subsquidData.convictionVotesConnection.totalCount;
-		} catch (error) {
-			console.error('Error fetching on-chain vote count details from Subsquid:', error);
-			return 0;
-		}
+		const gqlClient = this.subsquidGqlClient(network);
+
+		const query = this.GET_LAST_30_DAYS_CONVICTION_VOTE_COUNT_BY_ADDRESS;
+
+		const thirtyDaysAgo = new Date(Date.now() - 30 * 24 * 60 * 60 * 1000);
+
+		const { data: subsquidData, error: subsquidErr } = await gqlClient.query(query, { address_eq: address, createdAt_gte: thirtyDaysAgo.toISOString() }).toPromise();
+
+		if (subsquidErr || !subsquidData) {
+			console.error(`Error fetching on-chain vote count details from Subsquid: ${subsquidErr}`);
+			throw new APIError(ERROR_CODES.INTERNAL_SERVER_ERROR, StatusCodes.INTERNAL_SERVER_ERROR, 'Error fetching on-chain vote count details from Subsquid');
+		}
+
+		return subsquidData.convictionVotesConnection.totalCount;
 	}
 
 	static async GetAllDelegatesWithConvictionVotingPowerAndDelegationsCount(
 		network: ENetwork
 	): Promise<Record<string, { maxDelegated: string; delegators: string[]; receivedDelegationsCount: number }>> {
-		try {
-			const gqlClient = this.subsquidGqlClient(network);
-
-			const query = this.GET_ALL_DELEGATES_CONVICTION_VOTING_POWER_AND_DELEGATIONS_COUNT;
-
-			const { data: subsquidData, error: subsquidErr } = await gqlClient.query(query, {}).toPromise();
-
-			if (subsquidErr || !subsquidData) {
-				console.error(`Error fetching on-chain all delegates conviction voting power and delegations count from Subsquid: ${subsquidErr}`);
-				return {};
-			}
-
-			const result: Record<string, { maxDelegated: string; delegators: string[]; receivedDelegationsCount: number }> = {};
-
-			// Use Map for optimized grouping by delegate
-			const delegateMap = new Map<string, Array<{ balance: string; lockPeriod: number; from: string; track?: number; trackNumber?: number }>>();
-
-			// Single pass grouping - O(n) complexity
-			subsquidData.votingDelegations.forEach((delegation: { to: string; balance: string; lockPeriod: number; from: string; track?: number; trackNumber?: number }) => {
-				const delegate = delegation.to;
-				const existing = delegateMap.get(delegate);
-
-				if (existing) {
-					existing.push(delegation);
-				} else {
-					delegateMap.set(delegate, [delegation]);
-				}
-			});
-
-			// Calculate results for each delegate - optimized iteration
-			delegateMap.forEach((delegations, delegate) => {
-				const maxDelegated = this.calculateMaxTrackVotingPower(delegations);
-
-				// Use Set for efficient deduplication
-				const uniqueDelegators = new Set<string>();
-				delegations.forEach((d) => uniqueDelegators.add(d.from));
-
-				result[`${delegate}`] = {
-					maxDelegated,
-					delegators: Array.from(uniqueDelegators),
-					receivedDelegationsCount: delegations.length
-				};
-			});
-
-			return result;
-		} catch (error) {
-			console.error('Error fetching on-chain all delegates conviction voting power and delegations count from Subsquid:', error);
-			return {};
-		}
+		const gqlClient = this.subsquidGqlClient(network);
+
+		const query = this.GET_ALL_DELEGATES_CONVICTION_VOTING_POWER_AND_DELEGATIONS_COUNT;
+
+		const { data: subsquidData, error: subsquidErr } = await gqlClient.query(query, {}).toPromise();
+
+		if (subsquidErr || !subsquidData) {
+			console.error(`Error fetching on-chain all delegates conviction voting power and delegations count from Subsquid: ${subsquidErr}`);
+			throw new APIError(
+				ERROR_CODES.INTERNAL_SERVER_ERROR,
+				StatusCodes.INTERNAL_SERVER_ERROR,
+				'Error fetching on-chain all delegates conviction voting power and delegations count from Subsquid'
+			);
+		}
+
+		const result: Record<string, { maxDelegated: string; delegators: string[]; receivedDelegationsCount: number }> = {};
+
+		// Use Map for optimized grouping by delegate
+		const delegateMap = new Map<string, Array<{ balance: string; lockPeriod: number; from: string; track?: number; trackNumber?: number }>>();
+
+		// Single pass grouping - O(n) complexity
+		subsquidData.votingDelegations.forEach((delegation: { to: string; balance: string; lockPeriod: number; from: string; track?: number; trackNumber?: number }) => {
+			const delegate = delegation.to;
+			const existing = delegateMap.get(delegate);
+
+			if (existing) {
+				existing.push(delegation);
+			} else {
+				delegateMap.set(delegate, [delegation]);
+			}
+		});
+
+		// Calculate results for each delegate - optimized iteration
+		delegateMap.forEach((delegations, delegate) => {
+			const maxDelegated = this.calculateMaxTrackVotingPower(delegations);
+
+			// Use Set for efficient deduplication
+			const uniqueDelegators = new Set<string>();
+			delegations.forEach((d) => uniqueDelegators.add(d.from));
+
+			result[`${delegate}`] = {
+				maxDelegated,
+				delegators: Array.from(uniqueDelegators),
+				receivedDelegationsCount: delegations.length
+			};
+		});
+
+		return result;
 	}
 
 	static async GetDelegateDetails({ network, address }: { network: ENetwork; address: string }): Promise<{
@@ -1129,29 +1123,24 @@
 	}
 
 	static async GetActiveProposalsCountByTrackIds({ network, trackIds }: { network: ENetwork; trackIds: number[] }) {
-		try {
-			const gqlClient = this.subsquidGqlClient(network);
-
-			const query = this.GET_ACTIVE_PROPOSALS_COUNT_BY_TRACK_IDS(trackIds);
-
-			const { data: subsquidData, error: subsquidErr } = await gqlClient.query(query, {}).toPromise();
-
-			if (subsquidErr || !subsquidData) {
-				console.error(`Error fetching on-chain active proposals by track id from Subsquid: ${subsquidErr}`);
-				return {};
-			}
-
-			const result: Record<number, number> = {};
-
-			trackIds.forEach((trackId) => {
-				result[Number(trackId)] = subsquidData[`track_${trackId}`]?.totalCount || 0;
-			});
-
-			return result;
-		} catch (error) {
-			console.error('Error fetching on-chain active proposals by track id from Subsquid:', error);
-			return {};
-		}
+		const gqlClient = this.subsquidGqlClient(network);
+
+		const query = this.GET_ACTIVE_PROPOSALS_COUNT_BY_TRACK_IDS(trackIds);
+
+		const { data: subsquidData, error: subsquidErr } = await gqlClient.query(query, {}).toPromise();
+
+		if (subsquidErr || !subsquidData) {
+			console.error(`Error fetching on-chain active proposals by track id from Subsquid: ${subsquidErr}`);
+			throw new APIError(ERROR_CODES.INTERNAL_SERVER_ERROR, StatusCodes.INTERNAL_SERVER_ERROR, 'Error fetching on-chain active proposals by track id from Subsquid');
+		}
+
+		const result: Record<number, number> = {};
+
+		trackIds.forEach((trackId) => {
+			result[Number(trackId)] = subsquidData[`track_${trackId}`].totalCount;
+		});
+
+		return result;
 	}
 
 	static async GetActiveProposalListingsWithVoteForAddressByTrackId({
@@ -1782,7 +1771,19 @@
 		return trackStats;
 	}
 
-<<<<<<< HEAD
+	static async GetBountiesByCurator(network: ENetwork, curatorAddress: string): Promise<ICuratorStats[]> {
+		const gqlClient = this.subsquidGqlClient(network);
+
+		const { data, error } = await gqlClient.query(this.GET_BOUNTIES_BY_CURATOR, { curator_eq: curatorAddress }).toPromise();
+
+		if (error || !data) {
+			console.error(`Error fetching bounties by curator ${curatorAddress}:`, error);
+			return [];
+		}
+
+		return data.bounties || [];
+	}
+
 	static async GetCohortReferenda({ network }: { network: ENetwork }) {
 		const gqlClient = this.subsquidGqlClient(network);
 		const { data: subsquidData, error: subsquidErr } = await gqlClient.query(SubsquidService.GET_COHORT_REFERENDA, {}).toPromise();
@@ -1825,18 +1826,5 @@
 		);
 
 		return results.flat() as IDVVotes[];
-=======
-	static async GetBountiesByCurator(network: ENetwork, curatorAddress: string): Promise<ICuratorStats[]> {
-		const gqlClient = this.subsquidGqlClient(network);
-
-		const { data, error } = await gqlClient.query(this.GET_BOUNTIES_BY_CURATOR, { curator_eq: curatorAddress }).toPromise();
-
-		if (error || !data) {
-			console.error(`Error fetching bounties by curator ${curatorAddress}:`, error);
-			return [];
-		}
-
-		return data.bounties || [];
->>>>>>> b6e00b73
 	}
 }