--- conflicted
+++ resolved
@@ -115,13 +115,9 @@
 
 		return {
 			createdAt: proposal.createdAt,
-<<<<<<< HEAD
-			curator: proposal.curator || '',
-=======
 			...(proposal.curator && { curator: proposal.curator }),
 			...(proposalType === EProposalType.CHILD_BOUNTY ? { parentBountyIndex: proposal.parentBountyIndex } : {}),
 			...(proposalType === EProposalType.CHILD_BOUNTY ? { payee: proposal.payee } : {}),
->>>>>>> 6b28fa8b
 			proposer: proposal.proposer || '',
 			status: proposal.status,
 			index: proposal.index,
@@ -260,14 +256,8 @@
 					proposal.statusHistory && proposalType === EProposalType.REFERENDUM_V2 ? this.getAllPeriodEndDates(proposal.statusHistory, network, proposal.origin) : null;
 				let childBountiesCount = 0;
 
-<<<<<<< HEAD
-				if (proposalType === EProposalType.BOUNTY) {
-					const childBountiesCountGQL = this.GET_CHILD_BOUNTIES_COUNT_BY_PARENT_BOUNTY_INDEXES;
-=======
-				// child bounties count
 				if (proposalType === EProposalType.BOUNTY) {
 					const childBountiesCountGQL = this.GET_CHILD_BOUNTIES_COUNT_BY_PARENT_BOUNTY_INDICES;
->>>>>>> 6b28fa8b
 
 					const { data } = await gqlClient
 						.query(childBountiesCountGQL, {
@@ -278,27 +268,15 @@
 						childBountiesCount = data?.totalChildBounties?.totalCount || 0;
 					}
 				}
-<<<<<<< HEAD
 				posts.push({
-					createdAt: new Date(proposal.createdAt),
-					childBountiesCount: childBountiesCount || 0,
-					curator: proposal.curator,
-=======
-
-				return {
 					createdAt: new Date(proposal.createdAt),
 					...(proposalType === EProposalType.BOUNTY ? { childBountiesCount: childBountiesCount || 0 } : {}),
 					...(proposal.curator && { curator: proposal.curator }),
->>>>>>> 6b28fa8b
 					description: proposal.description || '',
 					index: proposal.index,
 					origin: proposal.origin,
 					proposer: proposal.proposer || '',
-<<<<<<< HEAD
-					reward: proposal.reward || '',
-=======
 					...(proposal.reward && { reward: proposal.reward }),
->>>>>>> 6b28fa8b
 					status: proposal.status || EProposalStatus.Unknown,
 					type: proposalType,
 					hash: proposal.hash || '',
@@ -306,7 +284,7 @@
 					beneficiaries: proposal.preimage?.proposedCall?.args ? this.extractAmountAndAssetId(proposal.preimage?.proposedCall?.args) : undefined,
 					decisionPeriodEndsAt: allPeriodEnds?.decisionPeriodEnd ?? undefined,
 					preparePeriodEndsAt: allPeriodEnds?.preparePeriodEnd ?? undefined
-				};
+				});
 			}
 		);
 
@@ -534,7 +512,6 @@
 		};
 	}
 
-<<<<<<< HEAD
 	static async getActiveBountiesWithRewards(network: ENetwork): Promise<{ data: { items: IBountyProposal[]; totalCount: number } } | null> {
 		try {
 			const gqlClient = this.subsquidGqlClient(network);
@@ -639,8 +616,6 @@
 		}
 	}
 
-	static async GetChildBountiesByParentBountyIndex({ network, index }: { network: ENetwork; index: number }): Promise<IGenericListingResponse<IOnChainPostInfo>> {
-=======
 	static async GetChildBountiesByParentBountyIndex({
 		network,
 		index,
@@ -652,14 +627,10 @@
 		page: number;
 		limit: number;
 	}): Promise<IGenericListingResponse<IOnChainPostInfo>> {
->>>>>>> 6b28fa8b
 		const gqlClient = this.subsquidGqlClient(network);
 
 		const query = this.GET_CHILD_BOUNTIES_BY_PARENT_BOUNTY_INDEX;
 
-<<<<<<< HEAD
-		const { data: subsquidData, error: subsquidErr } = await gqlClient.query(query, { parentBountyIndex_eq: index }).toPromise();
-=======
 		const { data: subsquidData, error: subsquidErr } = await gqlClient
 			.query(query, {
 				parentBountyIndex_eq: index,
@@ -667,16 +638,11 @@
 				offset: (Number(page) - 1) * Number(limit)
 			})
 			.toPromise();
->>>>>>> 6b28fa8b
 
 		if (subsquidErr || !subsquidData) {
 			console.error(`Error fetching on-chain child bounties for bounty from Subsquid: ${subsquidErr}`);
 			throw new APIError(ERROR_CODES.INTERNAL_SERVER_ERROR, StatusCodes.INTERNAL_SERVER_ERROR, 'Error fetching on-chain child bounties for bounty from Subsquid');
 		}
-<<<<<<< HEAD
-		return {
-			items: subsquidData.childBounties || [],
-=======
 		const childBounties: IOnChainPostInfo[] = subsquidData.childBounties.map(
 			(childBounty: {
 				createdAt: string;
@@ -705,7 +671,6 @@
 
 		return {
 			items: childBounties,
->>>>>>> 6b28fa8b
 			totalCount: subsquidData.totalChildBounties.totalCount || 0
 		};
 	}
