--- conflicted
+++ resolved
@@ -8,11 +8,8 @@
 	EProposalStatus,
 	EProposalType,
 	EVoteDecision,
-<<<<<<< HEAD
 	IBountyProposal,
-=======
 	IDelegationStats,
->>>>>>> 337e8b4d
 	IGenericListingResponse,
 	IOnChainPostInfo,
 	IOnChainPostListing,
@@ -448,7 +445,6 @@
 		};
 	}
 
-<<<<<<< HEAD
 	static async getActiveBountiesWithRewards(network: ENetwork): Promise<{ data: { proposals: IBountyProposal[] } } | null> {
 		try {
 			const gqlClient = this.subsquidGqlClient(network);
@@ -520,7 +516,9 @@
 		return {
 			items: subsquidData.childBounties || [],
 			totalCount: subsquidData.totalChildBounties.totalCount || 0
-=======
+		};
+	}
+
 	static async GetConvictionVotingDelegationStats(network: ENetwork): Promise<IDelegationStats> {
 		const gqlClient = this.subsquidGqlClient(network);
 
@@ -770,7 +768,6 @@
 		return {
 			items: posts,
 			totalCount: subsquidData.proposalsConnection.totalCount
->>>>>>> 337e8b4d
 		};
 	}
 }