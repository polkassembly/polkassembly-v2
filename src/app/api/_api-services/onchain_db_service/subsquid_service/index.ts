// Copyright 2019-2025 @polkassembly/polkassembly authors & contributors
// This software may be modified and distributed under the terms
// of the Apache-2.0 license. See the LICENSE file for details.

import {
	ENetwork,
	EPostOrigin,
	EProposalStatus,
	EProposalType,
	EVoteDecision,
	IGenericListingResponse,
	IOnChainPostInfo,
	IOnChainPostListing,
	IPreimage,
	IStatusHistoryItem,
	ISubsquidBountyResponse,
	IVoteCurve,
	IVoteData,
	IVoteMetrics
} from '@shared/types';
import { cacheExchange, Client as UrqlClient, fetchExchange } from '@urql/core';
import { NETWORKS_DETAILS } from '@shared/_constants/networks';
import { APIError } from '@api/_api-utils/apiError';
import { ERROR_CODES } from '@shared/_constants/errorLiterals';
import { StatusCodes } from 'http-status-codes';
import { getSubstrateAddress } from '@/_shared/_utils/getSubstrateAddress';
import { ValidatorService } from '@/_shared/_services/validator_service';
import { ACTIVE_PROPOSAL_STATUSES } from '@/_shared/_constants/activeProposalStatuses';
import { SubsquidUtils } from './subsquidUtils';

export class SubsquidService extends SubsquidUtils {
	private static subsquidGqlClient = (network: ENetwork) => {
		const subsquidUrl = NETWORKS_DETAILS[network.toString() as keyof typeof NETWORKS_DETAILS]?.subsquidUrl;

		if (!subsquidUrl) {
			throw new APIError(ERROR_CODES.INTERNAL_SERVER_ERROR, StatusCodes.INTERNAL_SERVER_ERROR, 'Subsquid URL not found for the given network');
		}

		return new UrqlClient({
			url: subsquidUrl,
			exchanges: [cacheExchange, fetchExchange]
		});
	};

	static async GetPostVoteMetrics({ network, proposalType, index }: { network: ENetwork; proposalType: EProposalType; index: number }): Promise<IVoteMetrics> {
		const gqlClient = this.subsquidGqlClient(network);

		const query = [EProposalType.REFERENDUM_V2, EProposalType.FELLOWSHIP_REFERENDUM].includes(proposalType)
			? this.GET_CONVICTION_VOTE_METRICS_BY_PROPOSAL_TYPE_AND_INDEX
			: this.GET_VOTE_METRICS_BY_PROPOSAL_TYPE_AND_INDEX;

		const { data: subsquidData, error: subsquidErr } = await gqlClient.query(query, { index_eq: index, type_eq: proposalType }).toPromise();

		if (subsquidErr || !subsquidData) {
			console.error(`Error fetching on-chain post vote counts from Subsquid: ${subsquidErr}`);
			throw new APIError(ERROR_CODES.INTERNAL_SERVER_ERROR, StatusCodes.INTERNAL_SERVER_ERROR, 'Error fetching on-chain post vote counts from Subsquid');
		}

		return {
			[EVoteDecision.NAY]: {
				count: subsquidData.noCount.totalCount || 0,
				value: subsquidData.tally?.[0]?.tally?.nays || '0'
			},
			[EVoteDecision.AYE]: {
				count: subsquidData.yesCount.totalCount || 0,
				value: subsquidData.tally?.[0]?.tally?.ayes || '0'
			},
			support: {
				value: subsquidData.tally?.[0]?.tally?.support || '0'
			},
			bareAyes: {
				value: subsquidData.tally?.[0]?.tally?.bareAyes || '0'
			}
		};
	}

	static async GetOnChainPostInfo({
		network,
		indexOrHash,
		proposalType
	}: {
		network: ENetwork;
		indexOrHash: string;
		proposalType: EProposalType;
	}): Promise<IOnChainPostInfo | null> {
		const gqlClient = this.subsquidGqlClient(network);

		const query = proposalType === EProposalType.TIP ? this.GET_PROPOSAL_BY_HASH_AND_TYPE : this.GET_PROPOSAL_BY_INDEX_AND_TYPE;
		const variables = proposalType === EProposalType.TIP ? { hash_eq: indexOrHash, type_eq: proposalType } : { index_eq: Number(indexOrHash), type_eq: proposalType };

		const { data: subsquidData, error: subsquidErr } = await gqlClient.query(query, variables).toPromise();

		if (subsquidErr || !subsquidData) {
			console.error(`Error fetching on-chain post info from Subsquid: ${subsquidErr}`);
			throw new APIError(ERROR_CODES.INTERNAL_SERVER_ERROR, StatusCodes.INTERNAL_SERVER_ERROR, 'Error fetching on-chain post info from Subsquid');
		}

		if (subsquidData.proposals.length === 0) return null;

		const proposal = subsquidData.proposals[0];

		const voteMetrics = await this.GetPostVoteMetrics({ network, proposalType, index: Number(proposal.index) });

		const allPeriodEnds = proposal.statusHistory ? this.getAllPeriodEndDates(proposal.statusHistory, network, proposal.origin) : null;

		return {
			createdAt: proposal.createdAt,
			curator: proposal.curator || '',
			proposer: proposal.proposer || '',
			status: proposal.status,
			index: proposal.index,
			hash: proposal.hash,
			origin: proposal.origin,
			description: proposal.description || '',
			voteMetrics,
			beneficiaries: proposal.preimage?.proposedCall?.args ? this.extractAmountAndAssetId(proposal.preimage?.proposedCall?.args) : undefined,
			preparePeriodEndsAt: allPeriodEnds?.preparePeriodEnd ?? undefined,
			decisionPeriodEndsAt: allPeriodEnds?.decisionPeriodEnd ?? undefined,
			confirmationPeriodEndsAt: allPeriodEnds?.confirmationPeriodEnd ?? undefined,
			timeline: proposal.statusHistory as IStatusHistoryItem[],
			preimageArgs: proposal.preimage?.proposedCall?.args
		};
	}

	static async GetOnChainPostsListing({
		network,
		proposalType,
		limit,
		page,
		statuses,
		origins,
		notVotedByAddresses
	}: {
		network: ENetwork;
		proposalType: EProposalType;
		limit: number;
		page: number;
		statuses?: EProposalStatus[];
		origins?: EPostOrigin[];
		notVotedByAddresses?: string[];
	}): Promise<IGenericListingResponse<IOnChainPostListing>> {
		const gqlClient = this.subsquidGqlClient(network);

		let gqlQuery = this.GET_PROPOSALS_LISTING_BY_TYPE;

		if (statuses?.length && origins?.length) {
			gqlQuery = this.GET_PROPOSALS_LISTING_BY_TYPE_AND_STATUSES_AND_ORIGINS;
		} else if (statuses?.length) {
			gqlQuery = this.GET_PROPOSALS_LISTING_BY_TYPE_AND_STATUSES;
		} else if (origins?.length) {
			gqlQuery = this.GET_PROPOSALS_LISTING_BY_TYPE_AND_ORIGINS;
		}

		if (notVotedByAddresses?.length && statuses?.length) {
			gqlQuery = this.GET_PROPOSALS_LISTING_BY_TYPE_STATUSES_WHERE_NOT_VOTED;
		}

		if (notVotedByAddresses?.length && statuses?.length && origins?.length) {
			gqlQuery = this.GET_PROPOSALS_LISTING_BY_TYPE_STATUSES_AND_ORIGINS_WHERE_NOT_VOTED;
		}

		const { data: subsquidData, error: subsquidErr } = await gqlClient
			.query(gqlQuery, {
				limit,
				offset: (page - 1) * limit,
				status_in: statuses,
				type_eq: proposalType,
				origin_in: origins,
				voters: notVotedByAddresses
			})
			.toPromise();

		if (subsquidErr || !subsquidData) {
			console.error(`Error fetching on-chain posts listing from Subsquid: ${subsquidErr}`);
			throw new APIError(ERROR_CODES.INTERNAL_SERVER_ERROR, StatusCodes.INTERNAL_SERVER_ERROR, 'Error fetching on-chain posts listing from Subsquid');
		}

		if (subsquidData.proposals.length === 0) {
			return {
				items: [],
				totalCount: subsquidData.proposalsConnection.totalCount
			};
		}

		// fetch vote counts for each post
		const voteMetricsPromises: Promise<IVoteMetrics>[] = subsquidData.proposals.map((proposal: { index?: number }) => {
			if (!ValidatorService.isValidNumber(proposal.index)) {
				throw new APIError(ERROR_CODES.INTERNAL_SERVER_ERROR, StatusCodes.INTERNAL_SERVER_ERROR, 'Invalid index for proposal');
			}

			return this.GetPostVoteMetrics({ network, proposalType, index: Number(proposal.index) });
		});

		const voteMetrics = await Promise.all(voteMetricsPromises);

		const posts: IOnChainPostListing[] = [];

		const postsPromises = subsquidData.proposals.map(
			async (
				proposal: {
					createdAt: Date;
					description?: string | null;
					index: number;
					origin: EPostOrigin;
					proposer?: string;
					curator?: string;
					status?: EProposalStatus;
					reward?: string;
					hash?: string;
					preimage?: {
						proposedCall?: {
							args?: Record<string, unknown>;
						};
					};
					statusHistory?: Array<{
						status: EProposalStatus;
						timestamp: string;
					}>;
				},
				index: number
			) => {
				const allPeriodEnds = proposal.statusHistory ? this.getAllPeriodEndDates(proposal.statusHistory, network, proposal.origin) : null;
				let childBountiesCount = 0;

				// child bounties count
				if (proposalType === EProposalType.BOUNTY) {
					const childBountiesCountGQL = this.GET_CHILD_BOUNTIES_COUNT_BY_PARENT_BOUNTY_INDEXES;

					const { data } = await gqlClient
						.query(childBountiesCountGQL, {
							parentBountyIndex_eq: proposal.index
						})
						.toPromise();
					if (data) {
						childBountiesCount = data?.totalChildBounties?.totalCount || 0;
					}
				}

				return {
					createdAt: proposal.createdAt,
					childBountiesCount: childBountiesCount || 0,
					curator: proposal.curator,
					description: proposal.description || '',
					index: proposal.index,
					origin: proposal.origin,
					proposer: proposal.proposer || '',
					reward: proposal.reward || '',
					status: proposal.status || EProposalStatus.Unknown,
					type: proposalType,
					hash: proposal.hash || '',
					voteMetrics: voteMetrics[Number(index)],
					beneficiaries: proposal.preimage?.proposedCall?.args ? this.extractAmountAndAssetId(proposal.preimage?.proposedCall?.args) : undefined,
					decisionPeriodEndsAt: allPeriodEnds?.decisionPeriodEnd ?? undefined,
					preparePeriodEndsAt: allPeriodEnds?.preparePeriodEnd ?? undefined
				};
			}
		);

		const resolvedPosts = await Promise.allSettled(postsPromises);

		resolvedPosts?.forEach((result) => {
			if (result.status === 'fulfilled' && result?.value) {
				posts.push(result.value);
			}
		});

		return {
			items: posts,
			totalCount: subsquidData.proposalsConnection.totalCount
		};
	}

	static async GetPostVoteData({
		network,
		proposalType,
		indexOrHash,
		page,
		limit,
		decision
	}: {
		network: ENetwork;
		proposalType: EProposalType;
		indexOrHash: string;
		page: number;
		limit: number;
		decision?: EVoteDecision;
	}) {
		const gqlClient = this.subsquidGqlClient(network);

		const subsquidDecision = decision === EVoteDecision.AYE ? 'yes' : decision === EVoteDecision.NAY ? 'no' : decision;

		const query =
			proposalType === EProposalType.TIP
				? subsquidDecision
					? this.GET_VOTES_LISTING_BY_PROPOSAL_TYPE_AND_HASH_AND_DECISION
					: this.GET_VOTES_LISTING_BY_PROPOSAL_TYPE_AND_HASH
				: [EProposalType.REFERENDUM_V2, EProposalType.FELLOWSHIP_REFERENDUM].includes(proposalType)
					? subsquidDecision
						? this.GET_CONVICTION_VOTES_LISTING_BY_PROPOSAL_TYPE_AND_INDEX_AND_DECISION
						: this.GET_CONVICTION_VOTES_LISTING_BY_PROPOSAL_TYPE_AND_INDEX
					: subsquidDecision
						? this.GET_VOTES_LISTING_BY_PROPOSAL_TYPE_AND_INDEX_AND_DECISION
						: this.GET_VOTES_LISTING_BY_PROPOSAL_TYPE_AND_INDEX;

		const variables =
			proposalType === EProposalType.TIP
				? { hash_eq: indexOrHash, type_eq: proposalType, limit, offset: (page - 1) * limit, ...(subsquidDecision && { decision_eq: subsquidDecision }) }
				: { index_eq: Number(indexOrHash), type_eq: proposalType, limit, offset: (page - 1) * limit, ...(subsquidDecision && { decision_eq: subsquidDecision }) };

		const { data: subsquidData, error: subsquidErr } = await gqlClient.query(query, variables).toPromise();

		if (subsquidErr || !subsquidData) {
			console.error(`Error fetching on-chain post vote data from Subsquid: ${subsquidErr}`);
			throw new APIError(ERROR_CODES.INTERNAL_SERVER_ERROR, StatusCodes.INTERNAL_SERVER_ERROR, 'Error fetching on-chain post vote data from Subsquid');
		}

		const votes: IVoteData[] = subsquidData.votes.map(
			(vote: {
				balance: { value?: string; aye?: string; nay?: string; abstain?: string };
				decision: 'yes' | 'no' | 'abstain' | 'split' | 'splitAbstain';
				lockPeriod: number;
				createdAt?: string;
				timestamp?: string;
				voter: string;
				selfVotingPower?: string;
				totalVotingPower?: string;
				delegatedVotingPower?: string;
			}) => ({
				balanceValue: vote.decision === 'abstain' ? vote.balance.abstain : vote.balance.value,
				decision: vote.decision === 'yes' ? EVoteDecision.AYE : vote.decision === 'no' ? EVoteDecision.NAY : (vote.decision as EVoteDecision),
				lockPeriod: vote.lockPeriod,
				createdAt: vote.createdAt ? new Date(vote.createdAt) : new Date(vote.timestamp || ''),
				voterAddress: vote.voter,
				selfVotingPower: vote.selfVotingPower,
				totalVotingPower: vote.totalVotingPower,
				delegatedVotingPower: vote.delegatedVotingPower
			})
		);

		return {
			votes,
			totalCount: subsquidData.votesConnection.totalCount
		};
	}

	static async GetPostVoteCurves({ network, index }: { network: ENetwork; index: number }): Promise<IVoteCurve[]> {
		const gqlClient = this.subsquidGqlClient(network);

		const query = this.GET_VOTES_CURVE_DATA_BY_POST_INDEX;

		const { data: subsquidData, error: subsquidErr } = await gqlClient.query(query, { index_eq: Number(index) }).toPromise();

		if (subsquidErr || !subsquidData) {
			console.error(`Error fetching on-chain post vote curves from Subsquid: ${subsquidErr}`);
			throw new APIError(ERROR_CODES.INTERNAL_SERVER_ERROR, StatusCodes.INTERNAL_SERVER_ERROR, 'Error fetching on-chain post vote curves from Subsquid');
		}

		return subsquidData.curveData as IVoteCurve[];
	}

	static async GetPostPreimage({ network, indexOrHash, proposalType }: { network: ENetwork; indexOrHash: string; proposalType: EProposalType }): Promise<IPreimage | null> {
		const gqlClient = this.subsquidGqlClient(network);

		const query = proposalType === EProposalType.TIP ? this.GET_PREIMAGE_BY_PROPOSAL_HASH_AND_TYPE : this.GET_PREIMAGE_BY_PROPOSAL_INDEX_AND_TYPE;

		const { data: subsquidData, error: subsquidErr } = await gqlClient
			.query(query, { ...(proposalType === EProposalType.TIP ? { hash_eq: indexOrHash } : { index_eq: Number(indexOrHash) }), type_eq: proposalType })
			.toPromise();

		if (subsquidErr || !subsquidData?.proposals?.length) {
			console.error(`Error fetching on-chain post preimage from Subsquid: ${subsquidErr}`);
			throw new APIError(ERROR_CODES.INTERNAL_SERVER_ERROR, StatusCodes.INTERNAL_SERVER_ERROR, 'Error fetching on-chain post preimage from Subsquid');
		}

		const proposer = subsquidData.proposals[0].preimage.proposer ? getSubstrateAddress(subsquidData.proposals[0].preimage.proposer) : '';

		return {
			...subsquidData.proposals[0].preimage,
			proposer
		} as IPreimage;
	}

	static async GetPreimageListing({ network, page, limit }: { network: ENetwork; page: number; limit: number }): Promise<IGenericListingResponse<IPreimage>> {
		const gqlClient = this.subsquidGqlClient(network);

		const { data: subsquidData, error: subsquidErr } = await gqlClient.query(this.GET_PREIMAGES_LISTING, { limit, offset: (page - 1) * limit }).toPromise();

		if (subsquidErr || !subsquidData || !subsquidData.preimages) {
			console.error(`Error fetching on-chain preimage listing from Subsquid: ${subsquidErr}`);
			throw new APIError(ERROR_CODES.INTERNAL_SERVER_ERROR, StatusCodes.INTERNAL_SERVER_ERROR, 'Error fetching on-chain preimage listing from Subsquid');
		}

		return {
			items: subsquidData.preimages.map((preimage: IPreimage) => ({
				...preimage,
				...(preimage.proposer && { proposer: getSubstrateAddress(preimage.proposer) })
			})),
			totalCount: subsquidData.preimagesConnection.totalCount
		};
	}

	static async GetPreimageByHash({ network, hash }: { network: ENetwork; hash: string }): Promise<IPreimage | null> {
		const gqlClient = this.subsquidGqlClient(network);

		const { data: subsquidData, error: subsquidErr } = await gqlClient.query(this.GET_PREIMAGE_BY_HASH, { hash_eq: hash }).toPromise();

		if (subsquidErr || !subsquidData?.preimages?.length) {
			console.error(`Error fetching on-chain preimage by hash from Subsquid: ${subsquidErr}`);
			throw new APIError(ERROR_CODES.INTERNAL_SERVER_ERROR, StatusCodes.INTERNAL_SERVER_ERROR, 'Error fetching on-chain preimage by hash from Subsquid');
		}

		return subsquidData.preimages[0] as IPreimage;
	}

	static async GetActiveVotedProposalsCount({
		addresses,
		network
	}: {
		addresses: string[];
		network: ENetwork;
	}): Promise<{ activeProposalsCount: number; votedProposalsCount: number }> {
		const gqlClient = this.subsquidGqlClient(network);

		const query = this.GET_ACTIVE_VOTED_PROPOSALS_COUNT;

		const { data: subsquidData, error: subsquidErr } = await gqlClient.query(query, { status_in: ACTIVE_PROPOSAL_STATUSES, voter_in: addresses }).toPromise();

		if (subsquidErr || !subsquidData) {
			console.error(`Error fetching on-chain active voted proposals count from Subsquid: ${subsquidErr}`);
			throw new APIError(ERROR_CODES.INTERNAL_SERVER_ERROR, StatusCodes.INTERNAL_SERVER_ERROR, 'Error fetching on-chain active voted proposals count from Subsquid');
		}

		return {
			activeProposalsCount: subsquidData.activeProposalsCount.totalCount || 0,
			votedProposalsCount: subsquidData.votedProposalsCount.totalCount || 0
		};
	}

<<<<<<< HEAD
	static async getActiveBountiesWithRewards(network: ENetwork): Promise<ISubsquidBountyResponse | null> {
		try {
			const gqlClient = this.subsquidGqlClient(network);
			const response = await gqlClient.query(this.GET_ACTIVE_BOUNTIES_WITH_REWARDS, {}).toPromise();

			return response as ISubsquidBountyResponse;
		} catch (error) {
			console.error('Error fetching active bounties:', error);
			return null;
		}
	}

	static async getChildBountiesRewards(network: ENetwork, parentBountyIndices: number[]): Promise<ISubsquidBountyResponse | null> {
		try {
			const gqlClient = this.subsquidGqlClient(network);
			const response = await gqlClient
				.query(this.GET_CHILD_BOUNTIES_REWARDS, {
					parentBountyIndex_in: parentBountyIndices
				})
				.toPromise();

			return response as ISubsquidBountyResponse;
		} catch (error) {
			console.error('Error fetching child bounties:', error);
			return null;
		}
	}

	static async getClaimedChildBountiesPayeesAndRewardForParentBountyIndices(network: ENetwork, parentBountyIndices: number[]): Promise<ISubsquidBountyResponse | null> {
		try {
			const gqlClient = this.subsquidGqlClient(network);
			const response = await gqlClient
				.query(this.GET_CLAIMED_CHILD_BOUNTIES_PAYEES_AND_REWARD_FOR_PARENT_BOUNTY_INDICES, { parentBountyIndex_in: parentBountyIndices })
				.toPromise();

			return response as ISubsquidBountyResponse;
		} catch (error) {
			console.error('Error fetching claimed child bounties payees and reward:', error);
			return null;
		}
=======
	static async GetChildBountiesByParentBountyIndex({ network, index }: { network: ENetwork; index: number }): Promise<IGenericListingResponse<IOnChainPostInfo>> {
		const gqlClient = this.subsquidGqlClient(network);

		const query = this.GET_CHILD_BOUNTIES_BY_PARENT_BOUNTY_INDEX;

		const { data: subsquidData, error: subsquidErr } = await gqlClient.query(query, { parentBountyIndex_eq: index }).toPromise();

		if (subsquidErr || !subsquidData) {
			console.error(`Error fetching on-chain child bounties for bounty from Subsquid: ${subsquidErr}`);
			throw new APIError(ERROR_CODES.INTERNAL_SERVER_ERROR, StatusCodes.INTERNAL_SERVER_ERROR, 'Error fetching on-chain child bounties for bounty from Subsquid');
		}
		return {
			items: subsquidData.childBounties || [],
			totalCount: subsquidData.totalChildBounties.totalCount || 0
		};
>>>>>>> aa2b7351
	}
}<|MERGE_RESOLUTION|>--- conflicted
+++ resolved
@@ -436,7 +436,6 @@
 		};
 	}
 
-<<<<<<< HEAD
 	static async getActiveBountiesWithRewards(network: ENetwork): Promise<ISubsquidBountyResponse | null> {
 		try {
 			const gqlClient = this.subsquidGqlClient(network);
@@ -477,7 +476,8 @@
 			console.error('Error fetching claimed child bounties payees and reward:', error);
 			return null;
 		}
-=======
+	}
+
 	static async GetChildBountiesByParentBountyIndex({ network, index }: { network: ENetwork; index: number }): Promise<IGenericListingResponse<IOnChainPostInfo>> {
 		const gqlClient = this.subsquidGqlClient(network);
 
@@ -493,6 +493,5 @@
 			items: subsquidData.childBounties || [],
 			totalCount: subsquidData.totalChildBounties.totalCount || 0
 		};
->>>>>>> aa2b7351
 	}
 }