// Copyright 2019-2025 @polkassembly/polkassembly authors & contributors
// This software may be modified and distributed under the terms
// of the Apache-2.0 license. See the LICENSE file for details.

import {
	ENetwork,
	EPostOrigin,
	EProposalStatus,
	EProposalType,
	EVoteDecision,
	IOnChainPostListing,
	IGenericListingResponse,
	IVoteCurve,
	IPreimage,
	IBountyStats,
	IBountyProposal,
	IBountyUserActivity,
	IDelegationStats,
	EBountyStatus,
	EVoteSortOptions,
	EAnalyticsType,
<<<<<<< HEAD
	EPostTilesVotesType
=======
	EPostTileVotesType
>>>>>>> beb022bc
} from '@shared/types';
import { ValidatorService } from '@shared/_services/validator_service';
import { APIError } from '@api/_api-utils/apiError';
import { BN, BN_ZERO } from '@polkadot/util';
import { ERROR_CODES } from '@shared/_constants/errorLiterals';
import { StatusCodes } from 'http-status-codes';
import { encodeAddress } from '@polkadot/util-crypto';
import { NETWORKS_DETAILS } from '@/_shared/_constants/networks';
import { SubsquidService } from './subsquid_service';
import { SubsquareOnChainService } from './subsquare_onchain_service';
import { SubscanOnChainService } from './subscan_onchain_service';

export class OnChainDbService {
	static async GetOnChainPostInfo({ network, indexOrHash, proposalType }: { network: ENetwork; indexOrHash: string; proposalType: EProposalType }) {
		if (ValidatorService.isValidOffChainProposalType(proposalType)) {
			throw new APIError(ERROR_CODES.INVALID_PARAMS_ERROR, StatusCodes.BAD_REQUEST);
		}

		// fetch from subsquid
		const subsquidOnChainPostInfo = await SubsquidService.GetOnChainPostInfo({ network, indexOrHash, proposalType });
		if (subsquidOnChainPostInfo) return subsquidOnChainPostInfo;

		const subsquareOnChainPostInfo = await SubsquareOnChainService.GetOnChainPostInfo({ network, indexOrHash, proposalType });
		if (subsquareOnChainPostInfo) return subsquareOnChainPostInfo;

		const subscanOnChainPostInfo = await SubscanOnChainService.GetOnChainPostInfo({ network, indexOrHash, proposalType });
		if (subscanOnChainPostInfo) return subscanOnChainPostInfo;

		return null;
	}

	static async GetOnChainPostsListing({
		network,
		proposalType,
		limit,
		page,
		statuses,
		origins,
		notVotedByAddresses
	}: {
		network: ENetwork;
		proposalType: EProposalType;
		limit: number;
		page: number;
		statuses?: EProposalStatus[];
		origins?: EPostOrigin[];
		notVotedByAddresses?: string[];
	}): Promise<IGenericListingResponse<IOnChainPostListing>> {
		if (ValidatorService.isValidOffChainProposalType(proposalType)) {
			throw new APIError(ERROR_CODES.INVALID_PARAMS_ERROR, StatusCodes.BAD_REQUEST);
		}

		if (notVotedByAddresses?.length && !statuses?.length) {
			throw new APIError(ERROR_CODES.INVALID_PARAMS_ERROR, StatusCodes.BAD_REQUEST, 'Statuses are required when notVotedByAddresses is provided.');
		}

		// fetch from subsquid
		const subsquidOnChainPostsListing = await SubsquidService.GetOnChainPostsListing({
			network,
			proposalType,
			limit,
			page,
			statuses,
			origins,
			notVotedByAddresses
		});

		if (subsquidOnChainPostsListing) return subsquidOnChainPostsListing;

		return {
			items: [],
			totalCount: 0
		};
	}

	static async GetPostVoteData({
		network,
		proposalType,
		indexOrHash,
		page,
		limit,
		decision,
		voterAddress,
		orderBy
	}: {
		network: ENetwork;
		proposalType: EProposalType;
		indexOrHash: string;
		page: number;
		limit: number;
		decision?: EVoteDecision;
		voterAddress?: string;
		orderBy?: EVoteSortOptions;
	}) {
		const postVoteData = await SubsquidService.GetPostVoteData({ network, proposalType, indexOrHash, page, limit, decision, voterAddress, orderBy });
		if (postVoteData) return postVoteData;

		return {
			votes: [],
			totalCounts: {}
		};
	}

	static async GetPostVoteCurves({ network, index }: { network: ENetwork; index: number }): Promise<IVoteCurve[]> {
		const voteCurves = await SubsquidService.GetPostVoteCurves({ network, index });
		if (voteCurves) return voteCurves;

		return [];
	}

	static async GetPostOnChainMetadata({ network, indexOrHash, proposalType }: { network: ENetwork; indexOrHash: string; proposalType: EProposalType }) {
		const onChainMetadata = await SubsquidService.GetPostOnChainMetadata({ network, indexOrHash, proposalType });
		if (onChainMetadata) return onChainMetadata;

		return null;
	}

	static async GetPreimageListing({ network, page, limit }: { network: ENetwork; page: number; limit: number }) {
		const preimageListing = await SubsquidService.GetPreimageListing({ network, page, limit });
		if (preimageListing) return preimageListing;

		return {
			items: [],
			totalCount: 0
		};
	}

	static async GetPreimageByHash({ network, hash }: { network: ENetwork; hash: string }): Promise<IPreimage | null> {
		const preimage = await SubsquidService.GetPreimageByHash({ network, hash });
		if (preimage) return preimage;

		return null;
	}

	static async GetActiveVotedProposalsCount({
		addresses,
		network
	}: {
		addresses: string[];
		network: ENetwork;
	}): Promise<{ activeProposalsCount: number; votedProposalsCount: number }> {
		return SubsquidService.GetActiveVotedProposalsCount({ addresses, network });
	}

	static async GetBountyStats(network: ENetwork): Promise<IBountyStats> {
		const activeBountiesResponse = await SubsquidService.GetActiveBountiesWithRewardsByIndex({ network });
		const defaultStats: IBountyStats = {
			activeBounties: 0,
			availableBountyPool: '',
			peopleEarned: 0,
			totalBountyPool: '',
			totalRewarded: '',
			bountyAmount: ''
		};

		const activeProposals = activeBountiesResponse?.data?.items || [];
		const total = activeProposals.reduce((acc: BN, { reward }) => {
			return acc.add(new BN(reward || '0'));
		}, BN_ZERO);

		const activeBounties = activeBountiesResponse?.data?.totalCount || 0;

		if (!activeBounties) {
			return defaultStats;
		}

		const activeBountyIndices = activeProposals.map(({ index }: IBountyProposal) => index);

		const childBountiesResponse = await SubsquidService.GetChildBountiesRewards({ network, parentBountyIndices: activeBountyIndices });

		if (!childBountiesResponse?.data?.totalCount) {
			return {
				...defaultStats,
				activeBounties: Number(activeBounties),
				totalBountyPool: total.toString()
			};
		}

		const totalBountyPool = childBountiesResponse.data.items.reduce((totalValue: BN, { reward }: IBountyProposal) => totalValue.add(new BN(reward)), BN_ZERO);

		const awardedChildBounties = childBountiesResponse.data.items.filter((bounty: IBountyProposal) =>
			bounty.statusHistory?.some((item) => item?.status === EProposalStatus.Awarded)
		);

		const totalRewarded = awardedChildBounties.reduce((totalValue: BN, { reward }: IBountyProposal) => totalValue.add(new BN(reward)), BN_ZERO);

		return {
			activeBounties: Number(activeBounties),
			availableBountyPool: totalBountyPool.toString(),
			peopleEarned: childBountiesResponse.data.totalCount,
			totalBountyPool: totalBountyPool.toString(),
			totalRewarded: totalRewarded.toString(),
			bountyAmount: total.div(new BN(10).pow(new BN(10))).toString()
		};
	}

	static async GetBountyUserActivity(network: ENetwork, limit?: number): Promise<IBountyUserActivity[]> {
		const activeBountiesResponse = await SubsquidService.GetActiveBountiesWithRewardsByIndex({ network, limit });

		if (!activeBountiesResponse?.data?.totalCount) {
			return [];
		}

		const activeBountyIndices = activeBountiesResponse.data.items.map(({ index }: IBountyProposal) => index);

		const claimedChildBounties = await SubsquidService.GetChildBountiesRewards({ network, parentBountyIndices: activeBountyIndices, limit });

		if (!claimedChildBounties?.data?.totalCount) {
			return [];
		}

		return claimedChildBounties.data.items.map((proposal) => {
			const claimedProposal = proposal as IBountyProposal;
			return {
				activity: EBountyStatus.CLAIMED,
				address: claimedProposal.payee,
				amount: claimedProposal.reward,
				created_at: new Date(claimedProposal.statusHistory[0].timestamp)
			};
		});
	}

	static async GetChildBountiesByParentBountyIndex({ network, index, page, limit }: { network: ENetwork; index: number; page: number; limit: number }) {
		return SubsquidService.GetChildBountiesByParentBountyIndex({ network, index, page, limit });
	}

	static async GetConvictionVotingDelegationStats(network: ENetwork): Promise<IDelegationStats> {
		return SubsquidService.GetConvictionVotingDelegationStats(network);
	}

	static async GetLast30DaysConvictionVoteCountByAddress({ network, address }: { network: ENetwork; address: string }): Promise<number> {
		return SubsquidService.GetLast30DaysConvictionVoteCountByAddress({
			network,
			address: ValidatorService.isValidSubstrateAddress(address) ? encodeAddress(address, NETWORKS_DETAILS[network as ENetwork].ss58Format) : address
		});
	}

	static async GetAllDelegatesWithConvictionVotingPowerAndDelegationsCount(network: ENetwork) {
		return SubsquidService.GetAllDelegatesWithConvictionVotingPowerAndDelegationsCount(network);
	}

	static async GetDelegateDetails({ network, address }: { network: ENetwork; address: string }) {
		return SubsquidService.GetDelegateDetails({
			network,
			address: ValidatorService.isValidSubstrateAddress(address) ? encodeAddress(address, NETWORKS_DETAILS[network as ENetwork].ss58Format) : address
		});
	}

	static async GetConvictionVoteDelegationsToAndFromAddress({ network, address, trackNum }: { network: ENetwork; address: string; trackNum?: number }) {
		return SubsquidService.GetConvictionVoteDelegationsToAndFromAddress({
			network,
			address: ValidatorService.isValidSubstrateAddress(address) ? encodeAddress(address, NETWORKS_DETAILS[network as ENetwork].ss58Format) : address,
			trackNum
		});
	}

	static async GetActiveProposalsCountByTrackIds({ network, trackIds }: { network: ENetwork; trackIds: number[] }) {
		return SubsquidService.GetActiveProposalsCountByTrackIds({ network, trackIds });
	}

	static async GetActiveProposalListingsWithVoteForAddressByTrackId({ network, trackId, voterAddress }: { network: ENetwork; trackId: number; voterAddress: string }) {
		const formattedVoterAddress = ValidatorService.isValidSubstrateAddress(voterAddress)
			? encodeAddress(voterAddress, NETWORKS_DETAILS[network as ENetwork].ss58Format)
			: voterAddress;

		return SubsquidService.GetActiveProposalListingsWithVoteForAddressByTrackId({ network, trackId, voterAddress: formattedVoterAddress });
	}

	static async GetTrackAnalyticsStats({ network, trackId }: { network: ENetwork; trackId?: number }) {
		return SubsquidService.GetTrackAnalyticsStats({ network, trackId });
	}

	static async GetTrackAnalyticsDelegations({ network, trackId }: { network: ENetwork; trackId?: number }) {
		return SubsquidService.GetTrackAnalyticsDelegations({ network, trackId });
	}

	static async GetOnChainPostsByProposer({
		network,
		proposer,
		page,
		limit,
		proposalType
	}: {
		network: ENetwork;
		proposer: string;
		page: number;
		limit: number;
		proposalType: EProposalType;
	}) {
		return SubsquidService.GetOnChainPostsByProposer({ network, proposer, page, limit, proposalType });
	}

<<<<<<< HEAD
	static async getPostAnalytics({ network, proposalType, index }: { network: ENetwork; proposalType: EProposalType; index: number }) {
		return SubsquidService.getPostAnalytics({ network, proposalType, index });
	}

	static async getPostTilesVotes({
=======
	static async GetPostAnalytics({ network, proposalType, index }: { network: ENetwork; proposalType: EProposalType; index: number }) {
		return SubsquidService.GetPostAnalytics({ network, proposalType, index });
	}

	static async GetPostTillesVotes({
>>>>>>> beb022bc
		network,
		proposalType,
		index,
		analyticsType,
		votesType
	}: {
		network: ENetwork;
		proposalType: EProposalType;
		index: number;
		analyticsType?: EAnalyticsType;
<<<<<<< HEAD
		votesType: EPostTilesVotesType;
	}) {
		return SubsquidService.getPostTilesVotes({ network, proposalType, index, analyticsType, votesType });
=======
		votesType: EPostTileVotesType;
	}) {
		return SubsquidService.GetPostTillesVotes({ network, proposalType, index, analyticsType, votesType });
>>>>>>> beb022bc
	}
}<|MERGE_RESOLUTION|>--- conflicted
+++ resolved
@@ -19,11 +19,7 @@
 	EBountyStatus,
 	EVoteSortOptions,
 	EAnalyticsType,
-<<<<<<< HEAD
-	EPostTilesVotesType
-=======
 	EPostTileVotesType
->>>>>>> beb022bc
 } from '@shared/types';
 import { ValidatorService } from '@shared/_services/validator_service';
 import { APIError } from '@api/_api-utils/apiError';
@@ -316,19 +312,11 @@
 		return SubsquidService.GetOnChainPostsByProposer({ network, proposer, page, limit, proposalType });
 	}
 
-<<<<<<< HEAD
-	static async getPostAnalytics({ network, proposalType, index }: { network: ENetwork; proposalType: EProposalType; index: number }) {
-		return SubsquidService.getPostAnalytics({ network, proposalType, index });
-	}
-
-	static async getPostTilesVotes({
-=======
 	static async GetPostAnalytics({ network, proposalType, index }: { network: ENetwork; proposalType: EProposalType; index: number }) {
 		return SubsquidService.GetPostAnalytics({ network, proposalType, index });
 	}
 
 	static async GetPostTillesVotes({
->>>>>>> beb022bc
 		network,
 		proposalType,
 		index,
@@ -339,14 +327,8 @@
 		proposalType: EProposalType;
 		index: number;
 		analyticsType?: EAnalyticsType;
-<<<<<<< HEAD
-		votesType: EPostTilesVotesType;
-	}) {
-		return SubsquidService.getPostTilesVotes({ network, proposalType, index, analyticsType, votesType });
-=======
 		votesType: EPostTileVotesType;
 	}) {
 		return SubsquidService.GetPostTillesVotes({ network, proposalType, index, analyticsType, votesType });
->>>>>>> beb022bc
 	}
 }