--- conflicted
+++ resolved
@@ -18,12 +18,8 @@
 	IDelegationStats,
 	EBountyStatus,
 	EVoteSortOptions,
-<<<<<<< HEAD
+	EAnalyticsType,
 	EVotesType
-=======
-	EAnalyticsType,
-	EPostBubbleVotesType
->>>>>>> f5ef0a6d
 } from '@shared/types';
 import { ValidatorService } from '@shared/_services/validator_service';
 import { APIError } from '@api/_api-utils/apiError';
@@ -333,7 +329,7 @@
 		proposalType: EProposalType;
 		index: number;
 		analyticsType: EAnalyticsType;
-		votesType: EPostBubbleVotesType;
+		votesType: EVotesType;
 	}) {
 		return SubsquidService.GetPostBubbleVotes({ network, proposalType, index, analyticsType, votesType });
 	}
