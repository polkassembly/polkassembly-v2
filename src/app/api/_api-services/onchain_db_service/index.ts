// Copyright 2019-2025 @polkassembly/polkassembly authors & contributors
// This software may be modified and distributed under the terms
// of the Apache-2.0 license. See the LICENSE file for details.

import {
	ENetwork,
	EPostOrigin,
	EProposalStatus,
	EProposalType,
	EVoteDecision,
	IOnChainPostListing,
	IGenericListingResponse,
	IVoteCurve,
	IPreimage,
	IBountyStats,
	IBountyProposal,
	IBountyUserActivity,
	IDelegationStats,
	EBountyStatus
} from '@shared/types';
import { ValidatorService } from '@shared/_services/validator_service';
import { APIError } from '@api/_api-utils/apiError';
import { BN, BN_ZERO } from '@polkadot/util';
import { ERROR_CODES } from '@shared/_constants/errorLiterals';
import { StatusCodes } from 'http-status-codes';
import { encodeAddress } from '@polkadot/util-crypto';
import { NETWORKS_DETAILS } from '@/_shared/_constants/networks';
import { SubsquidService } from './subsquid_service';
import { SubsquareOnChainService } from './subsquare_onchain_service';
import { SubscanOnChainService } from './subscan_onchain_service';

export class OnChainDbService {
	static async GetOnChainPostInfo({ network, indexOrHash, proposalType }: { network: ENetwork; indexOrHash: string; proposalType: EProposalType }) {
		if (ValidatorService.isValidOffChainProposalType(proposalType)) {
			throw new APIError(ERROR_CODES.INVALID_PARAMS_ERROR, StatusCodes.BAD_REQUEST);
		}

		// fetch from subsquid
		const subsquidOnChainPostInfo = await SubsquidService.GetOnChainPostInfo({ network, indexOrHash, proposalType });
		if (subsquidOnChainPostInfo) return subsquidOnChainPostInfo;

		const subsquareOnChainPostInfo = await SubsquareOnChainService.GetOnChainPostInfo({ network, indexOrHash, proposalType });
		if (subsquareOnChainPostInfo) return subsquareOnChainPostInfo;

		const subscanOnChainPostInfo = await SubscanOnChainService.GetOnChainPostInfo({ network, indexOrHash, proposalType });
		if (subscanOnChainPostInfo) return subscanOnChainPostInfo;

		return null;
	}

	static async GetOnChainPostsListing({
		network,
		proposalType,
		limit,
		page,
		statuses,
		origins,
		notVotedByAddresses
	}: {
		network: ENetwork;
		proposalType: EProposalType;
		limit: number;
		page: number;
		statuses?: EProposalStatus[];
		origins?: EPostOrigin[];
		notVotedByAddresses?: string[];
	}): Promise<IGenericListingResponse<IOnChainPostListing>> {
		if (ValidatorService.isValidOffChainProposalType(proposalType)) {
			throw new APIError(ERROR_CODES.INVALID_PARAMS_ERROR, StatusCodes.BAD_REQUEST);
		}

		if (notVotedByAddresses?.length && !statuses?.length) {
			throw new APIError(ERROR_CODES.INVALID_PARAMS_ERROR, StatusCodes.BAD_REQUEST, 'Statuses are required when notVotedByAddresses is provided.');
		}

		// fetch from subsquid
		const subsquidOnChainPostsListing = await SubsquidService.GetOnChainPostsListing({
			network,
			proposalType,
			limit,
			page,
			statuses,
			origins,
			notVotedByAddresses
		});

		if (subsquidOnChainPostsListing) return subsquidOnChainPostsListing;

		return {
			items: [],
			totalCount: 0
		};
	}

	static async GetPostVoteData({
		network,
		proposalType,
		indexOrHash,
		page,
		limit,
		decision
	}: {
		network: ENetwork;
		proposalType: EProposalType;
		indexOrHash: string;
		page: number;
		limit: number;
		decision?: EVoteDecision;
	}) {
		const postVoteData = await SubsquidService.GetPostVoteData({ network, proposalType, indexOrHash, page, limit, decision });
		if (postVoteData) return postVoteData;

		return {
			votes: [],
			totalCounts: {}
		};
	}

	static async GetPostVoteCurves({ network, index }: { network: ENetwork; index: number }): Promise<IVoteCurve[]> {
		const voteCurves = await SubsquidService.GetPostVoteCurves({ network, index });
		if (voteCurves) return voteCurves;

		return [];
	}

	static async GetPostPreimage({ network, indexOrHash, proposalType }: { network: ENetwork; indexOrHash: string; proposalType: EProposalType }) {
		const preimage = await SubsquidService.GetPostPreimage({ network, indexOrHash, proposalType });
		if (preimage) return preimage;

		return null;
	}

	static async GetPreimageListing({ network, page, limit }: { network: ENetwork; page: number; limit: number }) {
		const preimageListing = await SubsquidService.GetPreimageListing({ network, page, limit });
		if (preimageListing) return preimageListing;

		return {
			items: [],
			totalCount: 0
		};
	}

	static async GetPreimageByHash({ network, hash }: { network: ENetwork; hash: string }): Promise<IPreimage | null> {
		const preimage = await SubsquidService.GetPreimageByHash({ network, hash });
		if (preimage) return preimage;

		return null;
	}

	static async GetActiveVotedProposalsCount({
		addresses,
		network
	}: {
		addresses: string[];
		network: ENetwork;
	}): Promise<{ activeProposalsCount: number; votedProposalsCount: number }> {
		return SubsquidService.GetActiveVotedProposalsCount({ addresses, network });
	}

<<<<<<< HEAD
=======
	static async getBountyStats(network: ENetwork): Promise<IBountyStats> {
		const activeBountiesResponse = await SubsquidService.getActiveBountiesWithRewards(network);
		const defaultStats: IBountyStats = {
			activeBounties: 0,
			availableBountyPool: BN_ZERO,
			peopleEarned: 0,
			totalBountyPool: BN_ZERO,
			totalRewarded: BN_ZERO
		};

		const activeProposals = activeBountiesResponse?.data?.items || [];

		if (!activeProposals.length) {
			return defaultStats;
		}

		const activeBounties = String(activeProposals.length);
		let totalBountyPool = activeProposals.reduce((total: BN, { reward }: IBountyProposal) => total.add(new BN(reward)), BN_ZERO);

		const activeBountyIndices = activeProposals.map(({ index }: IBountyProposal) => index);

		const childBountiesResponse = await SubsquidService.getChildBountiesRewards(network, activeBountyIndices);

		if (!childBountiesResponse?.data?.items?.length) {
			return {
				...defaultStats,
				activeBounties: Number(activeBounties),
				totalBountyPool
			};
		}

		totalBountyPool = childBountiesResponse.data.items.reduce((total: BN, { reward }: IBountyProposal) => total.add(new BN(reward)), BN_ZERO);

		const awardedChildBounties = childBountiesResponse.data.items.filter((bounty: IBountyProposal) => bounty.statusHistory?.some((item) => item?.status === 'Awarded'));

		const totalRewarded = awardedChildBounties.reduce((total: BN, { reward }: IBountyProposal) => total.add(new BN(reward)), BN_ZERO);

		return {
			activeBounties: Number(activeBounties),
			availableBountyPool: totalBountyPool,
			peopleEarned: childBountiesResponse.data.items.length,
			totalBountyPool,
			totalRewarded
		};
	}

	static async getBountyUserActivity(network: ENetwork): Promise<IBountyUserActivity[]> {
		const activeBountiesResponse = await SubsquidService.getActiveBountiesWithRewards(network);

		if (!activeBountiesResponse?.data?.items?.length) {
			return [];
		}

		const activeBountyIndices = activeBountiesResponse.data.items.map(({ index }: IBountyProposal) => index);

		const claimedChildBounties = await SubsquidService.getClaimedChildBountiesPayeesAndRewardForParentBountyIndices(network, activeBountyIndices);

		if (!claimedChildBounties?.data?.items?.length) {
			return [];
		}

		return claimedChildBounties.data.items.map((proposal) => {
			const claimedProposal = proposal as IBountyProposal;
			return {
				activity: EBountyStatus.CLAIMED,
				address: claimedProposal.payee,
				amount: claimedProposal.reward,
				created_at: new Date(claimedProposal.statusHistory[0].timestamp)
			};
		});
	}

>>>>>>> 3258ccee
	static async GetChildBountiesByParentBountyIndex({ network, index }: { network: ENetwork; index: number }) {
		return SubsquidService.GetChildBountiesByParentBountyIndex({ network, index });
	}

<<<<<<< HEAD
=======
	static async GetBountyAmount(network: ENetwork, bountyId: string) {
		return SubsquareOnChainService.GetBountyAmount(network, bountyId);
	}

>>>>>>> 3258ccee
	static async GetConvictionVotingDelegationStats(network: ENetwork): Promise<IDelegationStats> {
		return SubsquidService.GetConvictionVotingDelegationStats(network);
	}

	static async GetLast30DaysConvictionVoteCountByAddress({ network, address }: { network: ENetwork; address: string }): Promise<number> {
		return SubsquidService.GetLast30DaysConvictionVoteCountByAddress({
			network,
			address: ValidatorService.isValidSubstrateAddress(address) ? encodeAddress(address, NETWORKS_DETAILS[network as ENetwork].ss58Format) : address
		});
	}

	static async GetAllDelegatesWithConvictionVotingPowerAndDelegationsCount(network: ENetwork) {
		return SubsquidService.GetAllDelegatesWithConvictionVotingPowerAndDelegationsCount(network);
	}

	static async GetDelegateDetails({ network, address }: { network: ENetwork; address: string }) {
		return SubsquidService.GetDelegateDetails({
			network,
			address: ValidatorService.isValidSubstrateAddress(address) ? encodeAddress(address, NETWORKS_DETAILS[network as ENetwork].ss58Format) : address
		});
	}

	static async GetConvictionVoteDelegationsToAndFromAddress({ network, address, trackNum }: { network: ENetwork; address: string; trackNum?: number }) {
		return SubsquidService.GetConvictionVoteDelegationsToAndFromAddress({
			network,
			address: ValidatorService.isValidSubstrateAddress(address) ? encodeAddress(address, NETWORKS_DETAILS[network as ENetwork].ss58Format) : address,
			trackNum
		});
	}

	static async GetActiveProposalsCountByTrackIds({ network, trackIds }: { network: ENetwork; trackIds: number[] }) {
		return SubsquidService.GetActiveProposalsCountByTrackIds({ network, trackIds });
	}

	static async GetActiveProposalListingsWithVoteForAddressByTrackId({ network, trackId, voterAddress }: { network: ENetwork; trackId: number; voterAddress: string }) {
		const formattedVoterAddress = ValidatorService.isValidSubstrateAddress(voterAddress)
			? encodeAddress(voterAddress, NETWORKS_DETAILS[network as ENetwork].ss58Format)
			: voterAddress;

		return SubsquidService.GetActiveProposalListingsWithVoteForAddressByTrackId({ network, trackId, voterAddress: formattedVoterAddress });
	}
}<|MERGE_RESOLUTION|>--- conflicted
+++ resolved
@@ -157,8 +157,6 @@
 		return SubsquidService.GetActiveVotedProposalsCount({ addresses, network });
 	}
 
-<<<<<<< HEAD
-=======
 	static async getBountyStats(network: ENetwork): Promise<IBountyStats> {
 		const activeBountiesResponse = await SubsquidService.getActiveBountiesWithRewards(network);
 		const defaultStats: IBountyStats = {
@@ -231,18 +229,14 @@
 		});
 	}
 
->>>>>>> 3258ccee
 	static async GetChildBountiesByParentBountyIndex({ network, index }: { network: ENetwork; index: number }) {
 		return SubsquidService.GetChildBountiesByParentBountyIndex({ network, index });
 	}
 
-<<<<<<< HEAD
-=======
 	static async GetBountyAmount(network: ENetwork, bountyId: string) {
 		return SubsquareOnChainService.GetBountyAmount(network, bountyId);
 	}
 
->>>>>>> 3258ccee
 	static async GetConvictionVotingDelegationStats(network: ENetwork): Promise<IDelegationStats> {
 		return SubsquidService.GetConvictionVotingDelegationStats(network);
 	}
