--- conflicted
+++ resolved
@@ -18,16 +18,13 @@
 	IDelegationStats,
 	EBountyStatus,
 	EVoteSortOptions,
-<<<<<<< HEAD
+	EAnalyticsType,
+	EVotesDisplayType,
 	IRawTurnoutData,
 	ITrackAnalyticsStats,
 	IGovAnalyticsStats,
 	IGovAnalyticsReferendumOutcome,
 	IGovAnalyticsDelegationStats
-=======
-	EAnalyticsType,
-	EVotesDisplayType
->>>>>>> 1176502f
 } from '@shared/types';
 import { ValidatorService } from '@shared/_services/validator_service';
 import { APIError } from '@api/_api-utils/apiError';
@@ -334,31 +331,6 @@
 		return SubsquidService.GetOnChainPostsByProposer({ network, proposer, page, limit, proposalType });
 	}
 
-<<<<<<< HEAD
-	// Gov Analytics Methods
-	static async GetTurnoutData({ network }: { network: ENetwork }): Promise<IRawTurnoutData> {
-		return SubsquidService.GetTurnoutData({ network });
-	}
-
-	static async GetGovAnalyticsStats({ network }: { network: ENetwork }): Promise<IGovAnalyticsStats> {
-		return SubsquidService.GetGovAnalyticsStats({ network });
-	}
-
-	static async GetGovAnalyticsReferendumOutcome({ network, trackNo }: { network: ENetwork; trackNo?: number }): Promise<IGovAnalyticsReferendumOutcome> {
-		return SubsquidService.GetGovAnalyticsReferendumOutcome({ network, trackNo });
-	}
-
-	static async GetGovAnalyticsReferendumCount({ network }: { network: ENetwork }) {
-		return SubsquidService.GetGovAnalyticsReferendumCount({ network });
-	}
-
-	static async GetTrackDelegationAnalyticsStats({ network }: { network: ENetwork }): Promise<Record<string, IGovAnalyticsDelegationStats>> {
-		return SubsquidService.GetTrackDelegationAnalyticsStats({ network });
-	}
-
-	static async GetTrackLevelAnalyticsStats({ network, trackId }: { network: ENetwork; trackId?: number }): Promise<ITrackAnalyticsStats> {
-		return SubsquidService.GetTrackAnalyticsStats({ network, trackId });
-=======
 	static async GetExtrinsicDetails({
 		network,
 		hash
@@ -403,6 +375,30 @@
 		proposalStatuses?: EProposalStatus[];
 	}) {
 		return SubsquidService.GetVotesForAddresses({ network, voters, page, limit, proposalStatuses });
->>>>>>> 1176502f
+	}
+
+	// Gov Analytics Methods
+	static async GetTurnoutData({ network }: { network: ENetwork }): Promise<IRawTurnoutData> {
+		return SubsquidService.GetTurnoutData({ network });
+	}
+
+	static async GetGovAnalyticsStats({ network }: { network: ENetwork }): Promise<IGovAnalyticsStats> {
+		return SubsquidService.GetGovAnalyticsStats({ network });
+	}
+
+	static async GetGovAnalyticsReferendumOutcome({ network, trackNo }: { network: ENetwork; trackNo?: number }): Promise<IGovAnalyticsReferendumOutcome> {
+		return SubsquidService.GetGovAnalyticsReferendumOutcome({ network, trackNo });
+	}
+
+	static async GetGovAnalyticsReferendumCount({ network }: { network: ENetwork }) {
+		return SubsquidService.GetGovAnalyticsReferendumCount({ network });
+	}
+
+	static async GetTrackDelegationAnalyticsStats({ network }: { network: ENetwork }): Promise<Record<string, IGovAnalyticsDelegationStats>> {
+		return SubsquidService.GetTrackDelegationAnalyticsStats({ network });
+	}
+
+	static async GetTrackLevelAnalyticsStats({ network, trackId }: { network: ENetwork; trackId?: number }): Promise<ITrackAnalyticsStats> {
+		return SubsquidService.GetTrackAnalyticsStats({ network, trackId });
 	}
 }