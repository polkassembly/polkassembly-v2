// Copyright 2019-2025 @polkassembly/polkassembly authors & contributors
// This software may be modified and distributed under the terms
// of the Apache-2.0 license. See the LICENSE file for details.

import {
	ENetwork,
	EPostOrigin,
	EProposalStatus,
	EProposalType,
	EVoteDecision,
	IOnChainPostListing,
	IGenericListingResponse,
	IVoteCurve,
	IPreimage,
	IBountyStats,
	IBountyProposal,
	IBountyUserActivity,
	IDelegationStats,
	EBountyStatus,
	EVoteSortOptions,
	EAnalyticsType,
	EVotesDisplayType,
	IRawTurnoutData,
	ITrackAnalyticsStats,
	IGovAnalyticsStats,
	IGovAnalyticsReferendumOutcome,
	IGovAnalyticsDelegationStats,
	ICuratorStats,
	IDVVotes
} from '@shared/types';

import { ValidatorService } from '@shared/_services/validator_service';
import { APIError } from '@api/_api-utils/apiError';
import { BN, BN_ZERO } from '@polkadot/util';
import { ERROR_CODES } from '@shared/_constants/errorLiterals';
import { StatusCodes } from 'http-status-codes';
import { encodeAddress } from '@polkadot/util-crypto';
import { NETWORKS_DETAILS } from '@/_shared/_constants/networks';
import { SubsquidService } from './subsquid_service';
import { SubsquareOnChainService } from './subsquare_onchain_service';
import { SubscanOnChainService } from './subscan_onchain_service';

export class OnChainDbService {
	static async GetOnChainPostInfo({ network, indexOrHash, proposalType }: { network: ENetwork; indexOrHash: string; proposalType: EProposalType }) {
		if (ValidatorService.isValidOffChainProposalType(proposalType)) {
			throw new APIError(ERROR_CODES.INVALID_PARAMS_ERROR, StatusCodes.BAD_REQUEST);
		}

		// fetch from subsquid
		const subsquidOnChainPostInfo = await SubsquidService.GetOnChainPostInfo({ network, indexOrHash, proposalType });
		if (subsquidOnChainPostInfo) return subsquidOnChainPostInfo;

		const subsquareOnChainPostInfo = await SubsquareOnChainService.GetOnChainPostInfo({ network, indexOrHash, proposalType });
		if (subsquareOnChainPostInfo) return subsquareOnChainPostInfo;

		const subscanOnChainPostInfo = await SubscanOnChainService.GetOnChainPostInfo({ network, indexOrHash, proposalType });
		if (subscanOnChainPostInfo) return subscanOnChainPostInfo;

		return null;
	}

	static async GetOnChainPostsListing({
		network,
		proposalType,
		limit,
		page,
		statuses,
		origins,
		notVotedByAddresses
	}: {
		network: ENetwork;
		proposalType: EProposalType;
		limit: number;
		page: number;
		statuses?: EProposalStatus[];
		origins?: EPostOrigin[];
		notVotedByAddresses?: string[];
	}): Promise<IGenericListingResponse<IOnChainPostListing>> {
		if (ValidatorService.isValidOffChainProposalType(proposalType)) {
			throw new APIError(ERROR_CODES.INVALID_PARAMS_ERROR, StatusCodes.BAD_REQUEST);
		}

		if (notVotedByAddresses?.length && !statuses?.length) {
			throw new APIError(ERROR_CODES.INVALID_PARAMS_ERROR, StatusCodes.BAD_REQUEST, 'Statuses are required when notVotedByAddresses is provided.');
		}

		// fetch from subsquid
		const subsquidOnChainPostsListing = await SubsquidService.GetOnChainPostsListing({
			network,
			proposalType,
			limit,
			page,
			statuses,
			origins,
			notVotedByAddresses
		});

		if (subsquidOnChainPostsListing) return subsquidOnChainPostsListing;

		return {
			items: [],
			totalCount: 0
		};
	}

	static async GetPostVoteData({
		network,
		proposalType,
		indexOrHash,
		page,
		limit,
		decision,
		voterAddresses,
		orderBy,
		votesType
	}: {
		network: ENetwork;
		proposalType: EProposalType;
		indexOrHash: string;
		page: number;
		limit: number;
		decision?: EVoteDecision;
		voterAddresses?: string[];
		orderBy?: EVoteSortOptions;
		votesType?: EVotesDisplayType;
	}) {
		const postVoteData = await SubsquidService.GetPostVoteData({ network, proposalType, indexOrHash, page, limit, decision, voterAddresses, orderBy, votesType });
		if (postVoteData) return postVoteData;

		return {
			votes: [],
			totalCounts: {}
		};
	}

	static async GetPostVoteCurves({ network, index }: { network: ENetwork; index: number }): Promise<IVoteCurve[]> {
		const voteCurves = await SubsquidService.GetPostVoteCurves({ network, index });
		if (voteCurves) return voteCurves;

		return [];
	}

	static async GetPostOnChainMetadata({ network, indexOrHash, proposalType }: { network: ENetwork; indexOrHash: string; proposalType: EProposalType }) {
		const onChainMetadata = await SubsquidService.GetPostOnChainMetadata({ network, indexOrHash, proposalType });
		if (onChainMetadata) return onChainMetadata;

		return null;
	}

	static async GetPreimageListing({ network, page, limit }: { network: ENetwork; page: number; limit: number }) {
		const preimageListing = await SubsquidService.GetPreimageListing({ network, page, limit });
		if (preimageListing) return preimageListing;

		return {
			items: [],
			totalCount: 0
		};
	}

	static async GetPreimagesByAddress({ network, page, limit, address }: { network: ENetwork; page: number; limit: number; address: string }) {
		const userPreimageListing = await SubsquidService.GetPreimagesByAddress({ network, page, limit, address });
		if (userPreimageListing) return userPreimageListing;

		return {
			items: [],
			totalCount: 0
		};
	}

	static async GetPreimageByHash({ network, hash }: { network: ENetwork; hash: string }): Promise<IPreimage | null> {
		const preimage = await SubsquidService.GetPreimageByHash({ network, hash });
		if (preimage) return preimage;

		return null;
	}

	static async GetActiveVotedProposalsCount({
		addresses,
		network,
		last15days
	}: {
		addresses: string[];
		network: ENetwork;
		last15days?: boolean;
	}): Promise<{ activeProposalsCount: number; votedProposalsCount: number }> {
		return SubsquidService.GetActiveVotedProposalsCount({ addresses, network, last15days });
	}

	static async GetBountyStats(network: ENetwork): Promise<IBountyStats> {
		const activeBountiesResponse = await SubsquidService.GetActiveBountiesWithRewardsByIndex({ network });
		const defaultStats: IBountyStats = {
			activeBounties: 0,
			availableBountyPool: '',
			peopleEarned: 0,
			totalBountyPool: '',
			totalRewarded: '',
			bountyAmount: ''
		};

		const activeProposals = activeBountiesResponse?.data?.items || [];
		const total = activeProposals.reduce((acc: BN, { reward }) => {
			return acc.add(new BN(reward || '0'));
		}, BN_ZERO);

		const activeBounties = activeBountiesResponse?.data?.totalCount || 0;

		if (!activeBounties) {
			return defaultStats;
		}

		const activeBountyIndices = activeProposals.map(({ index }: IBountyProposal) => index);

		const childBountiesResponse = await SubsquidService.GetChildBountiesRewards({ network, parentBountyIndices: activeBountyIndices });

		if (!childBountiesResponse?.data?.totalCount) {
			return {
				...defaultStats,
				activeBounties: Number(activeBounties),
				totalBountyPool: total.toString()
			};
		}

		const totalBountyPool = childBountiesResponse.data.items.reduce((totalValue: BN, { reward }: IBountyProposal) => totalValue.add(new BN(reward)), BN_ZERO);

		const awardedChildBounties = childBountiesResponse.data.items.filter((bounty: IBountyProposal) =>
			bounty.statusHistory?.some((item) => item?.status === EProposalStatus.Awarded)
		);

		const totalRewarded = awardedChildBounties.reduce((totalValue: BN, { reward }: IBountyProposal) => totalValue.add(new BN(reward)), BN_ZERO);

		return {
			activeBounties: Number(activeBounties),
			availableBountyPool: totalBountyPool.toString(),
			peopleEarned: childBountiesResponse.data.totalCount,
			totalBountyPool: totalBountyPool.toString(),
			totalRewarded: totalRewarded.toString(),
			bountyAmount: total.div(new BN(10).pow(new BN(10))).toString()
		};
	}

	static async GetBountyUserActivity(network: ENetwork, limit?: number): Promise<IBountyUserActivity[]> {
		const activeBountiesResponse = await SubsquidService.GetActiveBountiesWithRewardsByIndex({ network, limit });

		if (!activeBountiesResponse?.data?.totalCount) {
			return [];
		}

		const activeBountyIndices = activeBountiesResponse.data.items.map(({ index }: IBountyProposal) => index);

		const claimedChildBounties = await SubsquidService.GetChildBountiesRewards({ network, parentBountyIndices: activeBountyIndices, limit });

		if (!claimedChildBounties?.data?.totalCount) {
			return [];
		}

		return claimedChildBounties.data.items.map((proposal) => {
			const claimedProposal = proposal as IBountyProposal;
			return {
				activity: EBountyStatus.CLAIMED,
				address: claimedProposal.payee,
				amount: claimedProposal.reward,
				created_at: new Date(claimedProposal.statusHistory[0].timestamp)
			};
		});
	}

	static async GetChildBountiesByParentBountyIndex({ network, index, page, limit }: { network: ENetwork; index: number; page: number; limit: number }) {
		return SubsquidService.GetChildBountiesByParentBountyIndex({ network, index, page, limit });
	}

	static async GetAllActiveBountyCurators(network: ENetwork): Promise<string[]> {
		return SubsquidService.GetAllActiveBountyCurators(network);
	}

	static async GetConvictionVotingDelegationStats(network: ENetwork): Promise<IDelegationStats> {
		return SubsquidService.GetConvictionVotingDelegationStats(network);
	}

	static async GetLast30DaysConvictionVoteCountByAddress({ network, address }: { network: ENetwork; address: string }): Promise<number> {
		return SubsquidService.GetLast30DaysConvictionVoteCountByAddress({
			network,
			address: ValidatorService.isValidSubstrateAddress(address) ? encodeAddress(address, NETWORKS_DETAILS[network as ENetwork].ss58Format) : address
		});
	}

	static async GetAllDelegatesWithConvictionVotingPowerAndDelegationsCount(network: ENetwork) {
		return SubsquidService.GetAllDelegatesWithConvictionVotingPowerAndDelegationsCount(network);
	}

	static async GetDelegateDetails({ network, address }: { network: ENetwork; address: string }) {
		return SubsquidService.GetDelegateDetails({
			network,
			address: ValidatorService.isValidSubstrateAddress(address) ? encodeAddress(address, NETWORKS_DETAILS[network as ENetwork].ss58Format) : address
		});
	}

	static async GetConvictionVoteDelegationsToAndFromAddress({ network, address, trackNum }: { network: ENetwork; address: string; trackNum?: number }) {
		return SubsquidService.GetConvictionVoteDelegationsToAndFromAddress({
			network,
			address: ValidatorService.isValidSubstrateAddress(address) ? encodeAddress(address, NETWORKS_DETAILS[network as ENetwork].ss58Format) : address,
			trackNum
		});
	}

	static async GetActiveProposalsCountByTrackIds({ network, trackIds }: { network: ENetwork; trackIds: number[] }) {
		return SubsquidService.GetActiveProposalsCountByTrackIds({ network, trackIds });
	}

	static async GetActiveProposalListingsWithVoteForAddressByTrackId({ network, trackId, voterAddress }: { network: ENetwork; trackId: number; voterAddress: string }) {
		const formattedVoterAddress = ValidatorService.isValidSubstrateAddress(voterAddress)
			? encodeAddress(voterAddress, NETWORKS_DETAILS[network as ENetwork].ss58Format)
			: voterAddress;

		return SubsquidService.GetActiveProposalListingsWithVoteForAddressByTrackId({ network, trackId, voterAddress: formattedVoterAddress });
	}

	static async GetTrackAnalyticsStats({ network, trackId }: { network: ENetwork; trackId?: number }) {
		return SubsquidService.GetTrackAnalyticsStats({ network, trackId });
	}

	static async GetTrackAnalyticsDelegations({ network, trackId }: { network: ENetwork; trackId?: number }) {
		return SubsquidService.GetTrackAnalyticsDelegations({ network, trackId });
	}

	static async GetOnChainPostsByProposer({
		network,
		proposer,
		page,
		limit,
		proposalType
	}: {
		network: ENetwork;
		proposer: string;
		page: number;
		limit: number;
		proposalType: EProposalType;
	}) {
		return SubsquidService.GetOnChainPostsByProposer({ network, proposer, page, limit, proposalType });
	}

	static async GetExtrinsicDetails({
		network,
		hash
	}: {
		network: ENetwork;
		hash: string;
	}): Promise<{ message: string; data: { account_id: string; params: { name: string; value: string }[] } }> {
		return SubscanOnChainService.GetExtrinsicDetails({ network, hash });
	}

	static async GetPostAnalytics({ network, proposalType, index }: { network: ENetwork; proposalType: EProposalType; index: number }) {
		return SubsquidService.GetPostAnalytics({ network, proposalType, index });
	}

	static async GetPostBubbleVotes({
		network,
		proposalType,
		index,
		analyticsType,
		votesType
	}: {
		network: ENetwork;
		proposalType: EProposalType;
		index: number;
		analyticsType: EAnalyticsType;
		votesType: EVotesDisplayType;
	}) {
		return SubsquidService.GetPostBubbleVotes({ network, proposalType, index, analyticsType, votesType });
	}

	static async GetVotesForAddresses({
		network,
		voters,
		page,
		limit,
		proposalStatuses
	}: {
		network: ENetwork;
		voters: string[];
		page: number;
		limit: number;
		proposalStatuses?: EProposalStatus[];
	}) {
		return SubsquidService.GetVotesForAddresses({ network, voters, page, limit, proposalStatuses });
	}

	static async GetAllFlattenedVotesWithoutFilters({ network, page, limit }: { network: ENetwork; page: number; limit: number }) {
		return SubsquidService.GetAllFlattenedVotesWithoutFilters({ network, page, limit });
	}

	// Gov Analytics Methods
	static async GetTurnoutData({ network }: { network: ENetwork }): Promise<IRawTurnoutData> {
		return SubsquidService.GetTurnoutData({ network });
	}

	static async GetGovAnalyticsStats({ network }: { network: ENetwork }): Promise<IGovAnalyticsStats> {
		return SubsquidService.GetGovAnalyticsStats({ network });
	}

	static async GetGovAnalyticsReferendumOutcome({ network, trackNo }: { network: ENetwork; trackNo?: number }): Promise<IGovAnalyticsReferendumOutcome> {
		return SubsquidService.GetGovAnalyticsReferendumOutcome({ network, trackNo });
	}

	static async GetGovAnalyticsReferendumCount({ network }: { network: ENetwork }) {
		return SubsquidService.GetGovAnalyticsReferendumCount({ network });
	}

	static async GetTrackDelegationAnalyticsStats({ network }: { network: ENetwork }): Promise<Record<string, IGovAnalyticsDelegationStats>> {
		return SubsquidService.GetTrackDelegationAnalyticsStats({ network });
	}

	static async GetTrackLevelAnalyticsStats({ network, trackId }: { network: ENetwork; trackId?: number }): Promise<ITrackAnalyticsStats> {
		return SubsquidService.GetTrackAnalyticsStats({ network, trackId });
	}

<<<<<<< HEAD
	static async GetCuratorStats({ network, curatorAddress }: { network: ENetwork; curatorAddress: string }): Promise<ICuratorStats[]> {
		return SubsquidService.GetBountiesByCurator(network, curatorAddress);
	}

	static async GetCohortReferenda({ network }: { network: ENetwork }) {
		return SubsquidService.GetCohortReferenda({
			network
		});
	}

	static async GetVotesForReferendaIndices({ network, indices, voterAddresses }: { network: ENetwork; indices: number[]; voterAddresses: string[] }): Promise<IDVVotes[]> {
		return SubsquidService.GetVotesForReferendaIndices({ network, indices, voterAddresses });
=======
	static async GetActivityStats({ network, oneWeekAgo }: { network: ENetwork; oneWeekAgo: string }) {
		return SubsquidService.GetActivityStatsRaw({ network, oneWeekAgo });
>>>>>>> 6f141df1
	}
}<|MERGE_RESOLUTION|>--- conflicted
+++ resolved
@@ -413,7 +413,10 @@
 		return SubsquidService.GetTrackAnalyticsStats({ network, trackId });
 	}
 
-<<<<<<< HEAD
+	static async GetActivityStats({ network, oneWeekAgo }: { network: ENetwork; oneWeekAgo: string }) {
+		return SubsquidService.GetActivityStatsRaw({ network, oneWeekAgo });
+	}
+
 	static async GetCuratorStats({ network, curatorAddress }: { network: ENetwork; curatorAddress: string }): Promise<ICuratorStats[]> {
 		return SubsquidService.GetBountiesByCurator(network, curatorAddress);
 	}
@@ -426,9 +429,5 @@
 
 	static async GetVotesForReferendaIndices({ network, indices, voterAddresses }: { network: ENetwork; indices: number[]; voterAddresses: string[] }): Promise<IDVVotes[]> {
 		return SubsquidService.GetVotesForReferendaIndices({ network, indices, voterAddresses });
-=======
-	static async GetActivityStats({ network, oneWeekAgo }: { network: ENetwork; oneWeekAgo: string }) {
-		return SubsquidService.GetActivityStatsRaw({ network, oneWeekAgo });
->>>>>>> 6f141df1
 	}
 }