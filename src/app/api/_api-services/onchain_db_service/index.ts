--- conflicted
+++ resolved
@@ -314,7 +314,6 @@
 		return SubsquidService.GetOnChainPostsByProposer({ network, proposer, page, limit, proposalType });
 	}
 
-<<<<<<< HEAD
 	static async GetExtrinsicDetails({
 		network,
 		hash
@@ -323,7 +322,8 @@
 		hash: string;
 	}): Promise<{ message: string; data: { account_id: string; params: { name: string; value: string }[] } }> {
 		return SubscanOnChainService.GetExtrinsicDetails({ network, hash });
-=======
+	}
+
 	static async GetPostAnalytics({ network, proposalType, index }: { network: ENetwork; proposalType: EProposalType; index: number }) {
 		return SubsquidService.GetPostAnalytics({ network, proposalType, index });
 	}
@@ -342,6 +342,5 @@
 		votesType: EVotesDisplayType;
 	}) {
 		return SubsquidService.GetPostBubbleVotes({ network, proposalType, index, analyticsType, votesType });
->>>>>>> 605a2fd4
 	}
 }