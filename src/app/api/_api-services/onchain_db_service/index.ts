--- conflicted
+++ resolved
@@ -162,7 +162,6 @@
 		return SubsquidService.GetActiveVotedProposalsCount({ addresses, network });
 	}
 
-<<<<<<< HEAD
 	static async getBountyStats(network: ENetwork): Promise<IBountyStats> {
 		const activeBountiesResponse = await SubsquidService.getActiveBountiesWithRewards(network);
 		const defaultStats: IBountyStats = {
@@ -235,16 +234,12 @@
 		});
 	}
 
-	static async GetChildBountiesByParentBountyIndex({ network, index }: { network: ENetwork; index: number }) {
-		return SubsquidService.GetChildBountiesByParentBountyIndex({ network, index });
+	static async GetChildBountiesByParentBountyIndex({ network, index, page, limit }: { network: ENetwork; index: number; page: number; limit: number }) {
+		return SubsquidService.GetChildBountiesByParentBountyIndex({ network, index, page, limit });
 	}
 
 	static async GetBountyAmount(network: ENetwork, bountyId: string) {
 		return SubsquareOnChainService.GetBountyAmount(network, bountyId);
-=======
-	static async GetChildBountiesByParentBountyIndex({ network, index, page, limit }: { network: ENetwork; index: number; page: number; limit: number }) {
-		return SubsquidService.GetChildBountiesByParentBountyIndex({ network, index, page, limit });
->>>>>>> 6b28fa8b
 	}
 
 	static async GetConvictionVotingDelegationStats(network: ENetwork): Promise<IDelegationStats> {
