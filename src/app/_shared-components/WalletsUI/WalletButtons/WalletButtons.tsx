--- conflicted
+++ resolved
@@ -8,14 +8,11 @@
 import { WalletClientService } from '@/app/_client-services/wallet_service';
 import { useWalletService } from '@/hooks/useWalletService';
 import { useUserPreferences } from '@/hooks/useUserPreferences';
-<<<<<<< HEAD
 import { getCurrentNetwork } from '@/_shared/_utils/getCurrentNetwork';
 import { getSupportedWallets } from '@/_shared/_utils/getSupportedWallets';
 import { ValidatorService } from '@shared/_services/validator_service';
 import { METAMASK_SUPPORTED_FEATURES } from '@/_shared/_constants/featureFlags';
-=======
 import dynamic from 'next/dynamic';
->>>>>>> 48362795
 import classes from './WalletButtons.module.scss';
 
 const SignVaultTransaction = dynamic(() => import('../../PolkadotVault/SignVaultTransaction/SignVaultTransaction'), { ssr: false });
@@ -82,36 +79,17 @@
 	}, [availableWallets]);
 
 	return (
-<<<<<<< HEAD
-		<div className={`${small ? classes.buttonsAlignmentSmall : classes.buttonsAlignment}`}>
-			{!small && <p className={classes.header}>Select a Wallet</p>}
-			{supportedWallets.map((wallet) => {
-				if (!wallet) return null;
-				return (
-					<WalletButton
-						key={wallet}
-						// eslint-disable-next-line security/detect-object-injection, @typescript-eslint/no-explicit-any
-						disabled={Boolean(!(availableWallets as any)?.[wallet]) || disabled}
-						wallet={wallet}
-						onClick={onWalletChange}
-						label={WalletClientService.getWalletNameLabel(wallet)}
-						small={small}
-						hidePreference={hidePreference}
-					/>
-				);
-			})}
-		</div>
-=======
 		<>
 			<SignVaultTransaction />
 			<div className={`${small ? classes.buttonsAlignmentSmall : classes.buttonsAlignment}`}>
 				{!small && <p className={classes.header}>Select a Wallet</p>}
-				{Object.values(EWallet).map((wallet) => {
+				{supportedWallets.map((wallet) => {
 					if (!wallet) return null;
 					return (
 						<WalletButton
 							key={wallet}
-							disabled={(!availableWallets?.[String(wallet)] && wallet !== EWallet.POLKADOT_VAULT) || disabled}
+							// eslint-disable-next-line security/detect-object-injection, @typescript-eslint/no-explicit-any
+							disabled={Boolean(!(availableWallets as any)?.[wallet]) || disabled}
 							wallet={wallet}
 							onClick={onWalletChange}
 							label={WalletClientService.getWalletNameLabel(wallet)}
@@ -122,7 +100,6 @@
 				})}
 			</div>
 		</>
->>>>>>> 48362795
 	);
 }
 
