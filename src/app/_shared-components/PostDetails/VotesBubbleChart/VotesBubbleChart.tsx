// Copyright 2019-2025 @polkassembly/polkassembly authors & contributors
// This software may be modified and distributed under the terms
// of the Apache-2.0 license. See the LICENSE file for details.

import React, { useMemo, useCallback, useState } from 'react';
import { EAnalyticsType, ENetwork, EVotesType, EProposalType, ETheme, EVoteDecision, IPostBubbleVotes, IVoteDistribution } from '@/_shared/types';
import { useTranslations } from 'next-intl';
import { ResponsiveCirclePacking } from '@nivo/circle-packing';
import { THEME_COLORS } from '@/app/_style/theme';
import { getCurrentNetwork } from '@/_shared/_utils/getCurrentNetwork';
import { formatBnBalance } from '@/app/_client-utils/formatBnBalance';
import { formatUSDWithUnits } from '@/app/_client-utils/formatUSDWithUnits';
import { BN, BN_ZERO } from '@polkadot/util';
import { NETWORKS_DETAILS } from '@/_shared/_constants/networks';
import { NextApiClientService } from '@/app/_client-services/next_api_client_service';
import { useQuery } from '@tanstack/react-query';
import { cn } from '@/lib/utils';
import { useUserPreferences } from '@/hooks/useUserPreferences';
import Image from 'next/image';
import noData from '@/_assets/activityfeed/gifs/noactivity.gif';
import { animated } from '@react-spring/web';
import Address from '../../Profile/Address/Address';
import classes from './VotesBubbleChart.module.scss';
import { Skeleton } from '../../Skeleton';
import { Button } from '../../Button';

interface INodeData {
	id: string;
	name: string;
	value: number;
	color: string;
	percentage: number;
	delegatorsCount: number;
	isDelegated: boolean;
	lockPeriod: number;
	decision: EVoteDecision;
}

// Constants
const DEFAULT_LOCK_PERIOD = 0.1;

// Utility functions
const calculateTotalDecisionVotes = ({
	votesBubbleData,
	decision
}: {
	votesBubbleData: IPostBubbleVotes['votes'];
	decision: Exclude<EVoteDecision, EVoteDecision.SPLIT | EVoteDecision.SPLIT_ABSTAIN>;
}): BN => {
	return new BN(votesBubbleData?.[`${decision}`]?.reduce((acc, curr) => new BN(acc).add(new BN(curr.votingPower || curr.balanceValue)), BN_ZERO));
};

const calculatePerVotePercentage = ({
	vote,
	decision,
	votesBubbleData
}: {
	vote: { balanceValue: string; votingPower?: string | null };
	decision: Exclude<EVoteDecision, EVoteDecision.SPLIT | EVoteDecision.SPLIT_ABSTAIN>;
	votesBubbleData: IPostBubbleVotes['votes'];
}): number => {
	const totalPercentage = calculateTotalDecisionVotes({ votesBubbleData, decision });
	const percentage =
		new BN(vote.votingPower || vote.balanceValue).gt(BN_ZERO) && !!totalPercentage
			? new BN(vote.votingPower || vote.balanceValue).mul(new BN(100)).div(new BN(totalPercentage))?.toString()
			: '0';
	return Math.round(Number(percentage));
};

// Custom hooks
const useVotesDistribution = ({ votesBubbleData }: { votesBubbleData: IPostBubbleVotes['votes'] }): IVoteDistribution[] => {
	return useMemo(() => {
		const votes: IVoteDistribution[] = [];
		const decisions: Array<Exclude<EVoteDecision, EVoteDecision.SPLIT | EVoteDecision.SPLIT_ABSTAIN>> = [EVoteDecision.AYE, EVoteDecision.NAY, EVoteDecision.ABSTAIN];

		decisions.forEach((decision) => {
			const distributionKey = decision;
			const votesList = votesBubbleData?.[`${distributionKey}`];
			if (votesList?.length === 0) return;

			votesList.forEach((vote) => {
				const payload = {
					voterAddress: vote.voterAddress,
					balanceValue: vote.balanceValue,
					votingPower: vote.votingPower || null,
					decision,
					percentage: calculatePerVotePercentage({ vote, decision, votesBubbleData }),
					delegatorsCount: vote.delegatorsCount,
					isDelegated: vote.isDelegated,
					lockPeriod: vote.lockPeriod
				};

				votes.push(payload);
			});
		});

		return votes;
	}, [votesBubbleData]);
};

const getChartData = (allVotes: IVoteDistribution[], network: ENetwork, getDecisionColor: (decision: EVoteDecision) => string): INodeData[] => {
	return allVotes.map((vote: IVoteDistribution) => ({
		id: vote.voterAddress,
		name: vote.voterAddress,
		value: Number(formatBnBalance(vote.votingPower || vote.balanceValue, { numberAfterComma: 0, withThousandDelimitor: false, withUnit: false }, network).replace(/,/g, '')),
		color: getDecisionColor(vote.decision),
		percentage: vote.percentage || 0,
		delegatorsCount: vote.delegatorsCount || 0,
		isDelegated: vote.isDelegated,
		lockPeriod: vote.lockPeriod,
		decision: vote.decision
	}));
};

const getPostAnalytics = async ({
	proposalType,
	index,
	analyticsType,
	votesType
}: {
	proposalType: EProposalType;
	index: string;
	analyticsType: EAnalyticsType;
	votesType: EVotesType;
}) => {
	const { data, error } = await NextApiClientService.getPostBubbleVotes({
		proposalType: proposalType as EProposalType,
		index: index.toString(),
		analyticsType,
		votesType
	});
	if (error || !data) {
		throw new Error(error?.message || 'Failed to fetch data');
	}
	return data;
};

// Component
function VotesBubbleChart({
	proposalType,
	index,
	analyticsType,
	enableTitle = false,
	enableFilter = false,
	enableFullHeight = true
}: {
	proposalType: EProposalType;
	index: string;
	analyticsType: EAnalyticsType;
	enableTitle?: boolean;
	enableFilter?: boolean;
	enableFullHeight?: boolean;
}) {
	const t = useTranslations('PostDetails.VotesBubble');
	const network = getCurrentNetwork();
	const {
		userPreferences: { theme }
	} = useUserPreferences();
	const [votesType, setVotesType] = useState<EVotesType>(EVotesType.NESTED);

	const getBorderColor = (decision: EVoteDecision) => {
		return THEME_COLORS.light[`${decision}_color` as keyof typeof THEME_COLORS.light];
	};
	const getDecisionColor = (decision: EVoteDecision) => {
		return THEME_COLORS[`${theme}`][`${decision}_bubble_bg` as keyof (typeof THEME_COLORS)[typeof theme]];
	};

	const { data: votesBubbleData, isFetching } = useQuery({
		queryKey: ['postBubbleVotes', proposalType, index, analyticsType, votesType],
		queryFn: () => getPostAnalytics({ proposalType, index, analyticsType, votesType }),
		enabled: !!proposalType && !!index,
		refetchOnWindowFocus: false,
		refetchOnMount: false,
		retry: false
	});

	const allVotes = useVotesDistribution({ votesBubbleData: votesBubbleData?.votes || { aye: [], nay: [], abstain: [] } });
	const chartData = useMemo(() => {
		return getChartData(allVotes, network, getDecisionColor);
		// eslint-disable-next-line react-hooks/exhaustive-deps
	}, [allVotes, network, votesType]);

	const renderTooltip = useCallback(
		(node: { id: string; formattedValue: string; percentage: number }) => {
			const { id, formattedValue } = node;
			const vote = allVotes.find((value) => value.voterAddress === id);
			const percentage = vote?.percentage || 0;
			const delegatorsCount = vote?.delegatorsCount;
			const isDelegated = vote?.isDelegated;
			const lockPeriod = vote?.lockPeriod || DEFAULT_LOCK_PERIOD;

			const formattedBalance = formatUSDWithUnits(
				formatBnBalance(vote?.balanceValue || BN_ZERO, { numberAfterComma: 0, withThousandDelimitor: false, withUnit: true }, network).replace(/,/g, ''),
				1
			);

			return (
				<div className={classes.tooltip}>
					<div className={classes.tooltipContent}>
						<Address
							address={id}
							textClassName='text-sm'
						/>
						{votesType === EVotesType.NESTED ? (
							<div className={classes.tooltipContent}>
								<div className={classes.tooltipContentValue}>
									<span className={classes.tooltipText}>
										{t('votes')}: {formattedValue} {NETWORKS_DETAILS[`${network}`].tokenSymbol}
									</span>
									<span className={classes.tooltipText}>
										{t('delegators')}: {delegatorsCount}
									</span>
								</div>
								<span className={classes.tooltipText}>{percentage}%</span>
							</div>
						) : (
							<div className={classes.tooltipContent}>
								<div className={classes.tooltipContentValue}>
									<div className='flex items-center gap-1'>
										<span className={classes.tooltipText}>{t('capital')}:</span>
										<span className='font-bold text-basic_text'>{formattedBalance}</span>
										<span className={classes.tooltipText}>{isDelegated ? `(${lockPeriod}x/d) ` : `(${lockPeriod}x)`}</span>
									</div>
									<span className={classes.tooltipText}>
										{t('votes')}: {formattedValue} {NETWORKS_DETAILS[`${network}`].tokenSymbol}
									</span>
								</div>
								<span className={classes.tooltipText}>{percentage}%</span>
							</div>
						)}
					</div>
				</div>
			);
		},
		// eslint-disable-next-line react-hooks/exhaustive-deps
		[allVotes, t, network]
	);

	// Custom label component for circle packing chart
	const CirclePackingLabel = useCallback(
		// eslint-disable-next-line @typescript-eslint/no-explicit-any
		(props: any) => {
			const radius = props.node.radius || 20;

			// Only show labels for bubbles with sufficient size
			if (radius < 30) {
				return <div />;
			}

			// Calculate dimensions that fit WITHIN the circle - be more conservative
			// Use 80% of diameter to ensure text fits comfortably within circle bounds
			const availableWidth = radius * 1.6; // 80% of diameter
			const availableHeight = radius * 1.2; // 60% of diameter for height

			// Get the exact center coordinates from the node
			const centerX = props.node.x || props.style.x;
			const centerY = props.node.y || props.style.y;

			return (
				<animated.foreignObject
					key={props.node.id}
					x={centerX - availableWidth / 2}
					y={centerY - availableHeight / 2}
					width={availableWidth}
					height={availableHeight}
					style={{
						pointerEvents: 'none',
						overflow: 'visible'
					}}
				>
					<div
						style={{
							display: 'flex',
							justifyContent: 'center',
							alignItems: 'center',
							width: '100%',
							height: '100%',
							fontWeight: 600,
							color: theme === ETheme.DARK ? '#fff' : '#000',
							textAlign: 'center',
							lineHeight: '1.1',
							padding: '2px',
							boxSizing: 'border-box',
							position: 'relative'
						}}
					>
						<div
							style={{
								width: '100%',
								display: 'flex',
								justifyContent: 'center',
								alignItems: 'center'
							}}
						>
							<Address
								address={props.node.data.name}
								truncateCharLen={3}
								textClassName='text-xs font-semibold lg:text-xs'
								className='text-center text-xs font-semibold leading-none lg:text-xs'
								wrapperClassName='w-full'
								showIdenticon={false}
								redirectToProfile
								disableTooltip
							/>
						</div>
					</div>
				</animated.foreignObject>
			);
		},
		// eslint-disable-next-line react-hooks/exhaustive-deps
		[theme]
	);

	return (
		<div className={enableTitle ? classes.card : 'mt-4'}>
			<div className={classes.header}>
<<<<<<< HEAD
				<h2 className={classes.heading}>{t('votesDistribution')}</h2>
				<div className={classes.buttonContainer}>
					{[EVotesType.NESTED, EVotesType.FLATTENED].map((type) => (
						<Button
							key={type}
							variant='ghost'
							disabled={isFetching}
							onClick={() => setVotesType(type)}
							className={cn(
								'h-7 w-full bg-transparent px-3 text-sm font-medium shadow-none transition-all hover:bg-transparent',
								votesType === type ? 'bg-toggle_btn_active_bg font-semibold text-toggle_btn_active_text shadow-sm' : 'text-toggle_btn_inactive_text hover:bg-primary_border'
							)}
						>
							{t(type)}
						</Button>
					))}
				</div>
=======
				{enableTitle && <h2 className={classes.heading}>{t('votesDistribution')}</h2>}
				{enableFilter && (
					<div className={classes.buttonContainer}>
						{[EPostBubbleVotesType.NESTED, EPostBubbleVotesType.FLATTENED].map((type) => (
							<Button
								key={type}
								variant='ghost'
								disabled={isFetching}
								onClick={() => setVotesType(type)}
								className={cn(
									'h-7 w-full bg-transparent px-3 text-sm font-medium shadow-none transition-all hover:bg-transparent',
									votesType === type ? 'bg-toggle_btn_active_bg font-semibold text-toggle_btn_active_text shadow-sm' : 'text-toggle_btn_inactive_text hover:bg-primary_border'
								)}
							>
								{t(type)}
							</Button>
						))}
					</div>
				)}
>>>>>>> c52e24bb
			</div>

			{isFetching ? (
				<Skeleton className={cn('mt-4 w-full', enableFullHeight ? 'h-full min-h-[50vh]' : 'h-[300px]')} />
			) : allVotes.length > 0 ? (
				<div className={enableFilter ? 'mt-6' : ''}>
					<div className={cn(classes.chartWrapper, enableFullHeight ? 'h-full min-h-[50vh]' : 'h-[300px]')}>
						<ResponsiveCirclePacking
							data={{ name: t('votesDistribution'), children: chartData, color: 'transparent' }}
							colors={(node) => {
								const chartItem = chartData.find((item) => item.id === node.id);
								return chartItem ? getDecisionColor(chartItem.decision) : '#000';
							}}
							leavesOnly
							value='value'
							valueFormat={(value) => formatUSDWithUnits(value?.toString(), 1)}
							padding={6}
							borderWidth={1}
							borderColor={(node) => {
								const chartItem = chartData.find((item) => item.id === node.id);
								return chartItem ? getBorderColor(chartItem.decision) : '#000';
							}}
							enableLabels
							labelTextColor={theme === ETheme.DARK ? '#fff' : THEME_COLORS.light.text_primary}
							labelsSkipRadius={30}
							labelComponent={CirclePackingLabel}
							tooltip={renderTooltip}
							margin={{ bottom: 20, left: 20, right: 20, top: 20 }}
							motionConfig='gentle'
						/>
					</div>
					{enableFilter && (
						<div className={classes.decisionsContainer}>
							{[EVoteDecision.AYE, EVoteDecision.NAY, EVoteDecision.ABSTAIN].map((decision) => {
								const bgColor = getDecisionColor(decision);
								const borderColor = getBorderColor(decision);

								return (
									<div
										key={decision}
										className={cn(classes.decisionContainer, `border-${borderColor} bg-${bgColor}`)}
										style={{ backgroundColor: bgColor, borderColor }}
									>
										<div
											className='h-3 w-3 rounded-full'
											style={{ backgroundColor: borderColor }}
										/>
										<span className='text-sm font-medium text-text_primary dark:text-white'>{t(decision)}</span>
									</div>
								);
							})}
						</div>
					)}
				</div>
			) : (
				// No votes found
				<div className='flex flex-col items-center justify-center gap-5'>
					<Image
						src={noData}
						alt='no data'
						width={100}
						height={100}
						className='my-4'
					/>
					<p className='text-sm'>{t('noVotesFound')}</p>
				</div>
			)}
		</div>
	);
}

export default VotesBubbleChart;<|MERGE_RESOLUTION|>--- conflicted
+++ resolved
@@ -3,7 +3,7 @@
 // of the Apache-2.0 license. See the LICENSE file for details.
 
 import React, { useMemo, useCallback, useState } from 'react';
-import { EAnalyticsType, ENetwork, EVotesType, EProposalType, ETheme, EVoteDecision, IPostBubbleVotes, IVoteDistribution } from '@/_shared/types';
+import { EAnalyticsType, ENetwork, EVotesDisplayType, EProposalType, ETheme, EVoteDecision, IPostBubbleVotes, IVoteDistribution } from '@/_shared/types';
 import { useTranslations } from 'next-intl';
 import { ResponsiveCirclePacking } from '@nivo/circle-packing';
 import { THEME_COLORS } from '@/app/_style/theme';
@@ -121,7 +121,7 @@
 	proposalType: EProposalType;
 	index: string;
 	analyticsType: EAnalyticsType;
-	votesType: EVotesType;
+	votesType: EVotesDisplayType;
 }) => {
 	const { data, error } = await NextApiClientService.getPostBubbleVotes({
 		proposalType: proposalType as EProposalType,
@@ -156,7 +156,7 @@
 	const {
 		userPreferences: { theme }
 	} = useUserPreferences();
-	const [votesType, setVotesType] = useState<EVotesType>(EVotesType.NESTED);
+	const [votesType, setVotesType] = useState<EVotesDisplayType>(EVotesDisplayType.NESTED);
 
 	const getBorderColor = (decision: EVoteDecision) => {
 		return THEME_COLORS.light[`${decision}_color` as keyof typeof THEME_COLORS.light];
@@ -201,7 +201,7 @@
 							address={id}
 							textClassName='text-sm'
 						/>
-						{votesType === EVotesType.NESTED ? (
+						{votesType === EVotesDisplayType.NESTED ? (
 							<div className={classes.tooltipContent}>
 								<div className={classes.tooltipContentValue}>
 									<span className={classes.tooltipText}>
@@ -314,29 +314,10 @@
 	return (
 		<div className={enableTitle ? classes.card : 'mt-4'}>
 			<div className={classes.header}>
-<<<<<<< HEAD
-				<h2 className={classes.heading}>{t('votesDistribution')}</h2>
-				<div className={classes.buttonContainer}>
-					{[EVotesType.NESTED, EVotesType.FLATTENED].map((type) => (
-						<Button
-							key={type}
-							variant='ghost'
-							disabled={isFetching}
-							onClick={() => setVotesType(type)}
-							className={cn(
-								'h-7 w-full bg-transparent px-3 text-sm font-medium shadow-none transition-all hover:bg-transparent',
-								votesType === type ? 'bg-toggle_btn_active_bg font-semibold text-toggle_btn_active_text shadow-sm' : 'text-toggle_btn_inactive_text hover:bg-primary_border'
-							)}
-						>
-							{t(type)}
-						</Button>
-					))}
-				</div>
-=======
 				{enableTitle && <h2 className={classes.heading}>{t('votesDistribution')}</h2>}
 				{enableFilter && (
 					<div className={classes.buttonContainer}>
-						{[EPostBubbleVotesType.NESTED, EPostBubbleVotesType.FLATTENED].map((type) => (
+						{[EVotesDisplayType.NESTED, EVotesDisplayType.FLATTENED].map((type) => (
 							<Button
 								key={type}
 								variant='ghost'
@@ -352,7 +333,6 @@
 						))}
 					</div>
 				)}
->>>>>>> c52e24bb
 			</div>
 
 			{isFetching ? (
