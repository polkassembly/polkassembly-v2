--- conflicted
+++ resolved
@@ -24,56 +24,14 @@
 	hasVoted?: boolean;
 	track?: EPostOrigin;
 	proposalType: EProposalType;
-<<<<<<< HEAD
-	showUserVoteCard?: boolean;
-	address?: string; // Optional address to use instead of user's login address
-}
-
-function VoteReferendumButton({ index, btnClassName, iconClassName, size = 'lg', track, proposalType, showUserVoteCard = false, address }: VoteReferendumButtonProps) {
-=======
 	existingVote?: IVoteData;
 }
 
 function VoteReferendumButton({ index, btnClassName, iconClassName, size = 'lg', hasVoted = false, track, proposalType, existingVote }: VoteReferendumButtonProps) {
->>>>>>> eeba1577
 	const { user } = useUser();
 	const t = useTranslations();
 	const [openModal, setOpenModal] = useState(false);
 
-<<<<<<< HEAD
-	// Use provided address or fall back to user's login address
-	const targetAddress = address || user?.loginAddress || user?.addresses[0];
-
-	const {
-		data: voteData,
-		isLoading,
-		isError
-	} = useQuery({
-		queryKey: ['userVotes', proposalType, index, targetAddress],
-		queryFn: async () => {
-			if (!targetAddress) return null;
-			const { data, error } = await NextApiClientService.getPostVotesByAddress({
-				proposalType,
-				index,
-				address: targetAddress
-			});
-			if (error) throw new Error(error.message || 'Failed to fetch vote data');
-			if (!data) return null;
-			return data;
-		},
-		enabled: !!targetAddress,
-		retry: 1,
-		staleTime: 0, // Always refetch user votes to ensure fresh data
-		refetchOnWindowFocus: true,
-		refetchOnMount: true
-	});
-
-	const hasVoted = Array.isArray(voteData?.votes) && voteData.votes.length > 0;
-
-	if (!user)
-		return (
-			<Link href='/login'>
-=======
 	return !user ? (
 		<Link href='/login'>
 			<Button
@@ -98,7 +56,6 @@
 			onOpenChange={setOpenModal}
 		>
 			<DialogTrigger asChild>
->>>>>>> eeba1577
 				<Button
 					className={cn('w-full', btnClassName)}
 					size={size}
