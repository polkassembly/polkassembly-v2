// Copyright 2019-2025 @polkassembly/polkassembly authors & contributors
// This software may be modified and distributed under the terms
// of the Apache-2.0 license. See the LICENSE file for details.

'use client';

<<<<<<< HEAD
import React, { useState } from 'react';
import { OutputData } from '@editorjs/editorjs';
import { IPost, IPostListing } from '@/_shared/types';
import { useTranslations } from 'next-intl';
import BlockEditor from '../BlockEditor/BlockEditor';
=======
import { IPostListing } from '@/_shared/types';
import { cn } from '@/lib/utils';
>>>>>>> 337e8b4d
import { Separator } from '../Separator';
import EditPostButton from './EditPost/EditPostButton';
import PostActions from './PostActions/PostActions';
import AISummaryCollapsible from '../AISummary/AISummaryCollapsible';
import { MarkdownViewer } from '../MarkdownViewer/MarkdownViewer';

function PostContent({ postData, isModalOpen, onEditPostSuccess }: { postData: IPostListing; isModalOpen: boolean; onEditPostSuccess: (title: string, content: string) => void }) {
	const { content } = postData;

	return (
		<div>
			<AISummaryCollapsible
				indexOrHash={String(postData?.index ?? postData?.hash)}
				proposalType={postData.proposalType}
				summaryType='content'
			/>

			<MarkdownViewer
				markdown={content}
				className={cn(isModalOpen ? '' : 'max-h-full border-none')}
				truncate
			/>

			<Separator className='my-4 bg-border_grey' />
			<PostActions postData={postData as IPost} />
			<div className='flex items-center justify-between'>
				<div />
				<div>
					<EditPostButton
						postData={postData}
						onEditPostSuccess={onEditPostSuccess}
					/>
				</div>
			</div>
		</div>
	);
}

export default PostContent;<|MERGE_RESOLUTION|>--- conflicted
+++ resolved
@@ -4,16 +4,9 @@
 
 'use client';
 
-<<<<<<< HEAD
-import React, { useState } from 'react';
-import { OutputData } from '@editorjs/editorjs';
+import React from 'react';
 import { IPost, IPostListing } from '@/_shared/types';
-import { useTranslations } from 'next-intl';
-import BlockEditor from '../BlockEditor/BlockEditor';
-=======
-import { IPostListing } from '@/_shared/types';
 import { cn } from '@/lib/utils';
->>>>>>> 337e8b4d
 import { Separator } from '../Separator';
 import EditPostButton from './EditPost/EditPostButton';
 import PostActions from './PostActions/PostActions';
