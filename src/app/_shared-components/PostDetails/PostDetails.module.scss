.headerWrapper {
<<<<<<< HEAD
	@apply w-full bg-bg_modal px-4 pt-6 shadow-lg lg:px-16;
}

.detailsWrapper {
	@apply grid w-full gap-y-4 px-4 py-6 lg:gap-4 lg:px-16;
	overflow-x: hidden;
}

.leftWrapper {
	@apply col-span-2 flex w-full flex-col gap-y-4;
}

.rightWrapper {
	@apply col-span-1 flex w-full flex-col gap-y-6;
}

.descBox {
	@apply rounded-xl bg-bg_modal p-4 shadow-lg lg:p-6;
}

.commentsBox {
	@apply flex flex-col gap-y-4 rounded-xl bg-bg_modal shadow-lg;
}

.modalDescBox {
	@apply flex max-h-96 overflow-y-auto border-none lg:w-full;
	max-width: 100%;
}

.analyticsBox {
	@apply rounded-xl bg-bg_modal p-4 shadow-lg lg:p-6;
}

.modalOpen {
	grid-template-columns: 1fr !important;
}
=======
	@apply sticky top-12 z-20 w-full bg-bg_modal px-4 pt-6 shadow-lg lg:px-16;
}

.detailsWrapper {
	@apply grid w-full gap-y-4 px-4 py-6 lg:gap-4 lg:px-16 2xl:px-0;

	@media (max-width: 1279px) {
		display: grid !important;
		grid-template-columns: 1fr !important;
		gap: 16px;
	}

	@media (max-width: 768px) {
		@apply px-2 py-4;
		overflow-x: hidden;
	}
}

.leftWrapper {
	@apply col-span-2 flex flex-col gap-y-4;

	@media (max-width: 1279px) {
		display: contents;
	}
}

.rightWrapper {
	@apply col-span-1 flex flex-col gap-y-6;
>>>>>>> 4f60ede6

	@media (max-width: 1279px) {
<<<<<<< HEAD
		display: grid !important;
		grid-template-columns: 1fr !important;
		gap: 16px;
		padding-left: 12px;
		padding-right: 12px;
=======
		order: 2;
>>>>>>> 4f60ede6
	}

<<<<<<< HEAD
.leftWrapper {
	@media (max-width: 1279px) {
		display: block;
		width: 100%;
=======
	@media (max-width: 768px) {
		@apply gap-y-4;
>>>>>>> 4f60ede6
	}
}

.descBox {
	@apply rounded-xl border border-primary_border bg-bg_modal p-4 lg:p-6;

	@media (max-width: 1279px) {
		order: 1;
	}

	@media (max-width: 768px) {
		@apply p-3;
	}
}

.commentsBox {
<<<<<<< HEAD
	@apply mt-3;
=======
	@apply flex flex-col gap-y-4 rounded-xl border border-primary_border bg-bg_modal;
>>>>>>> 4f60ede6

	@media (max-width: 1279px) {
		order: 3;
	}
}

.modalDescBox {
	@apply flex max-h-96 w-96 overflow-y-auto border-none lg:w-full;
}

.analyticsBox {
	@apply rounded-xl border border-border_grey bg-bg_modal p-4 lg:p-6;

	@media (max-width: 768px) {
		@apply p-3;
	}
}

.modalOpen {
	grid-template-columns: 1fr !important;
}<|MERGE_RESOLUTION|>--- conflicted
+++ resolved
@@ -1,5 +1,4 @@
 .headerWrapper {
-<<<<<<< HEAD
 	@apply w-full bg-bg_modal px-4 pt-6 shadow-lg lg:px-16;
 }
 
@@ -17,81 +16,6 @@
 }
 
 .descBox {
-	@apply rounded-xl bg-bg_modal p-4 shadow-lg lg:p-6;
-}
-
-.commentsBox {
-	@apply flex flex-col gap-y-4 rounded-xl bg-bg_modal shadow-lg;
-}
-
-.modalDescBox {
-	@apply flex max-h-96 overflow-y-auto border-none lg:w-full;
-	max-width: 100%;
-}
-
-.analyticsBox {
-	@apply rounded-xl bg-bg_modal p-4 shadow-lg lg:p-6;
-}
-
-.modalOpen {
-	grid-template-columns: 1fr !important;
-}
-=======
-	@apply sticky top-12 z-20 w-full bg-bg_modal px-4 pt-6 shadow-lg lg:px-16;
-}
-
-.detailsWrapper {
-	@apply grid w-full gap-y-4 px-4 py-6 lg:gap-4 lg:px-16 2xl:px-0;
-
-	@media (max-width: 1279px) {
-		display: grid !important;
-		grid-template-columns: 1fr !important;
-		gap: 16px;
-	}
-
-	@media (max-width: 768px) {
-		@apply px-2 py-4;
-		overflow-x: hidden;
-	}
-}
-
-.leftWrapper {
-	@apply col-span-2 flex flex-col gap-y-4;
-
-	@media (max-width: 1279px) {
-		display: contents;
-	}
-}
-
-.rightWrapper {
-	@apply col-span-1 flex flex-col gap-y-6;
->>>>>>> 4f60ede6
-
-	@media (max-width: 1279px) {
-<<<<<<< HEAD
-		display: grid !important;
-		grid-template-columns: 1fr !important;
-		gap: 16px;
-		padding-left: 12px;
-		padding-right: 12px;
-=======
-		order: 2;
->>>>>>> 4f60ede6
-	}
-
-<<<<<<< HEAD
-.leftWrapper {
-	@media (max-width: 1279px) {
-		display: block;
-		width: 100%;
-=======
-	@media (max-width: 768px) {
-		@apply gap-y-4;
->>>>>>> 4f60ede6
-	}
-}
-
-.descBox {
 	@apply rounded-xl border border-primary_border bg-bg_modal p-4 lg:p-6;
 
 	@media (max-width: 1279px) {
@@ -104,11 +28,7 @@
 }
 
 .commentsBox {
-<<<<<<< HEAD
-	@apply mt-3;
-=======
 	@apply flex flex-col gap-y-4 rounded-xl border border-primary_border bg-bg_modal;
->>>>>>> 4f60ede6
 
 	@media (max-width: 1279px) {
 		order: 3;
@@ -116,7 +36,8 @@
 }
 
 .modalDescBox {
-	@apply flex max-h-96 w-96 overflow-y-auto border-none lg:w-full;
+	@apply flex max-h-96 overflow-y-auto border-none lg:w-full;
+	max-width: 100%;
 }
 
 .analyticsBox {
