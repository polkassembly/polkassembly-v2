.headerWrapper {
	@apply w-full max-w-[100vw] bg-bg_modal px-4 pt-6 shadow-lg lg:px-16;
}

.detailsWrapper {
	@apply grid w-full gap-y-4 px-4 py-6 lg:gap-4 lg:px-16;
}

.leftWrapper {
	@apply col-span-2 flex flex-col gap-y-4;
}

.rightWrapper {
	@apply col-span-1 flex flex-col gap-y-6;
}

.descBox {
	@apply rounded-xl bg-bg_modal p-4 shadow-lg lg:p-6;
}

.commentsBox {
	@apply flex flex-col gap-y-4 rounded-xl bg-bg_modal shadow-lg;
}

.modalDescBox {
	@apply flex max-h-96 w-96 overflow-y-auto border-none lg:w-full;
}

<<<<<<< HEAD
.userVoteCard {
	@apply flex flex-col gap-y-3 rounded-xl bg-bg_modal p-4 shadow-lg lg:p-6;
}

.userVoteCardLayout {
	@apply flex items-center justify-between;
}

.userVoteCardTitle {
	@apply text-xl font-semibold text-text_primary;
}

.userVoteCardTitleIcon {
	@apply flex items-center gap-1 text-base font-semibold text-text_primary;
}

.userVoteCardRemoveButton {
	@apply m-0 !p-0 text-xs font-medium text-text_pink hover:text-text_pink/80;
=======
.modalOpen {
	grid-template-columns: 1fr !important;
}

.detailsWrapper {
	@media (max-width: 1279px) {
		display: grid !important;
		grid-template-columns: 1fr !important;
		gap: 16px;
	}
}

.leftWrapper {
	@media (max-width: 1279px) {
		display: contents;
	}
}

.descBox {
	@media (max-width: 1279px) {
		order: 1;
	}
}

.rightWrapper {
	@media (max-width: 1279px) {
		order: 2;
	}
}

.commentsBox {
	@media (max-width: 1279px) {
		order: 3;
	}
>>>>>>> cdef4581
}<|MERGE_RESOLUTION|>--- conflicted
+++ resolved
@@ -26,26 +26,6 @@
 	@apply flex max-h-96 w-96 overflow-y-auto border-none lg:w-full;
 }
 
-<<<<<<< HEAD
-.userVoteCard {
-	@apply flex flex-col gap-y-3 rounded-xl bg-bg_modal p-4 shadow-lg lg:p-6;
-}
-
-.userVoteCardLayout {
-	@apply flex items-center justify-between;
-}
-
-.userVoteCardTitle {
-	@apply text-xl font-semibold text-text_primary;
-}
-
-.userVoteCardTitleIcon {
-	@apply flex items-center gap-1 text-base font-semibold text-text_primary;
-}
-
-.userVoteCardRemoveButton {
-	@apply m-0 !p-0 text-xs font-medium text-text_pink hover:text-text_pink/80;
-=======
 .modalOpen {
 	grid-template-columns: 1fr !important;
 }
@@ -80,5 +60,24 @@
 	@media (max-width: 1279px) {
 		order: 3;
 	}
->>>>>>> cdef4581
+}
+
+.userVoteCard {
+	@apply flex flex-col gap-y-3 rounded-xl bg-bg_modal p-4 shadow-lg lg:p-6;
+}
+
+.userVoteCardLayout {
+	@apply flex items-center justify-between;
+}
+
+.userVoteCardTitle {
+	@apply text-xl font-semibold text-text_primary;
+}
+
+.userVoteCardTitleIcon {
+	@apply flex items-center gap-1 text-base font-semibold text-text_primary;
+}
+
+.userVoteCardRemoveButton {
+	@apply m-0 !p-0 text-xs font-medium text-text_pink hover:text-text_pink/80;
 }