.headerWrapper {
	@apply w-full max-w-[100vw] bg-bg_modal px-4 pt-6 shadow-lg lg:px-16;
}

.detailsWrapper {
	@apply grid w-full gap-y-4 px-4 py-6 lg:gap-4 lg:px-16;
}

.leftWrapper {
	@apply col-span-2 flex flex-col gap-y-4;
}

.rightWrapper {
	@apply col-span-1 flex flex-col gap-y-6;
}

.descBox {
<<<<<<< HEAD
	@apply mt-0 rounded-none bg-bg_modal p-4 shadow-lg lg:rounded-xl lg:p-6;
=======
	@apply rounded-xl bg-bg_modal p-4 shadow-lg lg:p-6;
>>>>>>> 8810a9b2
}

.commentsBox {
	@apply flex flex-col gap-y-4 rounded-xl bg-bg_modal shadow-lg;
}

.modalDescBox {
	@apply flex max-h-96 w-96 overflow-y-auto border-none lg:w-full;
}<|MERGE_RESOLUTION|>--- conflicted
+++ resolved
@@ -15,11 +15,7 @@
 }
 
 .descBox {
-<<<<<<< HEAD
-	@apply mt-0 rounded-none bg-bg_modal p-4 shadow-lg lg:rounded-xl lg:p-6;
-=======
 	@apply rounded-xl bg-bg_modal p-4 shadow-lg lg:p-6;
->>>>>>> 8810a9b2
 }
 
 .commentsBox {
@@ -28,4 +24,8 @@
 
 .modalDescBox {
 	@apply flex max-h-96 w-96 overflow-y-auto border-none lg:w-full;
+}
+
+.analyticsBox {
+	@apply rounded-xl bg-bg_modal p-4 shadow-lg lg:p-6;
 }