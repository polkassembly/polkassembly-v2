// Copyright 2019-2025 @polkassembly/polkassembly authors & contributors
// This software may be modified and distributed under the terms
// of the Apache-2.0 license. See the LICENSE file for details.

<<<<<<< HEAD
import { IStatusHistoryItem } from '@/_shared/types';
=======
'use client';

import { EProposalStatus, EProposalType, IStatusHistoryItem } from '@/_shared/types';
>>>>>>> 78f647cd
import { dayjs } from '@shared/_utils/dayjsInit';
import { Separator } from '@ui/Separator';
import StatusTag from '@ui/StatusTag/StatusTag';
import ReferendaIcon from '@assets/icons/timeline-referenda-icon.svg';
import Image from 'next/image';
import { useTranslations } from 'next-intl';
import classes from './Timeline.module.scss';

function Timeline({ timeline, proposalType, createdAt }: { timeline?: IStatusHistoryItem[]; proposalType?: EProposalType; createdAt?: Date }) {
	const t = useTranslations();
	return (
		<div className={classes.timelineWrapper}>
			<div className={classes.timelineHeader}>
				<span className={classes.timelineIconAndLine}>
					<Image
						src={ReferendaIcon}
						alt='referendum icon'
						width={24}
						height={24}
					/>
				</span>
				<span className={classes.timelineTitle}>{t(`PostDetails.ProposalType.${(proposalType || EProposalType.REFERENDUM_V2).toLowerCase()}`)}</span>
			</div>
			<div className={classes.timelineContent}>
				<div className={classes.timelineIconAndLine}>
					<div className={classes.timelineLine}>
						<span className={classes.timelineDot} />
					</div>
				</div>
				<div className={classes.timelineItems}>
					{timeline ? (
						timeline.map((item, i) => (
							<div
								key={JSON.stringify(item)}
								className='flex flex-col gap-y-4'
							>
								<div className={classes.timelineItem}>
									<span className='text-xs text-text_primary'>{dayjs(item.timestamp).format("Do MMM 'YY, h:mm a")}</span>
									<StatusTag status={item.status.toLowerCase().replace(/\s+/g, '_')} />
								</div>
								{i !== timeline.length - 1 && <Separator className='bg-border_grey' />}
							</div>
						))
					) : (
						<div className='flex flex-col gap-y-4'>
							<div className={classes.timelineItem}>
								<span className='text-xs text-text_primary'>{dayjs(createdAt).format("Do MMM 'YY, h:mm a")}</span>
								<StatusTag status={EProposalStatus.Created.toLowerCase().replace(/\s+/g, '_')} />
							</div>
						</div>
					)}
					<div />
				</div>
			</div>
		</div>
	);
}

export default Timeline;<|MERGE_RESOLUTION|>--- conflicted
+++ resolved
@@ -2,13 +2,9 @@
 // This software may be modified and distributed under the terms
 // of the Apache-2.0 license. See the LICENSE file for details.
 
-<<<<<<< HEAD
-import { IStatusHistoryItem } from '@/_shared/types';
-=======
 'use client';
 
 import { EProposalStatus, EProposalType, IStatusHistoryItem } from '@/_shared/types';
->>>>>>> 78f647cd
 import { dayjs } from '@shared/_utils/dayjsInit';
 import { Separator } from '@ui/Separator';
 import StatusTag from '@ui/StatusTag/StatusTag';
