--- conflicted
+++ resolved
@@ -75,34 +75,11 @@
 
 const VotesData = dynamic(() => import('./VotesData/VotesData'), {
 	ssr: false,
-<<<<<<< HEAD
-=======
 	loading: () => (
 		<div className='flex flex-col gap-4 rounded-lg bg-bg_modal p-4'>
 			<Skeleton className='h-8 w-20' />
 			<Skeleton className='h-10 w-full rounded-md' />
 			<Skeleton className='mt-2 h-36 w-full rounded-md' />
-		</div>
-	)
-});
-
-const VoteReferendumButton = dynamic(() => import('./VoteReferendumButton'), {
-	ssr: false,
-	loading: () => <Skeleton className='h-12 w-full rounded-lg' />
-});
-
-const Timeline = dynamic(() => import('./Timeline/Timeline'), {
-	ssr: false,
->>>>>>> c91ec0e5
-	loading: () => (
-		<div className='flex flex-col gap-4'>
-			<Skeleton className='h-8 w-48' />
-			<div className='flex flex-col gap-3'>
-				<Skeleton className='h-6 w-full' />
-				<Skeleton className='h-6 w-full' />
-				<Skeleton className='h-6 w-full' />
-				<Skeleton className='h-6 w-3/4' />
-			</div>
 		</div>
 	)
 });
