--- conflicted
+++ resolved
@@ -25,13 +25,7 @@
 import SpamPostModal from '../SpamPostModal/SpamPostModal';
 import ChildBountiesCard from './ChildBountiesCard/ChildBountiesCard';
 import ParentBountyCard from './ParentBountyCard/ParentBountyCard';
-<<<<<<< HEAD
-import PostAnalytics from './Analytics/PostAnalytics';
-import VotesData from './VotesData/VotesData';
-// import VoteCurvesData from './VoteCurvesData/VoteCurvesData';
-=======
 import { Skeleton } from '../Skeleton';
->>>>>>> 8c2d3f48
 
 const OnchainInfo = dynamic(() => import('./OnchainInfo/OnchainInfo'), {
 	ssr: false,
@@ -68,7 +62,7 @@
 	)
 });
 
-const VoteCurvesData = dynamic(() => import('./VoteCurvesData/VoteCurvesData'), {
+const VotesData = dynamic(() => import('./VotesData/VotesData'), {
 	ssr: false,
 	loading: () => <Skeleton className='h-32 w-full rounded-lg' />
 });
