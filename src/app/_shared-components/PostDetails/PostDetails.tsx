--- conflicted
+++ resolved
@@ -219,14 +219,13 @@
 						</div>
 					)}
 
-<<<<<<< HEAD
 					{/* Poll */}
 					{isOffchainPost && post?.poll && (
 						<div className={classes.rightWrapper}>
 							<Poll poll={post.poll} />
 						</div>
 					)}
-=======
+
 					<div className={cn(classes.leftWrapper, 'xl:hidden')}>
 						<div className={classes.commentsBox}>
 							<PostComments
@@ -239,7 +238,6 @@
 							/>
 						</div>
 					</div>
->>>>>>> 78559dd3
 				</div>
 			</Tabs>
 		</>
