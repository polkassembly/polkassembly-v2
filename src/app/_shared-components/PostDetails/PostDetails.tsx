// Copyright 2019-2025 @polkassembly/polkassembly authors & contributors
// This software may be modified and distributed under the terms
// of the Apache-2.0 license. See the LICENSE file for details.

'use client';

import { EPostDetailsTab, IPost, EProposalStatus, EPostOrigin, EProposalType, EReactQueryKeys } from '@/_shared/types';
import { cn } from '@/lib/utils';
import { useState, useEffect } from 'react';
import { ValidatorService } from '@/_shared/_services/validator_service';
import { canVote } from '@/_shared/_utils/canVote';
import { useAISummary } from '@/hooks/useAISummary';
import { NextApiClientService } from '@/app/_client-services/next_api_client_service';
import { useQuery, useQueryClient } from '@tanstack/react-query';
import { useSuccessModal } from '@/hooks/useSuccessModal';
import { ClientError } from '@/app/_client-utils/clientError';
import { POST_ANALYTICS_ENABLED_PROPOSAL_TYPE } from '@/_shared/_constants/postAnalyticsConstants';
import { useIsMobile } from '@/hooks/useIsMobile';
import PostHeader from './PostHeader/PostHeader';
import PostComments from '../PostComments/PostComments';
import classes from './PostDetails.module.scss';
import { Tabs, TabsContent } from '../Tabs';
import Timeline from './Timeline/Timeline';
import ProposalPeriods from './ProposalPeriods/ProposalPeriods';
import VoteSummary from './VoteSummary/VoteSummary';
import VoteReferendumButton from './VoteReferendumButton';
import PostContent from './PostContent';
import OnchainInfo from './OnchainInfo/OnchainInfo';
import SpamPostModal from '../SpamPostModal/SpamPostModal';
import ChildBountiesCard from './ChildBountiesCard/ChildBountiesCard';
import ParentBountyCard from './ParentBountyCard/ParentBountyCard';
import VoteCurvesData from './VoteCurvesData/VoteCurvesData';
import PlaceDecisionDeposit from './PlaceDecisionDeposit/PlaceDecisionDeposit';
import ClaimPayout from './ClaimPayout/ClaimPayout';
import PostAnalytics from './Analytics/PostAnalytics';

function PostDetails({ index, isModalOpen, postData }: { index: string; isModalOpen?: boolean; postData: IPost }) {
	const [showSpamModal, setShowSpamModal] = useState(postData.contentSummary?.isSpam ?? false);

	const [thresholdValues, setThresholdValues] = useState({ approvalThreshold: 0, supportThreshold: 0 });
	const isMobile = useIsMobile();

	const queryClient = useQueryClient();

	const { setOpenSuccessModal, open: openSuccessModal } = useSuccessModal();

	const fetchPostDetails = async () => {
		const { data, error } = await NextApiClientService.fetchProposalDetails({ proposalType: postData.proposalType, indexOrHash: index, skipCache: true });

		if (error || !data) {
			throw new Error(error?.message || 'Failed to fetch post details');
		}

		return data;
	};

	const { data: post } = useQuery({
		queryKey: [EReactQueryKeys.POST_DETAILS, index],
		queryFn: fetchPostDetails,
		enabled: !!index,
		placeholderData: (prev) => prev || postData,
		retry: true,
		refetchOnWindowFocus: true,
		refetchOnMount: true
	});

	const { data: aiSummary } = useAISummary({
		initialData: post?.contentSummary,
		proposalType: post?.proposalType || postData.proposalType,
		indexOrHash: String(post?.index ?? postData.index ?? post?.hash ?? postData.hash)
	});

	const getPostAnalytics = async () => {
		const { data, error } = await NextApiClientService.getPostAnalytics({ proposalType: post?.proposalType as EProposalType, index: index.toString() });
		if (error || !data) {
			throw new ClientError(error?.message || 'Failed to fetch data');
		}
		return data;
	};

	const { data: analytics, isFetching: isAnalyticsFetching } = useQuery({
		queryKey: ['postAnalytics', post?.proposalType, index],
		queryFn: getPostAnalytics,
		enabled: POST_ANALYTICS_ENABLED_PROPOSAL_TYPE.includes(post?.proposalType as EProposalType) && !!index
	});

	useEffect(() => {
		if (openSuccessModal) {
			setOpenSuccessModal(false);
		}
		if (aiSummary?.isSpam) {
			setShowSpamModal(true);
		}
		// eslint-disable-next-line react-hooks/exhaustive-deps
	}, [aiSummary]);

	const isOffchainPost = ValidatorService.isValidOffChainProposalType(post?.proposalType ?? postData.proposalType);

	if (!post) {
		return <div className='text-center text-text_primary'>Post not found</div>;
	}

	return (
		<>
			<SpamPostModal
				open={showSpamModal}
				setOpen={setShowSpamModal}
				proposalType={post.proposalType}
			/>
			<Tabs defaultValue={EPostDetailsTab.DESCRIPTION}>
				<div className={classes.headerWrapper}>
					<PostHeader
						isModalOpen={isModalOpen ?? false}
						postData={post}
					/>
				</div>
				<div className={cn(classes.detailsWrapper, isModalOpen ? 'grid-cols-1' : 'grid-cols-1 xl:grid-cols-3', 'mx-auto max-w-7xl')}>
					<div className={classes.leftWrapper}>
						<div className={classes.descBox}>
							<TabsContent value={EPostDetailsTab.DESCRIPTION}>
								<PostContent
									postData={post}
									isModalOpen={isModalOpen ?? false}
								/>
							</TabsContent>
							<TabsContent value={EPostDetailsTab.TIMELINE}>
								<Timeline
									proposalType={post.proposalType}
									timeline={post.onChainInfo?.timeline}
									createdAt={post.createdAt}
									linkedPost={post.linkedPost}
								/>
							</TabsContent>
							<TabsContent value={EPostDetailsTab.ONCHAIN_INFO}>
								<OnchainInfo
									proposalType={post.proposalType}
									index={index}
									onchainInfo={post.onChainInfo}
								/>
							</TabsContent>
<<<<<<< HEAD
							{POST_ANALYTICS_ENABLED_PROPOSAL_TYPE.includes(post.proposalType) && (
								<TabsContent value={EPostDetailsTab.POST_ANALYTICS}>
									<PostAnalytics
										analytics={analytics}
										isFetching={isAnalyticsFetching}
										proposalType={post.proposalType}
										index={Number(index)}
									/>
								</TabsContent>
							)}
=======
						</div>
						<div className={cn(classes.commentsBox, 'max-xl:hidden')}>
							<PostComments
								proposalType={post.proposalType}
								index={index}
								contentSummary={post.contentSummary}
								comments={post.comments}
								allowedCommentor={post.allowedCommentor}
								postUserId={post.userId}
							/>
>>>>>>> 78559dd3
						</div>
						{isModalOpen && !isOffchainPost && (
							<div className='sticky bottom-0 z-50 border-t border-border_grey bg-bg_modal p-4'>
								{canVote(post.onChainInfo?.status) && (
									<VoteReferendumButton
										iconClassName='hidden'
										index={index}
										track={post.onChainInfo?.origin}
										proposalType={post.proposalType}
									/>
								)}
							</div>
						)}
						{!isMobile && (
							<div className={classes.commentsBox}>
								<PostComments
									proposalType={post.proposalType}
									index={index}
									contentSummary={post.contentSummary}
									comments={post.comments}
								/>
							</div>
						)}
					</div>
					{!isModalOpen && !isOffchainPost && post.proposalType === EProposalType.REFERENDUM_V2 && (
						<div className={classes.rightWrapper}>
							{post.proposalType === EProposalType.REFERENDUM_V2 &&
								post.onChainInfo?.status &&
								post.onChainInfo?.status === EProposalStatus.Submitted &&
								post.index &&
								post.onChainInfo?.origin && (
									<PlaceDecisionDeposit
										postId={post.index}
										track={post.onChainInfo?.origin}
										status={post.onChainInfo?.status}
										onSuccess={() => {
											queryClient.setQueryData(['postDetails', index], (prev: IPost) => {
												if (!prev.onChainInfo) return prev;
												return {
													...prev,
													onChainInfo: {
														...prev.onChainInfo,
														status: EProposalStatus.DecisionDepositPlaced
													}
												};
											});
										}}
									/>
								)}
							{canVote(post.onChainInfo?.status) && (
								<VoteReferendumButton
									iconClassName='hidden'
									index={index}
									track={post.onChainInfo?.origin}
									proposalType={post.proposalType}
								/>
							)}
							<ClaimPayout beneficiaries={post.onChainInfo?.beneficiaries || []} />
							<ProposalPeriods
								confirmationPeriodEndsAt={post.onChainInfo?.confirmationPeriodEndsAt}
								decisionPeriodEndsAt={post.onChainInfo?.decisionPeriodEndsAt}
								preparePeriodEndsAt={post.onChainInfo?.preparePeriodEndsAt}
								status={post.onChainInfo?.status || EProposalStatus.Unknown}
								trackName={post.onChainInfo?.origin || EPostOrigin.ROOT}
							/>
							<VoteSummary
								proposalType={post.proposalType}
								index={index}
								voteMetrics={post.onChainInfo?.voteMetrics}
								approvalThreshold={thresholdValues.approvalThreshold}
							/>
							{post.onChainInfo?.origin && post.onChainInfo?.timeline?.some((s) => s.status === EProposalStatus.DecisionDepositPlaced) && (
								<VoteCurvesData
									proposalType={post.proposalType}
									index={index}
									createdAt={post.createdAt}
									trackName={post.onChainInfo?.origin}
									timeline={post.onChainInfo?.timeline}
									setThresholdValues={setThresholdValues}
									thresholdValues={thresholdValues}
								/>
							)}
						</div>
					)}

					{post.proposalType === EProposalType.BOUNTY && (
						<div className={classes.rightWrapper}>
							<ChildBountiesCard parentIndex={index} />
						</div>
					)}

					{post.proposalType === EProposalType.CHILD_BOUNTY && post?.onChainInfo?.parentBountyIndex && ValidatorService.isValidNumber(post?.onChainInfo?.parentBountyIndex) && (
						<div className={classes.rightWrapper}>
							<div className={classes.parentBountyCardWrapper}>
								<ParentBountyCard parentBountyIndex={post.onChainInfo?.parentBountyIndex} />
							</div>
						</div>
					)}
<<<<<<< HEAD
					{isMobile && (
						<div className={classes.leftWrapper}>
							<div className={classes.commentsBox}>
								<PostComments
									proposalType={post.proposalType}
									index={index}
									contentSummary={post.contentSummary}
									comments={post.comments}
								/>
							</div>
						</div>
					)}
=======

					<div className={cn(classes.leftWrapper, 'xl:hidden')}>
						<div className={classes.commentsBox}>
							<PostComments
								proposalType={post.proposalType}
								index={index}
								contentSummary={post.contentSummary}
								comments={post.comments}
								allowedCommentor={post.allowedCommentor}
								postUserId={post.userId}
							/>
						</div>
					</div>
>>>>>>> 78559dd3
				</div>
			</Tabs>
		</>
	);
}

export default PostDetails;<|MERGE_RESOLUTION|>--- conflicted
+++ resolved
@@ -15,7 +15,6 @@
 import { useSuccessModal } from '@/hooks/useSuccessModal';
 import { ClientError } from '@/app/_client-utils/clientError';
 import { POST_ANALYTICS_ENABLED_PROPOSAL_TYPE } from '@/_shared/_constants/postAnalyticsConstants';
-import { useIsMobile } from '@/hooks/useIsMobile';
 import PostHeader from './PostHeader/PostHeader';
 import PostComments from '../PostComments/PostComments';
 import classes from './PostDetails.module.scss';
@@ -38,7 +37,6 @@
 	const [showSpamModal, setShowSpamModal] = useState(postData.contentSummary?.isSpam ?? false);
 
 	const [thresholdValues, setThresholdValues] = useState({ approvalThreshold: 0, supportThreshold: 0 });
-	const isMobile = useIsMobile();
 
 	const queryClient = useQueryClient();
 
@@ -138,30 +136,18 @@
 									onchainInfo={post.onChainInfo}
 								/>
 							</TabsContent>
-<<<<<<< HEAD
 							{POST_ANALYTICS_ENABLED_PROPOSAL_TYPE.includes(post.proposalType) && (
 								<TabsContent value={EPostDetailsTab.POST_ANALYTICS}>
 									<PostAnalytics
 										analytics={analytics}
 										isFetching={isAnalyticsFetching}
 										proposalType={post.proposalType}
-										index={Number(index)}
+										index={index}
 									/>
 								</TabsContent>
 							)}
-=======
-						</div>
-						<div className={cn(classes.commentsBox, 'max-xl:hidden')}>
-							<PostComments
-								proposalType={post.proposalType}
-								index={index}
-								contentSummary={post.contentSummary}
-								comments={post.comments}
-								allowedCommentor={post.allowedCommentor}
-								postUserId={post.userId}
-							/>
->>>>>>> 78559dd3
-						</div>
+						</div>
+
 						{isModalOpen && !isOffchainPost && (
 							<div className='sticky bottom-0 z-50 border-t border-border_grey bg-bg_modal p-4'>
 								{canVote(post.onChainInfo?.status) && (
@@ -174,16 +160,17 @@
 								)}
 							</div>
 						)}
-						{!isMobile && (
-							<div className={classes.commentsBox}>
-								<PostComments
-									proposalType={post.proposalType}
-									index={index}
-									contentSummary={post.contentSummary}
-									comments={post.comments}
-								/>
-							</div>
-						)}
+
+						<div className={cn(classes.commentsBox, 'max-xl:hidden')}>
+							<PostComments
+								proposalType={post.proposalType}
+								index={index}
+								contentSummary={post.contentSummary}
+								comments={post.comments}
+								allowedCommentor={post.allowedCommentor}
+								postUserId={post.userId}
+							/>
+						</div>
 					</div>
 					{!isModalOpen && !isOffchainPost && post.proposalType === EProposalType.REFERENDUM_V2 && (
 						<div className={classes.rightWrapper}>
@@ -259,20 +246,6 @@
 							</div>
 						</div>
 					)}
-<<<<<<< HEAD
-					{isMobile && (
-						<div className={classes.leftWrapper}>
-							<div className={classes.commentsBox}>
-								<PostComments
-									proposalType={post.proposalType}
-									index={index}
-									contentSummary={post.contentSummary}
-									comments={post.comments}
-								/>
-							</div>
-						</div>
-					)}
-=======
 
 					<div className={cn(classes.leftWrapper, 'xl:hidden')}>
 						<div className={classes.commentsBox}>
@@ -286,7 +259,6 @@
 							/>
 						</div>
 					</div>
->>>>>>> 78559dd3
 				</div>
 			</Tabs>
 		</>
