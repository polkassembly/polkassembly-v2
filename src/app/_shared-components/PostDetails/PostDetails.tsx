--- conflicted
+++ resolved
@@ -27,13 +27,8 @@
 import ParentBountyCard from './ParentBountyCard/ParentBountyCard';
 import { Skeleton } from '../Skeleton';
 
-<<<<<<< HEAD
-const VoteReferendumButton = dynamic(() => import('./VoteReferendumButton'), { ssr: false });
-const Timeline = dynamic(() => import('./Timeline/Timeline'), { ssr: false });
-const PlaceDecisionDeposit = dynamic(() => import('./PlaceDecisionDeposit/PlaceDecisionDeposit'), { ssr: false });
-const ClaimPayout = dynamic(() => import('./ClaimPayout/ClaimPayout'), { ssr: false });
-const Poll = dynamic(() => import('./Poll/Poll'), { ssr: false });
-=======
+const Poll = dynamic(() => import('./Poll/Poll'), { ssr: false, loading: () => <Skeleton className='h-12 w-full rounded-lg' /> });
+
 const OnchainInfo = dynamic(() => import('./OnchainInfo/OnchainInfo'), {
 	ssr: false,
 	loading: () => (
@@ -122,7 +117,6 @@
 		</div>
 	)
 });
->>>>>>> 07d8b474
 
 function PostDetails({ index, isModalOpen, postData }: { index: string; isModalOpen?: boolean; postData: IPost }) {
 	const [showSpamModal, setShowSpamModal] = useState(postData.contentSummary?.isSpam ?? false);
