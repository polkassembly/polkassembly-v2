--- conflicted
+++ resolved
@@ -47,7 +47,6 @@
 						<TabsContent value={EPostDetailsTab.TIMELINE}>
 							<Timeline timeline={postData?.onChainInfo?.timeline} />
 						</TabsContent>
-<<<<<<< HEAD
 						{postData?.proposalType !== EProposalType.DISCUSSION && (
 							<TabsContent value={EPostDetailsTab.ONCHAIN_INFO}>
 								<OnchainInfo
@@ -57,15 +56,6 @@
 								/>
 							</TabsContent>
 						)}
-=======
-						<TabsContent value={EPostDetailsTab.ONCHAIN_INFO}>
-							<OnchainInfo
-								proposalType={EProposalType.REFERENDUM_V2}
-								index={index}
-								onchainInfo={postData?.onChainInfo}
-							/>
-						</TabsContent>
->>>>>>> 91981e2a
 					</div>
 					{isModalOpen && (
 						<div className='pt-5'>
@@ -76,11 +66,7 @@
 					{!isModalOpen && (
 						<div className={classes.commentsBox}>
 							<PostComments
-<<<<<<< HEAD
 								proposalType={postData?.proposalType || EProposalType.REFERENDUM_V2}
-=======
-								proposalType={EProposalType.REFERENDUM_V2}
->>>>>>> 91981e2a
 								index={index}
 							/>
 						</div>
