// Copyright 2019-2025 @polkassembly/polkassembly authors & contributors
// This software may be modified and distributed under the terms
// of the Apache-2.0 license. See the LICENSE file for details.

'use client';

<<<<<<< HEAD
import { EVoteDecision, ENotificationStatus, ISelectedAccount, EPostOrigin, EProposalType, EFeature } from '@/_shared/types';
=======
import { EVoteDecision, ENotificationStatus, EPostOrigin, EProposalType, EReactQueryKeys, IVoteHistoryData } from '@/_shared/types';
>>>>>>> 48362795
import { useUserPreferences } from '@/hooks/useUserPreferences';
import { useMemo, useState } from 'react';
import { useTranslations } from 'next-intl';
import { BN, BN_ZERO } from '@polkadot/util';
import { usePolkadotApiService } from '@/hooks/usePolkadotApiService';
import { useToast } from '@/hooks/useToast';
import { NextApiClientService } from '@/app/_client-services/next_api_client_service';
import { useQuery, useQueryClient } from '@tanstack/react-query';
import { FIVE_MIN_IN_MILLI } from '@/app/api/_api-constants/timeConstants';
import { NETWORKS_DETAILS } from '@/_shared/_constants/networks';
import { getCurrentNetwork } from '@/_shared/_utils/getCurrentNetwork';
import { useSuccessModal } from '@/hooks/useSuccessModal';
import { formatBnBalance } from '@/app/_client-utils/formatBnBalance';
import { cn } from '@/lib/utils';
import { usePolkadotVault } from '@/hooks/usePolkadotVault';
import { Ban, ThumbsDown, ThumbsUp } from 'lucide-react';
import { useUser } from '@/hooks/useUser';
import { getSubstrateAddress } from '@/_shared/_utils/getSubstrateAddress';
import { Button } from '../../Button';
import BalanceInput from '../../BalanceInput/BalanceInput';
import ChooseVote from './ChooseVote/ChooseVote';
import ConvictionSelector from './ConvictionSelector/ConvictionSelector';
import SwitchWalletOrAddress from '../../SwitchWalletOrAddress/SwitchWalletOrAddress';
import AddressRelationsPicker from '../../AddressRelationsPicker/AddressRelationsPicker';
import Address from '../../Profile/Address/Address';
import AddComment from '../../PostComments/AddComment/AddComment';

function VoteSuccessContent({
	decision,
	balance,
	address,
	conviction,
	proposalType,
	index,
	onClose
}: {
	decision: EVoteDecision;
	balance: BN;
	address: string;
	conviction: number;
	proposalType: EProposalType;
	index: string;
	onClose: () => void;
}) {
	const network = getCurrentNetwork();

	const { toast } = useToast();

	const t = useTranslations();

	const onAddCommentAfterVoteSuccess = () => {
		if (!index || !proposalType) return;

		toast({
			title: t('VoteReferendum.commentSuccessTitle'),
			description: t('VoteReferendum.commentSuccess'),
			status: ENotificationStatus.SUCCESS
		});
		onClose();
	};

	return (
		<div className='max-w-full'>
			<div className='mb-6 flex flex-col items-center gap-y-2'>
				<p className='flex items-center gap-x-2 text-sm font-medium text-text_primary'>
					<span className='text-xl font-semibold'>{t('VoteReferendum.voted')}</span>
					<span
						className={cn(
							'text-xl font-semibold capitalize',
							decision === EVoteDecision.AYE ? 'text-success' : decision === EVoteDecision.NAY ? 'text-failure' : 'text-text_primary'
						)}
					>
						{decision === EVoteDecision.SPLIT_ABSTAIN ? EVoteDecision.ABSTAIN : decision}
					</span>
					<span className='text-xl font-semibold'>{t('VoteReferendum.successfully')}</span>
					<span className='text-wallet_btn_text'>{t('VoteReferendum.with')}</span>
					<Address address={address} />
				</p>
				<p className='flex items-center gap-x-2 text-sm font-medium text-text_primary'>
					<span className='text-base font-semibold text-text_primary'>
						{conviction !== 0 ? `${conviction}x` : '0.1x'} {t('VoteReferendum.conviction')}
					</span>
					<span className='text-wallet_btn_text'>{t('VoteReferendum.with')}</span>
					<span className='text-xl font-semibold text-text_pink'>{formatBnBalance(balance, { withUnit: true, compactNotation: true }, network)}</span>
				</p>
			</div>
			<div className='max-w-full'>
				<p className='mb-1 flex flex-wrap items-center gap-x-1 whitespace-break-spaces text-sm text-wallet_btn_text'>
					{t('VoteReferendum.your')} <span className='font-medium capitalize text-text_pink'>{decision === EVoteDecision.SPLIT_ABSTAIN ? EVoteDecision.ABSTAIN : decision}</span>{' '}
					{t('VoteReferendum.voteIsIn')}
				</p>
				<div className='max-w-[80vw]'>
					<AddComment
						proposalIndex={index}
						proposalType={proposalType}
						onOptimisticUpdate={onAddCommentAfterVoteSuccess}
						voteData={{
							decision,
							balanceValue: balance.toString(),
							voterAddress: address,
							lockPeriod: conviction,
							createdAt: new Date()
						}}
					/>
				</div>
			</div>
		</div>
	);
}

function VoteReferendum({ index, track, onClose, proposalType }: { index: string; track?: EPostOrigin; onClose: () => void; proposalType: EProposalType }) {
	const { userPreferences } = useUserPreferences();
	const [voteDecision, setVoteDecision] = useState(EVoteDecision.AYE);
	const t = useTranslations();
	const queryClient = useQueryClient();
	const [balance, setBalance] = useState<BN>(BN_ZERO);
	const [ayeVoteValue, setAyeVoteValue] = useState<BN>(BN_ZERO);
	const [nayVoteValue, setNayVoteValue] = useState<BN>(BN_ZERO);
	const [abstainVoteValue, setAbstainVoteValue] = useState<BN>(BN_ZERO);
	const [conviction, setConviction] = useState<number>(0);
	const [isLoading, setIsLoading] = useState<boolean>(false);
	const { toast } = useToast();
	const network = getCurrentNetwork();

	const { user } = useUser();

	const { setVaultQrState } = usePolkadotVault();

	const [reuseLock, setReuseLock] = useState<BN | null>(null);

	const { setOpenSuccessModal, setSuccessModalContent } = useSuccessModal();

	const trackId = track ? NETWORKS_DETAILS[`${network}`].trackDetails[`${track}`]?.trackId : undefined;

	const { apiService } = usePolkadotApiService();

	const fetchReceivedDelegation = async () => {
		if (!userPreferences.selectedAccount?.address || !trackId) return null;

		const { data, error } = await NextApiClientService.getDelegateTrack({ address: userPreferences.selectedAccount.address, trackId });

		if (error || !data) {
			throw new Error(error?.message || 'Failed to get delegations');
		}

		return data.receivedDelegations;
	};

	const { data: receivedDelegations } = useQuery({
		queryKey: ['receivedDelegation', userPreferences.selectedAccount?.address, trackId],
		queryFn: fetchReceivedDelegation,
		enabled: !!userPreferences.selectedAccount?.address && !!trackId,
		placeholderData: (prev) => prev,
		staleTime: FIVE_MIN_IN_MILLI,
		retry: true,
		refetchOnMount: true,
		refetchOnWindowFocus: true,
		refetchOnReconnect: true
	});

	const delegatedVotingPower = useMemo(() => {
		if (!receivedDelegations) return BN_ZERO;
		return receivedDelegations.reduce((acc, curr) => {
			const delegatedBalance = new BN(curr.balance);
			return acc.add(curr.lockPeriod ? delegatedBalance.mul(new BN(curr.lockPeriod)) : delegatedBalance.div(new BN('10')));
		}, BN_ZERO);
	}, [receivedDelegations]);

	const fetchAddressGovernanceLock = async () => {
		if (!userPreferences.selectedAccount?.address || !apiService) return null;

		return apiService.getAddressGovernanceLock({ address: userPreferences.selectedAccount.address });
	};

	const { data: governanceLock } = useQuery({
		queryKey: ['governanceLock', userPreferences.selectedAccount?.address],
		queryFn: fetchAddressGovernanceLock,
		enabled: !!userPreferences.selectedAccount?.address && !!apiService
	});

	const fetchAddressLockedBalance = async () => {
		if (!userPreferences.selectedAccount?.address || !apiService) return null;
		const balances = await apiService.getUserBalances({ address: userPreferences.selectedAccount.address });
		return balances.lockedBalance;
	};

	const { data: lockedBalance } = useQuery({
		queryKey: ['lockedBalance', userPreferences.selectedAccount?.address],
		queryFn: fetchAddressLockedBalance,
		enabled: !!userPreferences.selectedAccount?.address && !!apiService
	});

	const fetchExistingVote = async () => {
		if (!userPreferences.selectedAccount?.address) return null;
		const { data, error } = await NextApiClientService.getPostVotesByAddresses({
			proposalType,
			index,
			addresses: [userPreferences.selectedAccount.address]
		});
		if (error) throw new Error(error.message || 'Failed to fetch vote data');
		if (!data) return null;
		return data;
	};

	const { data: existingVoteData } = useQuery({
		queryKey: ['existingVote', userPreferences.selectedAccount?.address, index],
		queryFn: fetchExistingVote,
		enabled: !!userPreferences.selectedAccount?.address
	});

	const existingVote = useMemo(() => {
		if (!existingVoteData?.votes?.length) return null;
		return existingVoteData.votes[0];
	}, [existingVoteData]);

	const isInvalidAmount = useMemo(() => {
		return (
			([EVoteDecision.AYE, EVoteDecision.NAY].includes(voteDecision) && balance.lte(BN_ZERO)) ||
			(voteDecision === EVoteDecision.SPLIT_ABSTAIN && abstainVoteValue.add(ayeVoteValue).add(nayVoteValue).lte(BN_ZERO)) ||
			(voteDecision === EVoteDecision.SPLIT && ayeVoteValue.add(nayVoteValue).lte(BN_ZERO))
		);
	}, [ayeVoteValue, balance, nayVoteValue, abstainVoteValue, voteDecision]);

	const onVoteConfirm = async () => {
		if (!apiService || !userPreferences.selectedAccount?.address || !userPreferences.wallet || !user?.id) return;

		if (isInvalidAmount) return;

		const userAddress = userPreferences.selectedAccount.address;

		try {
			setIsLoading(true);

			await apiService.voteReferendum({
				selectedAccount: userPreferences.selectedAccount,
				wallet: userPreferences.wallet,
				setVaultQrState,
				address: userAddress,
				onSuccess: () => {
					toast({
						title: t('VoteReferendum.voteSuccessTitle'),
						description: t('VoteReferendum.voteSuccess'),
						status: ENotificationStatus.SUCCESS
					});
					setIsLoading(false);

					// Optimistic update - immediately update cache with new vote on success
					const optimisticVoteData = {
						decision: voteDecision,
						balanceValue: balance.toString(),
						voterAddress: userAddress,
						lockPeriod: conviction,
						createdAt: new Date(),
						selfVotingPower: balance.toString(),
						totalVotingPower: balance.toString(),
						delegatedVotingPower: '0'
					};

					queryClient.setQueryData([EReactQueryKeys.USER_VOTES, proposalType, index, user.id], (oldData: IVoteHistoryData) => {
						const existingVotes = oldData?.votes || [];
						const addressIndex = existingVotes.findIndex((vote) => getSubstrateAddress(vote.voterAddress) === getSubstrateAddress(userAddress));

						if (addressIndex !== -1) {
							// Replace existing vote for this address
							const updatedVotes = [...existingVotes];
							updatedVotes[`${addressIndex}`] = optimisticVoteData;
							return { votes: updatedVotes };
						}
						// Add new vote
						return { votes: [optimisticVoteData, ...existingVotes] };
					});

					onClose();
					setOpenSuccessModal(true);
					setSuccessModalContent(
						<VoteSuccessContent
							decision={voteDecision}
							balance={balance}
							address={userAddress}
							conviction={conviction}
							proposalType={proposalType}
							index={index}
							onClose={() => {
								setOpenSuccessModal(false);
							}}
						/>
					);
				},
				onFailed: () => {
					toast({
						title: t('VoteReferendum.voteFailedTitle'),
						description: t('VoteReferendum.voteFailed'),
						status: ENotificationStatus.ERROR
					});
					setIsLoading(false);
				},
				referendumId: Number(index),
				vote: voteDecision,
				lockedBalance: balance,
				conviction,
				ayeVoteValue,
				nayVoteValue,
				abstainVoteValue,
				selectedWallet: userPreferences.wallet
			});
		} catch (error) {
			console.error('Error voting', error);
			setIsLoading(false);
		}
	};

	return (
		<div className='flex max-h-[80vh] flex-col gap-y-6'>
			<SwitchWalletOrAddress
				small
				customAddressSelector={
					<AddressRelationsPicker
						withBalance
						showVotingBalance
						action={EFeature.VOTE_ON_PROPOSAL}
					/>
				}
				action={EFeature.VOTE_ON_PROPOSAL}
			/>
			<div className='flex flex-1 flex-col gap-y-6 overflow-y-auto'>
				{delegatedVotingPower && delegatedVotingPower.gt(BN_ZERO) && (
					<BalanceInput
						defaultValue={new BN(delegatedVotingPower.toString())}
						disabled
						label={t('VoteReferendum.delegatedPower')}
					/>
				)}
				<div>
					<p className='mb-1 text-sm text-wallet_btn_text'>{t('VoteReferendum.chooseYourVote')}</p>
					<div className='flex flex-col gap-y-3'>
						<ChooseVote
							voteDecision={voteDecision}
							onVoteDecisionChange={setVoteDecision}
						/>
						<div className='flex flex-col gap-y-3'>
							{[EVoteDecision.AYE, EVoteDecision.NAY].includes(voteDecision) ? (
								<>
									<div className='flex flex-col gap-y-1'>
										<BalanceInput
											name={`${voteDecision}-balance`}
											label={t('VoteReferendum.lockBalance')}
											onChange={({ value }) => {
												setBalance(value);
												setReuseLock(null);
											}}
											value={reuseLock && reuseLock.gt(BN_ZERO) ? reuseLock : undefined}
										/>
										<div className='flex items-center gap-x-2'>
											{governanceLock && governanceLock.gt(BN_ZERO) && (
												<Button
													variant='ghost'
													size='sm'
													className='flex items-center gap-x-1 rounded-md bg-page_background text-xs text-delegation_card_text'
													onClick={() => {
														setBalance(governanceLock);
														setReuseLock(governanceLock);
													}}
												>
													<span className='font-medium'>{t('VoteReferendum.reuseGovernanceLock')}</span>
													<span className='font-bold'>{formatBnBalance(governanceLock, { withUnit: true, compactNotation: true }, network)}</span>
												</Button>
											)}
											{lockedBalance && lockedBalance.gt(BN_ZERO) && (
												<Button
													variant='ghost'
													size='sm'
													className='flex items-center gap-x-1 rounded-md bg-page_background text-xs text-delegation_card_text'
													onClick={() => {
														setBalance(lockedBalance);
														setReuseLock(lockedBalance);
													}}
												>
													<span className='font-medium'>{t('VoteReferendum.reuseAllLocks')}</span>
													<span className='font-bold'>{formatBnBalance(lockedBalance, { withUnit: true, compactNotation: true }, network)}</span>
												</Button>
											)}
										</div>
									</div>
									<div>
										<p className='mb-3 text-sm text-wallet_btn_text'>{t('VoteReferendum.conviction')}</p>
										<ConvictionSelector
											onConvictionChange={setConviction}
											voteBalance={balance}
										/>
									</div>
								</>
							) : (
								<>
									{voteDecision === EVoteDecision.SPLIT_ABSTAIN && (
										<BalanceInput
											label={t('VoteReferendum.abstainVoteValue')}
											onChange={({ value }) => setAbstainVoteValue(value)}
										/>
									)}
									<BalanceInput
										label={t('VoteReferendum.ayeVoteValue')}
										onChange={({ value }) => setAyeVoteValue(value)}
									/>
									<BalanceInput
										label={t('VoteReferendum.nayVoteValue')}
										onChange={({ value }) => setNayVoteValue(value)}
									/>
								</>
							)}
						</div>
					</div>
				</div>
				{existingVote && (
					<div className='flex flex-col gap-y-3 rounded-xl bg-info_bg p-4'>
						<p className='text-sm font-semibold text-text_primary'>{t('VoteReferendum.existingVote')}</p>
						<p className='text-sm text-basic_text'>{t('VoteReferendum.existingVoteDescription')}</p>
						<div className='flex items-center justify-between'>
							<h3 className='flex items-center gap-1 text-base font-semibold text-text_primary'>
								{existingVote.decision === EVoteDecision.ABSTAIN && <Ban className='h-4 w-4 text-basic_text' />}
								{existingVote.decision === EVoteDecision.AYE && <ThumbsUp className='h-4 w-4 text-basic_text' />}
								{existingVote.decision === EVoteDecision.NAY && <ThumbsDown className='h-4 w-4 text-basic_text' />}
								{t(`PostDetails.${existingVote.decision}`)}
							</h3>

							<p className='text-sm text-basic_text'>
								{formatBnBalance(
									existingVote.selfVotingPower || '0',
									{
										withUnit: true,
										numberAfterComma: 2,
										compactNotation: true
									},
									network
								)}{' '}
								({!existingVote.lockPeriod || existingVote.lockPeriod === 0 ? 0.1 : existingVote.lockPeriod}x)
							</p>
						</div>
					</div>
				)}
			</div>

			<div className='flex items-center justify-end gap-x-4'>
				<Button
					disabled={isInvalidAmount}
					isLoading={isLoading}
					onClick={onVoteConfirm}
					size='lg'
				>
					{existingVote ? t('VoteReferendum.changeVote') : t('VoteReferendum.confirm')}
				</Button>
			</div>
		</div>
	);
}

export default VoteReferendum;<|MERGE_RESOLUTION|>--- conflicted
+++ resolved
@@ -4,11 +4,7 @@
 
 'use client';
 
-<<<<<<< HEAD
-import { EVoteDecision, ENotificationStatus, ISelectedAccount, EPostOrigin, EProposalType, EFeature } from '@/_shared/types';
-=======
-import { EVoteDecision, ENotificationStatus, EPostOrigin, EProposalType, EReactQueryKeys, IVoteHistoryData } from '@/_shared/types';
->>>>>>> 48362795
+import { EVoteDecision, ENotificationStatus, EPostOrigin, EProposalType, EReactQueryKeys, IVoteHistoryData, EFeature } from '@/_shared/types';
 import { useUserPreferences } from '@/hooks/useUserPreferences';
 import { useMemo, useState } from 'react';
 import { useTranslations } from 'next-intl';
