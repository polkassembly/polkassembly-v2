// Copyright 2019-2025 @polkassembly/polkassembly authors & contributors
// This software may be modified and distributed under the terms
// of the Apache-2.0 license. See the LICENSE file for details.

'use client';

import React from 'react';
import { TabsList, TabsTrigger } from '@ui/Tabs';
import { Separator } from '@ui/Separator';
import { EAssets, EPostDetailsTab, EProposalType, IPost } from '@/_shared/types';
import { getCurrentNetwork } from '@/_shared/_utils/getCurrentNetwork';
import { formatBnBalance } from '@/app/_client-utils/formatBnBalance';
import Image from 'next/image';
import BeneficiaryIcon from '@assets/icons/beneficiary-icon.svg';
import { NETWORKS_DETAILS } from '@/_shared/_constants/networks';
import { BN } from '@polkadot/util';
import { calculatePercentage } from '@/app/_client-utils/calculatePercentage';
import { getTimeRemaining } from '@/app/_client-utils/getTimeRemaining';
import { calculateDecisionProgress } from '@/app/_client-utils/calculateDecisionProgress';
import VotingProgress from '@/app/(home)/activity-feed/Components/VotingProgress/VotingProgress';
import { useTranslations } from 'next-intl';
import { ValidatorService } from '@/_shared/_services/validator_service';
import Address from '@ui/Profile/Address/Address';
import CreatedAtTime from '@ui/CreatedAtTime/CreatedAtTime';
import PostTags from '@ui/PostDetails/PostTags/PostTags';
import StatusTag from '@ui/StatusTag/StatusTag';
import { Tooltip, TooltipContent, TooltipTrigger } from '@ui/Tooltip';
import Link from 'next/link';
import { convertCamelCaseToTitleCase } from '@/_shared/_utils/convertCamelCaseToTitleCase';
<<<<<<< HEAD
import { ArrowLeftIcon, ChevronsRight } from 'lucide-react';
import { getPostDetailsUrl } from '@/app/_client-utils/getPostDetailsUrl';
=======
import { ArrowLeftIcon } from 'lucide-react';
import { POST_ANALYTICS_ENABLED_PROPOSAL_TYPE } from '@/_shared/_constants/postAnalyticsConstants';
>>>>>>> 8810a9b2
import classes from './PostHeader.module.scss';
import { getSpanStyle } from '../../TopicTag/TopicTag';

function PostHeader({ postData, isModalOpen }: { postData: IPost; isModalOpen: boolean }) {
	const network = getCurrentNetwork();
	const t = useTranslations();

	const groupedByAsset = postData.onChainInfo?.beneficiaries?.reduce((acc: Record<string, number>, curr) => {
		const assetId = curr.assetId || NETWORKS_DETAILS[`${network}`].tokenSymbol;

		acc[`${assetId}`] = (acc[`${assetId}`] || 0) + Number(curr.amount);
		return acc;
	}, {});

	const ayeValue = new BN(postData.onChainInfo?.voteMetrics?.aye.value || '0');
	const nayValue = new BN(postData.onChainInfo?.voteMetrics?.nay.value || '0');
	const totalValue = ayeValue.add(nayValue);
	const ayePercent = calculatePercentage(postData.onChainInfo?.voteMetrics?.aye.value || '0', totalValue);
	const nayPercent = calculatePercentage(postData.onChainInfo?.voteMetrics?.nay.value || '0', totalValue);
	const decisionPeriodPercentage = postData.onChainInfo?.decisionPeriodEndsAt ? calculateDecisionProgress(postData.onChainInfo?.decisionPeriodEndsAt) : 0;

	const timeRemaining = postData.onChainInfo?.decisionPeriodEndsAt ? getTimeRemaining(postData.onChainInfo?.decisionPeriodEndsAt) : null;
	const formattedTime = timeRemaining ? `Deciding ends in ${timeRemaining.days}d : ${timeRemaining.hours}hrs : ${timeRemaining.minutes}mins` : 'Decision period has ended.';

	const isOffchainPost = ValidatorService.isValidOffChainProposalType(postData.proposalType);

	const createdAt = postData.createdAt || postData.onChainInfo?.createdAt;

	return (
		<div className='mx-auto max-w-[100vw] lg:max-w-7xl'>
			<div className='mb-4 flex items-center gap-x-1'>
				<ArrowLeftIcon className='h-3 w-4' />
				<Link
					href={
						postData.onChainInfo?.origin
							? `/${postData.onChainInfo?.origin?.replace(/([a-z])([A-Z])/g, '$1-$2').toLowerCase()}`
							: `/${postData.proposalType?.replace(/([a-z])([A-Z])/g, '$1-$2').toLowerCase()}s`
					}
					className='flex items-center gap-x-1 text-xs text-listing_page_btn hover:underline'
				>
					View All {postData.onChainInfo?.origin ? `${convertCamelCaseToTitleCase(postData.onChainInfo?.origin || '')}` : `${postData.proposalType}`}
				</Link>
				{postData?.linkedPost && (
					<>
						<Separator
							orientation='vertical'
							className='mx-1 h-3 w-[2px]'
						/>
						<Link
							href={getPostDetailsUrl({ proposalType: postData.linkedPost?.proposalType as EProposalType, proposalId: Number(postData.linkedPost?.indexOrHash), network })}
							className='flex items-center gap-x-1 text-xs text-listing_page_btn hover:underline'
						>
							<span className='text-text_secondary'>{t(`PostDetails.ProposalType.${(postData.linkedPost?.proposalType || EProposalType.DISCUSSION).toLowerCase()}`)}</span>
							<span className='text-text_primary'>#{postData.linkedPost?.indexOrHash}</span>
						</Link>

						<ChevronsRight className='h-3.5 w-3.5 text-lg text-basic_text' />

						<div className='flex items-center gap-x-1 text-xs text-text_pink'>
							<span className='capitalize'>{t(`PostDetails.ProposalType.${(postData.proposalType || EProposalType.DISCUSSION).toLowerCase()}`)}</span>
							<span>#{postData?.index}</span>
						</div>
					</>
				)}
			</div>
			<div className='mb-4'>
				<div className={classes.requestedWrapper}>
					{postData.onChainInfo?.beneficiaries && postData.onChainInfo?.beneficiaries.length > 0 && groupedByAsset && (
						<div className='flex flex-wrap items-center gap-x-2 gap-y-2'>
							<span className={classes.requestedText}>{t('PostDetails.requested')}:</span>
							<span className={classes.requestedAmount}>
								{Object.entries(groupedByAsset).map(([assetId, amount], i) => (
									<span
										className='flex items-center gap-x-1'
										key={assetId}
									>
										<span>
											{formatBnBalance(
												amount.toString(),
												{ withUnit: true, numberAfterComma: 2, compactNotation: true },
												network,
												assetId === NETWORKS_DETAILS[`${network}`].tokenSymbol ? null : assetId
											)}
										</span>
										{i < Object.entries(groupedByAsset).length - 1 && <span className='text-text_primary'>&</span>}
									</span>
								))}
							</span>
							<Separator
								orientation='vertical'
								className='hidden h-4 lg:block'
							/>
						</div>
					)}
					{postData?.onChainInfo?.status && <StatusTag status={postData.onChainInfo.status.toLowerCase().replace(/\s+/g, '_')} />}
				</div>
				<p className={classes.postTitle}>{postData.title}</p>
				<div className={classes.proposerWrapper}>
					<div className='flex flex-wrap items-center gap-x-2 gap-y-2'>
						{postData?.onChainInfo?.proposer ? (
							<Address address={postData.onChainInfo?.proposer} />
						) : postData.publicUser?.username ? (
							<Link
								href={`/user/${postData.publicUser?.username}`}
								className='text-text_secondary text-xs'
							>
								{postData.publicUser?.username}
							</Link>
						) : null}

						{postData.onChainInfo?.origin && (
							<>
								<span className='text-xs text-wallet_btn_text'>{t('Search.in')}</span>
								<span className={`${getSpanStyle(postData.onChainInfo?.origin || '', 1)} ${classes.originStyle}`}>
									{convertCamelCaseToTitleCase(postData.onChainInfo?.origin || '')}
								</span>
							</>
						)}

						{createdAt && (
							<>
								<Separator
									orientation='vertical'
									className='h-3'
								/>
								<CreatedAtTime createdAt={createdAt} />
							</>
						)}

						{postData.tags && postData.tags.length > 0 && (
							<div className='flex items-center gap-x-2'>
								<Separator
									orientation='vertical'
									className='h-3'
								/>
								<PostTags tags={postData.tags} />
							</div>
						)}
					</div>

					{postData?.onChainInfo?.beneficiaries && postData?.onChainInfo?.beneficiaries.length > 0 && (
						<div className={classes.beneficiaryWrapper}>
							<Separator
								orientation='vertical'
								className='hidden h-3 lg:block'
							/>
							<div className='flex items-center gap-x-1'>
								<Image
									src={BeneficiaryIcon}
									alt='Beneficiary'
									width={14}
									height={14}
									className='darkIcon'
								/>
								<span className={classes.beneficiaryText}>{t('PostDetails.beneficiary')}:</span>
							</div>

							{postData.onChainInfo?.beneficiaries?.slice(0, 2).map((beneficiary) => (
								<div
									key={`${beneficiary.amount}-${beneficiary.address}-${beneficiary.assetId}`}
									className='flex flex-wrap items-center gap-x-1 gap-y-2'
								>
									<Address address={beneficiary.address} />
									<span className='text-xs text-wallet_btn_text'>
										({formatBnBalance(beneficiary.amount, { withUnit: true, numberAfterComma: 2, compactNotation: true }, network, beneficiary.assetId as EAssets)})
									</span>
								</div>
							))}

							{postData?.onChainInfo?.beneficiaries?.length > 2 && (
								<Tooltip>
									<TooltipTrigger>
										<span className='text-xs text-wallet_btn_text'>
											+ {postData.onChainInfo.beneficiaries.length - 2} {t('PostDetails.more')}{' '}
										</span>
									</TooltipTrigger>
									<TooltipContent className={classes.beneficiaryTooltipContent}>
										{postData?.onChainInfo?.beneficiaries?.slice(2).map((beneficiary) => (
											<div
												key={beneficiary.amount}
												className='flex flex-wrap items-center gap-x-1 gap-y-2'
											>
												<Address
													disableTooltip
													address={beneficiary.address}
												/>
												<span className='text-xs text-wallet_btn_text'>
													({formatBnBalance(beneficiary.amount, { withUnit: true, numberAfterComma: 2, compactNotation: true }, network, beneficiary.assetId as EAssets)})
												</span>
											</div>
										))}
									</TooltipContent>
								</Tooltip>
							)}
						</div>
					)}

					{postData?.onChainInfo?.voteMetrics && isModalOpen && (
						<div className='flex items-center gap-x-2'>
							<Separator
								orientation='vertical'
								className='hidden h-3 lg:block'
							/>
							<VotingProgress
								timeRemaining={timeRemaining}
								decisionPeriodPercentage={decisionPeriodPercentage}
								formattedTime={formattedTime}
								ayePercent={ayePercent}
								nayPercent={nayPercent}
								postData={postData}
							/>
						</div>
					)}
				</div>
			</div>

			<TabsList className={`mx-auto max-w-full overflow-auto pl-4 font-bold capitalize md:pl-0 ${classes.hideScrollbar}`}>
				<TabsTrigger value={EPostDetailsTab.DESCRIPTION}>{t('PostDetails.description')}</TabsTrigger>
				<TabsTrigger value={EPostDetailsTab.TIMELINE}>{t('PostDetails.timeline')}</TabsTrigger>
				{!isOffchainPost && <TabsTrigger value={EPostDetailsTab.ONCHAIN_INFO}>{t('PostDetails.onchainInfo')}</TabsTrigger>}
				{POST_ANALYTICS_ENABLED_PROPOSAL_TYPE.includes(postData.proposalType) && <TabsTrigger value={EPostDetailsTab.POST_ANALYTICS}>{t('PostDetails.analytics')}</TabsTrigger>}
			</TabsList>
		</div>
	);
}

export default PostHeader;<|MERGE_RESOLUTION|>--- conflicted
+++ resolved
@@ -27,13 +27,9 @@
 import { Tooltip, TooltipContent, TooltipTrigger } from '@ui/Tooltip';
 import Link from 'next/link';
 import { convertCamelCaseToTitleCase } from '@/_shared/_utils/convertCamelCaseToTitleCase';
-<<<<<<< HEAD
 import { ArrowLeftIcon, ChevronsRight } from 'lucide-react';
 import { getPostDetailsUrl } from '@/app/_client-utils/getPostDetailsUrl';
-=======
-import { ArrowLeftIcon } from 'lucide-react';
 import { POST_ANALYTICS_ENABLED_PROPOSAL_TYPE } from '@/_shared/_constants/postAnalyticsConstants';
->>>>>>> 8810a9b2
 import classes from './PostHeader.module.scss';
 import { getSpanStyle } from '../../TopicTag/TopicTag';
 
@@ -83,7 +79,7 @@
 							className='mx-1 h-3 w-[2px]'
 						/>
 						<Link
-							href={getPostDetailsUrl({ proposalType: postData.linkedPost?.proposalType as EProposalType, proposalId: Number(postData.linkedPost?.indexOrHash), network })}
+							href={getPostDetailsUrl({ proposalType: postData.linkedPost?.proposalType, proposalId: Number(postData.linkedPost?.indexOrHash), network })}
 							className='flex items-center gap-x-1 text-xs text-listing_page_btn hover:underline'
 						>
 							<span className='text-text_secondary'>{t(`PostDetails.ProposalType.${(postData.linkedPost?.proposalType || EProposalType.DISCUSSION).toLowerCase()}`)}</span>
