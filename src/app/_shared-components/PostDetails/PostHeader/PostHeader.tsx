// Copyright 2019-2025 @polkassembly/polkassembly authors & contributors
// This software may be modified and distributed under the terms
// of the Apache-2.0 license. See the LICENSE file for details.

'use client';

import React from 'react';
import { TabsList, TabsTrigger } from '@ui/Tabs';
import { Separator } from '@ui/Separator';
import { EPostDetailsTab, IPost, IPostListing } from '@/_shared/types';
import { BN } from '@polkadot/util';
import { calculatePercentage } from '@/app/_client-utils/calculatePercentage';
import { getTimeRemaining } from '@/app/_client-utils/getTimeRemaining';
import { calculateDecisionProgress } from '@/app/_client-utils/calculateDecisionProgress';
import VotingProgress from '@/app/(home)/activity-feed/Components/VotingProgress/VotingProgress';
import { useTranslations } from 'next-intl';
import { ValidatorService } from '@/_shared/_services/validator_service';
import Address from '@ui/Profile/Address/Address';
import CreatedAtTime from '@ui/CreatedAtTime/CreatedAtTime';
import PostTags from '@ui/PostDetails/PostTags/PostTags';
import StatusTag from '@ui/StatusTag/StatusTag';
import Link from 'next/link';
import { convertCamelCaseToTitleCase } from '@/_shared/_utils/convertCamelCaseToTitleCase';
import { ArrowLeftIcon } from 'lucide-react';
<<<<<<< HEAD
import SummariseIcon from '@/_assets/icons/summarise.svg';
import Image from 'next/image';
=======
import { POST_ANALYTICS_ENABLED_PROPOSAL_TYPE } from '@/_shared/_constants/postAnalyticsConstants';
>>>>>>> 8810a9b2
import classes from './PostHeader.module.scss';
import { getSpanStyle } from '../../TopicTag/TopicTag';

function PostHeader({ postData, isModalOpen }: { postData: IPostListing | IPost; isModalOpen: boolean }) {
	const t = useTranslations();

	const ayeValue = new BN(postData.onChainInfo?.voteMetrics?.aye.value || '0');
	const nayValue = new BN(postData.onChainInfo?.voteMetrics?.nay.value || '0');
	const totalValue = ayeValue.add(nayValue);
	const ayePercent = calculatePercentage(postData.onChainInfo?.voteMetrics?.aye.value || '0', totalValue);
	const nayPercent = calculatePercentage(postData.onChainInfo?.voteMetrics?.nay.value || '0', totalValue);
	const decisionPeriodPercentage = postData.onChainInfo?.decisionPeriodEndsAt ? calculateDecisionProgress(postData.onChainInfo?.decisionPeriodEndsAt) : 0;

	const timeRemaining = postData.onChainInfo?.decisionPeriodEndsAt ? getTimeRemaining(postData.onChainInfo?.decisionPeriodEndsAt) : null;
	const formattedTime = timeRemaining ? `Deciding ends in ${timeRemaining.days}d : ${timeRemaining.hours}hrs : ${timeRemaining.minutes}mins` : 'Decision period has ended.';

	const isOffchainPost = ValidatorService.isValidOffChainProposalType(postData.proposalType);

	const createdAt = postData.createdAt || postData.onChainInfo?.createdAt;

	return (
		<div className='mx-auto max-w-[100vw] lg:max-w-7xl'>
			<Link
				href={
					postData.onChainInfo?.origin
						? `/${postData.onChainInfo?.origin?.replace(/([a-z])([A-Z])/g, '$1-$2').toLowerCase()}`
						: `/${postData.proposalType?.replace(/([a-z])([A-Z])/g, '$1-$2').toLowerCase()}s`
				}
				className='mb-4 flex items-center gap-x-1 text-xs text-listing_page_btn hover:underline'
			>
				<ArrowLeftIcon className='h-3 w-4' />
				View All {postData.onChainInfo?.origin ? `${convertCamelCaseToTitleCase(postData.onChainInfo?.origin || '')}` : `${postData.proposalType}`}
			</Link>

			<div className='mb-4'>
				<p className={classes.postTitle}>{postData.title}</p>
				<div className={classes.proposerWrapper}>
					<div className='flex flex-wrap items-center gap-x-2 gap-y-2'>
						{postData?.onChainInfo?.proposer ? (
							<Address address={postData.onChainInfo?.proposer} />
						) : postData.publicUser?.username ? (
							<Link
								href={`/user/${postData.publicUser?.username}`}
								className='text-text_secondary text-xs'
							>
								{postData.publicUser?.username}
							</Link>
						) : null}

						{postData.onChainInfo?.origin && (
							<>
								<span className='text-xs text-wallet_btn_text'>{t('Search.in')}</span>
								<span className={`${getSpanStyle(postData.onChainInfo?.origin || '', 1)} ${classes.originStyle}`}>
									{convertCamelCaseToTitleCase(postData.onChainInfo?.origin || '')}
								</span>
							</>
						)}

						{createdAt && (
							<>
								<Separator
									orientation='vertical'
									className='h-3'
								/>
								<CreatedAtTime createdAt={createdAt} />
							</>
						)}

						{postData.tags && postData.tags.length > 0 && (
							<div className='flex items-center gap-x-2'>
								<Separator
									orientation='vertical'
									className='h-3'
								/>
								<PostTags tags={postData.tags} />
							</div>
						)}
						<Separator
							orientation='vertical'
							className='hidden h-3 lg:block'
						/>
						{postData?.onChainInfo?.status && <StatusTag status={postData.onChainInfo.status.toLowerCase().replace(/\s+/g, '_')} />}
					</div>

					{postData?.onChainInfo?.voteMetrics && isModalOpen && (
						<div className='flex items-center gap-x-2'>
							<Separator
								orientation='vertical'
								className='hidden h-3 lg:block'
							/>
							<VotingProgress
								timeRemaining={timeRemaining}
								decisionPeriodPercentage={decisionPeriodPercentage}
								formattedTime={formattedTime}
								ayePercent={ayePercent}
								nayPercent={nayPercent}
								postData={postData}
							/>
						</div>
					)}
				</div>
			</div>

			<TabsList className={`mx-auto max-w-full overflow-auto pl-4 font-bold capitalize md:pl-0 ${classes.hideScrollbar}`}>
				<TabsTrigger value={EPostDetailsTab.DESCRIPTION}>{t('PostDetails.description')}</TabsTrigger>
				{!isOffchainPost && <TabsTrigger value={EPostDetailsTab.ONCHAIN_INFO}>{t('PostDetails.onchainInfo')}</TabsTrigger>}
<<<<<<< HEAD
				<TabsTrigger
					value={EPostDetailsTab.SUMMARISE}
					className='flex items-center gap-x-1 text-text_pink'
				>
					<Image
						src={SummariseIcon}
						alt='summarise'
						width={16}
						height={16}
					/>
					<span>{t('PostDetails.summarise')}</span>
				</TabsTrigger>
=======
				{POST_ANALYTICS_ENABLED_PROPOSAL_TYPE.includes(postData.proposalType) && <TabsTrigger value={EPostDetailsTab.POST_ANALYTICS}>{t('PostDetails.analytics')}</TabsTrigger>}
>>>>>>> 8810a9b2
			</TabsList>
		</div>
	);
}

export default PostHeader;<|MERGE_RESOLUTION|>--- conflicted
+++ resolved
@@ -22,12 +22,9 @@
 import Link from 'next/link';
 import { convertCamelCaseToTitleCase } from '@/_shared/_utils/convertCamelCaseToTitleCase';
 import { ArrowLeftIcon } from 'lucide-react';
-<<<<<<< HEAD
 import SummariseIcon from '@/_assets/icons/summarise.svg';
 import Image from 'next/image';
-=======
 import { POST_ANALYTICS_ENABLED_PROPOSAL_TYPE } from '@/_shared/_constants/postAnalyticsConstants';
->>>>>>> 8810a9b2
 import classes from './PostHeader.module.scss';
 import { getSpanStyle } from '../../TopicTag/TopicTag';
 
@@ -134,7 +131,6 @@
 			<TabsList className={`mx-auto max-w-full overflow-auto pl-4 font-bold capitalize md:pl-0 ${classes.hideScrollbar}`}>
 				<TabsTrigger value={EPostDetailsTab.DESCRIPTION}>{t('PostDetails.description')}</TabsTrigger>
 				{!isOffchainPost && <TabsTrigger value={EPostDetailsTab.ONCHAIN_INFO}>{t('PostDetails.onchainInfo')}</TabsTrigger>}
-<<<<<<< HEAD
 				<TabsTrigger
 					value={EPostDetailsTab.SUMMARISE}
 					className='flex items-center gap-x-1 text-text_pink'
@@ -147,9 +143,7 @@
 					/>
 					<span>{t('PostDetails.summarise')}</span>
 				</TabsTrigger>
-=======
 				{POST_ANALYTICS_ENABLED_PROPOSAL_TYPE.includes(postData.proposalType) && <TabsTrigger value={EPostDetailsTab.POST_ANALYTICS}>{t('PostDetails.analytics')}</TabsTrigger>}
->>>>>>> 8810a9b2
 			</TabsList>
 		</div>
 	);
