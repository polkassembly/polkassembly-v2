--- conflicted
+++ resolved
@@ -12,11 +12,8 @@
 import { useAssethubApiService } from '@/hooks/useAssethubApiService';
 import { formatBnBalance } from '@/app/_client-utils/formatBnBalance';
 import { usePolkadotApiService } from '@/hooks/usePolkadotApiService';
-<<<<<<< HEAD
+import { ValidatorService } from '@/_shared/_services/validator_service';
 import { useUser } from '@/hooks/useUser';
-=======
-import { ValidatorService } from '@/_shared/_services/validator_service';
->>>>>>> fc49d40c
 import { Input } from '../Input';
 import classes from './BalanceInput.module.scss';
 import { DropdownMenu, DropdownMenuContent, DropdownMenuItem, DropdownMenuTrigger } from '../DropdownMenu';
@@ -72,7 +69,6 @@
 
 	const [valueString, setValueString] = useState('');
 
-<<<<<<< HEAD
 	const getBalance = async (address: string) => {
 		if (!apiService) return;
 
@@ -80,12 +76,8 @@
 		setUserBalance(totalBalance.toString());
 	};
 
-	const onBalanceChange = (value: string | null): void => {
-		const { bnValue, isValid } = inputToBn(value || '', network, false, assetId);
-=======
 	const onBalanceChange = (value: string | null, id?: string | null): void => {
 		const { bnValue, isValid } = inputToBn(value || '', network, false, id || assetId);
->>>>>>> fc49d40c
 
 		if (isValid && ValidatorService.isValidNumber(value)) {
 			setError('');
