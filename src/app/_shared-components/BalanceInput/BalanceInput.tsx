// Copyright 2019-2025 @polkassembly/polkassembly authors & contributors
// This software may be modified and distributed under the terms
// of the Apache-2.0 license. See the LICENSE file for details.
import React, { useEffect, useState } from 'react';
import { inputToBn } from '@/app/_client-utils/inputToBn';
import { getCurrentNetwork } from '@/_shared/_utils/getCurrentNetwork';
import { BN, BN_ZERO } from '@polkadot/util';
import { NETWORKS_DETAILS } from '@/_shared/_constants/networks';
import { useTranslations } from 'next-intl';
import { bnToInput } from '@/app/_client-utils/bnToInput';
import { cn } from '@/lib/utils';
import { useAssethubApiService } from '@/hooks/useAssethubApiService';
import { formatBnBalance } from '@/app/_client-utils/formatBnBalance';
import { usePolkadotApiService } from '@/hooks/usePolkadotApiService';
import { ValidatorService } from '@/_shared/_services/validator_service';
import { useUserPreferences } from '@/hooks/useUserPreferences';
import { Input } from '../Input';
import classes from './BalanceInput.module.scss';
import { DropdownMenu, DropdownMenuContent, DropdownMenuItem, DropdownMenuTrigger } from '../DropdownMenu';
import { Skeleton } from '../Skeleton';

function BalanceInput({
	label,
	placeholder,
	onChange,
	name,
	disabled,
	defaultValue,
	multiAsset,
	className,
	showTreasuryBalance,
<<<<<<< HEAD
	showBalance = false,
=======
	showUserBalance = false,
>>>>>>> 6b28fa8b
	defaultAssetId
}: {
	label?: string;
	placeholder?: string;
	onChange?: ({ value, assetId }: { value: BN; assetId: string | null }) => void;
	name?: string;
	disabled?: boolean;
	defaultValue?: BN;
	defaultAssetId?: string | null;
	multiAsset?: boolean;
	className?: string;
	showTreasuryBalance?: boolean;
<<<<<<< HEAD
	showBalance?: boolean;
=======
	showUserBalance?: boolean;
>>>>>>> 6b28fa8b
}) {
	const t = useTranslations();
	const network = getCurrentNetwork();
	const [error, setError] = useState('');
	const { userPreferences } = useUserPreferences();
<<<<<<< HEAD
	const [userBalance, setUserBalance] = useState<string | null>(null);
=======
>>>>>>> 6b28fa8b

	const { apiService } = usePolkadotApiService();
	const { assethubApiService } = useAssethubApiService();

	const formatter = new Intl.NumberFormat('en-US', { notation: 'compact' });

	const networkDetails = NETWORKS_DETAILS[`${network}`];
	const { supportedAssets } = networkDetails;

	const [assetId, setAssetId] = useState<string | null>(null);

	const [userBalance, setUserBalance] = useState<string | null>(null);

	const [treasuryBalance, setTreasuryBalance] = useState<{ [key: string]: BN } | null>(null);
	const [nativeTreasuryBalance, setNativeTreasuryBalance] = useState<BN | null>(null);

	const assetOptions = Object.values(supportedAssets).map((asset) => ({
		label: asset.symbol,
		value: asset.index
	}));

	const [valueString, setValueString] = useState('');

	const getBalance = async (address: string) => {
		if (!apiService) return;

		const { totalBalance } = await apiService.getUserBalances({ address });
		setUserBalance(totalBalance.toString());
	};

	const onBalanceChange = (value: string | null, id?: string | null): void => {
		const { bnValue, isValid } = inputToBn(value || '', network, false, id || assetId);

		if (isValid && ValidatorService.isValidNumber(value)) {
			setError('');
			onChange?.({ value: bnValue, assetId: id || assetId });
		} else {
			setError('Invalid Amount');
			onChange?.({ value: BN_ZERO, assetId: id || assetId });
		}
	};

	useEffect(() => {
		if (!defaultValue || defaultValue.isZero()) return;

		setValueString(bnToInput(defaultValue, network, defaultAssetId));
		setAssetId(defaultAssetId || null);
		// eslint-disable-next-line react-hooks/exhaustive-deps
	}, [network]);

	useEffect(() => {
<<<<<<< HEAD
		if (userPreferences?.address?.address) getBalance(userPreferences.address.address);
		// eslint-disable-next-line react-hooks/exhaustive-deps
	}, [userPreferences?.address]);
=======
		const getBalance = async () => {
			if (!showUserBalance || !apiService || !userPreferences?.address?.address) return;

			const { totalBalance } = await apiService.getUserBalances({ address: userPreferences.address.address });
			setUserBalance(totalBalance.toString());
		};
		getBalance();
	}, [apiService, userPreferences?.address?.address, showUserBalance]);
>>>>>>> 6b28fa8b

	useEffect(() => {
		const fetchTreasuryBalance = async () => {
			if (!showTreasuryBalance || !assethubApiService || !multiAsset) return;
			const balances = await assethubApiService?.getAssethubTreasuryAssetsBalance();
			setTreasuryBalance(balances);
		};
		fetchTreasuryBalance();
	}, [assethubApiService, showTreasuryBalance, multiAsset]);

	useEffect(() => {
		const fetchNativeTreasuryBalance = async () => {
			if (!showTreasuryBalance || !apiService || multiAsset) return;
			const userBalance = await apiService?.getNativeTreasuryBalance();
			setNativeTreasuryBalance(userBalance);
		};
		fetchNativeTreasuryBalance();
	}, [showTreasuryBalance, multiAsset, apiService]);

	return (
		<div className='min-w-[200px]'>
<<<<<<< HEAD
			<div className='flex justify-between'>
				{label && <p className={classes.label}>{label}</p>}
				{showBalance && (
					<p className='text-xs text-text_primary'>
						Balance:{' '}
						<span className='text-text_pink'>
							{userBalance ? `${formatBnBalance(userBalance, { withUnit: true, numberAfterComma: 2 }, network)}` : <Skeleton className='h-4' />}
						</span>
=======
			<div className='mb-1 flex justify-between'>
				{label && <p className={classes.label}>{label}</p>}
				{showUserBalance && userBalance && (
					<p className='text-xs text-text_primary'>
						{t('BalanceInput.balance')}: <span className='text-text_pink'>{`${formatBnBalance(userBalance, { withUnit: true, numberAfterComma: 2 }, network)}`}</span>
>>>>>>> 6b28fa8b
					</p>
				)}
			</div>
			<div className='relative'>
				<Input
					className={cn('w-full', className)}
					placeholder={placeholder || t('BalanceInput.enterAmount')}
					onChange={(e) => {
						onBalanceChange(e.target.value);
						setValueString(e.target.value);
					}}
					name={name || 'balance'}
					id={name || 'balance'}
					value={valueString}
					disabled={disabled}
				/>
				{assetOptions.length === 0 || !multiAsset ? (
					<div className={classes.tokenSymbol}>{NETWORKS_DETAILS[`${network}`].tokenSymbol}</div>
				) : (
					<div>
						<DropdownMenu>
							<DropdownMenuTrigger
								disabled={disabled}
								className='absolute right-4 top-1/2 flex w-auto -translate-y-1/2 items-center justify-center gap-x-2 rounded-md border-none bg-bg_pink px-2 py-1 text-xs font-medium text-white sm:px-2 sm:py-1'
							>
								{assetId ? networkDetails.supportedAssets[`${assetId}`].symbol : networkDetails.tokenSymbol}
							</DropdownMenuTrigger>
							<DropdownMenuContent>
								{[{ label: networkDetails.tokenSymbol, value: null }, ...assetOptions].map((option) => (
									<DropdownMenuItem
										key={option.value}
										onClick={() => {
											setAssetId(option.value);
											onBalanceChange(valueString, option.value);
										}}
									>
										{option.label}
									</DropdownMenuItem>
								))}
							</DropdownMenuContent>
						</DropdownMenu>
					</div>
				)}
				{showTreasuryBalance ? (
					multiAsset && treasuryBalance ? (
						<div className='absolute right-0 my-1 flex items-center gap-x-1 text-xs text-wallet_btn_text'>
							<p>{t('BalanceInput.treasuryBalance')}:</p>
							<p className='flex items-center gap-x-1 text-text_pink'>
								{formatter.format(
									Number(
										formatBnBalance(
											assetId ? treasuryBalance[`${assetId}`].toString() : treasuryBalance[`${networkDetails.tokenSymbol}`].toString(),
											{ withThousandDelimitor: false },
											network,
											assetId
										)
									)
								)}
								<span>{assetId ? networkDetails.supportedAssets[`${assetId}`].symbol : networkDetails.tokenSymbol}</span>
							</p>
						</div>
					) : nativeTreasuryBalance && !nativeTreasuryBalance.isZero() ? (
						<div className='absolute right-0 my-1 flex items-center gap-x-1 text-xs text-wallet_btn_text'>
							<p>{t('BalanceInput.treasuryBalance')}:</p>
							<p className='flex items-center gap-x-1 text-text_pink'>
								{formatter.format(Number(formatBnBalance(nativeTreasuryBalance?.toString() || '0', { withThousandDelimitor: false }, network)))}
								<span>{networkDetails.tokenSymbol}</span>
							</p>
						</div>
					) : null
				) : null}
				{error && !disabled && <p className='absolute left-0 my-1 text-sm text-failure'>{error}</p>}
			</div>
		</div>
	);
}

export default BalanceInput;<|MERGE_RESOLUTION|>--- conflicted
+++ resolved
@@ -17,7 +17,6 @@
 import { Input } from '../Input';
 import classes from './BalanceInput.module.scss';
 import { DropdownMenu, DropdownMenuContent, DropdownMenuItem, DropdownMenuTrigger } from '../DropdownMenu';
-import { Skeleton } from '../Skeleton';
 
 function BalanceInput({
 	label,
@@ -29,11 +28,7 @@
 	multiAsset,
 	className,
 	showTreasuryBalance,
-<<<<<<< HEAD
-	showBalance = false,
-=======
 	showUserBalance = false,
->>>>>>> 6b28fa8b
 	defaultAssetId
 }: {
 	label?: string;
@@ -46,20 +41,12 @@
 	multiAsset?: boolean;
 	className?: string;
 	showTreasuryBalance?: boolean;
-<<<<<<< HEAD
-	showBalance?: boolean;
-=======
 	showUserBalance?: boolean;
->>>>>>> 6b28fa8b
 }) {
 	const t = useTranslations();
 	const network = getCurrentNetwork();
 	const [error, setError] = useState('');
 	const { userPreferences } = useUserPreferences();
-<<<<<<< HEAD
-	const [userBalance, setUserBalance] = useState<string | null>(null);
-=======
->>>>>>> 6b28fa8b
 
 	const { apiService } = usePolkadotApiService();
 	const { assethubApiService } = useAssethubApiService();
@@ -82,13 +69,6 @@
 	}));
 
 	const [valueString, setValueString] = useState('');
-
-	const getBalance = async (address: string) => {
-		if (!apiService) return;
-
-		const { totalBalance } = await apiService.getUserBalances({ address });
-		setUserBalance(totalBalance.toString());
-	};
 
 	const onBalanceChange = (value: string | null, id?: string | null): void => {
 		const { bnValue, isValid } = inputToBn(value || '', network, false, id || assetId);
@@ -111,11 +91,6 @@
 	}, [network]);
 
 	useEffect(() => {
-<<<<<<< HEAD
-		if (userPreferences?.address?.address) getBalance(userPreferences.address.address);
-		// eslint-disable-next-line react-hooks/exhaustive-deps
-	}, [userPreferences?.address]);
-=======
 		const getBalance = async () => {
 			if (!showUserBalance || !apiService || !userPreferences?.address?.address) return;
 
@@ -124,7 +99,6 @@
 		};
 		getBalance();
 	}, [apiService, userPreferences?.address?.address, showUserBalance]);
->>>>>>> 6b28fa8b
 
 	useEffect(() => {
 		const fetchTreasuryBalance = async () => {
@@ -138,30 +112,19 @@
 	useEffect(() => {
 		const fetchNativeTreasuryBalance = async () => {
 			if (!showTreasuryBalance || !apiService || multiAsset) return;
-			const userBalance = await apiService?.getNativeTreasuryBalance();
-			setNativeTreasuryBalance(userBalance);
+			const balance = await apiService?.getNativeTreasuryBalance();
+			setNativeTreasuryBalance(balance);
 		};
 		fetchNativeTreasuryBalance();
 	}, [showTreasuryBalance, multiAsset, apiService]);
 
 	return (
 		<div className='min-w-[200px]'>
-<<<<<<< HEAD
-			<div className='flex justify-between'>
-				{label && <p className={classes.label}>{label}</p>}
-				{showBalance && (
-					<p className='text-xs text-text_primary'>
-						Balance:{' '}
-						<span className='text-text_pink'>
-							{userBalance ? `${formatBnBalance(userBalance, { withUnit: true, numberAfterComma: 2 }, network)}` : <Skeleton className='h-4' />}
-						</span>
-=======
 			<div className='mb-1 flex justify-between'>
 				{label && <p className={classes.label}>{label}</p>}
 				{showUserBalance && userBalance && (
 					<p className='text-xs text-text_primary'>
 						{t('BalanceInput.balance')}: <span className='text-text_pink'>{`${formatBnBalance(userBalance, { withUnit: true, numberAfterComma: 2 }, network)}`}</span>
->>>>>>> 6b28fa8b
 					</p>
 				)}
 			</div>
