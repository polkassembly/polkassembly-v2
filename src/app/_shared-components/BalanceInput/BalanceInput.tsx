// Copyright 2019-2025 @polkassembly/polkassembly authors & contributors
// This software may be modified and distributed under the terms
// of the Apache-2.0 license. See the LICENSE file for details.
import React, { useEffect, useState } from 'react';
import { inputToBn } from '@/app/_client-utils/inputToBn';
import { getCurrentNetwork } from '@/_shared/_utils/getCurrentNetwork';
import { BN, BN_ZERO } from '@polkadot/util';
import { NETWORKS_DETAILS } from '@/_shared/_constants/networks';
import { useTranslations } from 'next-intl';
import { bnToInput } from '@/app/_client-utils/bnToInput';
import { cn } from '@/lib/utils';
import { useAssethubApiService } from '@/hooks/useAssethubApiService';
import { formatBnBalance } from '@/app/_client-utils/formatBnBalance';
import { usePolkadotApiService } from '@/hooks/usePolkadotApiService';
import { useUser } from '@/hooks/useUser';
import { Input } from '../Input';
import classes from './BalanceInput.module.scss';
import { DropdownMenu, DropdownMenuContent, DropdownMenuItem, DropdownMenuTrigger } from '../DropdownMenu';
import { Skeleton } from '../Skeleton';

function BalanceInput({
	label,
	placeholder,
	onChange,
	name,
	disabled,
	defaultValue,
	multiAsset,
	className,
	showTreasuryBalance,
<<<<<<< HEAD
	showBalance = false
=======
	defaultAssetId
>>>>>>> ce473b63
}: {
	label?: string;
	placeholder?: string;
	onChange?: ({ value, assetId }: { value: BN; assetId: string | null }) => void;
	name?: string;
	disabled?: boolean;
	defaultValue?: BN;
	defaultAssetId?: string | null;
	multiAsset?: boolean;
	className?: string;
	showTreasuryBalance?: boolean;
	showBalance?: boolean;
}) {
	const t = useTranslations();
	const network = getCurrentNetwork();
	const [error, setError] = useState('');
	const { user } = useUser();
	const [userBalance, setUserBalance] = useState<string | null>(null);

	const { apiService } = usePolkadotApiService();
	const { assethubApiService } = useAssethubApiService();

	const formatter = new Intl.NumberFormat('en-US', { notation: 'compact' });

	const networkDetails = NETWORKS_DETAILS[`${network}`];
	const { supportedAssets } = networkDetails;

	const [assetId, setAssetId] = useState<string | null>(null);
	const [treasuryBalance, setTreasuryBalance] = useState<{ [key: string]: BN } | null>(null);
	const [nativeTreasuryBalance, setNativeTreasuryBalance] = useState<BN | null>(null);

	const assetOptions = Object.values(supportedAssets).map((asset) => ({
		label: asset.symbol,
		value: asset.index
	}));

	const [valueString, setValueString] = useState('');

	const getBalance = async (address: string) => {
		if (!apiService) return;

		const { totalBalance } = await apiService.getUserBalances({ address });
		setUserBalance(totalBalance.toString());
	};

	const onBalanceChange = (value: string | null): void => {
		const { bnValue, isValid } = inputToBn(value || '', network, false, assetId);

		if (isValid) {
			setError('');
			onChange?.({ value: bnValue, assetId });
		} else {
			setError('Invalid Amount');
			onChange?.({ value: BN_ZERO, assetId });
		}
	};

	useEffect(() => {
		if (!defaultValue || defaultValue.isZero()) return;

		setValueString(bnToInput(defaultValue, network, defaultAssetId));
		setAssetId(defaultAssetId || null);
		// eslint-disable-next-line react-hooks/exhaustive-deps
	}, [network]);

	useEffect(() => {
		if (user?.defaultAddress) getBalance(user.defaultAddress);
		// eslint-disable-next-line react-hooks/exhaustive-deps
	}, [user]);

	useEffect(() => {
		const fetchTreasuryBalance = async () => {
			if (!showTreasuryBalance || !assethubApiService || !multiAsset) return;
			const balances = await assethubApiService?.getAssethubTreasuryAssetsBalance();
			setTreasuryBalance(balances);
		};
		fetchTreasuryBalance();
	}, [assethubApiService, showTreasuryBalance, multiAsset]);

	useEffect(() => {
		const fetchNativeTreasuryBalance = async () => {
			if (!showTreasuryBalance || !apiService || multiAsset) return;
			const userBalance = await apiService?.getNativeTreasuryBalance();
			setNativeTreasuryBalance(userBalance);
		};
		fetchNativeTreasuryBalance();
	}, [showTreasuryBalance, multiAsset, apiService]);

	return (
		<div className='min-w-[200px]'>
			<div className='flex justify-between'>
				{label && <p className={classes.label}>{label}</p>}
				{showBalance && (
					<p className='text-xs text-text_primary'>
						Balance:{' '}
						<span className='text-text_pink'>
							{userBalance ? `${formatBnBalance(userBalance, { withUnit: true, numberAfterComma: 2 }, network)}` : <Skeleton className='h-4' />}
						</span>
					</p>
				)}
			</div>
			<div className='relative'>
				<Input
					className={cn('w-full', className)}
					placeholder={placeholder || t('BalanceInput.enterAmount')}
					onChange={(e) => {
						onBalanceChange(e.target.value);
						setValueString(e.target.value);
					}}
					name={name || 'balance'}
					id={name || 'balance'}
					value={valueString}
					disabled={disabled}
				/>
				{assetOptions.length === 0 || !multiAsset ? (
					<div className={classes.tokenSymbol}>{NETWORKS_DETAILS[`${network}`].tokenSymbol}</div>
				) : (
					<div>
						<DropdownMenu>
							<DropdownMenuTrigger
								disabled={disabled}
								className='absolute right-4 top-1/2 flex w-auto -translate-y-1/2 items-center justify-center gap-x-2 rounded-md border-none bg-bg_pink px-2 py-1 text-xs font-medium text-white'
							>
								{assetId ? networkDetails.supportedAssets[`${assetId}`].symbol : networkDetails.tokenSymbol}
							</DropdownMenuTrigger>
							<DropdownMenuContent>
								{[{ label: networkDetails.tokenSymbol, value: null }, ...assetOptions].map((option) => (
									<DropdownMenuItem
										key={option.value}
										onClick={() => {
											setAssetId(option.value);
											onBalanceChange(null);
											setValueString('');
										}}
									>
										{option.label}
									</DropdownMenuItem>
								))}
							</DropdownMenuContent>
						</DropdownMenu>
					</div>
				)}
				{showTreasuryBalance ? (
					multiAsset && treasuryBalance ? (
						<div className='absolute right-0 my-1 flex items-center gap-x-1 text-xs text-wallet_btn_text'>
							<p>{t('BalanceInput.treasuryBalance')}:</p>
							<p className='flex items-center gap-x-1 text-text_pink'>
								{formatter.format(
									Number(
										formatBnBalance(
											assetId ? treasuryBalance[`${assetId}`].toString() : treasuryBalance[`${networkDetails.tokenSymbol}`].toString(),
											{ withThousandDelimitor: false },
											network,
											assetId
										)
									)
								)}
								<span>{assetId ? networkDetails.supportedAssets[`${assetId}`].symbol : networkDetails.tokenSymbol}</span>
							</p>
						</div>
					) : nativeTreasuryBalance && !nativeTreasuryBalance.isZero() ? (
						<div className='absolute right-0 my-1 flex items-center gap-x-1 text-xs text-wallet_btn_text'>
							<p>{t('BalanceInput.treasuryBalance')}:</p>
							<p className='flex items-center gap-x-1 text-text_pink'>
								{formatter.format(Number(formatBnBalance(nativeTreasuryBalance?.toString() || '0', { withThousandDelimitor: false }, network)))}
								<span>{networkDetails.tokenSymbol}</span>
							</p>
						</div>
					) : null
				) : null}
				{error && !disabled && <p className='absolute left-0 my-1 text-sm text-failure'>{error}</p>}
			</div>
		</div>
	);
}

export default BalanceInput;<|MERGE_RESOLUTION|>--- conflicted
+++ resolved
@@ -28,11 +28,8 @@
 	multiAsset,
 	className,
 	showTreasuryBalance,
-<<<<<<< HEAD
-	showBalance = false
-=======
+	showBalance = false,
 	defaultAssetId
->>>>>>> ce473b63
 }: {
 	label?: string;
 	placeholder?: string;
