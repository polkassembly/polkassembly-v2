--- conflicted
+++ resolved
@@ -8,6 +8,8 @@
 import { ChevronRight } from 'lucide-react';
 import Link from 'next/link';
 import { useTranslations } from 'next-intl';
+import { ETheme } from '@/_shared/types';
+import { useTheme } from 'next-themes';
 import { Collapsible, CollapsibleContent, CollapsibleTrigger } from '../../Collapsible';
 import { Popover, PopoverContent, PopoverTrigger } from '../../Popover/Popover';
 import { SidebarMenuButton, SidebarMenuItem, SidebarMenuSub, SidebarMenuSubButton, SidebarMenuSubItem } from '../../Sidebar/Sidebar';
@@ -65,18 +67,9 @@
 									<span className='flex items-center'>
 										{subItem.icon && (
 											<div className={style.iconWrapper}>
-<<<<<<< HEAD
 												<Icon
 													name={subItem.icon}
 													className={style.image}
-=======
-												<Image
-													src={subItem.icon || ''}
-													alt={subItem.title || 'icon'}
-													width={24}
-													height={24}
-													className={DARK_ICON_CLASS}
->>>>>>> 78f647cd
 												/>
 											</div>
 										)}
@@ -95,6 +88,7 @@
 
 function NestedCollapsible({ item }: { item: ISidebarMenuItem }) {
 	const [isNestedOpen, setIsNestedOpen] = useState(false);
+	const { resolvedTheme: theme } = useTheme();
 
 	return (
 		<Collapsible
@@ -132,18 +126,9 @@
 									<span className='flex items-center'>
 										{subItem.icon && (
 											<div className={style.iconWrapper}>
-<<<<<<< HEAD
 												<Icon
 													name={subItem.icon}
-													className={`${subItem.isActive ? SELECTED_ICON_CLASS : ''} ${theme === ETheme.DARK && !subItem.isActive ? DARK_THEME_CLASS : ''}`}
-=======
-												<Image
-													src={subItem.icon}
-													alt={subItem.title || 'icon'}
-													className={`${subItem.isActive ? SELECTED_ICON_CLASS : DARK_ICON_CLASS}`}
-													width={20}
-													height={20}
->>>>>>> 78f647cd
+													className={`${subItem.isActive ? SELECTED_ICON_CLASS : ''} ${theme === ETheme.DARK && !subItem.isActive ? DARK_ICON_CLASS : ''}`}
 												/>
 											</div>
 										)}
@@ -162,6 +147,7 @@
 
 function CollapsedState({ item }: { item: ISidebarMenuItem }) {
 	const t = useTranslations();
+	const { resolvedTheme: theme } = useTheme();
 	return (
 		<SidebarMenuItem>
 			<div className={style.sidebarTrigger}>
@@ -181,18 +167,9 @@
 							>
 								{item.icon && (
 									<div className={style.iconWrapper}>
-<<<<<<< HEAD
 										<Icon
 											name={item.icon}
-											className={`h-6 w-6 ${item.isActive || item.items?.some((subItem) => subItem.isActive) ? SELECTED_ICON_CLASS : ''} ${theme === ETheme.DARK && !item.isActive && !item.items?.some((subItem) => subItem.isActive) ? DARK_THEME_CLASS : ''}`}
-=======
-										<Image
-											src={item.icon}
-											alt={item.title || 'icon'}
-											className={`${item.isActive || item.items?.some((subItem) => subItem.isActive) ? SELECTED_ICON_CLASS : DARK_ICON_CLASS}`}
-											width={24}
-											height={24}
->>>>>>> 78f647cd
+											className={`h-6 w-6 ${item.isActive || item.items?.some((subItem) => subItem.isActive) ? SELECTED_ICON_CLASS : ''} ${theme === ETheme.DARK && !item.isActive && !item.items?.some((subItem) => subItem.isActive) ? DARK_ICON_CLASS : ''}`}
 										/>
 									</div>
 								)}
@@ -218,18 +195,9 @@
 											>
 												{subItem.icon && (
 													<div className={style.iconWrapper}>
-<<<<<<< HEAD
 														<Icon
 															name={subItem.icon}
-															className={`${theme === ETheme.DARK ? DARK_THEME_CLASS : ''}`}
-=======
-														<Image
-															src={subItem.icon}
-															alt={subItem.title || 'icon'}
-															className={DARK_ICON_CLASS}
-															width={24}
-															height={24}
->>>>>>> 78f647cd
+															className={`${theme === ETheme.DARK ? DARK_ICON_CLASS : ''}`}
 														/>
 													</div>
 												)}
@@ -250,6 +218,7 @@
 
 function CollapsibleButton({ item, isOpen, onClick }: { item: ISidebarMenuItem; isOpen: boolean; onClick?: () => void }) {
 	const t = useTranslations();
+	const { resolvedTheme: theme } = useTheme();
 	return (
 		<SidebarMenuButton
 			size='default'
@@ -259,18 +228,9 @@
 		>
 			{item.icon && (
 				<div className={style.iconWrapper}>
-<<<<<<< HEAD
 					<Icon
 						name={item.icon}
-						className={`h-6 w-6 ${item.isActive || item.items?.some((subItem) => subItem.isActive) ? SELECTED_ICON_CLASS : ''} ${theme === ETheme.DARK && !item.isActive && !item.items?.some((subItem) => subItem.isActive) ? DARK_THEME_CLASS : ''}`}
-=======
-					<Image
-						src={item.icon}
-						alt={item.title || 'icon'}
-						className={`${item.isActive || item.items?.some((subItem) => subItem.isActive) ? SELECTED_ICON_CLASS : DARK_ICON_CLASS}`}
-						width={24}
-						height={24}
->>>>>>> 78f647cd
+						className={`h-6 w-6 ${item.isActive || item.items?.some((subItem) => subItem.isActive) ? SELECTED_ICON_CLASS : ''} ${theme === ETheme.DARK && !item.isActive && !item.items?.some((subItem) => subItem.isActive) ? DARK_ICON_CLASS : ''}`}
 					/>
 				</div>
 			)}
