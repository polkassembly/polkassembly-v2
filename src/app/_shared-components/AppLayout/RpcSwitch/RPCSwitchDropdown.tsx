--- conflicted
+++ resolved
@@ -2,11 +2,8 @@
 // This software may be modified and distributed under the terms
 // of the Apache-2.0 license. See the LICENSE file for details.
 
-<<<<<<< HEAD
-=======
 'use client';
 
->>>>>>> f9994ac9
 import { useState } from 'react';
 import { MdOutlineSignalCellularAlt } from 'react-icons/md';
 import { NETWORKS_DETAILS } from '@shared/_constants/networks';
