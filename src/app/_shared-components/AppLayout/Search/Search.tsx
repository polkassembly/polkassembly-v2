--- conflicted
+++ resolved
@@ -4,10 +4,6 @@
 
 /* eslint-disable @typescript-eslint/no-explicit-any */
 
-<<<<<<< HEAD
-import { IoIosSearch } from '@react-icons/all-files/io/IoIosSearch';
-=======
->>>>>>> 62cde21b
 import { Dialog, DialogContent, DialogHeader, DialogTitle, DialogTrigger } from '@ui/Dialog/Dialog';
 import { liteClient as algoliasearch } from 'algoliasearch/lite';
 import { Configure, InstantSearch } from 'react-instantsearch';
