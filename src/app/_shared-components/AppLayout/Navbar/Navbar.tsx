--- conflicted
+++ resolved
@@ -98,41 +98,12 @@
 							))}
 						</SelectContent>
 					</Select>
-<<<<<<< HEAD
 					<span>
 						<NetworkDropdown />
 					</span>
 					{user?.id ? (
 						<DropdownMenu>
 							<DropdownMenuTrigger>
-=======
-				</div>
-
-				{user?.id ? (
-					<DropdownMenu>
-						<DropdownMenuTrigger>
-							<Button
-								variant='ghost'
-								className='rounded-3xl border border-border_grey bg-wallet_disabled_bg text-sm text-text_primary'
-								size='sm'
-								rightIcon={<ChevronDown size={12} />}
-							>
-								{user.addresses && user.addresses.length > 0 ? (
-									<Address
-										address={user.addresses[0]}
-										walletAddressName={user.username}
-									/>
-								) : (
-									<p>{user.username}</p>
-								)}
-							</Button>
-						</DropdownMenuTrigger>
-						<DropdownMenuContent className='min-w-[100px]'>
-							<DropdownMenuItem>
-								<Link href={`/user/id/${user.id}`}>{t('Profile.profile')}</Link>
-							</DropdownMenuItem>
-							<DropdownMenuItem>
->>>>>>> 347cee56
 								<Button
 									variant='ghost'
 									className='rounded-3xl border border-border_grey bg-wallet_disabled_bg text-sm text-text_primary'
@@ -149,10 +120,7 @@
 									)}
 								</Button>
 							</DropdownMenuTrigger>
-							<DropdownMenuContent>
-								<DropdownMenuItem>
-									<Link href='/settings'>{t('Profile.settings')}</Link>
-								</DropdownMenuItem>
+							<DropdownMenuContent className='min-w-[100px]'>
 								<DropdownMenuItem>
 									<Link href={`/user/id/${user.id}`}>{t('Profile.profile')}</Link>
 								</DropdownMenuItem>
