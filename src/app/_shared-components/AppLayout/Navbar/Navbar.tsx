--- conflicted
+++ resolved
@@ -14,13 +14,6 @@
 function Navbar() {
 	const [user, setUser] = useUser();
 	return (
-<<<<<<< HEAD
-		<header className={`${style.navbar} transition-[width, height] ease-linear`}>
-			<div>
-				<p className={style.navbar_title}>OpenGov</p>
-			</div>
-		</header>
-=======
 		<nav className={classes.navbar}>
 			<p>Polkassembly</p>
 			{user?.id ? (
@@ -36,7 +29,6 @@
 				</Link>
 			)}
 		</nav>
->>>>>>> b1467dfb
 	);
 }
 
