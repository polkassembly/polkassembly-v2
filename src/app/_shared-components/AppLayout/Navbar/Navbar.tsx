// Copyright 2019-2025 @polkassembly/polkassembly authors & contributors
// This software may be modified and distributed under the terms
// of the Apache-2.0 license. See the LICENSE file for details.

'use client';

import React from 'react';
import Link from 'next/link';
import { Button } from '@ui/Button';
import { useUser } from '@/hooks/useUser';
<<<<<<< HEAD
import ToggleButton from '@ui/ToggleButton';
=======
import { useTranslations } from 'next-intl';
>>>>>>> 26efc2a5
import { AuthClientService } from '@/app/_client-services/auth_client_service';
import classes from './Navbar.module.scss';

function Navbar() {
	const { user, setUser } = useUser();
	const t = useTranslations();
	return (
		<nav className={classes.navbar}>
			<p className='ml-10 md:ml-0'>Polkassembly</p>
<<<<<<< HEAD
			<div className='flex items-center gap-x-4'>
				{user?.id ? (
					<div className='flex items-center gap-x-4'>
						<Link href='/settings'>
							<Button variant='secondary'>Settings</Button>
						</Link>
						<Button onClick={() => AuthClientService.logout(() => setUser(null))}>Logout</Button>
					</div>
				) : (
					<Link href='/login'>
						<Button>Login</Button>
					</Link>
				)}
				<ToggleButton />
			</div>
=======
			{user?.id ? (
				<div className='flex items-center gap-x-4'>
					<Link href='/settings'>
						<Button variant='secondary'>{t('Profile.settings')}</Button>
					</Link>
					<Button onClick={() => AuthClientService.logout(() => setUser(null))}>{t('Profile.logout')}</Button>
				</div>
			) : (
				<Link href='/login'>
					<Button>{t('Profile.login')}</Button>
				</Link>
			)}
>>>>>>> 26efc2a5
		</nav>
	);
}

export default Navbar;<|MERGE_RESOLUTION|>--- conflicted
+++ resolved
@@ -8,13 +8,10 @@
 import Link from 'next/link';
 import { Button } from '@ui/Button';
 import { useUser } from '@/hooks/useUser';
-<<<<<<< HEAD
-import ToggleButton from '@ui/ToggleButton';
-=======
 import { useTranslations } from 'next-intl';
->>>>>>> 26efc2a5
 import { AuthClientService } from '@/app/_client-services/auth_client_service';
 import classes from './Navbar.module.scss';
+import ToggleButton from '../../ToggleButton';
 
 function Navbar() {
 	const { user, setUser } = useUser();
@@ -22,36 +19,21 @@
 	return (
 		<nav className={classes.navbar}>
 			<p className='ml-10 md:ml-0'>Polkassembly</p>
-<<<<<<< HEAD
 			<div className='flex items-center gap-x-4'>
 				{user?.id ? (
 					<div className='flex items-center gap-x-4'>
 						<Link href='/settings'>
-							<Button variant='secondary'>Settings</Button>
+							<Button variant='secondary'>{t('Profile.settings')}</Button>
 						</Link>
-						<Button onClick={() => AuthClientService.logout(() => setUser(null))}>Logout</Button>
+						<Button onClick={() => AuthClientService.logout(() => setUser(null))}>{t('Profile.logout')}</Button>
 					</div>
 				) : (
 					<Link href='/login'>
-						<Button>Login</Button>
+						<Button>{t('Profile.login')}</Button>
 					</Link>
 				)}
 				<ToggleButton />
 			</div>
-=======
-			{user?.id ? (
-				<div className='flex items-center gap-x-4'>
-					<Link href='/settings'>
-						<Button variant='secondary'>{t('Profile.settings')}</Button>
-					</Link>
-					<Button onClick={() => AuthClientService.logout(() => setUser(null))}>{t('Profile.logout')}</Button>
-				</div>
-			) : (
-				<Link href='/login'>
-					<Button>{t('Profile.login')}</Button>
-				</Link>
-			)}
->>>>>>> 26efc2a5
 		</nav>
 	);
 }
