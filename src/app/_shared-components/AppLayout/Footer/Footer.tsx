// Copyright 2019-2025 @polkassembly/polkassembly authors & contributors
// This software may be modified and distributed under the terms
// of the Apache-2.0 license. See the LICENSE file for details.

'use client';

import Link from 'next/link';
<<<<<<< HEAD
import { useTheme } from 'next-themes';
import { ETheme } from '@/_shared/types';
=======
>>>>>>> 78f647cd
import { useTranslations } from 'next-intl';
import { FaTwitter, FaTelegramPlane } from 'react-icons/fa';
import { IoLogoDiscord } from 'react-icons/io5';
import { TbWorld } from 'react-icons/tb';
import { BsArrowUpRight } from 'react-icons/bs';
import styles from './Footer.module.scss';
<<<<<<< HEAD
import { Icon } from '../../Icon';
=======
import PaLogo from '../PaLogo';
>>>>>>> 78f647cd

function Footer() {
	const t = useTranslations();

	return (
		<footer
			aria-label='Site Footer'
			className={styles.footer}
		>
			<div className={styles.footer_container}>
				<div className={styles.footer_logo}>
					<div>
						<div className={styles.footer_logo_link}>
							<Link
								className='flex'
								href='/'
							>
<<<<<<< HEAD
								{theme === ETheme.DARK ? (
									<Icon
										name='logos/PALogoDark'
										className='h-12 w-[130px]'
									/>
								) : (
=======
								<div className='relative h-[40px] w-[180px]'>
>>>>>>> 78f647cd
									<PaLogo
										variant='full'
										className='h-full w-full'
									/>
								</div>
							</Link>
						</div>

						<div className={styles.footer_link}>
							<div className='flex items-center gap-x-5'>
								<a
									href='https://twitter.com/polk_gov'
									target='_blank'
									rel='noreferrer'
								>
									<FaTwitter className={styles.footer_logo_link_icon} />
								</a>

								<a
									href='https://discord.com/invite/CYmYWHgPha'
									target='_blank'
									rel='noreferrer'
								>
									<IoLogoDiscord className={styles.footer_logo_link_icon} />
								</a>

								<a
									href='https://t.me/+6WQDzi6RuIw3YzY1'
									target='_blank'
									rel='noreferrer'
								>
									<FaTelegramPlane className={styles.footer_logo_link_icon} />
								</a>

								<a
									href='https://polkassembly.io/'
									target='_blank'
									rel='noreferrer'
								>
									<TbWorld className={styles.footer_logo_link_icon} />
								</a>
							</div>
						</div>
					</div>

					{/* Terms Links */}
					<div className={styles.footer_container_2}>
						<div className='text-center sm:text-left'>
							<p className='text-lg font-bold'>{t('Footer.helpCenter')}</p>

							<nav
								aria-label='Footer About Nav'
								className='pt-4 md:pt-3'
							>
								<div className={styles.footer_container_2_link_a}>
									<div>
										<a
											href='https://feedback.polkassembly.io/'
											target='_blank'
											rel='noreferrer'
											className='flex items-center gap-x-1'
										>
											{t('Footer.reportAnIssue')}
											<BsArrowUpRight className='ml-3' />
										</a>
									</div>
									<div>
										<a
											href='https://feedback.polkassembly.io'
											target='_blank'
											rel='noreferrer'
											className='flex items-center gap-x-1'
										>
											{t('Footer.feedback')}
											<BsArrowUpRight className='ml-3' />
										</a>
									</div>
									<div className='hidden sm:block'>
										<Link href='/terms-and-conditions'>{t('Footer.termsAndConditions')}</Link>
									</div>
									<div>
										<a
											href='https://github.com/polkassembly/polkassembly'
											target='_blank'
											rel='noreferrer'
											className='flex items-center gap-x-1'
										>
											{t('Footer.github')}
											<BsArrowUpRight className='ml-3' />
										</a>
									</div>
								</div>
							</nav>
						</div>

						<div className='text-center font-normal sm:text-left'>
							<p className='text-lg font-bold'>{t('Footer.ourServices')}</p>

							<nav
								aria-label='Footer Services Nav'
								className='pt-4 md:pt-3'
							>
								<div className={styles.footer_container_2_link_a}>
									<div>
										<a
											href='https://docs.polkassembly.io/'
											target='_blank'
											rel='noreferrer'
											className='flex items-center gap-x-1'
										>
											{t('Footer.docs')}
											<BsArrowUpRight className='ml-3' />
										</a>
									</div>

									<div className='hidden sm:block'>
										<Link href='/terms-of-website'>{t('Footer.termsOfWebsite')}</Link>
									</div>

									<div className='hidden sm:block'>
										<Link href='/privacy'>{t('Footer.privacyPolicy')}</Link>
									</div>
								</div>
							</nav>
						</div>
					</div>
				</div>

				{/* Below divider */}
				<hr className='pb-0' />
				<div className='pb-3 pt-5 text-sm font-medium'>
					<div>
						<div className={styles.footer_container_2_link_a_p}>
							<div className='flex flex-col gap-2 lg:flex-row'>
								<p>{t('Footer.aHouseOfCommonsInitiative')}</p>
								<p>
									{t('Footer.polkaLabsPrivateLimited')} {new Date().getFullYear()}
								</p>
							</div>
							<div>
								<p className='block sm:inline'>{t('Footer.allRightsReservedYear')}</p>
							</div>
						</div>
					</div>
				</div>
				<div className='md:hidden'>
					<div className='flex justify-center pt-1'>
						<div className='flex items-center gap-x-2'>
							<a
								href='https://twitter.com/polk_gov'
								target='_blank'
								rel='noreferrer'
							>
								<FaTwitter className={styles.footer_logo_link_icon} />
							</a>

							<a
								href='https://discord.com/invite/CYmYWHgPha'
								target='_blank'
								rel='noreferrer'
							>
								<IoLogoDiscord className={styles.footer_logo_link_icon} />
							</a>

							<a
								href='https://t.me/+6WQDzi6RuIw3YzY1'
								target='_blank'
								rel='noreferrer'
							>
								<FaTelegramPlane className={styles.footer_logo_link_icon} />
							</a>

							<a
								href='https://polkassembly.io/'
								target='_blank'
								rel='noreferrer'
							>
								<TbWorld className={styles.footer_logo_link_icon} />
							</a>
						</div>
					</div>

					<div className={styles.footer_container_2_link_a_p_p}>
						<div className='flex justify-center'>
							<Link href='/terms-and-conditions'>{t('Footer.termsAndConditions')}</Link>
							<Link
								href='/terms-of-website'
								className='pl-2'
							>
								{t('Footer.termsOfWebsite')}
							</Link>
						</div>
						<Link
							href='/privacy'
							className='mx-auto pt-2'
						>
							{t('Footer.privacyPolicy')}
						</Link>
					</div>
				</div>
			</div>
		</footer>
	);
}

export default Footer;<|MERGE_RESOLUTION|>--- conflicted
+++ resolved
@@ -5,22 +5,13 @@
 'use client';
 
 import Link from 'next/link';
-<<<<<<< HEAD
-import { useTheme } from 'next-themes';
-import { ETheme } from '@/_shared/types';
-=======
->>>>>>> 78f647cd
 import { useTranslations } from 'next-intl';
 import { FaTwitter, FaTelegramPlane } from 'react-icons/fa';
 import { IoLogoDiscord } from 'react-icons/io5';
 import { TbWorld } from 'react-icons/tb';
 import { BsArrowUpRight } from 'react-icons/bs';
 import styles from './Footer.module.scss';
-<<<<<<< HEAD
-import { Icon } from '../../Icon';
-=======
 import PaLogo from '../PaLogo';
->>>>>>> 78f647cd
 
 function Footer() {
 	const t = useTranslations();
@@ -38,16 +29,7 @@
 								className='flex'
 								href='/'
 							>
-<<<<<<< HEAD
-								{theme === ETheme.DARK ? (
-									<Icon
-										name='logos/PALogoDark'
-										className='h-12 w-[130px]'
-									/>
-								) : (
-=======
 								<div className='relative h-[40px] w-[180px]'>
->>>>>>> 78f647cd
 									<PaLogo
 										variant='full'
 										className='h-full w-full'
