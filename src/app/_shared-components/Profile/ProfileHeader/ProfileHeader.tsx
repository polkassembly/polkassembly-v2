--- conflicted
+++ resolved
@@ -270,19 +270,15 @@
 				</TabsTrigger>
 				<TabsTrigger
 					className='uppercase'
-<<<<<<< HEAD
+					value={EProfileTabs.POSTS}
+				>
+					{t('Profile.Posts.posts')}
+				</TabsTrigger>
+				<TabsTrigger
+					className='uppercase'
 					value={EProfileTabs.VOTES}
 				>
 					{t('Profile.Votes.votes')}
-				</TabsTrigger>
-				<TabsTrigger
-					className='uppercase'
-					value={EProfileTabs.ACTIVITY}
-=======
-					value={EProfileTabs.POSTS}
->>>>>>> 512d261a
-				>
-					{t('Profile.Posts.posts')}
 				</TabsTrigger>
 				<TabsTrigger
 					className='uppercase'
