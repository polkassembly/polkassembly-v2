// Copyright 2019-2025 @polkassembly/polkassembly authors & contributors
// This software may be modified and distributed under the terms
// of the Apache-2.0 license. See the LICENSE file for details.

'use client';

import React, { useMemo } from 'react';
import Identicon from '@polkadot/react-identicon';
import { IOnChainIdentity } from '@/_shared/types';
import { cn } from '@/lib/utils';
import Link from 'next/link';
import { W3F_DELEGATES_2025 } from '@/_shared/_constants/delegates2025';
import { getSubstrateAddress } from '@/_shared/_utils/getSubstrateAddress';
import IdentityBadge from '../IdentityBadge';
import styles from './AddressInline.module.scss';
<<<<<<< HEAD
import EthIdenticon from '../EthIdenticon';
=======
import DVBadge from '../DVBadge';
>>>>>>> 61f289e8

interface Props {
	address: string;
	className?: string;
	onChainIdentity?: IOnChainIdentity;
	addressDisplayText?: string;
	iconSize?: number;
	showIdenticon?: boolean;
	textClassName?: string;
	redirectToProfile?: boolean;
	userProfileUrl?: string;
	showOnlyIdenticon?: boolean;
}

function AddressInline({
	address,
	onChainIdentity,
	addressDisplayText,
	className,
	iconSize = 20,
	showIdenticon = true,
	textClassName,
	redirectToProfile = true,
	userProfileUrl,
	showOnlyIdenticon = false
}: Props) {
	const isDV = useMemo(() => {
		return W3F_DELEGATES_2025.some((dv) => getSubstrateAddress(dv.address) === getSubstrateAddress(address));
	}, [address]);

	return (
		<div
			className={`${styles.container} ${className}`.trim()}
			title={addressDisplayText || address}
			data-tip
			data-for={`tooltip-${address}`}
		>
			{showIdenticon && address && (
				<span>
					{address.startsWith('0x') ? (
						<EthIdenticon
							address={address}
							size={iconSize}
						/>
					) : (
						<Identicon
							className='image identicon'
							value={address}
							size={iconSize}
							theme='polkadot'
						/>
					)}
				</span>
			)}
			{!showOnlyIdenticon &&
				(redirectToProfile && userProfileUrl ? (
					<Link
						className={styles.container}
						href={userProfileUrl}
					>
						<IdentityBadge
							onChainIdentity={onChainIdentity}
							iconSize={iconSize}
						/>

						<p className={cn(styles.displaytext, 'text-xs font-bold lg:text-sm', textClassName)}>{addressDisplayText}</p>
						{isDV && <DVBadge />}
					</Link>
				) : (
					<div className={styles.container}>
						<IdentityBadge
							onChainIdentity={onChainIdentity}
							iconSize={iconSize}
						/>

						<p className={cn(styles.displaytext, 'text-xs font-bold lg:text-sm', textClassName)}>{addressDisplayText}</p>
						{isDV && <DVBadge />}
					</div>
				))}
		</div>
	);
}

export default AddressInline;<|MERGE_RESOLUTION|>--- conflicted
+++ resolved
@@ -13,11 +13,8 @@
 import { getSubstrateAddress } from '@/_shared/_utils/getSubstrateAddress';
 import IdentityBadge from '../IdentityBadge';
 import styles from './AddressInline.module.scss';
-<<<<<<< HEAD
 import EthIdenticon from '../EthIdenticon';
-=======
 import DVBadge from '../DVBadge';
->>>>>>> 61f289e8
 
 interface Props {
 	address: string;
