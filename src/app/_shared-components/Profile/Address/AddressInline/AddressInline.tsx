// Copyright 2019-2025 @polkassembly/polkassembly authors & contributors
// This software may be modified and distributed under the terms
// of the Apache-2.0 license. See the LICENSE file for details.

'use client';

import React from 'react';
import Identicon from '@polkadot/react-identicon';
import { IOnChainIdentity } from '@/_shared/types';
import { cn } from '@/lib/utils';
import Link from 'next/link';
import IdentityBadge from '../IdentityBadge';
import styles from './AddressInline.module.scss';

interface Props {
	address: string;
	className?: string;
	onChainIdentity?: IOnChainIdentity;
	addressDisplayText: string;
	iconSize?: number;
	showIdenticon?: boolean;
	textClassName?: string;
	redirectToProfile?: boolean;
}

function AddressInline({ address, onChainIdentity, addressDisplayText, className, iconSize = 20, showIdenticon = true, textClassName, redirectToProfile = true }: Props) {
	return (
		<div
			className={`${styles.container} ${className}`.trim()}
			title={addressDisplayText || address}
			data-tip
			data-for={`tooltip-${address}`}
		>
			{showIdenticon && (
				<Identicon
					className='image identicon'
					value={address}
					size={iconSize}
					theme='polkadot'
				/>
			)}
<<<<<<< HEAD
			<Link
				className={styles.container}
				href={`/user/address/${address}`}
			>
				<IdentityBadge
					onChainIdentity={onChainIdentity}
					iconSize={iconSize}
				/>
				<p className={cn(styles.displaytext, 'text-xs font-bold lg:text-sm', textClassName)}>{addressDisplayText}</p>
			</Link>
=======
			{redirectToProfile ? (
				<Link
					className={styles.container}
					href={`/user/address/${address}`}
				>
					<IdentityBadge
						onChainIdentity={onChainIdentity}
						iconSize={iconSize}
					/>

					<p className={cn(styles.displaytext, 'text-xs font-bold lg:text-sm', textClassName)}>{addressDisplayText}</p>
				</Link>
			) : (
				<div className={styles.container}>
					<IdentityBadge
						onChainIdentity={onChainIdentity}
						iconSize={iconSize}
					/>

					<p className={cn(styles.displaytext, 'text-xs font-bold lg:text-sm', textClassName)}>{addressDisplayText}</p>
				</div>
			)}
>>>>>>> ed6a509b
		</div>
	);
}

export default AddressInline;<|MERGE_RESOLUTION|>--- conflicted
+++ resolved
@@ -39,18 +39,6 @@
 					theme='polkadot'
 				/>
 			)}
-<<<<<<< HEAD
-			<Link
-				className={styles.container}
-				href={`/user/address/${address}`}
-			>
-				<IdentityBadge
-					onChainIdentity={onChainIdentity}
-					iconSize={iconSize}
-				/>
-				<p className={cn(styles.displaytext, 'text-xs font-bold lg:text-sm', textClassName)}>{addressDisplayText}</p>
-			</Link>
-=======
 			{redirectToProfile ? (
 				<Link
 					className={styles.container}
@@ -73,7 +61,6 @@
 					<p className={cn(styles.displaytext, 'text-xs font-bold lg:text-sm', textClassName)}>{addressDisplayText}</p>
 				</div>
 			)}
->>>>>>> ed6a509b
 		</div>
 	);
 }
