// Copyright 2019-2025 @polkassembly/polkassembly authors & contributors
// This software may be modified and distributed under the terms
// of the Apache-2.0 license. See the LICENSE file for details.

'use client';

import { useEffect, useState, useMemo, useCallback, memo } from 'react';
import { useQuery, useQueryClient } from '@tanstack/react-query';
import { getEncodedAddress } from '@/_shared/_utils/getEncodedAddress';
import { shortenAddress } from '@/_shared/_utils/shortenAddress';
import { getCurrentNetwork } from '@/_shared/_utils/getCurrentNetwork';
import { IFollowEntry, IOnChainIdentity, IPublicUser } from '@/_shared/types';
import { useIdentityService } from '@/hooks/useIdentityService';
import { useUser } from '@/hooks/useUser';
import { cn } from '@/lib/utils';
import { UserProfileClientService } from '@/app/_client-services/user_profile_client_service';
import AddressInline from './AddressInline/AddressInline';
import classes from './AddressInline/AddressInline.module.scss';
import { Tooltip, TooltipTrigger, TooltipContent, TooltipProvider } from '../../Tooltip';
import AddressTooltipContent from './AddressTooltipContent';

// Type Definitions
interface AddressProps {
	className?: string;
	address: string;
	truncateCharLen?: number;
	iconSize?: number;
	showIdenticon?: boolean;
	walletAddressName?: string;
	textClassName?: string;
	redirectToProfile?: boolean;
}

<<<<<<< HEAD
// Utility Functions
const getUserRedirection = (network: string, address: string, username?: string): string | null => {
	if (!network) return null;
	return username?.length ? `https://${network}.polkassembly.io/user/${username}` : address?.length ? `https://${network}.polkassembly.io/address/${address}` : null;
};

// Main Address Component
const Address = memo(({ className, address, truncateCharLen = 5, iconSize = 20, showIdenticon = true, walletAddressName, textClassName }: AddressProps) => {
	const network = getCurrentNetwork();
	const { getOnChainIdentity } = useIdentityService();
	const { user: currentUser } = useUser();
	const queryClient = useQueryClient();
	const [displayText, setDisplayText] = useState<string>(walletAddressName || '');
	const [loading, setLoading] = useState(false);
	const encodedAddress = useMemo(() => getEncodedAddress(address, network) || address, [address, network]);
	const redirectionUrl = useMemo(() => getUserRedirection(network, address, undefined), [network, address]);

	const queryOptions = useMemo(
		() => ({
			refetchInterval: 10000,
			staleTime: 5 * 60 * 1000
		}),
		[]
	);

	const { data: userData } = useQuery<IPublicUser | null>({
		queryKey: ['userData', encodedAddress],
		queryFn: async () => {
			const { data } = await UserProfileClientService.fetchPublicUserByAddress({ address: encodedAddress });
			return data ?? null;
		},
		enabled: !!encodedAddress,
		...queryOptions
	});

	const { data: followingData } = useQuery<{ following: IFollowEntry[] }>({
		queryKey: ['following', userData?.id],
		queryFn: async () => {
			if (!userData?.id) return { following: [] };
			const { data } = await UserProfileClientService.getFollowing({ userId: userData.id });
			return data ?? { following: [] };
		},
		enabled: !!userData?.id,
		...queryOptions
	});
=======
function Address({ className, address, truncateCharLen = 5, iconSize = 20, showIdenticon = true, walletAddressName, textClassName, redirectToProfile }: Props) {
	const network = getCurrentNetwork();
	const { getOnChainIdentity } = useIdentityService();
	const [identity, setIdentity] = useState<IOnChainIdentity>();
>>>>>>> ed6a509b

	const { data: followersData } = useQuery<{ followers: IFollowEntry[] }>({
		queryKey: ['followers', userData?.id],
		queryFn: async () => {
			if (!userData?.id) return { followers: [] };
			const { data } = await UserProfileClientService.getFollowers({ userId: userData.id });
			return data ?? { followers: [] };
		},
		enabled: !!userData?.id,
		...queryOptions
	});

	const [identity, setIdentity] = useState<IOnChainIdentity | null>(null);

	const fetchIdentity = async () => {
		setDisplayText(walletAddressName || shortenAddress(encodedAddress, truncateCharLen));
		try {
			const identityInfo = await getOnChainIdentity(encodedAddress);
			if (identityInfo) {
				setIdentity(identityInfo);
				if (identityInfo?.display) {
					setDisplayText(identityInfo?.display);
				}
			}
		} catch (error) {
			console.error('Error fetching identity:', error);
		}
	};

	useEffect(() => {
		fetchIdentity();

		// eslint-disable-next-line react-hooks/exhaustive-deps
	}, [encodedAddress, network, getOnChainIdentity]);

	const stats = useMemo(
		() => ({
			following: followingData?.following.length || 0,
			followers: followersData?.followers.length || 0
		}),
		[followingData, followersData]
	);

	const isFollowing = useMemo(() => followersData?.followers.some((item) => item.followerUserId === currentUser?.id) || false, [followersData, currentUser]);

	useEffect(() => {
		const newDisplayText = identity?.display || walletAddressName || shortenAddress(encodedAddress, truncateCharLen);
		setDisplayText(newDisplayText);
	}, [encodedAddress, identity, truncateCharLen, walletAddressName]);

	const copyToClipboard = useCallback((text: string) => {
		navigator.clipboard.writeText(text);
	}, []);

	const followUser = useCallback(async () => {
		if (!currentUser?.id || currentUser.id === userData?.id || !userData) return;
		setLoading(true);
		const { data, error } = await UserProfileClientService.followUser({ userId: userData.id });
		setLoading(false);

		if (data && !error) {
			queryClient.setQueryData<{ followers: IFollowEntry[] }>(['followers', userData.id], (oldData) => ({
				followers: [
					...(oldData?.followers || []),
					{
						id: String(userData.id),
						createdAt: userData.createdAt ?? new Date(),
						followerUserId: currentUser.id,
						followedUserId: userData.id,
						updatedAt: new Date()
					}
				]
			}));
		}
	}, [currentUser, userData, queryClient]);

	const unfollowUser = useCallback(async () => {
		if (!currentUser?.id || currentUser.id === userData?.id || !userData) return;
		setLoading(true);
		const { data, error } = await UserProfileClientService.unfollowUser({ userId: userData.id });
		setLoading(false);

		if (data && !error) {
			queryClient.setQueryData<{ followers: IFollowEntry[] }>(['followers', userData.id], (oldData) => ({
				followers: oldData?.followers.filter((item) => item.followerUserId !== currentUser.id) || []
			}));
		}
	}, [currentUser, userData, queryClient]);

	return (
<<<<<<< HEAD
		<div className={classes.tooltipWrapper}>
			<TooltipProvider>
				<Tooltip>
					<TooltipTrigger asChild>
						<div className='relative cursor-pointer'>
							<AddressInline
								className={className}
								address={encodedAddress}
								onChainIdentity={identity ?? undefined}
								addressDisplayText={displayText}
								iconSize={iconSize}
								showIdenticon={showIdenticon}
								textClassName={textClassName}
							/>
						</div>
					</TooltipTrigger>
					<TooltipContent className={cn(classes.tooltipContent, 'w-[340px] bg-address_tooltip_bg')}>
						<AddressTooltipContent
							address={address}
							userData={userData ?? undefined}
							identity={identity ?? undefined}
							followers={stats.followers}
							displayText={displayText}
							following={stats.following}
							isFollowing={isFollowing}
							redirectionUrl={redirectionUrl}
							onCopy={copyToClipboard}
							onFollow={followUser}
							onUnfollow={unfollowUser}
							loading={loading}
						/>
					</TooltipContent>
				</Tooltip>
			</TooltipProvider>
=======
		<div>
			<AddressInline
				className={className}
				address={encodedAddress}
				onChainIdentity={identity as IOnChainIdentity}
				addressDisplayText={displayText}
				iconSize={iconSize}
				showIdenticon={showIdenticon}
				textClassName={textClassName}
				redirectToProfile={redirectToProfile}
			/>
>>>>>>> ed6a509b
		</div>
	);
});

export default Address;<|MERGE_RESOLUTION|>--- conflicted
+++ resolved
@@ -31,7 +31,6 @@
 	redirectToProfile?: boolean;
 }
 
-<<<<<<< HEAD
 // Utility Functions
 const getUserRedirection = (network: string, address: string, username?: string): string | null => {
 	if (!network) return null;
@@ -39,7 +38,7 @@
 };
 
 // Main Address Component
-const Address = memo(({ className, address, truncateCharLen = 5, iconSize = 20, showIdenticon = true, walletAddressName, textClassName }: AddressProps) => {
+const Address = memo(({ className, address, truncateCharLen = 5, iconSize = 20, showIdenticon = true, walletAddressName, textClassName, redirectToProfile }: AddressProps) => {
 	const network = getCurrentNetwork();
 	const { getOnChainIdentity } = useIdentityService();
 	const { user: currentUser } = useUser();
@@ -48,6 +47,7 @@
 	const [loading, setLoading] = useState(false);
 	const encodedAddress = useMemo(() => getEncodedAddress(address, network) || address, [address, network]);
 	const redirectionUrl = useMemo(() => getUserRedirection(network, address, undefined), [network, address]);
+	const [identity, setIdentity] = useState<IOnChainIdentity | null>(null);
 
 	const queryOptions = useMemo(
 		() => ({
@@ -77,12 +77,6 @@
 		enabled: !!userData?.id,
 		...queryOptions
 	});
-=======
-function Address({ className, address, truncateCharLen = 5, iconSize = 20, showIdenticon = true, walletAddressName, textClassName, redirectToProfile }: Props) {
-	const network = getCurrentNetwork();
-	const { getOnChainIdentity } = useIdentityService();
-	const [identity, setIdentity] = useState<IOnChainIdentity>();
->>>>>>> ed6a509b
 
 	const { data: followersData } = useQuery<{ followers: IFollowEntry[] }>({
 		queryKey: ['followers', userData?.id],
@@ -94,8 +88,6 @@
 		enabled: !!userData?.id,
 		...queryOptions
 	});
-
-	const [identity, setIdentity] = useState<IOnChainIdentity | null>(null);
 
 	const fetchIdentity = async () => {
 		setDisplayText(walletAddressName || shortenAddress(encodedAddress, truncateCharLen));
@@ -173,7 +165,6 @@
 	}, [currentUser, userData, queryClient]);
 
 	return (
-<<<<<<< HEAD
 		<div className={classes.tooltipWrapper}>
 			<TooltipProvider>
 				<Tooltip>
@@ -182,11 +173,12 @@
 							<AddressInline
 								className={className}
 								address={encodedAddress}
-								onChainIdentity={identity ?? undefined}
+								onChainIdentity={identity as IOnChainIdentity}
 								addressDisplayText={displayText}
 								iconSize={iconSize}
 								showIdenticon={showIdenticon}
 								textClassName={textClassName}
+								redirectToProfile={redirectToProfile}
 							/>
 						</div>
 					</TooltipTrigger>
@@ -208,19 +200,6 @@
 					</TooltipContent>
 				</Tooltip>
 			</TooltipProvider>
-=======
-		<div>
-			<AddressInline
-				className={className}
-				address={encodedAddress}
-				onChainIdentity={identity as IOnChainIdentity}
-				addressDisplayText={displayText}
-				iconSize={iconSize}
-				showIdenticon={showIdenticon}
-				textClassName={textClassName}
-				redirectToProfile={redirectToProfile}
-			/>
->>>>>>> ed6a509b
 		</div>
 	);
 });
