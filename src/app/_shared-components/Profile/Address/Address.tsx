--- conflicted
+++ resolved
@@ -29,11 +29,8 @@
 	textClassName?: string;
 	redirectToProfile?: boolean;
 	disableTooltip?: boolean;
-<<<<<<< HEAD
 	showOnlyIdenticon?: boolean;
-=======
 	wrapperClassName?: string;
->>>>>>> 8810a9b2
 }
 
 function Address({
@@ -46,11 +43,8 @@
 	textClassName,
 	redirectToProfile,
 	disableTooltip = false,
-<<<<<<< HEAD
-	showOnlyIdenticon = false
-=======
+	showOnlyIdenticon = false,
 	wrapperClassName
->>>>>>> 8810a9b2
 }: AddressProps) {
 	const network = getCurrentNetwork();
 	const { getOnChainIdentity } = useIdentityService();
