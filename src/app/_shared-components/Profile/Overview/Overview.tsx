--- conflicted
+++ resolved
@@ -1,14 +1,7 @@
 // Copyright 2019-2025 @polkassembly/polkassembly authors & contributors
 // This software may be modified and distributed under the terms
 // of the Apache-2.0 license. See the LICENSE file for details.
-<<<<<<< HEAD
-
-'use client';
-
-import { IPublicUser } from '@/_shared/types';
-=======
 import { EUserBadge, IPublicUser, IUserBadgeDetails } from '@/_shared/types';
->>>>>>> d2aede34
 import React, { useState } from 'react';
 import { Plus } from 'lucide-react';
 import { useTranslations } from 'next-intl';
