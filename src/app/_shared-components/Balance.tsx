--- conflicted
+++ resolved
@@ -35,36 +35,18 @@
 		if (!apiService || !address || showPeopleChainBalance) return;
 		setLoading(true);
 
-		if (usedInIdentityFlow) {
-			if (!identityService) return;
-			(async () => {
-				const { freeBalance } = await identityService.getUserBalances({ address });
-				setAvailableBalance?.(freeBalance.toString());
-				setBalance?.(freeBalance.toString());
-				onChange?.(freeBalance.toString());
-				setLoading(false);
-			})();
-		} else {
-			(async () => {
-				const { freeBalance } = await apiService.getUserBalances({
-					address
-				});
+		(async () => {
+			const { freeBalance } = await apiService.getUserBalances({
+				address
+			});
 
-				setAvailableBalance?.(freeBalance.toString());
-				setBalance?.(freeBalance.toString());
-				onChange?.(freeBalance.toString());
-				setLoading(false);
-			})();
-		}
+			setAvailableBalance?.(freeBalance.toString());
+			setBalance?.(freeBalance.toString());
+			onChange?.(freeBalance.toString());
+			setLoading(false);
+		})();
 
 		// eslint-disable-next-line react-hooks/exhaustive-deps
-<<<<<<< HEAD
-	}, [address, isBalanceUpdated, usedInIdentityFlow, identityService]);
-
-	return (
-		<div className={cn('flex items-center gap-x-1 text-xs', classname)}>
-			<span className={cn('text-placeholder', classname)}>{usedInIdentityFlow ? t('Balance.balance') : t('Balance.voteBalance')}: </span>
-=======
 	}, [address, isBalanceUpdated]);
 
 	useEffect(() => {
@@ -87,7 +69,6 @@
 	return (
 		<div className={cn('flex items-center gap-x-1 text-xs', classname)}>
 			<span className={cn('text-placeholder', classname)}>{showPeopleChainBalance ? t('Balance.PeopleChainBalance') : t('Balance.Balance')}: </span>
->>>>>>> 7bc921cc
 			<span className={cn('text-text_pink', classname)}>
 				{loading ? <Skeleton className='h-4 w-[20px]' /> : formatBnBalance(balance, { numberAfterComma: 2, withUnit: true }, network)}
 			</span>
