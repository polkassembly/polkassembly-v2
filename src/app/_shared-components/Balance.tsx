--- conflicted
+++ resolved
@@ -10,11 +10,8 @@
 import { cn } from '@/lib/utils';
 import { useTranslations } from 'next-intl';
 import { useIdentityService } from '@/hooks/useIdentityService';
-<<<<<<< HEAD
 import { ValidatorService } from '@/_shared/_services/validator_service';
-=======
 import { ENetwork } from '@/_shared/types';
->>>>>>> 14e8fa20
 import { formatBnBalance } from '../_client-utils/formatBnBalance';
 import { Skeleton } from './Skeleton';
 import { Tooltip, TooltipContent, TooltipTrigger } from './Tooltip';
