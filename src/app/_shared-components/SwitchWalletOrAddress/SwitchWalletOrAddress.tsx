--- conflicted
+++ resolved
@@ -19,11 +19,7 @@
 	customAddressSelector?: ReactNode; // this pattern is to avoid cyclic dependencies
 	withRadioSelect?: boolean;
 	onRadioSelect?: (address: string) => void;
-<<<<<<< HEAD
-	usedInIdentityFlow?: boolean;
-=======
 	showPeopleChainBalance?: boolean;
->>>>>>> 7bc921cc
 }
 
 function SwitchWalletOrAddress({
@@ -34,13 +30,8 @@
 	disabled = false,
 	customAddressSelector,
 	withRadioSelect,
-<<<<<<< HEAD
-	onRadioSelect,
-	usedInIdentityFlow = false
-=======
 	showPeopleChainBalance = false,
 	onRadioSelect
->>>>>>> 7bc921cc
 }: Props) {
 	return (
 		<>
@@ -56,11 +47,7 @@
 					disabled={disabled}
 					withRadioSelect={withRadioSelect}
 					onRadioSelect={onRadioSelect}
-<<<<<<< HEAD
-					usedInIdentityFlow={usedInIdentityFlow}
-=======
 					showPeopleChainBalance={showPeopleChainBalance}
->>>>>>> 7bc921cc
 				/>
 			)}
 		</>
