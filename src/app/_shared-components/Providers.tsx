--- conflicted
+++ resolved
@@ -5,32 +5,10 @@
 'use client';
 
 import { ThemeProvider } from 'next-themes';
-import { ReactNode, useEffect, useState } from 'react';
+import { ReactNode } from 'react';
 
 export function Providers({ children }: { children: ReactNode }) {
-	const [mounted, setMounted] = useState(false);
-
-	useEffect(() => {
-		setMounted(true);
-	}, []);
-
-	if (!mounted) {
-		return <NextUIProvider>{children}</NextUIProvider>;
-	}
-
 	return (
-<<<<<<< HEAD
-		<NextUIProvider>
-			<ThemeProvider
-				attribute='class'
-				defaultTheme='light'
-				enableSystem={false}
-				themes={['light', 'dark']}
-			>
-				{children}
-			</ThemeProvider>
-		</NextUIProvider>
-=======
 		<ThemeProvider
 			attribute='class'
 			defaultTheme='light'
@@ -38,6 +16,5 @@
 		>
 			{children}
 		</ThemeProvider>
->>>>>>> 923a28b3
 	);
 }