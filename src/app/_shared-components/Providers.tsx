// Copyright 2019-2025 @polkassembly/polkassembly authors & contributors
// This software may be modified and distributed under the terms
// of the Apache-2.0 license. See the LICENSE file for details.

'use client';

import { ThemeProvider } from 'next-themes';
import { ReactNode, useEffect, useState } from 'react';
<<<<<<< HEAD
import { QueryClient, QueryClientProvider } from '@tanstack/react-query';
import { ReactQueryDevtools } from '@tanstack/react-query-devtools';

const queryClient = new QueryClient();
=======
import { SidebarProvider } from './Sidebar/Sidebar';
import Dashboard from './AppLayout/Dashboard/page';
import NotificationsContainer from './NotificationsContainer';
>>>>>>> 82d3bc76

export function Providers({ children }: { children: ReactNode }) {
	const [mounted, setMounted] = useState(false);

	useEffect(() => {
		setMounted(true);
	}, []);

	if (!mounted) {
		return <main>{children}</main>;
	}

	return (
		<ThemeProvider
			attribute='class'
			defaultTheme='light'
			themes={['light', 'dark']}
			enableSystem={false}
		>
<<<<<<< HEAD
			<QueryClientProvider client={queryClient}>
				{children}
				<ReactQueryDevtools initialIsOpen={false} />
			</QueryClientProvider>
=======
			<SidebarProvider>
				<Dashboard>{children}</Dashboard>
				<NotificationsContainer />
			</SidebarProvider>
>>>>>>> 82d3bc76
		</ThemeProvider>
	);
}<|MERGE_RESOLUTION|>--- conflicted
+++ resolved
@@ -6,16 +6,13 @@
 
 import { ThemeProvider } from 'next-themes';
 import { ReactNode, useEffect, useState } from 'react';
-<<<<<<< HEAD
+import { SidebarProvider } from './Sidebar/Sidebar';
+import Dashboard from './AppLayout/Dashboard/page';
+import NotificationsContainer from './NotificationsContainer';
 import { QueryClient, QueryClientProvider } from '@tanstack/react-query';
 import { ReactQueryDevtools } from '@tanstack/react-query-devtools';
 
 const queryClient = new QueryClient();
-=======
-import { SidebarProvider } from './Sidebar/Sidebar';
-import Dashboard from './AppLayout/Dashboard/page';
-import NotificationsContainer from './NotificationsContainer';
->>>>>>> 82d3bc76
 
 export function Providers({ children }: { children: ReactNode }) {
 	const [mounted, setMounted] = useState(false);
@@ -35,17 +32,14 @@
 			themes={['light', 'dark']}
 			enableSystem={false}
 		>
-<<<<<<< HEAD
 			<QueryClientProvider client={queryClient}>
-				{children}
+				<SidebarProvider>
+					<Dashboard>{children}</Dashboard>
+					<NotificationsContainer />
+				</SidebarProvider>
 				<ReactQueryDevtools initialIsOpen={false} />
 			</QueryClientProvider>
-=======
-			<SidebarProvider>
-				<Dashboard>{children}</Dashboard>
-				<NotificationsContainer />
-			</SidebarProvider>
->>>>>>> 82d3bc76
+			;
 		</ThemeProvider>
 	);
 }