--- conflicted
+++ resolved
@@ -1,10 +1,6 @@
-<<<<<<< HEAD
-'use client';
-=======
 // Copyright 2019-2025 @polkassembly/polkassembly authors & contributors
 // This software may be modified and distributed under the terms
 // of the Apache-2.0 license. See the LICENSE file for details.
->>>>>>> b23dbb5f
 
 import * as React from 'react';
 import { Slot } from '@radix-ui/react-slot';
