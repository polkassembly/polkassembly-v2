--- conflicted
+++ resolved
@@ -1,10 +1,12 @@
-<<<<<<< HEAD
-'use client';
-=======
 // Copyright 2019-2025 @polkassembly/polkassembly authors & contributors
 // This software may be modified and distributed under the terms
 // of the Apache-2.0 license. See the LICENSE file for details.
->>>>>>> 3042ee3d
+
+'use client';
+
+// Copyright 2019-2025 @polkassembly/polkassembly authors & contributors
+// This software may be modified and distributed under the terms
+// of the Apache-2.0 license. See the LICENSE file for details.
 
 import * as React from 'react';
 import { Slot } from '@radix-ui/react-slot';
