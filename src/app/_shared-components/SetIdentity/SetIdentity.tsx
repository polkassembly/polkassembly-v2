--- conflicted
+++ resolved
@@ -220,11 +220,7 @@
 						small
 						withBalance
 						disabled={identityLoading}
-<<<<<<< HEAD
-						usedInIdentityFlow
-=======
 						showPeopleChainBalance
->>>>>>> 7bc921cc
 					/>
 
 					{/* Display Name */}
