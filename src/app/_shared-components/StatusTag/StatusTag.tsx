// Copyright 2019-2025 @polkassembly/polkassembly authors & contributors
// This software may be modified and distributed under the terms
// of the Apache-2.0 license. See the LICENSE file for details.

'use client';

import { useTranslations } from 'next-intl';
import styles from './StatusTag.module.scss';

interface Props {
	className?: string;
	status: string | undefined;
	colorInverted?: boolean;
}

function StatusTag({ className = '', status, colorInverted }: Props) {
	const t = useTranslations();

	const normalizedStatus = status?.toLowerCase().replace(/\s+/g, '_');

	return (
<<<<<<< HEAD
		<div
			className={`${styles.base} ${normalizedStatus ? styles[normalizedStatus as keyof typeof styles] : ''} ${
				colorInverted ? styles.inverted : ''
			} ${theme === ETheme.DARK ? styles.dark : styles.light} ${className}`}
		>
=======
		<div className={`${styles.base} ${normalizedStatus ? styles[String(normalizedStatus)] : ''} ${colorInverted ? styles.inverted : ''} ${className}`}>
>>>>>>> 2f2880bd
			{t(`ProposalStatus.${status?.toLowerCase()}`)}
		</div>
	);
}

export default StatusTag;<|MERGE_RESOLUTION|>--- conflicted
+++ resolved
@@ -19,15 +19,7 @@
 	const normalizedStatus = status?.toLowerCase().replace(/\s+/g, '_');
 
 	return (
-<<<<<<< HEAD
-		<div
-			className={`${styles.base} ${normalizedStatus ? styles[normalizedStatus as keyof typeof styles] : ''} ${
-				colorInverted ? styles.inverted : ''
-			} ${theme === ETheme.DARK ? styles.dark : styles.light} ${className}`}
-		>
-=======
 		<div className={`${styles.base} ${normalizedStatus ? styles[String(normalizedStatus)] : ''} ${colorInverted ? styles.inverted : ''} ${className}`}>
->>>>>>> 2f2880bd
 			{t(`ProposalStatus.${status?.toLowerCase()}`)}
 		</div>
 	);
