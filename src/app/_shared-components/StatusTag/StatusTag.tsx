// Copyright 2019-2025 @polkassembly/polkassembly authors & contributors
// This software may be modified and distributed under the terms
// of the Apache-2.0 license. See the LICENSE file for details.

'use client';

import { useMemo } from 'react';
import { useTranslations } from 'next-intl';
<<<<<<< HEAD
import { EStatusTagType } from '@/_shared/types';
=======

import { EProposalStatus } from '@/_shared/types';
import { DECIDING_PROPOSAL_STATUSES } from '@/_shared/_constants/decidingProposalStatuses';

>>>>>>> 4080d63c
import styles from './StatusTag.module.scss';

interface Props {
	className?: string;
	status?: EProposalStatus;
	colorInverted?: boolean;
	type?: EStatusTagType;
}

<<<<<<< HEAD
function StatusTag({ className = '', status, colorInverted, type = EStatusTagType.PROPOSAL }: Props) {
	const t = useTranslations();

	const normalizedStatus = status?.toLowerCase().replace(/\s+/g, '_');
	const translationKey = type === EStatusTagType.JUDGEMENT ? 'JudgementStatus' : 'ProposalStatus';

	return (
		<div className={`${styles.base} ${normalizedStatus ? styles[String(normalizedStatus)] : ''} ${colorInverted ? styles.inverted : ''} ${className}`}>
			{t(`${translationKey}.${status?.toLowerCase()}`)}
=======
function StatusTag({ className = '', status, colorInverted = false }: Props) {
	const t = useTranslations();

	const normalizedStatus = useMemo(() => {
		if (!status) return undefined;

		if (DECIDING_PROPOSAL_STATUSES.includes(status as EProposalStatus)) {
			return EProposalStatus.Deciding.toLowerCase();
		}

		return status.toLowerCase().replace(/\s+/g, '_');
	}, [status]);

	return (
		<div className={` ${styles.base} ${normalizedStatus ? styles[String(normalizedStatus)] : ''} ${colorInverted ? styles.inverted : ''} ${className} `}>
			{normalizedStatus && t(`ProposalStatus.${normalizedStatus}`)}
>>>>>>> 4080d63c
		</div>
	);
}

export default StatusTag;<|MERGE_RESOLUTION|>--- conflicted
+++ resolved
@@ -6,34 +6,18 @@
 
 import { useMemo } from 'react';
 import { useTranslations } from 'next-intl';
-<<<<<<< HEAD
-import { EStatusTagType } from '@/_shared/types';
-=======
 
 import { EProposalStatus } from '@/_shared/types';
 import { DECIDING_PROPOSAL_STATUSES } from '@/_shared/_constants/decidingProposalStatuses';
 
->>>>>>> 4080d63c
 import styles from './StatusTag.module.scss';
 
 interface Props {
 	className?: string;
 	status?: EProposalStatus;
 	colorInverted?: boolean;
-	type?: EStatusTagType;
 }
 
-<<<<<<< HEAD
-function StatusTag({ className = '', status, colorInverted, type = EStatusTagType.PROPOSAL }: Props) {
-	const t = useTranslations();
-
-	const normalizedStatus = status?.toLowerCase().replace(/\s+/g, '_');
-	const translationKey = type === EStatusTagType.JUDGEMENT ? 'JudgementStatus' : 'ProposalStatus';
-
-	return (
-		<div className={`${styles.base} ${normalizedStatus ? styles[String(normalizedStatus)] : ''} ${colorInverted ? styles.inverted : ''} ${className}`}>
-			{t(`${translationKey}.${status?.toLowerCase()}`)}
-=======
 function StatusTag({ className = '', status, colorInverted = false }: Props) {
 	const t = useTranslations();
 
@@ -50,7 +34,6 @@
 	return (
 		<div className={` ${styles.base} ${normalizedStatus ? styles[String(normalizedStatus)] : ''} ${colorInverted ? styles.inverted : ''} ${className} `}>
 			{normalizedStatus && t(`ProposalStatus.${normalizedStatus}`)}
->>>>>>> 4080d63c
 		</div>
 	);
 }
