// Copyright 2019-2025 @polkassembly/polkassembly authors & contributors
// This software may be modified and distributed under the terms
// of the Apache-2.0 license. See the LICENSE file for details.

'use client';

import { useTranslations } from 'next-intl';
<<<<<<< HEAD
import { EStatusTagType } from '@/_shared/types';
=======
import { EProposalStatus } from '@/_shared/types';
import { useMemo } from 'react';
import { DECIDING_PROPOSAL_STATUSES } from '@/_shared/_constants/decidingProposalStatuses';
>>>>>>> b5f79b4c
import styles from './StatusTag.module.scss';

interface Props {
	className?: string;
	status?: EProposalStatus;
	colorInverted?: boolean;
	type?: EStatusTagType;
}

function StatusTag({ className = '', status, colorInverted, type = EStatusTagType.PROPOSAL }: Props) {
	const t = useTranslations();

<<<<<<< HEAD
	const normalizedStatus = status?.toLowerCase().replace(/\s+/g, '_');
	const translationKey = type === EStatusTagType.JUDGEMENT ? 'JudgementStatus' : 'ProposalStatus';

	return (
		<div className={`${styles.base} ${normalizedStatus ? styles[String(normalizedStatus)] : ''} ${colorInverted ? styles.inverted : ''} ${className}`}>
			{t(`${translationKey}.${status?.toLowerCase()}`)}
=======
	const finalStatus = useMemo(() => {
		return status && DECIDING_PROPOSAL_STATUSES.includes(status) ? EProposalStatus.Deciding.toLowerCase() : status?.toLowerCase().replace(/\s+/g, '_');
	}, [status]);

	return (
		<div className={`${styles.base} ${finalStatus ? styles[String(finalStatus)] : ''} ${colorInverted ? styles.inverted : ''} ${className}`}>
			{t(`ProposalStatus.${finalStatus}`)}
>>>>>>> b5f79b4c
		</div>
	);
}

export default StatusTag;<|MERGE_RESOLUTION|>--- conflicted
+++ resolved
@@ -4,14 +4,12 @@
 
 'use client';
 
+import { useMemo } from 'react';
 import { useTranslations } from 'next-intl';
-<<<<<<< HEAD
-import { EStatusTagType } from '@/_shared/types';
-=======
-import { EProposalStatus } from '@/_shared/types';
-import { useMemo } from 'react';
+
+import { EStatusTagType, EProposalStatus } from '@/_shared/types';
 import { DECIDING_PROPOSAL_STATUSES } from '@/_shared/_constants/decidingProposalStatuses';
->>>>>>> b5f79b4c
+
 import styles from './StatusTag.module.scss';
 
 interface Props {
@@ -21,25 +19,24 @@
 	type?: EStatusTagType;
 }
 
-function StatusTag({ className = '', status, colorInverted, type = EStatusTagType.PROPOSAL }: Props) {
+function StatusTag({ className = '', status, colorInverted = false, type = EStatusTagType.PROPOSAL }: Props) {
 	const t = useTranslations();
 
-<<<<<<< HEAD
-	const normalizedStatus = status?.toLowerCase().replace(/\s+/g, '_');
+	const normalizedStatus = useMemo(() => {
+		if (!status) return undefined;
+
+		if (DECIDING_PROPOSAL_STATUSES.includes(status)) {
+			return EProposalStatus.Deciding.toLowerCase();
+		}
+
+		return status.toLowerCase().replace(/\s+/g, '_');
+	}, [status]);
+
 	const translationKey = type === EStatusTagType.JUDGEMENT ? 'JudgementStatus' : 'ProposalStatus';
 
 	return (
-		<div className={`${styles.base} ${normalizedStatus ? styles[String(normalizedStatus)] : ''} ${colorInverted ? styles.inverted : ''} ${className}`}>
-			{t(`${translationKey}.${status?.toLowerCase()}`)}
-=======
-	const finalStatus = useMemo(() => {
-		return status && DECIDING_PROPOSAL_STATUSES.includes(status) ? EProposalStatus.Deciding.toLowerCase() : status?.toLowerCase().replace(/\s+/g, '_');
-	}, [status]);
-
-	return (
-		<div className={`${styles.base} ${finalStatus ? styles[String(finalStatus)] : ''} ${colorInverted ? styles.inverted : ''} ${className}`}>
-			{t(`ProposalStatus.${finalStatus}`)}
->>>>>>> b5f79b4c
+		<div className={` ${styles.base} ${normalizedStatus ? styles[String(normalizedStatus)] : ''} ${colorInverted ? styles.inverted : ''} ${className} `}>
+			{normalizedStatus && t(`${translationKey}.${normalizedStatus}`)}
 		</div>
 	);
 }
