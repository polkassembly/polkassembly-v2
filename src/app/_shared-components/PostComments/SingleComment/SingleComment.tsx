--- conflicted
+++ resolved
@@ -33,7 +33,7 @@
 import { DropdownMenu, DropdownMenuContent, DropdownMenuItem, DropdownMenuTrigger } from '../../DropdownMenu';
 import VoteComments from '../VoteComments/VoteComments';
 import { MarkdownEditor } from '../../MarkdownEditor/MarkdownEditor';
-import CommentActions from '../CommentActions/CommentActions';
+import CommentReactions from '../CommentReactions/CommentReactions';
 
 interface SingleCommentProps {
 	commentData: ICommentResponse;
@@ -316,22 +316,34 @@
 					/>
 				)}
 
-<<<<<<< HEAD
-				<div className='flex items-center gap-x-1'>
-					<CommentActions commentData={comment} />
-					{user && (
-						<div className={classes.tools}>
-=======
 				<div className={classes.tools}>
-					<div className={classes.tools}>
-						{user ? (
->>>>>>> 08855c47
+					<CommentReactions commentData={comment} />
+					{user ? (
+						<Button
+							variant='ghost'
+							className={classes.replyButton}
+							onClick={handleToggleReply}
+							size='sm'
+							disabled={comment.disabled}
+							leftIcon={
+								<Image
+									src={ReplyIcon}
+									alt='reply'
+									className='darkIcon'
+								/>
+							}
+						>
+							{t('PostDetails.reply')}
+						</Button>
+					) : (
+						<Link
+							href='/login'
+							className='p-0'
+						>
 							<Button
 								variant='ghost'
+								size='sm'
 								className={classes.replyButton}
-								onClick={handleToggleReply}
-								size='sm'
-								disabled={comment.disabled}
 								leftIcon={
 									<Image
 										src={ReplyIcon}
@@ -342,106 +354,61 @@
 							>
 								{t('PostDetails.reply')}
 							</Button>
-<<<<<<< HEAD
-							<div>
-								{comment.userId === user.id && (
-									<DropdownMenu>
-										<DropdownMenuTrigger
-											noArrow
-											className='border-none'
-										>
-											<Ellipsis
-												className='text-text_primary/[0.8]'
-												size={14}
-											/>
-										</DropdownMenuTrigger>
-										<DropdownMenuContent>
-=======
-						) : (
-							<Link
-								href='/login'
-								className='p-0'
+						</Link>
+					)}
+					<div className='ml-auto'>
+						<DropdownMenu>
+							<DropdownMenuTrigger
+								noArrow
+								className='border-none'
 							>
-								<Button
-									variant='ghost'
-									size='sm'
-									className={classes.replyButton}
-									leftIcon={
-										<Image
-											src={ReplyIcon}
-											alt='reply'
-											className='darkIcon'
-										/>
-									}
-								>
-									{t('PostDetails.reply')}
-								</Button>
-							</Link>
-						)}
-						<div className='ml-auto'>
-							<DropdownMenu>
-								<DropdownMenuTrigger
-									noArrow
-									className='border-none'
-								>
-									<Ellipsis
-										className='text-text_primary/[0.8]'
-										size={14}
-									/>
-								</DropdownMenuTrigger>
-								<DropdownMenuContent>
-									<DropdownMenuItem className='hover:bg-bg_pink/10'>
-										<Button
-											variant='ghost'
-											className='h-auto p-0 text-sm text-text_primary'
-											onClick={handleCopyCommentLink}
-											size='sm'
-										>
-											{t('PostDetails.copyLink')}
-										</Button>
-									</DropdownMenuItem>
-									{user && comment.userId === user.id && (
-										<>
->>>>>>> 08855c47
-											<DropdownMenuItem className='hover:bg-bg_pink/10'>
-												<Button
-													variant='ghost'
-													className='h-auto p-0 text-sm text-text_primary'
-													disabled={comment.userId !== user.id || comment.disabled}
-													onClick={toggleEditComment}
-													size='sm'
-													isLoading={loading}
-												>
-													{t('PostDetails.edit')}
-												</Button>
-											</DropdownMenuItem>
-											<DropdownMenuItem className='hover:bg-bg_pink/10'>
-												<Button
-													variant='ghost'
-													className='h-auto p-0 text-sm text-text_primary'
-													disabled={comment.userId !== user.id || comment.disabled}
-													onClick={handleOpenDeleteModal}
-													size='sm'
-													isLoading={loading}
-												>
-													{t('PostDetails.delete')}
-												</Button>
-											</DropdownMenuItem>
-<<<<<<< HEAD
-										</DropdownMenuContent>
-									</DropdownMenu>
+								<Ellipsis
+									className='text-text_primary/[0.8]'
+									size={14}
+								/>
+							</DropdownMenuTrigger>
+							<DropdownMenuContent>
+								<DropdownMenuItem className='hover:bg-bg_pink/10'>
+									<Button
+										variant='ghost'
+										className='h-auto p-0 text-sm text-text_primary'
+										onClick={handleCopyCommentLink}
+										size='sm'
+									>
+										{t('PostDetails.copyLink')}
+									</Button>
+								</DropdownMenuItem>
+								{user && comment.userId === user.id && (
+									<>
+										<DropdownMenuItem className='hover:bg-bg_pink/10'>
+											<Button
+												variant='ghost'
+												className='h-auto p-0 text-sm text-text_primary'
+												disabled={comment.userId !== user.id || comment.disabled}
+												onClick={toggleEditComment}
+												size='sm'
+												isLoading={loading}
+											>
+												{t('PostDetails.edit')}
+											</Button>
+										</DropdownMenuItem>
+										<DropdownMenuItem className='hover:bg-bg_pink/10'>
+											<Button
+												variant='ghost'
+												className='h-auto p-0 text-sm text-text_primary'
+												disabled={comment.userId !== user.id || comment.disabled}
+												onClick={handleOpenDeleteModal}
+												size='sm'
+												isLoading={loading}
+											>
+												{t('PostDetails.delete')}
+											</Button>
+										</DropdownMenuItem>
+									</>
 								)}
-							</div>
-						</div>
-					)}
-=======
-										</>
-									)}
-								</DropdownMenuContent>
-							</DropdownMenu>
-						</div>
+							</DropdownMenuContent>
+						</DropdownMenu>
 					</div>
->>>>>>> 08855c47
 				</div>
 
 				{reply && (
