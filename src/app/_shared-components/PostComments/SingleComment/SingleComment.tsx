// Copyright 2019-2025 @polkassembly/polkassembly authors & contributors
// This software may be modified and distributed under the terms
// of the Apache-2.0 license. See the LICENSE file for details.

'use client';

import { ICommentResponse, ENotificationStatus } from '@/_shared/types';
import { Dispatch, SetStateAction, useCallback, memo, useState, useRef, useEffect } from 'react';
import Identicon from '@polkadot/react-identicon';
import ReplyIcon from '@assets/icons/Vote.svg';
import Image from 'next/image';
import { Button } from '@ui/Button';
import CreatedAtTime from '@ui/CreatedAtTime/CreatedAtTime';
import { Separator } from '@ui/Separator';
import { Tooltip, TooltipContent, TooltipTrigger } from '@ui/Tooltip';
import { useAtomValue } from 'jotai';
import { userAtom } from '@/app/_atoms/user/userAtom';
import { useTranslations } from 'next-intl';
import { CopyIcon, Ellipsis } from 'lucide-react';
import { CommentClientService } from '@/app/_client-services/comment_client_service';
import { ClientError } from '@/app/_client-utils/clientError';
import { Dialog, DialogContent, DialogDescription, DialogFooter, DialogHeader, DialogTitle } from '@ui/Dialog/Dialog';
import UserIcon from '@assets/profile/user-icon.svg';
import { MarkdownViewer } from '@ui/MarkdownViewer/MarkdownViewer';
import { getCurrentNetwork } from '@/_shared/_utils/getCurrentNetwork';
import { EVM_NETWORKS } from '@/_shared/_constants/evmNetworks';
import { MDXEditorMethods } from '@mdxeditor/editor';
import { useToast } from '@/hooks/useToast';
import AddComment from '../AddComment/AddComment';
import classes from './SingleComment.module.scss';
import Address from '../../Profile/Address/Address';
import { DropdownMenu, DropdownMenuContent, DropdownMenuItem, DropdownMenuTrigger } from '../../DropdownMenu';
import VoteComments from '../VoteComments/VoteComments';
import { MarkdownEditor } from '../../MarkdownEditor/MarkdownEditor';

interface SingleCommentProps {
	commentData: ICommentResponse;
	setParentComment?: Dispatch<SetStateAction<ICommentResponse | null>>;
}

function SingleComment({ commentData, setParentComment }: SingleCommentProps) {
	const { proposalType, indexOrHash: index } = commentData;

	const [reply, setReply] = useState<boolean>(false);
	const t = useTranslations();
	const [comment, setComment] = useState<ICommentResponse | null>(commentData);
	const [showReplies, setShowReplies] = useState<boolean>(false);
	const [loading, setLoading] = useState<boolean>(false);
	const [openDeleteModal, setOpenDeleteModal] = useState<boolean>(false);

	const markdownEditorRef = useRef<MDXEditorMethods | null>(null);

	const [isEditing, setIsEditing] = useState<boolean>(false);
	const [content, setContent] = useState<string>(commentData.content);

	const user = useAtomValue(userAtom);

	const { toast } = useToast();

	const toggleEditComment = useCallback(() => {
		if (!user || !comment || user.id !== comment.userId) {
			return;
		}

		setIsEditing((prev) => !prev);
	}, [comment, user]);

	const handleDeleteComment = useCallback(async () => {
		if (!user || !comment || user.id !== comment.userId) {
			toast({
				title: 'Failed!',
				description: 'You are not the owner of this comment',
				status: ENotificationStatus.ERROR
			});
			return;
		}

		setLoading(true);
		const { data, error } = await CommentClientService.deleteCommentFromPost({
			id: comment.id,
			proposalType,
			index
		});

		if (error || !data) {
			setLoading(false);
			throw new ClientError(error?.message || 'Failed to delete comment');
		}

		setLoading(false);

		setOpenDeleteModal(false);
		if (comment.parentCommentId && setParentComment) {
			setParentComment((prev) => {
				if (!prev) return null;
				return {
					...prev,
					children: prev.children?.filter((child) => child.id !== comment.id)
				};
			});
		} else {
			setComment(null);
		}
		// eslint-disable-next-line react-hooks/exhaustive-deps
	}, [comment, index, proposalType, setParentComment, user]);

	const handleEditComment = useCallback(async () => {
		if (!user || !comment || user.id !== comment.userId) {
			toast({
				title: 'Failed!',
				description: 'You are not the owner of this comment',
				status: ENotificationStatus.ERROR
			});
			return;
		}

		// Store original content for rollback if needed
		const originalContent = comment.content;
		const originalUpdatedAt = comment.updatedAt;

		// Optimistically update the comment content
		setComment((prev) => {
			if (!prev) return null;
			return {
				...prev,
				content,
				updatedAt: new Date()
			};
		});
		setIsEditing(false);

		setLoading(true);

		const { data, error } = await CommentClientService.editCommentFromPost({
			id: comment.id,
			proposalType,
			index,
			content
		});

		setLoading(false);

		if (error || !data) {
			// Revert to original content if the API call failed
			setComment((prev) => {
				if (!prev) return null;
				return {
					...prev,
					content: originalContent,
					updatedAt: originalUpdatedAt || comment.createdAt
				};
			});

			toast({
				title: 'Failed!',
				description: error?.message || 'Failed to edit comment',
				status: ENotificationStatus.ERROR
			});
		}

		// eslint-disable-next-line react-hooks/exhaustive-deps
	}, [comment, content, index, proposalType, user]);

	const handleCloseDeleteModal = useCallback(() => setOpenDeleteModal(false), []);
	const handleOpenDeleteModal = useCallback(() => setOpenDeleteModal(true), []);
	const handleToggleReply = useCallback(() => setReply(true), []);
	const handleToggleShowReplies = useCallback(() => setShowReplies((prev) => !prev), []);

	const handleCancelReply = useCallback(() => setReply(false), []);

	useEffect(() => {
		setComment(commentData);
	}, [commentData]);

	const handleCopyCommentLink = useCallback(() => {
		let url = '';
		switch (proposalType) {
			case EProposalType.DISCUSSION:
				url = `${window?.location?.origin}/post/${index}#comment-${comment?.id}`;
				break;
			case EProposalType.BOUNTY:
				url = `${window?.location?.origin}/bounty/${index}#comment-${comment?.id}`;
				break;
			case EProposalType.CHILD_BOUNTY:
				url = `${window?.location?.origin}/child-bounty/${index}#comment-${comment?.id}`;
				break;
			default:
				url = `${window?.location?.origin}/referenda/${index}#comment-${comment?.id}`;
		}
		navigator.clipboard.writeText(url);
		toast({
			title: 'Success!',
			description: 'Comment link copied to clipboard',
			status: ENotificationStatus.SUCCESS
		});
	}, [comment, index, proposalType, toast]);

	if (!comment) {
		return null;
	}

	const network = getCurrentNetwork();
	const userAddresses = !EVM_NETWORKS.includes(network) ? comment?.publicUser?.addresses?.filter((address) => !address.startsWith('0x')) : comment?.publicUser?.addresses;

	const addressToDisplay = userAddresses?.[0] || comment?.publicUser?.addresses?.[0];
	const isHighlighted = typeof window !== 'undefined' && window?.location?.hash === `#comment-${comment.id}`;
	const wrapperClassName = isHighlighted ? `${classes.wrapper} ${classes.highlighted}` : classes.wrapper;

	return (
		<div
			id={`comment-${comment.id}`}
			className={wrapperClassName}
		>
			<Dialog
				open={openDeleteModal}
				onOpenChange={setOpenDeleteModal}
			>
				<DialogContent className='max-w-xl p-6'>
					<DialogHeader className='text-xl font-semibold text-text_primary'>
						<DialogTitle>{t('PostDetails.deleteComment')}</DialogTitle>
					</DialogHeader>
					<DialogDescription className='text-text_primary'>{t('PostDetails.deleteCommentConfirmation')}</DialogDescription>
					<DialogFooter>
						<Button
							variant='outline'
							onClick={handleCloseDeleteModal}
						>
							{t('PostDetails.cancel')}
						</Button>
						<Button
							isLoading={loading}
							onClick={handleDeleteComment}
						>
							{t('PostDetails.delete')}
						</Button>
					</DialogFooter>
				</DialogContent>
			</Dialog>
			<div>
				{addressToDisplay ? (
					<Identicon
						size={30}
						value={addressToDisplay}
						theme='polkadot'
					/>
				) : comment?.publicUser?.profileDetails?.image ? (
					<Image
						src={comment.publicUser.profileDetails.image}
						alt='profile'
						className='rounded-full'
						width={30}
						height={30}
					/>
				) : (
					<div>
						<Image
							src={UserIcon}
							alt='profile'
							className='h-[30px] w-[30px] rounded-full'
						/>
					</div>
				)}
			</div>
			<div className={classes.innerWrapper}>
				<div className='flex flex-wrap items-center gap-x-2 gap-y-2'>
					<span className={classes.username}>
						{addressToDisplay ? (
							<Address
								address={addressToDisplay}
								showIdenticon={false}
							/>
						) : (
							<span className='text-text_primary'>{comment?.publicUser?.username}</span>
						)}
					</span>
					<Separator
						orientation='vertical'
						className='h-3'
					/>
					<CreatedAtTime createdAt={comment.updatedAt || comment.createdAt} />
					{comment.voteData && comment.voteData.length > 0 && (
						<>
							<Separator
								orientation='vertical'
								className='h-3'
							/>
							<VoteComments voteInfo={comment.voteData[0]} />
						</>
					)}
				</div>
				{isEditing ? (
					<div>
						<div className='mb-2'>
							<MarkdownEditor
								markdown={comment.content}
								ref={markdownEditorRef}
								onChange={(newContent) => setContent(newContent)}
							/>
						</div>
						<div className='flex w-full items-center justify-end gap-x-2'>
							<Button
								variant='secondary'
								onClick={toggleEditComment}
								disabled={loading}
							>
								{t('PostDetails.cancel')}
							</Button>
							<Button
								className={classes.postBtn}
								onClick={handleEditComment}
								disabled={!content?.trim()}
								isLoading={loading}
							>
								{t('PostDetails.save')}
							</Button>
						</div>
					</div>
				) : (
					<MarkdownViewer
						markdown={comment.content}
						className={classes.editor}
					/>
				)}

<<<<<<< HEAD
				<div className={classes.tools}>
					{user && (
						<div className={classes.tools}>
							<Button
								variant='ghost'
								className={classes.replyButton}
								onClick={handleToggleReply}
								size='sm'
								leftIcon={
									<Image
										src={ReplyIcon}
										alt='reply'
										className='darkIcon'
									/>
								}
							>
								{t('PostDetails.reply')}
							</Button>
							<div>
								{comment.userId === user.id && (
									<DropdownMenu>
										<DropdownMenuTrigger
											noArrow
											className='border-none'
										>
											<Ellipsis
												className='text-text_primary/[0.8]'
												size={14}
											/>
										</DropdownMenuTrigger>
										<DropdownMenuContent>
											<DropdownMenuItem className='hover:bg-bg_pink/10'>
												<Button
													variant='ghost'
													className='h-auto p-0 text-sm text-text_primary'
													disabled={comment.userId !== user.id}
													onClick={toggleEditComment}
													size='sm'
													isLoading={loading}
												>
													{t('PostDetails.edit')}
												</Button>
											</DropdownMenuItem>
											<DropdownMenuItem className='hover:bg-bg_pink/10'>
												<Button
													variant='ghost'
													className='h-auto p-0 text-sm text-text_primary'
													disabled={comment.userId !== user.id}
													onClick={handleOpenDeleteModal}
													size='sm'
													isLoading={loading}
												>
													{t('PostDetails.delete')}
												</Button>
											</DropdownMenuItem>
										</DropdownMenuContent>
									</DropdownMenu>
								)}
							</div>
=======
				{user && (
					<div className={classes.tools}>
						<Button
							variant='ghost'
							className={classes.replyButton}
							onClick={handleToggleReply}
							size='sm'
							disabled={comment.disabled}
							leftIcon={
								<Image
									src={ReplyIcon}
									alt='reply'
									className='darkIcon'
								/>
							}
						>
							{t('PostDetails.reply')}
						</Button>
						<div>
							{comment.userId === user.id && (
								<DropdownMenu>
									<DropdownMenuTrigger
										noArrow
										className='border-none'
									>
										<Ellipsis
											className='text-text_primary/[0.8]'
											size={14}
										/>
									</DropdownMenuTrigger>
									<DropdownMenuContent>
										<DropdownMenuItem className='hover:bg-bg_pink/10'>
											<Button
												variant='ghost'
												className='h-auto p-0 text-sm text-text_primary'
												disabled={comment.userId !== user.id || comment.disabled}
												onClick={toggleEditComment}
												size='sm'
												isLoading={loading}
											>
												{t('PostDetails.edit')}
											</Button>
										</DropdownMenuItem>
										<DropdownMenuItem className='hover:bg-bg_pink/10'>
											<Button
												variant='ghost'
												className='h-auto p-0 text-sm text-text_primary'
												disabled={comment.userId !== user.id || comment.disabled}
												onClick={handleOpenDeleteModal}
												size='sm'
												isLoading={loading}
											>
												{t('PostDetails.delete')}
											</Button>
										</DropdownMenuItem>
									</DropdownMenuContent>
								</DropdownMenu>
							)}
>>>>>>> cb96a608
						</div>
					)}

					<Tooltip>
						<TooltipTrigger asChild>
							<Button
								variant='ghost'
								className='ml-auto'
								onClick={handleCopyCommentLink}
								size='sm'
								leftIcon={<CopyIcon className='darkIcon' />}
							/>
						</TooltipTrigger>
						<TooltipContent className={classes.tooltipContent}>
							<span>{t('PostDetails.copyLink')}</span>
						</TooltipContent>
					</Tooltip>
				</div>

				{reply && (
					<AddComment
						proposalIndex={index}
						proposalType={proposalType}
						parentCommentId={comment.id}
						onCancel={handleCancelReply}
						onOptimisticUpdate={() => {
							setReply(false);
							setShowReplies(true);
						}}
						isReply
						replyTo={comment?.publicUser}
					/>
				)}

				{comment.children && comment.children.length > 0 && (
					<div className={classes.replies}>
						<div className={classes.viewReplies}>
							<Separator className='w-[20px]' />
							<Button
								onClick={handleToggleShowReplies}
								className={classes.viewBtn}
								variant='ghost'
								size='sm'
							>
								{showReplies ? t('PostDetails.hideReplies') : `${t('PostDetails.viewReplies')} (${comment.children.length})`}
							</Button>
						</div>
						{showReplies &&
							comment.children.map((item) => (
								<SingleComment
									key={item.id}
									commentData={item}
									setParentComment={setComment}
								/>
							))}
					</div>
				)}
			</div>
		</div>
	);
}

export default memo(SingleComment);<|MERGE_RESOLUTION|>--- conflicted
+++ resolved
@@ -4,7 +4,7 @@
 
 'use client';
 
-import { ICommentResponse, ENotificationStatus } from '@/_shared/types';
+import { ICommentResponse, ENotificationStatus, EProposalType } from '@/_shared/types';
 import { Dispatch, SetStateAction, useCallback, memo, useState, useRef, useEffect } from 'react';
 import Identicon from '@polkadot/react-identicon';
 import ReplyIcon from '@assets/icons/Vote.svg';
@@ -322,7 +322,6 @@
 					/>
 				)}
 
-<<<<<<< HEAD
 				<div className={classes.tools}>
 					{user && (
 						<div className={classes.tools}>
@@ -331,6 +330,7 @@
 								className={classes.replyButton}
 								onClick={handleToggleReply}
 								size='sm'
+								disabled={comment.disabled}
 								leftIcon={
 									<Image
 										src={ReplyIcon}
@@ -358,7 +358,7 @@
 												<Button
 													variant='ghost'
 													className='h-auto p-0 text-sm text-text_primary'
-													disabled={comment.userId !== user.id}
+													disabled={comment.userId !== user.id || comment.disabled}
 													onClick={toggleEditComment}
 													size='sm'
 													isLoading={loading}
@@ -370,7 +370,7 @@
 												<Button
 													variant='ghost'
 													className='h-auto p-0 text-sm text-text_primary'
-													disabled={comment.userId !== user.id}
+													disabled={comment.userId !== user.id || comment.disabled}
 													onClick={handleOpenDeleteModal}
 													size='sm'
 													isLoading={loading}
@@ -382,66 +382,6 @@
 									</DropdownMenu>
 								)}
 							</div>
-=======
-				{user && (
-					<div className={classes.tools}>
-						<Button
-							variant='ghost'
-							className={classes.replyButton}
-							onClick={handleToggleReply}
-							size='sm'
-							disabled={comment.disabled}
-							leftIcon={
-								<Image
-									src={ReplyIcon}
-									alt='reply'
-									className='darkIcon'
-								/>
-							}
-						>
-							{t('PostDetails.reply')}
-						</Button>
-						<div>
-							{comment.userId === user.id && (
-								<DropdownMenu>
-									<DropdownMenuTrigger
-										noArrow
-										className='border-none'
-									>
-										<Ellipsis
-											className='text-text_primary/[0.8]'
-											size={14}
-										/>
-									</DropdownMenuTrigger>
-									<DropdownMenuContent>
-										<DropdownMenuItem className='hover:bg-bg_pink/10'>
-											<Button
-												variant='ghost'
-												className='h-auto p-0 text-sm text-text_primary'
-												disabled={comment.userId !== user.id || comment.disabled}
-												onClick={toggleEditComment}
-												size='sm'
-												isLoading={loading}
-											>
-												{t('PostDetails.edit')}
-											</Button>
-										</DropdownMenuItem>
-										<DropdownMenuItem className='hover:bg-bg_pink/10'>
-											<Button
-												variant='ghost'
-												className='h-auto p-0 text-sm text-text_primary'
-												disabled={comment.userId !== user.id || comment.disabled}
-												onClick={handleOpenDeleteModal}
-												size='sm'
-												isLoading={loading}
-											>
-												{t('PostDetails.delete')}
-											</Button>
-										</DropdownMenuItem>
-									</DropdownMenuContent>
-								</DropdownMenu>
-							)}
->>>>>>> cb96a608
 						</div>
 					)}
 
