// Copyright 2019-2025 @polkassembly/polkassembly authors & contributors
// This software may be modified and distributed under the terms
// of the Apache-2.0 license. See the LICENSE file for details.

'use client';

<<<<<<< HEAD
import { EProposalType, EReactQueryKeys, ICommentResponse } from '@/_shared/types';
import { useMemo, useState, useCallback, useLayoutEffect } from 'react';
=======
import { EAllowedCommentor, EProposalType, ICommentResponse } from '@/_shared/types';
import { useMemo, useState } from 'react';
>>>>>>> cb96a608
import { useAtomValue } from 'jotai';
import { userAtom } from '@/app/_atoms/user/userAtom';
import Link from 'next/link';
import { FiArrowDownCircle } from '@react-icons/all-files/fi/FiArrowDownCircle';
import { FiArrowUpCircle } from '@react-icons/all-files/fi/FiArrowUpCircle';
import { FaChevronDown } from '@react-icons/all-files/fa/FaChevronDown';
import { FaChevronUp } from '@react-icons/all-files/fa/FaChevronUp';

import { useTranslations } from 'next-intl';
<<<<<<< HEAD
import { useQueryClient } from '@tanstack/react-query';
import { Button } from '@ui/Button';
=======
import { useQuery } from '@tanstack/react-query';
import { useIdentityService } from '@/hooks/useIdentityService';
import { FIVE_MIN_IN_MILLI } from '@/app/api/_api-constants/timeConstants';
import dynamic from 'next/dynamic';
>>>>>>> cb96a608
import SingleComment from '../SingleComment/SingleComment';
import classes from './Comments.module.scss';

const AddComment = dynamic(() => import('../AddComment/AddComment'), { ssr: false });

function Comments({
	comments,
	proposalType,
	index,
	allowedCommentor,
	postUserId
}: {
	comments: ICommentResponse[];
	proposalType: EProposalType;
	index: string;
	allowedCommentor: EAllowedCommentor;
	postUserId?: number;
}) {
	const t = useTranslations();
	const user = useAtomValue(userAtom);
	const [showMore, setShowMore] = useState(false);
	const [showSpam, setShowSpam] = useState(false);

	const regularComments = useMemo(() => comments.filter((comment) => !comment.isSpam), [comments]);
	const spamComments = useMemo(() => comments.filter((comment) => comment.isSpam), [comments]);
	const commentsToShow = showMore ? regularComments : regularComments.slice(0, 2);

	const handleShowMore = () => {
		setShowMore(true);
	};

	const handleShowLess = () => {
		setShowMore(false);
	};

<<<<<<< HEAD
	// Handle comment link navigation
	const handleCommentLink = useCallback(() => {
		if (typeof window === 'undefined') return;

		const { hash } = window.location;
		if (!hash) return;

		const commentId = hash.replace('#comment-', '');
		const comment = regularComments.find((c) => c.id === commentId);

		if (comment && !showMore && regularComments.indexOf(comment) >= 2) {
			handleShowMore();
		}

		// Use requestAnimationFrame to ensure the DOM is ready
		requestAnimationFrame(() => {
			const element = document.getElementById(hash.substring(1));
			if (element) {
				element.scrollIntoView({ behavior: 'smooth', block: 'center' });
			}
		});
	}, [regularComments, showMore]);

	// Call handleCommentLink when the component mounts
	useLayoutEffect(() => {
		handleCommentLink();
	}, [handleCommentLink]);
=======
	const { getOnChainIdentity, identityService } = useIdentityService();

	const fetchOnChainIdentity = async () => {
		if (!user?.addresses?.length || !user?.id) return [];

		return Promise.all(user.addresses.map((address) => getOnChainIdentity(address)));
	};

	const { data: onchainIdentities } = useQuery({
		queryKey: ['onchainIdentities', user?.id],
		queryFn: fetchOnChainIdentity,
		enabled: !!user?.id && !!identityService,
		staleTime: FIVE_MIN_IN_MILLI,
		retry: true,
		refetchOnWindowFocus: true,
		refetchOnMount: true
	});

	const { canComment, commentDisabledMessage } = useMemo(() => {
		if (user && postUserId && user.id === postUserId) return { canComment: true, commentDisabledMessage: '' };
		if (allowedCommentor === EAllowedCommentor.ALL) return { canComment: true, commentDisabledMessage: '' };
		if (allowedCommentor === EAllowedCommentor.ONCHAIN_VERIFIED) {
			return { canComment: onchainIdentities?.some((identity) => identity?.isVerified), commentDisabledMessage: t('PostDetails.commentsDisabledForNonVerifiedUsers') };
		}
		return { canComment: !(allowedCommentor === EAllowedCommentor.NONE), commentDisabledMessage: t('PostDetails.commentsDisabled') };
		// eslint-disable-next-line react-hooks/exhaustive-deps
	}, [allowedCommentor, onchainIdentities]);
>>>>>>> cb96a608

	return (
		<div className={classes.wrapper}>
			<div className='flex flex-col gap-y-4 px-4 lg:px-6'>
				{commentsToShow.map((item) => (
					<SingleComment
						key={item.id}
						commentData={item}
					/>
				))}
				{showMore && regularComments?.length > 2 ? (
					<div className='flex justify-center'>
						<span
							onClick={handleShowLess}
							className={classes.loadMoreComments}
							aria-hidden='true'
						>
							{t('ActivityFeed.PostItem.showLessComments')} <FiArrowUpCircle className='text-lg' />
						</span>
					</div>
				) : !showMore && regularComments?.length > 2 ? (
					<div className='flex justify-center'>
						<span
							onClick={handleShowMore}
							className={classes.loadMoreComments}
							aria-hidden='true'
						>
							{t('ActivityFeed.PostItem.loadMoreComments')} <FiArrowDownCircle className='text-lg' />
						</span>
					</div>
				) : null}

				{spamComments.length > 0 && (
					<div className='mt-4 border-y border-border_grey py-4'>
						<Button
							variant='ghost'
							onClick={() => setShowSpam(!showSpam)}
							className='flex w-full items-center justify-center gap-x-2 text-sm font-medium text-pink-500'
							aria-expanded={showSpam}
							aria-controls='spam-comments-section'
						>
							{showSpam ? t('PostDetails.hideLikelySpam') : t('PostDetails.showLikelySpam')}
							<span className='text-pink-500'>({spamComments.length})</span>
							{showSpam ? <FaChevronUp className='text-base' /> : <FaChevronDown className='text-base' />}
						</Button>
						{showSpam && (
							<div className='mt-4 flex flex-col gap-y-4'>
								{spamComments.map((item) => (
									<SingleComment
										key={item.id}
										commentData={item}
									/>
								))}
							</div>
						)}
					</div>
				)}
			</div>

			{user ? (
				canComment ? (
					<div className='w-full px-6 py-6'>
						<AddComment
							proposalType={proposalType}
							proposalIndex={index}
							onOptimisticUpdate={handleShowMore}
						/>
					</div>
				) : (
					<div className={classes.loginToComment}>
						<p className='text-sm text-text_primary'>{commentDisabledMessage}</p>
					</div>
				)
			) : (
				<div className={classes.loginToComment}>
					{t('PostDetails.please')}
					<Link
						className='text-text_pink'
						href='/login'
					>
						{t('PostDetails.login')}
					</Link>{' '}
					{t('PostDetails.toComment')}
				</div>
			)}
		</div>
	);
}

export default Comments;<|MERGE_RESOLUTION|>--- conflicted
+++ resolved
@@ -4,13 +4,8 @@
 
 'use client';
 
-<<<<<<< HEAD
-import { EProposalType, EReactQueryKeys, ICommentResponse } from '@/_shared/types';
+import { EAllowedCommentor, EProposalType, ICommentResponse } from '@/_shared/types';
 import { useMemo, useState, useCallback, useLayoutEffect } from 'react';
-=======
-import { EAllowedCommentor, EProposalType, ICommentResponse } from '@/_shared/types';
-import { useMemo, useState } from 'react';
->>>>>>> cb96a608
 import { useAtomValue } from 'jotai';
 import { userAtom } from '@/app/_atoms/user/userAtom';
 import Link from 'next/link';
@@ -20,15 +15,11 @@
 import { FaChevronUp } from '@react-icons/all-files/fa/FaChevronUp';
 
 import { useTranslations } from 'next-intl';
-<<<<<<< HEAD
-import { useQueryClient } from '@tanstack/react-query';
-import { Button } from '@ui/Button';
-=======
 import { useQuery } from '@tanstack/react-query';
 import { useIdentityService } from '@/hooks/useIdentityService';
 import { FIVE_MIN_IN_MILLI } from '@/app/api/_api-constants/timeConstants';
 import dynamic from 'next/dynamic';
->>>>>>> cb96a608
+import { Button } from '@ui/Button';
 import SingleComment from '../SingleComment/SingleComment';
 import classes from './Comments.module.scss';
 
@@ -64,35 +55,6 @@
 		setShowMore(false);
 	};
 
-<<<<<<< HEAD
-	// Handle comment link navigation
-	const handleCommentLink = useCallback(() => {
-		if (typeof window === 'undefined') return;
-
-		const { hash } = window.location;
-		if (!hash) return;
-
-		const commentId = hash.replace('#comment-', '');
-		const comment = regularComments.find((c) => c.id === commentId);
-
-		if (comment && !showMore && regularComments.indexOf(comment) >= 2) {
-			handleShowMore();
-		}
-
-		// Use requestAnimationFrame to ensure the DOM is ready
-		requestAnimationFrame(() => {
-			const element = document.getElementById(hash.substring(1));
-			if (element) {
-				element.scrollIntoView({ behavior: 'smooth', block: 'center' });
-			}
-		});
-	}, [regularComments, showMore]);
-
-	// Call handleCommentLink when the component mounts
-	useLayoutEffect(() => {
-		handleCommentLink();
-	}, [handleCommentLink]);
-=======
 	const { getOnChainIdentity, identityService } = useIdentityService();
 
 	const fetchOnChainIdentity = async () => {
@@ -120,7 +82,34 @@
 		return { canComment: !(allowedCommentor === EAllowedCommentor.NONE), commentDisabledMessage: t('PostDetails.commentsDisabled') };
 		// eslint-disable-next-line react-hooks/exhaustive-deps
 	}, [allowedCommentor, onchainIdentities]);
->>>>>>> cb96a608
+
+	// Handle comment link navigation
+	const handleCommentLink = useCallback(() => {
+		if (typeof window === 'undefined') return;
+
+		const { hash } = window.location;
+		if (!hash) return;
+
+		const commentId = hash.replace('#comment-', '');
+		const comment = regularComments.find((c) => c.id === commentId);
+
+		if (comment && !showMore && regularComments.indexOf(comment) >= 2) {
+			handleShowMore();
+		}
+
+		// Use requestAnimationFrame to ensure the DOM is ready
+		requestAnimationFrame(() => {
+			const element = document.getElementById(hash.substring(1));
+			if (element) {
+				element.scrollIntoView({ behavior: 'smooth', block: 'center' });
+			}
+		});
+	}, [regularComments, showMore]);
+
+	// Call handleCommentLink when the component mounts
+	useLayoutEffect(() => {
+		handleCommentLink();
+	}, [handleCommentLink]);
 
 	return (
 		<div className={classes.wrapper}>
