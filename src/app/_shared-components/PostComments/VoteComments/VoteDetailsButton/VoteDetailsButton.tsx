// Copyright 2019-2025 @polkassembly/polkassembly authors & contributors
// This software may be modified and distributed under the terms
// of the Apache-2.0 license. See the LICENSE file for details.

import { useTranslations } from 'next-intl';
import Image from 'next/image';
import { EVoteDecision } from '@/_shared/types';
import { AiFillLike } from '@react-icons/all-files/ai/AiFillLike';
import { AiFillDislike } from '@react-icons/all-files/ai/AiFillDislike';
import SplitImg from '@assets/icons/split-yellow-icon.svg';
import SplitAbstainImg from '@assets/icons/abstainGray.svg';
import { memo } from 'react';
import { Button } from '@/app/_shared-components/Button';

interface VoteDetailsButtonProps {
	userVoteDecision: EVoteDecision | null;
	onClick?: () => void;
}

function VoteDecisionDisplay({ userVoteDecision }: { userVoteDecision: EVoteDecision | null }) {
	const t = useTranslations();
	const votedText = t('PostDetails.voted');

<<<<<<< HEAD
	switch (userVoteDecision) {
		case EVoteDecision.AYE:
			return (
				<div className='flex items-center gap-x-1'>
					<AiFillLike className='text-base text-success' />
					<span className='font-medium text-success'>
=======
	if (!userVoteType) return null;

	let content;
	switch (userVoteType) {
		case EVoteDecision.AYE:
			content = (
				<div className='flex items-center gap-x-1'>
					<AiFillLike className='text-base text-success' />
					<span className='font-medium text-success hover:underline'>
>>>>>>> 18e89a06
						{votedText} {t('PostDetails.aye')}
					</span>
				</div>
			);
<<<<<<< HEAD
		case EVoteDecision.NAY:
			return (
				<div className='flex items-center gap-x-1'>
					<AiFillDislike className='text-base text-failure' />
					<span className='font-medium text-failure'>
=======
			break;
		case EVoteDecision.NAY:
			content = (
				<div className='flex items-center gap-x-1'>
					<AiFillDislike className='text-base text-failure' />
					<span className='font-medium text-failure hover:underline'>
>>>>>>> 18e89a06
						{votedText} {t('PostDetails.nay')}
					</span>
				</div>
			);
<<<<<<< HEAD
		case EVoteDecision.SPLIT:
			return (
=======
			break;
		case EVoteDecision.SPLIT:
			content = (
>>>>>>> 18e89a06
				<div className='flex items-center gap-x-1'>
					<Image
						src={SplitImg}
						alt='split'
						width={16}
						height={16}
					/>
<<<<<<< HEAD
					<span className='font-medium text-toast_warning_text'>
=======
					<span className='font-medium text-toast_warning_text hover:underline'>
>>>>>>> 18e89a06
						{votedText} {t('PostDetails.split')}
					</span>
				</div>
			);
<<<<<<< HEAD
		case EVoteDecision.SPLIT_ABSTAIN:
		case EVoteDecision.ABSTAIN:
			return (
=======
			break;
		case EVoteDecision.SPLIT_ABSTAIN:
			content = (
>>>>>>> 18e89a06
				<div className='flex items-center gap-x-1'>
					<Image
						src={SplitAbstainImg}
						alt='split abstain'
						width={16}
						height={16}
					/>
<<<<<<< HEAD
					<span className='font-medium text-text_primary'>
=======
					<span className='font-medium text-toast_warning_text hover:underline'>
>>>>>>> 18e89a06
						{votedText} {t('PostDetails.abstain')}
					</span>
				</div>
			);
<<<<<<< HEAD
		default:
			return (
				<span className='font-medium text-text_primary'>
					{votedText} {userVoteDecision}
				</span>
			);
	}
}

function VoteDetailsButton({ userVoteDecision, onClick }: VoteDetailsButtonProps) {
	if (!userVoteDecision) return null;
=======
			break;
		default:
			content = (
				<span className='font-medium text-text_primary hover:underline'>
					{votedText} {userVoteType}
				</span>
			);
	}
>>>>>>> 18e89a06

	return (
		<Button
			variant='ghost'
			onClick={onClick}
			className='m-0 flex items-center gap-x-1 p-0 text-xs'
		>
<<<<<<< HEAD
			<VoteDecisionDisplay userVoteDecision={userVoteDecision} />
		</button>
=======
			{content}
		</Button>
>>>>>>> 18e89a06
	);
}

export default memo(VoteDetailsButton);<|MERGE_RESOLUTION|>--- conflicted
+++ resolved
@@ -21,54 +21,27 @@
 	const t = useTranslations();
 	const votedText = t('PostDetails.voted');
 
-<<<<<<< HEAD
 	switch (userVoteDecision) {
 		case EVoteDecision.AYE:
 			return (
 				<div className='flex items-center gap-x-1'>
 					<AiFillLike className='text-base text-success' />
 					<span className='font-medium text-success'>
-=======
-	if (!userVoteType) return null;
-
-	let content;
-	switch (userVoteType) {
-		case EVoteDecision.AYE:
-			content = (
-				<div className='flex items-center gap-x-1'>
-					<AiFillLike className='text-base text-success' />
-					<span className='font-medium text-success hover:underline'>
->>>>>>> 18e89a06
 						{votedText} {t('PostDetails.aye')}
 					</span>
 				</div>
 			);
-<<<<<<< HEAD
 		case EVoteDecision.NAY:
 			return (
 				<div className='flex items-center gap-x-1'>
 					<AiFillDislike className='text-base text-failure' />
 					<span className='font-medium text-failure'>
-=======
-			break;
-		case EVoteDecision.NAY:
-			content = (
-				<div className='flex items-center gap-x-1'>
-					<AiFillDislike className='text-base text-failure' />
-					<span className='font-medium text-failure hover:underline'>
->>>>>>> 18e89a06
 						{votedText} {t('PostDetails.nay')}
 					</span>
 				</div>
 			);
-<<<<<<< HEAD
 		case EVoteDecision.SPLIT:
 			return (
-=======
-			break;
-		case EVoteDecision.SPLIT:
-			content = (
->>>>>>> 18e89a06
 				<div className='flex items-center gap-x-1'>
 					<Image
 						src={SplitImg}
@@ -76,24 +49,14 @@
 						width={16}
 						height={16}
 					/>
-<<<<<<< HEAD
 					<span className='font-medium text-toast_warning_text'>
-=======
-					<span className='font-medium text-toast_warning_text hover:underline'>
->>>>>>> 18e89a06
 						{votedText} {t('PostDetails.split')}
 					</span>
 				</div>
 			);
-<<<<<<< HEAD
 		case EVoteDecision.SPLIT_ABSTAIN:
 		case EVoteDecision.ABSTAIN:
 			return (
-=======
-			break;
-		case EVoteDecision.SPLIT_ABSTAIN:
-			content = (
->>>>>>> 18e89a06
 				<div className='flex items-center gap-x-1'>
 					<Image
 						src={SplitAbstainImg}
@@ -101,16 +64,11 @@
 						width={16}
 						height={16}
 					/>
-<<<<<<< HEAD
 					<span className='font-medium text-text_primary'>
-=======
-					<span className='font-medium text-toast_warning_text hover:underline'>
->>>>>>> 18e89a06
 						{votedText} {t('PostDetails.abstain')}
 					</span>
 				</div>
 			);
-<<<<<<< HEAD
 		default:
 			return (
 				<span className='font-medium text-text_primary'>
@@ -122,30 +80,16 @@
 
 function VoteDetailsButton({ userVoteDecision, onClick }: VoteDetailsButtonProps) {
 	if (!userVoteDecision) return null;
-=======
-			break;
-		default:
-			content = (
-				<span className='font-medium text-text_primary hover:underline'>
-					{votedText} {userVoteType}
-				</span>
-			);
-	}
->>>>>>> 18e89a06
 
 	return (
 		<Button
 			variant='ghost'
 			onClick={onClick}
+			size='sm'
 			className='m-0 flex items-center gap-x-1 p-0 text-xs'
 		>
-<<<<<<< HEAD
 			<VoteDecisionDisplay userVoteDecision={userVoteDecision} />
-		</button>
-=======
-			{content}
 		</Button>
->>>>>>> 18e89a06
 	);
 }
 
