--- conflicted
+++ resolved
@@ -30,11 +30,8 @@
 	onCancel,
 	isReply,
 	replyTo,
-<<<<<<< HEAD
-	id
-=======
+	id,
 	voteData
->>>>>>> 08855c47
 }: {
 	proposalType: EProposalType;
 	proposalIndex: string;
@@ -44,11 +41,8 @@
 	onCancel?: () => void;
 	isReply?: boolean;
 	replyTo?: Omit<IPublicUser, 'rank'>;
-<<<<<<< HEAD
 	id?: string;
-=======
 	voteData?: IVoteData;
->>>>>>> 08855c47
 }) {
 	const t = useTranslations();
 	const network = getCurrentNetwork();
