// Copyright 2019-2025 @polkassembly/polkassembly authors & contributors
// This software may be modified and distributed under the terms
// of the Apache-2.0 license. See the LICENSE file for details.

'use client';

import { ENotificationStatus, IPreimage } from '@/_shared/types';
import { formatBnBalance } from '@/app/_client-utils/formatBnBalance';
import { MdContentCopy } from '@react-icons/all-files/md/MdContentCopy';
import { FaRegListAlt } from '@react-icons/all-files/fa/FaRegListAlt';
import { useTranslations } from 'next-intl';
import { getCurrentNetwork } from '@/_shared/_utils/getCurrentNetwork';
import SubscanIcon from '@assets/icons/profile-subscan.svg';
import Image from 'next/image';
import { Trash } from 'lucide-react';
import { useUser } from '@/hooks/useUser';
import { useUserPreferences } from '@/hooks/useUserPreferences';
import { getSubstrateAddress } from '@/_shared/_utils/getSubstrateAddress';
import { useMemo, useState } from 'react';
import { usePolkadotApiService } from '@/hooks/usePolkadotApiService';
import { useToast } from '@/hooks/useToast';
import { usePolkadotVault } from '@/hooks/usePolkadotVault';
import { Tooltip, TooltipContent, TooltipTrigger } from '../../Tooltip';
import { TableRow, TableCell } from '../../Table';
import styles from './ListingTable.module.scss';
import Address from '../../Profile/Address/Address';
import { Button } from '../../Button';
import { Dialog, DialogContent, DialogHeader, DialogTitle, DialogTrigger } from '../../Dialog/Dialog';
import { Separator } from '../../Separator';
import SwitchWalletOrAddress from '../../SwitchWalletOrAddress/SwitchWalletOrAddress';
import AddressRelationsPicker from '../../AddressRelationsPicker/AddressRelationsPicker';

const EPreimageStatus = {
	Noted: 'Noted',
	Requested: 'Requested'
};

function PreimageRow({ preimage, handleDialogOpen, onUnnotePreimage }: { preimage: IPreimage; handleDialogOpen: () => void; onUnnotePreimage: () => void }) {
	const network = getCurrentNetwork();
	const t = useTranslations('Preimages');

	const { user } = useUser();
	const { userPreferences } = useUserPreferences();

	const [loading, setLoading] = useState(false);

	const { apiService } = usePolkadotApiService();

	const { setVaultQrState } = usePolkadotVault();

	const { toast } = useToast();

	const [openUnnoteDialog, setOpenUnnoteDialog] = useState(false);
	const substrateProposer = preimage.proposer && getSubstrateAddress(preimage.proposer);
	const selectedAddress = userPreferences?.selectedAccount?.address || user?.addresses?.[0] || '';
	const selectedSubstrateAddress = selectedAddress && getSubstrateAddress(selectedAddress);

	const canUnnotePreimage = useMemo(
		() =>
			selectedSubstrateAddress &&
			preimage?.status &&
			(preimage.status === 'Noted' || preimage.status === 'Requested') &&
			substrateProposer &&
			selectedSubstrateAddress === substrateProposer,
		[selectedSubstrateAddress, preimage, substrateProposer]
	);

	const unnotePreimage = async () => {
<<<<<<< HEAD
		if (!user || !substrateProposer || !user.addresses.includes(substrateProposer) || !apiService || !preimage.hash || !user.loginWallet) return;
=======
		if (!selectedSubstrateAddress || !substrateProposer || selectedSubstrateAddress !== substrateProposer || !apiService || !preimage.hash) return;
>>>>>>> 12106f11
		setLoading(true);

		if (preimage.status === EPreimageStatus.Noted) {
			await apiService.unnotePreimage({
				address: selectedSubstrateAddress,
				preimageHash: preimage.hash,
				wallet: user.loginWallet,
				setVaultQrState,
				onSuccess: () => {
					setLoading(false);
					onUnnotePreimage();
					toast({
						title: t('unnoted'),
						description: t('unnoted_description'),
						status: ENotificationStatus.SUCCESS
					});
					setOpenUnnoteDialog(false);
				},
				onFailed: () => {
					setLoading(false);
					toast({
						title: t('failed'),
						status: ENotificationStatus.ERROR
					});
				}
			});
		} else if (preimage.status === EPreimageStatus.Requested) {
			await apiService.unRequestPreimage({
				address: selectedSubstrateAddress,
				preimageHash: preimage.hash,
				wallet: user.loginWallet,
				setVaultQrState,
				onSuccess: () => {
					setLoading(false);
					onUnnotePreimage();
					toast({
						title: t('unrequested'),
						description: t('unrequested_description'),
						status: ENotificationStatus.SUCCESS
					});
				},
				onFailed: () => {
					setLoading(false);
					toast({
						title: t('failed'),
						description: t('failed_description'),
						status: ENotificationStatus.ERROR
					});
				}
			});
		}
	};

	return (
		<TableRow
			key={preimage?.id}
			className='text-start'
		>
			<TableCell className={styles.table_content_cell}>
				<span>{preimage?.hash ? `${preimage.hash.slice(0, 5)}...${preimage.hash.slice(-5)}` : '-'}</span>
				<Tooltip>
					<TooltipTrigger>
						<MdContentCopy
							onClick={() => {
								navigator.clipboard.writeText(preimage.hash);
							}}
							className={styles.table_content_cell_1}
						/>
					</TooltipTrigger>
					<TooltipContent className='bg-grey_bg text-text_primary'>{t('copy')}</TooltipContent>
				</Tooltip>
				<Tooltip>
					<TooltipTrigger>
						<Image
							src={SubscanIcon}
							alt='copy'
							width={18}
							className='h-5 w-5 cursor-pointer'
							onClick={() => window.open(`https://${network}.subscan.io/block/${preimage?.createdAtBlock}`, '_blank')}
							height={18}
						/>
					</TooltipTrigger>
					<TooltipContent className='bg-grey_bg text-text_primary'>{t('subscan')}</TooltipContent>
				</Tooltip>
			</TableCell>
			<TableCell className='px-6 py-5'>
				<Address
					truncateCharLen={5}
					address={preimage?.proposer || ''}
				/>
			</TableCell>
			<TableCell className='whitespace-nowrap px-6 py-5'>
				{preimage?.deposit
					? formatBnBalance(
							preimage.deposit,
							{
								withUnit: true,
								numberAfterComma: 2,
								compactNotation: true
							},
							network
						)
					: '-'}
			</TableCell>
			<TableCell className={styles.table_content_cell_2}>
				<span className={styles.table_content_cell_2_content}>{preimage?.section && preimage?.method ? `${preimage.section}.${preimage.method.slice(0, 5)}...` : '-'}</span>
				<FaRegListAlt
					onClick={handleDialogOpen}
					className={styles.mdlisticon}
				/>
			</TableCell>
			<TableCell className='px-6 py-5'>{preimage?.length || '-'}</TableCell>
			<TableCell className='px-6 py-5'>
				<div className='flex items-center gap-x-4'>
					{preimage?.status || '-'}
					{canUnnotePreimage && (
						<Dialog
							open={openUnnoteDialog}
							onOpenChange={setOpenUnnoteDialog}
						>
							<DialogTrigger>
								<Tooltip>
									<TooltipTrigger>
										<Button
											size='icon'
											variant='ghost'
											className='border border-transparent py-1 text-sm font-semibold text-text_primary hover:border-bg_pink hover:bg-bg_pink/10'
										>
											<Trash />
										</Button>
									</TooltipTrigger>
									<TooltipContent className='bg-grey_bg text-text_primary'>
										{preimage.status === EPreimageStatus.Noted ? t('unnote') : preimage.status === EPreimageStatus.Requested ? t('unrequest') : '-'}
									</TooltipContent>
								</Tooltip>
							</DialogTrigger>

							<DialogContent className='max-w-xl p-6'>
								<DialogHeader>
									<DialogTitle>{preimage.status === EPreimageStatus.Requested ? t('unrequest') : t('unnote')} Preimage</DialogTitle>
								</DialogHeader>
								<div className='flex flex-col gap-y-4'>
									<SwitchWalletOrAddress
										small
										customAddressSelector={<AddressRelationsPicker withBalance />}
									/>
									<p className='text-sm font-medium text-text_primary'>{t('unnoteOrUnrequestPreimageDescription')}</p>
									<Separator />
									<div className='flex items-center justify-end'>
										<Button
											size='lg'
											onClick={unnotePreimage}
											isLoading={loading}
										>
											{preimage.status === EPreimageStatus.Requested ? t('unrequest') : t('unnote')}
										</Button>
									</div>
								</div>
							</DialogContent>
						</Dialog>
					)}
				</div>
			</TableCell>
		</TableRow>
	);
}

export default PreimageRow;<|MERGE_RESOLUTION|>--- conflicted
+++ resolved
@@ -53,6 +53,7 @@
 	const [openUnnoteDialog, setOpenUnnoteDialog] = useState(false);
 	const substrateProposer = preimage.proposer && getSubstrateAddress(preimage.proposer);
 	const selectedAddress = userPreferences?.selectedAccount?.address || user?.addresses?.[0] || '';
+	const selectedWallet = userPreferences.wallet || user?.loginWallet;
 	const selectedSubstrateAddress = selectedAddress && getSubstrateAddress(selectedAddress);
 
 	const canUnnotePreimage = useMemo(
@@ -66,18 +67,14 @@
 	);
 
 	const unnotePreimage = async () => {
-<<<<<<< HEAD
-		if (!user || !substrateProposer || !user.addresses.includes(substrateProposer) || !apiService || !preimage.hash || !user.loginWallet) return;
-=======
-		if (!selectedSubstrateAddress || !substrateProposer || selectedSubstrateAddress !== substrateProposer || !apiService || !preimage.hash) return;
->>>>>>> 12106f11
+		if (!selectedSubstrateAddress || !selectedWallet || !substrateProposer || selectedSubstrateAddress !== substrateProposer || !apiService || !preimage.hash) return;
 		setLoading(true);
 
 		if (preimage.status === EPreimageStatus.Noted) {
 			await apiService.unnotePreimage({
 				address: selectedSubstrateAddress,
 				preimageHash: preimage.hash,
-				wallet: user.loginWallet,
+				wallet: selectedWallet,
 				setVaultQrState,
 				onSuccess: () => {
 					setLoading(false);
@@ -101,7 +98,7 @@
 			await apiService.unRequestPreimage({
 				address: selectedSubstrateAddress,
 				preimageHash: preimage.hash,
-				wallet: user.loginWallet,
+				wallet: selectedWallet,
 				setVaultQrState,
 				onSuccess: () => {
 					setLoading(false);
