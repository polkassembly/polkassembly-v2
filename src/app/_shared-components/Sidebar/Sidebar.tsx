// Copyright 2019-2025 @polkassembly/polkassembly authors & contributors
// This software may be modified and distributed under the terms
// of the Apache-2.0 license. See the LICENSE file for details.

'use client';

import { Slot } from '@radix-ui/react-slot';
import { VariantProps, cva } from 'class-variance-authority';
<<<<<<< HEAD
import { useTheme } from 'next-themes';
=======
import Image from 'next/image';
>>>>>>> 78f647cd
import { cn } from '@/lib/utils';
import { Button } from '@ui/Button';
import { Sheet, SheetContent, SheetHeader, SheetTitle } from '@ui/Sheet';
import { Tooltip, TooltipContent, TooltipProvider, TooltipTrigger } from '@ui/Tooltip';
<<<<<<< HEAD
import { ETheme } from '@/_shared/types';
=======
import LeftIcon from '@assets/sidebar/lefticon.svg';
import RightIcon from '@assets/sidebar/righticon.svg';
>>>>>>> 78f647cd
import { ComponentProps, createContext, CSSProperties, ElementRef, forwardRef, useCallback, useContext, useEffect, useMemo, useState } from 'react';
import { useIsMobile } from '@/hooks/useIsMobile';
import styles from './Sidebar.module.scss';
import { Icon } from '../Icon';

const SIDEBAR_COOKIE_NAME = 'sidebar:state';
const SIDEBAR_COOKIE_MAX_AGE = 60 * 60 * 24 * 7;
const SIDEBAR_WIDTH = '14.4rem';
const SIDEBAR_WIDTH_MOBILE = '18rem';
const SIDEBAR_WIDTH_ICON = '5rem';
const SIDEBAR_KEYBOARD_SHORTCUT = 'b';
const COLLAPSIBLE_ICON_HIDDEN = 'group-data-[collapsible=icon]:hidden';

type SidebarContextType = {
	state: 'expanded' | 'collapsed';
	open: boolean;
	setOpen: (open: boolean) => void;
	openMobile: boolean;
	setOpenMobile: (open: boolean) => void;
	isMobile: boolean;
	toggleSidebar: () => void;
};

const SidebarContext = createContext<SidebarContextType | null>(null);

function useSidebar() {
	const context = useContext(SidebarContext);
	if (!context) {
		throw new Error('useSidebar must be used within a SidebarProvider.');
	}

	return context;
}

const SidebarProvider = forwardRef<
	HTMLDivElement,
	ComponentProps<'div'> & {
		defaultOpen?: boolean;
		open?: boolean;
		onOpenChange?: (open: boolean) => void;
	}
>(({ defaultOpen = true, open: openProp, onOpenChange: setOpenProp, className, style, children, ...props }, ref) => {
	const isMobile = useIsMobile();
	const [openMobile, setOpenMobile] = useState(false);

	// This is the internal state of the sidebar.
	// We use openProp and setOpenProp for control from outside the component.
	const [_open, _setOpen] = useState(defaultOpen);
	const open = openProp ?? _open;
	const setOpen = useCallback(
		(value: boolean | ((value: boolean) => boolean)) => {
			const openState = typeof value === 'function' ? value(open) : value;
			if (setOpenProp) {
				setOpenProp(openState);
			} else {
				_setOpen(openState);
			}

			// This sets the cookie to keep the sidebar state.
			document.cookie = `${SIDEBAR_COOKIE_NAME}=${openState}; path=/; max-age=${SIDEBAR_COOKIE_MAX_AGE}`;
		},
		[setOpenProp, open]
	);

	// Helper to toggle the sidebar.
	const toggleSidebar = useCallback(() => {
		return isMobile ? setOpenMobile((mobileOpen) => !mobileOpen) : setOpen((sidebarOpen) => !sidebarOpen);
	}, [isMobile, setOpen, setOpenMobile]);

	// Adds a keyboard shortcut to toggle the sidebar.
	useEffect(() => {
		const handleKeyDown = (event: KeyboardEvent) => {
			if (event.key === SIDEBAR_KEYBOARD_SHORTCUT && (event.metaKey || event.ctrlKey)) {
				event.preventDefault();
				toggleSidebar();
			}
		};

		window.addEventListener('keydown', handleKeyDown);
		return () => window.removeEventListener('keydown', handleKeyDown);
	}, [toggleSidebar]);

	// We add a state so that we can do data-state="expanded" or "collapsed".
	// This makes it easier to style the sidebar with Tailwind classes.
	const state = open ? 'expanded' : 'collapsed';

	const contextValue = useMemo<SidebarContextType>(
		() => ({
			state,
			open,
			setOpen,
			isMobile,
			openMobile,
			setOpenMobile,
			toggleSidebar
		}),
		[state, open, setOpen, isMobile, openMobile, setOpenMobile, toggleSidebar]
	);

	return (
		<SidebarContext.Provider value={contextValue}>
			<TooltipProvider delayDuration={0}>
				<div
					style={
						{
							'--sidebar-width': SIDEBAR_WIDTH,
							'--sidebar-width-icon': SIDEBAR_WIDTH_ICON,
							...style
						} as CSSProperties
					}
					className={cn(`group/sidebar-wrapper ${styles.sidebarWrapper} has-[[data-variant=inset]]:bg-white`, className)}
					ref={ref}
					{...props}
				>
					{children}
				</div>
			</TooltipProvider>
		</SidebarContext.Provider>
	);
});
SidebarProvider.displayName = 'SidebarProvider';

const Sidebar = forwardRef<
	HTMLDivElement,
	ComponentProps<'div'> & {
		side?: 'left' | 'right';
		variant?: 'sidebar' | 'floating' | 'inset';
		collapsible?: 'offcanvas' | 'icon' | 'none';
		isOpen?: boolean;
		onExpand?: () => void;
		onCollapse?: () => void;
	}
>(({ side = 'left', variant = 'sidebar', collapsible = 'offcanvas', isOpen, onExpand, onCollapse, className, children, ...props }, ref) => {
	const { isMobile, state, openMobile, setOpenMobile } = useSidebar();

	useEffect(() => {
		// Trigger the appropriate callback when state changes
		if (isOpen) {
			onExpand?.();
			if (state === 'collapsed') {
				setOpenMobile(true);
			}
		} else {
			onCollapse?.();
			if (state === 'expanded') {
				setOpenMobile(false);
			}
		}
		// eslint-disable-next-line react-hooks/exhaustive-deps
	}, [isOpen, onExpand, onCollapse]);

	if (collapsible === 'none') {
		return (
			<div
				className={cn(`w-[--sidebar-width] ${styles.sidebarcollapsible}`, className)}
				ref={ref}
				{...props}
			>
				{children}
			</div>
		);
	}

	if (isMobile) {
		return (
			<Sheet
				open={openMobile}
				onOpenChange={setOpenMobile}
				{...props}
			>
				<SheetContent
					data-sidebar='sidebar'
					data-mobile='true'
					className={`${styles.sidebarsheetcontent} m-0 p-0 [&>button]:hidden`}
					style={
						{
							width: SIDEBAR_WIDTH_MOBILE
						} as CSSProperties
					}
					side={side}
				>
					<SheetHeader>
						<SheetTitle className='sr-only'>Mobile Sidebar</SheetTitle>
					</SheetHeader>
					<div className={styles.sidebar_mobile_children}>{children}</div>
				</SheetContent>
			</Sheet>
		);
	}

	return (
		<div
			ref={ref}
			className='group peer hidden text-sidebar-foreground md:block'
			data-state={state}
			data-collapsible={state === 'collapsed' ? collapsible : ''}
			data-variant={variant}
			data-side={side}
		>
			<div
				className={cn(
					'relative h-svh w-[--sidebar-width] bg-transparent transition-[width] duration-200 ease-linear',
					'group-data-[collapsible=offcanvas]:w-0',
					'group-data-[side=right]:rotate-180',
					variant === 'floating' || variant === 'inset'
						? 'group-data-[collapsible=icon]:w-[calc(var(--sidebar-width-icon)_+_theme(spacing.4))]'
						: 'group-data-[collapsible=icon]:w-[--sidebar-width-icon]'
				)}
			/>
			<div
				className={cn(
					'fixed inset-y-0 z-10 hidden h-svh w-[--sidebar-width] transition-[left,right,width] duration-200 ease-linear md:flex',
					side === 'left'
						? 'left-0 group-data-[collapsible=offcanvas]:left-[calc(var(--sidebar-width)*-1)]'
						: 'right-0 group-data-[collapsible=offcanvas]:right-[calc(var(--sidebar-width)*-1)]',
					variant === 'floating' || variant === 'inset'
						? 'p-2 group-data-[collapsible=icon]:w-[calc(var(--sidebar-width-icon)_+_theme(spacing.4)_+2px)]'
						: 'border-r-border_grey group-data-[collapsible=icon]:w-[--sidebar-width-icon] group-data-[side=left]:border-r group-data-[side=right]:border-l',
					className
				)}
				{...props}
			>
				<div
					data-sidebar='sidebar'
					className={`${styles.sidebar_children} group-data-[variant=floating]:rounded-lg group-data-[variant=floating]:border group-data-[variant=floating]:border-sidebar-border group-data-[variant=floating]:shadow`}
				>
					{children}
				</div>
			</div>
		</div>
	);
});

Sidebar.displayName = 'Sidebar';

const SidebarTrigger = forwardRef<ElementRef<typeof Button>, ComponentProps<typeof Button>>(({ className, onClick, ...props }, ref) => {
	const { toggleSidebar, state } = useSidebar();
	const isMobile = useIsMobile();

	return (
		<Button
			ref={ref}
			data-sidebar='trigger'
			variant='link'
			className={cn('h-8 w-8 rounded-lg border border-border_grey bg-section_dark_overlay p-2', className)}
			type='button'
			onClick={(event) => {
				onClick?.(event);
				toggleSidebar();
			}}
			{...props}
		>
<<<<<<< HEAD
			<Icon
				name={isMobile ? 'sidebar/righticon' : state === 'expanded' ? 'sidebar/lefticon' : 'sidebar/righticon'}
				className={cn('h-5 w-5', {
					'dark-icons': theme === ETheme.DARK
				})}
=======
			<Image
				src={isMobile ? RightIcon : state === 'expanded' ? LeftIcon : RightIcon}
				alt={state === 'expanded' ? 'Collapse sidebar' : 'Expand sidebar'}
				className='dark:dark-icons h-5 w-5'
>>>>>>> 78f647cd
				width={20}
				height={20}
			/>
			<span className='sr-only'>{state === 'expanded' ? 'Collapse sidebar' : 'Expand sidebar'}</span>
		</Button>
	);
});
SidebarTrigger.displayName = 'SidebarTrigger';

const SidebarInset = forwardRef<HTMLDivElement, ComponentProps<'main'>>(({ className, ...props }, ref) => {
	return (
		<main
			ref={ref}
			className={cn(
				styles.sidebar_inset,
				'peer-data-[variant=inset]:min-h-[calc(100svh-theme(spacing.4))] md:peer-data-[variant=inset]:m-2 md:peer-data-[state=collapsed]:peer-data-[variant=inset]:ml-2 md:peer-data-[variant=inset]:ml-0 md:peer-data-[variant=inset]:rounded-xl md:peer-data-[variant=inset]:shadow',
				className
			)}
			{...props}
		/>
	);
});
SidebarInset.displayName = 'SidebarInset';

const SidebarHeader = forwardRef<HTMLDivElement, ComponentProps<'div'>>(({ className, ...props }, ref) => {
	return (
		<div
			ref={ref}
			data-sidebar='header'
			className={cn(styles.sidebar_header, className)}
			{...props}
		/>
	);
});
SidebarHeader.displayName = 'SidebarHeader';

const SidebarFooter = forwardRef<HTMLDivElement, ComponentProps<'div'>>(({ className, ...props }, ref) => {
	return (
		<div
			ref={ref}
			data-sidebar='footer'
			className={cn(styles.sidebar_header, className)}
			{...props}
		/>
	);
});
SidebarFooter.displayName = 'SidebarFooter';

const SidebarContent = forwardRef<HTMLDivElement, ComponentProps<'div'>>(({ className, ...props }, ref) => {
	return (
		<div
			ref={ref}
			data-sidebar='content'
			className={cn(`hide_scrollbar ${styles.sidebar_content}`, className)}
			style={{ height: 'calc(100vh - 60px)' }}
			{...props}
		/>
	);
});
SidebarContent.displayName = 'SidebarContent';

const SidebarGroup = forwardRef<HTMLDivElement, ComponentProps<'div'>>(({ className, ...props }, ref) => {
	return (
		<div
			ref={ref}
			data-sidebar='group'
			className={cn('relative flex w-full min-w-0 flex-col p-2', className)}
			{...props}
		/>
	);
});
SidebarGroup.displayName = 'SidebarGroup';

const SidebarMenu = forwardRef<HTMLUListElement, ComponentProps<'ul'>>(({ className, ...props }, ref) => (
	<ul
		ref={ref}
		data-sidebar='menu'
		className={cn(styles.sidebar_menu, className)}
		{...props}
	/>
));
SidebarMenu.displayName = 'SidebarMenu';

const SidebarMenuItem = forwardRef<HTMLLIElement, ComponentProps<'li'>>(({ className, ...props }, ref) => (
	<li
		ref={ref}
		data-sidebar='menu-item'
		className={cn('group/menu-item relative', className)}
		{...props}
	/>
));
SidebarMenuItem.displayName = 'SidebarMenuItem';

const sidebarMenuButtonVariants = cva(
	cn(
		styles.menuButton,
		'transition-[width, height, padding]',
		'ring-sidebar-ring peer/menu-button focus-visible:ring-2 active:bg-white-accent active:text-sidebar-accent-foreground group-has-[[data-sidebar=menu-action]]/menu-item:pr-8 data-[active=true]:bg-white-accent data-[active=true]:font-medium data-[active=true]:text-sidebar-accent-foreground data-[state=open]:hover:bg-white-accent data-[state=open]:hover:text-sidebar-accent-foreground group-data-[collapsible=icon]:!size-8 group-data-[collapsible=icon]:!p-2'
	),
	{
		variants: {
			variant: {
				default: cn(`${styles.default} hover:bg-white-accent`),
				outline: cn(styles.outline, 'shadow-[0_0_0_1px_hsl(var(--sidebar-border))] hover:shadow-[0_0_0_1px_hsl(var(--sidebar-accent))]')
			},
			size: {
				default: cn(styles.defaultSize),
				sm: cn(styles.sm),
				lg: cn(styles.lg, 'group-data-[collapsible=icon]:!p-0')
			}
		},
		defaultVariants: {
			variant: 'default',
			size: 'default'
		}
	}
);

const SidebarMenuButton = forwardRef<
	HTMLButtonElement,
	ComponentProps<'button'> & {
		asChild?: boolean;
		isActive?: boolean;
		tooltip?: string | ComponentProps<typeof TooltipContent>;
	} & VariantProps<typeof sidebarMenuButtonVariants>
>(({ asChild = false, isActive = false, variant = 'default', size, tooltip, className, ...props }, ref) => {
	const Comp = asChild ? Slot : 'button';
	const { isMobile, state } = useSidebar();

	const button = (
		<Comp
			ref={ref}
			data-sidebar='menu-button'
			data-size={size}
			data-active={isActive}
			className={cn(sidebarMenuButtonVariants({ variant, size }), className)}
			{...props}
		/>
	);

	if (!tooltip) {
		return button;
	}

	const tooltipProps = typeof tooltip === 'string' ? { children: tooltip } : tooltip;

	return (
		<Tooltip>
			<TooltipTrigger asChild>{button}</TooltipTrigger>
			<TooltipContent
				side='right'
				align='center'
				className={`${styles.sidebar_menubtn} bg-tooltip_background text-white`}
				hidden={state !== 'collapsed' || isMobile}
				{...tooltipProps}
			/>
		</Tooltip>
	);
});
SidebarMenuButton.displayName = 'SidebarMenuButton';

const SidebarMenuSub = forwardRef<HTMLUListElement, ComponentProps<'ul'>>(({ className, ...props }, ref) => (
	<ul
		ref={ref}
		data-sidebar='menu-sub'
		className={cn(styles.sidebar_menusub, COLLAPSIBLE_ICON_HIDDEN, className)}
		{...props}
	/>
));
SidebarMenuSub.displayName = 'SidebarMenuSub';

const SidebarMenuSubItem = forwardRef<HTMLLIElement, ComponentProps<'li'>>(({ ...props }, ref) => (
	<li
		ref={ref}
		{...props}
	/>
));
SidebarMenuSubItem.displayName = 'SidebarMenuSubItem';

const SidebarMenuSubButton = forwardRef<
	HTMLAnchorElement,
	ComponentProps<'a'> & {
		asChild?: boolean;
		size?: 'sm' | 'md';
		isActive?: boolean;
	}
>(({ asChild = false, size = 'md', isActive, className, ...props }, ref) => {
	const Comp = asChild ? Slot : 'a';

	return (
		<Comp
			ref={ref}
			data-sidebar='menu-sub-button'
			data-size={size}
			data-active={isActive}
			className={cn(
				'data-[active=true]:bg-white-accent data-[active=true]:text-sidebar-accent-foreground',
				size === 'sm' && 'text-sm',
				size === 'md' && 'text-sm',
				COLLAPSIBLE_ICON_HIDDEN,
				className
			)}
			{...props}
		/>
	);
});
SidebarMenuSubButton.displayName = 'SidebarMenuSubButton';

export {
	Sidebar,
	SidebarContent,
	SidebarFooter,
	SidebarGroup,
	SidebarHeader,
	SidebarInset,
	SidebarMenu,
	SidebarMenuButton,
	SidebarMenuItem,
	SidebarMenuSub,
	SidebarMenuSubButton,
	SidebarMenuSubItem,
	SidebarProvider,
	SidebarTrigger,
	useSidebar
};<|MERGE_RESOLUTION|>--- conflicted
+++ resolved
@@ -6,21 +6,10 @@
 
 import { Slot } from '@radix-ui/react-slot';
 import { VariantProps, cva } from 'class-variance-authority';
-<<<<<<< HEAD
-import { useTheme } from 'next-themes';
-=======
-import Image from 'next/image';
->>>>>>> 78f647cd
 import { cn } from '@/lib/utils';
 import { Button } from '@ui/Button';
 import { Sheet, SheetContent, SheetHeader, SheetTitle } from '@ui/Sheet';
 import { Tooltip, TooltipContent, TooltipProvider, TooltipTrigger } from '@ui/Tooltip';
-<<<<<<< HEAD
-import { ETheme } from '@/_shared/types';
-=======
-import LeftIcon from '@assets/sidebar/lefticon.svg';
-import RightIcon from '@assets/sidebar/righticon.svg';
->>>>>>> 78f647cd
 import { ComponentProps, createContext, CSSProperties, ElementRef, forwardRef, useCallback, useContext, useEffect, useMemo, useState } from 'react';
 import { useIsMobile } from '@/hooks/useIsMobile';
 import styles from './Sidebar.module.scss';
@@ -273,18 +262,9 @@
 			}}
 			{...props}
 		>
-<<<<<<< HEAD
 			<Icon
 				name={isMobile ? 'sidebar/righticon' : state === 'expanded' ? 'sidebar/lefticon' : 'sidebar/righticon'}
-				className={cn('h-5 w-5', {
-					'dark-icons': theme === ETheme.DARK
-				})}
-=======
-			<Image
-				src={isMobile ? RightIcon : state === 'expanded' ? LeftIcon : RightIcon}
-				alt={state === 'expanded' ? 'Collapse sidebar' : 'Expand sidebar'}
 				className='dark:dark-icons h-5 w-5'
->>>>>>> 78f647cd
 				width={20}
 				height={20}
 			/>
