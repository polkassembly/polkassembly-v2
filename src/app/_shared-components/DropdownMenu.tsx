// Copyright 2019-2025 @polkassembly/polkassembly authors & contributors
// This software may be modified and distributed under the terms
// of the Apache-2.0 license. See the LICENSE file for details.

'use client';

import * as React from 'react';
import * as DropdownMenuPrimitive from '@radix-ui/react-dropdown-menu';
import { Check, ChevronRight, Circle } from 'lucide-react';

import { cn } from '@/lib/utils';

const DropdownMenu = DropdownMenuPrimitive.Root;

const DropdownMenuTrigger = DropdownMenuPrimitive.Trigger;

const DropdownMenuGroup = DropdownMenuPrimitive.Group;

const DropdownMenuPortal = DropdownMenuPrimitive.Portal;

const DropdownMenuSub = DropdownMenuPrimitive.Sub;

const DropdownMenuRadioGroup = DropdownMenuPrimitive.RadioGroup;

const DropdownMenuSubTrigger = React.forwardRef<
	React.ElementRef<typeof DropdownMenuPrimitive.SubTrigger>,
	React.ComponentPropsWithoutRef<typeof DropdownMenuPrimitive.SubTrigger> & {
		inset?: boolean;
	}
>(({ className, inset, children, ...props }, ref) => (
	<DropdownMenuPrimitive.SubTrigger
		ref={ref}
		className={cn(
			'flex cursor-default select-none items-center gap-2 rounded-sm px-2 py-1.5 text-sm outline-none focus:bg-accent data-[state=open]:bg-accent [&_svg]:pointer-events-none [&_svg]:size-4 [&_svg]:shrink-0',
			inset && 'pl-8',
			className
		)}
		{...props}
	>
		{children}
		<ChevronRight className='ml-auto' />
	</DropdownMenuPrimitive.SubTrigger>
));
DropdownMenuSubTrigger.displayName = DropdownMenuPrimitive.SubTrigger.displayName;

const DropdownMenuSubContent = React.forwardRef<React.ElementRef<typeof DropdownMenuPrimitive.SubContent>, React.ComponentPropsWithoutRef<typeof DropdownMenuPrimitive.SubContent>>(
	({ className, ...props }, ref) => (
		<DropdownMenuPrimitive.SubContent
			ref={ref}
			className={cn(
				'z-50 min-w-[8rem] overflow-hidden rounded-md border bg-popover p-1 text-popover-foreground shadow-lg data-[state=open]:animate-in data-[state=closed]:animate-out data-[state=closed]:fade-out-0 data-[state=open]:fade-in-0 data-[state=closed]:zoom-out-95 data-[state=open]:zoom-in-95 data-[side=bottom]:slide-in-from-top-2 data-[side=left]:slide-in-from-right-2 data-[side=right]:slide-in-from-left-2 data-[side=top]:slide-in-from-bottom-2',
				className
			)}
			{...props}
		/>
	)
);
DropdownMenuSubContent.displayName = DropdownMenuPrimitive.SubContent.displayName;

const DropdownMenuContent = React.forwardRef<React.ElementRef<typeof DropdownMenuPrimitive.Content>, React.ComponentPropsWithoutRef<typeof DropdownMenuPrimitive.Content>>(
	({ className, sideOffset = 4, ...props }, ref) => (
		<DropdownMenuPrimitive.Portal>
			<DropdownMenuPrimitive.Content
				ref={ref}
				sideOffset={sideOffset}
				className={cn(
					'z-50 max-h-[300px] w-[--radix-dropdown-menu-trigger-width] overflow-hidden overflow-y-auto rounded-md border-0 bg-bg_modal p-1 text-popover-foreground shadow-md',
					'data-[state=open]:animate-in data-[state=closed]:animate-out data-[state=closed]:fade-out-0 data-[state=open]:fade-in-0 data-[state=closed]:zoom-out-95 data-[state=open]:zoom-in-95 data-[side=bottom]:slide-in-from-top-2 data-[side=left]:slide-in-from-right-2 data-[side=right]:slide-in-from-left-2 data-[side=top]:slide-in-from-bottom-2',
					className
				)}
				{...props}
			/>
		</DropdownMenuPrimitive.Portal>
	)
);
DropdownMenuContent.displayName = DropdownMenuPrimitive.Content.displayName;

const DropdownMenuItem = React.forwardRef<
	React.ElementRef<typeof DropdownMenuPrimitive.Item>,
	React.ComponentPropsWithoutRef<typeof DropdownMenuPrimitive.Item> & {
		inset?: boolean;
	}
>(({ className, inset, ...props }, ref) => (
	<DropdownMenuPrimitive.Item
		ref={ref}
		className={cn(
<<<<<<< HEAD
			'relative flex cursor-pointer select-none items-center gap-2 rounded-sm px-2 py-1.5 text-sm outline-none transition-colors focus:bg-accent focus:text-accent-foreground data-[disabled]:pointer-events-none data-[disabled]:opacity-50 [&>svg]:size-4 [&>svg]:shrink-0',
=======
			'relative flex cursor-pointer select-none items-center gap-2 rounded-sm px-2 py-1.5 text-sm outline-none transition-colors focus:text-accent-foreground data-[disabled]:pointer-events-none data-[disabled]:opacity-50 [&>svg]:size-4 [&>svg]:shrink-0',
>>>>>>> 4cc773ea
			inset && 'pl-8',
			className
		)}
		{...props}
	/>
));
DropdownMenuItem.displayName = DropdownMenuPrimitive.Item.displayName;

const DropdownMenuCheckboxItem = React.forwardRef<
	React.ElementRef<typeof DropdownMenuPrimitive.CheckboxItem>,
	React.ComponentPropsWithoutRef<typeof DropdownMenuPrimitive.CheckboxItem>
>(({ className, children, checked, ...props }, ref) => (
	<DropdownMenuPrimitive.CheckboxItem
		ref={ref}
		className={cn(
			'relative flex cursor-default select-none items-center rounded-sm py-1.5 pl-8 pr-2 text-sm outline-none transition-colors focus:bg-accent focus:text-accent-foreground data-[disabled]:pointer-events-none data-[disabled]:opacity-50',
			className
		)}
		checked={checked}
		{...props}
	>
		<span className='absolute left-2 flex h-3.5 w-3.5 items-center justify-center'>
			<DropdownMenuPrimitive.ItemIndicator>
				<Check className='h-4 w-4' />
			</DropdownMenuPrimitive.ItemIndicator>
		</span>
		{children}
	</DropdownMenuPrimitive.CheckboxItem>
));
DropdownMenuCheckboxItem.displayName = DropdownMenuPrimitive.CheckboxItem.displayName;

const DropdownMenuRadioItem = React.forwardRef<React.ElementRef<typeof DropdownMenuPrimitive.RadioItem>, React.ComponentPropsWithoutRef<typeof DropdownMenuPrimitive.RadioItem>>(
	({ className, children, ...props }, ref) => (
		<DropdownMenuPrimitive.RadioItem
			ref={ref}
			className={cn(
				'relative flex cursor-default select-none items-center rounded-sm py-1.5 pl-8 pr-2 text-sm outline-none transition-colors focus:bg-accent focus:text-accent-foreground data-[disabled]:pointer-events-none data-[disabled]:opacity-50',
				className
			)}
			{...props}
		>
			<span className='absolute left-2 flex h-3.5 w-3.5 items-center justify-center'>
				<DropdownMenuPrimitive.ItemIndicator>
					<Circle className='h-2 w-2 fill-current' />
				</DropdownMenuPrimitive.ItemIndicator>
			</span>
			{children}
		</DropdownMenuPrimitive.RadioItem>
	)
);
DropdownMenuRadioItem.displayName = DropdownMenuPrimitive.RadioItem.displayName;

const DropdownMenuLabel = React.forwardRef<
	React.ElementRef<typeof DropdownMenuPrimitive.Label>,
	React.ComponentPropsWithoutRef<typeof DropdownMenuPrimitive.Label> & {
		inset?: boolean;
	}
>(({ className, inset, ...props }, ref) => (
	<DropdownMenuPrimitive.Label
		ref={ref}
		className={cn('px-2 py-1.5 text-sm font-semibold', inset && 'pl-8', className)}
		{...props}
	/>
));
DropdownMenuLabel.displayName = DropdownMenuPrimitive.Label.displayName;

const DropdownMenuSeparator = React.forwardRef<React.ElementRef<typeof DropdownMenuPrimitive.Separator>, React.ComponentPropsWithoutRef<typeof DropdownMenuPrimitive.Separator>>(
	({ className, ...props }, ref) => (
		<DropdownMenuPrimitive.Separator
			ref={ref}
			className={cn('-mx-1 my-1 h-px bg-muted', className)}
			{...props}
		/>
	)
);
DropdownMenuSeparator.displayName = DropdownMenuPrimitive.Separator.displayName;

function DropdownMenuShortcut({ className, ...props }: React.HTMLAttributes<HTMLSpanElement>) {
	return (
		<span
			className={cn('ml-auto text-xs tracking-widest opacity-60', className)}
			{...props}
		/>
	);
}
DropdownMenuShortcut.displayName = 'DropdownMenuShortcut';

export {
	DropdownMenu,
	DropdownMenuTrigger,
	DropdownMenuContent,
	DropdownMenuItem,
	DropdownMenuCheckboxItem,
	DropdownMenuRadioItem,
	DropdownMenuLabel,
	DropdownMenuSeparator,
	DropdownMenuShortcut,
	DropdownMenuGroup,
	DropdownMenuPortal,
	DropdownMenuSub,
	DropdownMenuSubContent,
	DropdownMenuSubTrigger,
	DropdownMenuRadioGroup
};<|MERGE_RESOLUTION|>--- conflicted
+++ resolved
@@ -84,11 +84,7 @@
 	<DropdownMenuPrimitive.Item
 		ref={ref}
 		className={cn(
-<<<<<<< HEAD
-			'relative flex cursor-pointer select-none items-center gap-2 rounded-sm px-2 py-1.5 text-sm outline-none transition-colors focus:bg-accent focus:text-accent-foreground data-[disabled]:pointer-events-none data-[disabled]:opacity-50 [&>svg]:size-4 [&>svg]:shrink-0',
-=======
 			'relative flex cursor-pointer select-none items-center gap-2 rounded-sm px-2 py-1.5 text-sm outline-none transition-colors focus:text-accent-foreground data-[disabled]:pointer-events-none data-[disabled]:opacity-50 [&>svg]:size-4 [&>svg]:shrink-0',
->>>>>>> 4cc773ea
 			inset && 'pl-8',
 			className
 		)}
