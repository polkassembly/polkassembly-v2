// Copyright 2019-2025 @polkassembly/polkassembly authors & contributors
// This software may be modified and distributed under the terms
// of the Apache-2.0 license. See the LICENSE file for details.

'use client';

import { DropdownMenu, DropdownMenuContent, DropdownMenuItem, DropdownMenuTrigger } from '@ui/DropdownMenu';
import { InjectedAccount } from '@polkadot/extension-inject/types';
import { useTranslations } from 'next-intl';
import { useWalletService } from '@/hooks/useWalletService';
import { useCallback, useEffect, useState } from 'react';
import { useUserPreferences } from '@/hooks/useUserPreferences';
import { AlertCircle } from 'lucide-react';
import { EAccountType, ISelectedAccount } from '@/_shared/types';
import { getSubstrateAddress } from '@/_shared/_utils/getSubstrateAddress';
import classes from './AddressDropdown.module.scss';
import { Alert, AlertDescription } from '../Alert';
import Balance from '../Balance';
import Address from '../Profile/Address/Address';
import { Skeleton } from '../Skeleton';
import { RadioGroup, RadioGroupItem } from '../RadioGroup/RadioGroup';
import { Label } from '../Label';
import AccountTypeBadge from '../AccountTypeBadge/AccountTypeBadge';

function AddressDropdown({
	onChange,
	withBalance,
	disabled,
	withRadioSelect,
	onRadioSelect,
<<<<<<< HEAD
	usedInIdentityFlow
=======
	showPeopleChainBalance = false
>>>>>>> 7bc921cc
}: {
	onChange?: (account: InjectedAccount) => void;
	withBalance?: boolean;
	disabled?: boolean;
	withRadioSelect?: boolean;
	onRadioSelect?: (address: string) => void;
<<<<<<< HEAD
	usedInIdentityFlow?: boolean;
=======
	showPeopleChainBalance?: boolean;
>>>>>>> 7bc921cc
}) {
	const { userPreferences, setUserPreferences } = useUserPreferences();
	const t = useTranslations();
	const walletService = useWalletService();

	const [accounts, setAccounts] = useState<InjectedAccount[]>([]);

	const [accountsLoading, setAccountsLoading] = useState(true);

	const getAccounts = useCallback(async () => {
		if (!walletService || !userPreferences?.wallet) return;
		setAccountsLoading(true);
		const injectedAccounts = await walletService?.getAddressesFromWallet(userPreferences.wallet);

		if (injectedAccounts.length === 0) {
			setAccounts([]);
			setAccountsLoading(false);
			return;
		}

		setAccounts(injectedAccounts);

		const prevPreferredAccount = userPreferences.selectedAccount;

		const selectedAccount =
			prevPreferredAccount?.address && injectedAccounts.some((account) => getSubstrateAddress(account.address) === getSubstrateAddress(prevPreferredAccount.address))
				? prevPreferredAccount
				: injectedAccounts[0];

		setUserPreferences({
			...userPreferences,
			selectedAccount: {
				...selectedAccount,
				accountType: EAccountType.REGULAR
			}
		});

		setAccountsLoading(false);
		// eslint-disable-next-line react-hooks/exhaustive-deps
	}, [userPreferences?.wallet, walletService]);

	useEffect(() => {
		getAccounts();
	}, [getAccounts]);

	const onAccountChange = (a: InjectedAccount) => {
		setUserPreferences({
			...userPreferences,
			selectedAccount: {
				...a,
				accountType: EAccountType.REGULAR
			}
		});
		onChange?.(a);
	};

	const handleRadioChange = (address: string) => {
		const newSelectedAccount: ISelectedAccount = {
			address,
			accountType: EAccountType.REGULAR,
			wallet: userPreferences?.wallet,
			name: accounts.find((account) => account.address === address)?.name || ''
		};

		setUserPreferences({
			...userPreferences,
			selectedAccount: newSelectedAccount
		});

		onRadioSelect?.(address);
	};

	if (!userPreferences.wallet) return <div className={classes.fallbackText}>{t('AddressDropdown.fallbackText')}</div>;

	if (accountsLoading)
		return (
			<div className='flex flex-col gap-y-2'>
				<Skeleton className='h-8 w-full' />
				<Skeleton className='h-5 w-1/2' />
			</div>
		);

	return !accounts || accounts.length === 0 ? (
		<Alert
			variant='info'
			className='flex items-center gap-x-3'
		>
			<AlertCircle className='h-4 w-4' />
			<AlertDescription className=''>
				<h2 className='mb-2 text-base font-medium'>{t('AddressDropdown.noAccountsFound')}</h2>
				<ul className='list-disc pl-4'>
					<li>{t('AddressDropdown.pleaseConnectWallet')}</li>
					<li>{t('AddressDropdown.pleaseCheckConnectedAccounts')}</li>
				</ul>
			</AlertDescription>
		</Alert>
	) : withRadioSelect ? (
		<RadioGroup
			value={userPreferences?.selectedAccount?.address || ''}
			onValueChange={handleRadioChange}
			className='w-full'
		>
			<DropdownMenu>
				<div>
					<div className='mb-1 flex items-center justify-between gap-x-12'>
						<p className='text-xs text-wallet_btn_text sm:text-sm'>{t('AddressDropdown.chooseLinkedAccount')}</p>
						{withBalance && (
							<Balance
								address={userPreferences?.selectedAccount?.address || ''}
<<<<<<< HEAD
								usedInIdentityFlow={usedInIdentityFlow}
=======
								showPeopleChainBalance={showPeopleChainBalance}
>>>>>>> 7bc921cc
							/>
						)}
					</div>
					<DropdownMenuTrigger
						disabled={disabled}
						className='normal-case'
					>
						<div className='flex items-center gap-2'>
							<Address
								address={userPreferences?.selectedAccount?.address || ''}
								walletAddressName={userPreferences?.selectedAccount?.name || ''}
								iconSize={25}
								redirectToProfile={false}
								disableTooltip
							/>
							<div className='flex items-center gap-1'>
								<AccountTypeBadge accountType={userPreferences?.selectedAccount?.accountType || EAccountType.REGULAR} />
								{userPreferences?.selectedAccount?.parent && <AccountTypeBadge accountType={userPreferences?.selectedAccount?.parent?.accountType || EAccountType.REGULAR} />}
							</div>
						</div>
					</DropdownMenuTrigger>
				</div>
				<DropdownMenuContent className='max-h-[300px] overflow-y-auto border-0'>
					{accounts.map((item) => (
						<DropdownMenuItem key={item.address}>
							<div className='flex w-full items-center gap-2'>
								<RadioGroupItem
									value={item.address}
									id={`radio-${item.address}`}
								/>
								<Label
									htmlFor={`radio-${item.address}`}
									className='flex w-full cursor-pointer items-center gap-2'
								>
									<div className='flex items-center gap-2'>
										<Address
											address={item.address}
											walletAddressName={item.name}
											iconSize={25}
											redirectToProfile={false}
											disableTooltip
										/>
										<div className='flex items-center gap-1'>
											<AccountTypeBadge accountType={EAccountType.REGULAR} />
										</div>
									</div>
								</Label>
							</div>
						</DropdownMenuItem>
					))}
				</DropdownMenuContent>
			</DropdownMenu>
		</RadioGroup>
	) : (
		<DropdownMenu>
			<div>
				<div className='mb-1 flex items-center justify-between gap-x-12'>
					<p className='text-xs text-wallet_btn_text sm:text-sm'>{t('AddressDropdown.chooseLinkedAccount')}</p>
					{withBalance && (
						<Balance
							address={userPreferences?.selectedAccount?.address || ''}
<<<<<<< HEAD
							usedInIdentityFlow={usedInIdentityFlow}
=======
							showPeopleChainBalance={showPeopleChainBalance}
>>>>>>> 7bc921cc
						/>
					)}
				</div>
				<DropdownMenuTrigger
					disabled={disabled}
					className='normal-case'
				>
					<div className='flex items-center gap-2'>
						<Address
							address={userPreferences?.selectedAccount?.address || ''}
							walletAddressName={userPreferences?.selectedAccount?.name || ''}
							iconSize={25}
							redirectToProfile={false}
							disableTooltip
						/>
						<div className='flex items-center gap-1'>
							<AccountTypeBadge accountType={userPreferences?.selectedAccount?.accountType || EAccountType.REGULAR} />
							{userPreferences?.selectedAccount?.parent && <AccountTypeBadge accountType={userPreferences?.selectedAccount?.parent?.accountType || EAccountType.REGULAR} />}
						</div>
					</div>
				</DropdownMenuTrigger>
			</div>
			<DropdownMenuContent className='max-h-[300px] overflow-y-auto border-0'>
				{accounts.map((item) => (
					<DropdownMenuItem key={item.address}>
						<button
							type='button'
							onClick={() => onAccountChange(item)}
							className={classes.dropdownOption}
						>
							<div className='flex items-center gap-2'>
								<Address
									address={item.address}
									walletAddressName={item.name}
									iconSize={25}
									redirectToProfile={false}
									disableTooltip
								/>
								<div className='flex items-center gap-1'>
									<AccountTypeBadge accountType={EAccountType.REGULAR} />
								</div>
							</div>
						</button>
					</DropdownMenuItem>
				))}
			</DropdownMenuContent>
		</DropdownMenu>
	);
}

export default AddressDropdown;<|MERGE_RESOLUTION|>--- conflicted
+++ resolved
@@ -28,22 +28,14 @@
 	disabled,
 	withRadioSelect,
 	onRadioSelect,
-<<<<<<< HEAD
-	usedInIdentityFlow
-=======
 	showPeopleChainBalance = false
->>>>>>> 7bc921cc
 }: {
 	onChange?: (account: InjectedAccount) => void;
 	withBalance?: boolean;
 	disabled?: boolean;
 	withRadioSelect?: boolean;
 	onRadioSelect?: (address: string) => void;
-<<<<<<< HEAD
-	usedInIdentityFlow?: boolean;
-=======
 	showPeopleChainBalance?: boolean;
->>>>>>> 7bc921cc
 }) {
 	const { userPreferences, setUserPreferences } = useUserPreferences();
 	const t = useTranslations();
@@ -153,11 +145,7 @@
 						{withBalance && (
 							<Balance
 								address={userPreferences?.selectedAccount?.address || ''}
-<<<<<<< HEAD
-								usedInIdentityFlow={usedInIdentityFlow}
-=======
 								showPeopleChainBalance={showPeopleChainBalance}
->>>>>>> 7bc921cc
 							/>
 						)}
 					</div>
@@ -219,11 +207,7 @@
 					{withBalance && (
 						<Balance
 							address={userPreferences?.selectedAccount?.address || ''}
-<<<<<<< HEAD
-							usedInIdentityFlow={usedInIdentityFlow}
-=======
 							showPeopleChainBalance={showPeopleChainBalance}
->>>>>>> 7bc921cc
 						/>
 					)}
 				</div>
