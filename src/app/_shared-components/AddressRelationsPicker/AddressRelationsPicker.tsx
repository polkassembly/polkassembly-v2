--- conflicted
+++ resolved
@@ -14,13 +14,10 @@
 import { useTranslations } from 'next-intl';
 import { Skeleton } from '@/app/_shared-components/Skeleton';
 import { getSubstrateAddress } from '@/_shared/_utils/getSubstrateAddress';
-<<<<<<< HEAD
 import { getCurrentNetwork } from '@/_shared/_utils/getCurrentNetwork';
 import { InjectedAccount } from '@polkadot/extension-inject/types';
 import { useQuery, useQueryClient } from '@tanstack/react-query';
-=======
 import { cn } from '@/lib/utils';
->>>>>>> 12106f11
 import Address from '../Profile/Address/Address';
 import { Button } from '../Button';
 import { Dialog, DialogContent, DialogFooter, DialogHeader, DialogTitle, DialogTrigger } from '../Dialog/Dialog';
@@ -229,15 +226,6 @@
 					<DialogTitle>{t('switchWallet')}</DialogTitle>
 				</DialogHeader>
 
-<<<<<<< HEAD
-				{isOpen && (
-					<>
-						<SwitchWalletOrAddress
-							small
-							withRadioSelect
-							withBalance
-						/>
-=======
 				<SwitchWalletOrAddress
 					small
 					withRadioSelect
@@ -260,34 +248,15 @@
 						closeDialog={closeDialog}
 					/>
 				</div>
->>>>>>> 12106f11
-
-						<div className='flex max-h-[60vh] flex-col gap-2 overflow-y-auto'>
-							<AddressRadioGroup
-								accountType={EAccountType.MULTISIG}
-								isLoading={!relationsForSelectedAddress}
-								addresses={relationsForSelectedAddress?.multisigAddresses || []}
-								defaultOpen
-								closeDialog={closeDialog}
-							/>
-							<AddressRadioGroup
-								accountType={EAccountType.PROXY}
-								isLoading={!relationsForSelectedAddress}
-								addresses={relationsForSelectedAddress?.proxyAddresses || []}
-								closeDialog={closeDialog}
-							/>
-						</div>
-
-						<DialogFooter className='mt-6'>
-							<Button
-								onClick={closeDialog}
-								variant='default'
-							>
-								{t('confirm')}
-							</Button>
-						</DialogFooter>
-					</>
-				)}
+
+				<DialogFooter className='mt-6'>
+					<Button
+						onClick={closeDialog}
+						variant='default'
+					>
+						{t('confirm')}
+					</Button>
+				</DialogFooter>
 			</DialogContent>
 		</Dialog>
 	);
@@ -314,7 +283,6 @@
 }) {
 	const { userPreferences, setUserPreferences } = useUserPreferences();
 	const walletService = useWalletService();
-<<<<<<< HEAD
 	const t = useTranslations();
 	const queryClient = useQueryClient();
 	const { user } = useUser();
@@ -323,10 +291,6 @@
 
 	const [openVaultModal, setOpenVaultModal] = useState(false);
 
-=======
-	const [accountsLoading, setAccountsLoading] = useState(true);
-	const t = useTranslations('AddressRelationsPicker');
->>>>>>> 12106f11
 	const selectedAddress = useMemo(() => userPreferences?.selectedAccount?.address, [userPreferences?.selectedAccount?.address]);
 	const walletAddressName = useMemo(() => userPreferences?.selectedAccount?.name, [userPreferences?.selectedAccount?.name]);
 
@@ -410,7 +374,6 @@
 
 	return (
 		<div className='flex flex-col gap-1'>
-<<<<<<< HEAD
 			<Dialog
 				open={openVaultModal}
 				onOpenChange={setOpenVaultModal}
@@ -460,46 +423,23 @@
 							classname='ml-auto'
 							showPeopleChainBalance={showPeopleChainBalance}
 							showVotingBalance={showVotingBalance}
-=======
-			{withBalance && (
-				<Balance
-					address={userPreferences?.selectedAccount?.address || ''}
-					classname='ml-auto'
-					showPeopleChainBalance={showPeopleChainBalance}
-					showVotingBalance={showVotingBalance}
-				/>
-			)}
-
-			<div className={cn('flex items-center gap-2 rounded border border-primary_border p-2', className)}>
-				{accountsLoading ? (
-					<Skeleton className='h-6 w-32' />
-				) : !selectedAddress ? (
-					<p className='text-text_secondary w-full px-3 text-xs'>{t('noAccountSelected')}</p>
-				) : (
-					<div className='flex items-center justify-between gap-2'>
-						<Address
-							address={selectedAddress}
-							walletAddressName={walletAddressName}
-							iconSize={iconSize}
-							redirectToProfile={false}
-							disableTooltip
-							className='w-full gap-3 px-2'
->>>>>>> 12106f11
 						/>
 					)}
 
-					<div className='flex items-center gap-2 rounded border border-primary_border p-2'>
+					<div className={cn('flex items-center gap-2 rounded border border-primary_border p-2', className)}>
 						{accountsLoading ? (
 							<Skeleton className='h-6 w-32' />
+						) : !selectedAddress ? (
+							<p className='text-text_secondary w-full px-3 text-xs'>{t('AddressRelationsPicker.noAccountSelected')}</p>
 						) : (
 							<div className='flex items-center justify-between gap-2'>
 								<Address
-									address={selectedAddress || ''}
+									address={selectedAddress}
 									walletAddressName={walletAddressName}
-									iconSize={25}
+									iconSize={iconSize}
 									redirectToProfile={false}
 									disableTooltip
-									className='w-full px-2'
+									className='w-full gap-3 px-2'
 								/>
 								<span>
 									<AccountTypeBadge accountType={userPreferences?.selectedAccount?.accountType || EAccountType.REGULAR} />
@@ -507,20 +447,14 @@
 								</span>
 							</div>
 						)}
-						<AddressSwitchButton disabled={disabled} />
+						<AddressSwitchButton
+							disabled={disabled}
+							showLinkedAccountBadge={showLinkedAccountBadge}
+							className={switchButtonClassName}
+						/>
 					</div>
-<<<<<<< HEAD
 				</>
 			)}
-=======
-				)}
-				<AddressSwitchButton
-					disabled={disabled}
-					showLinkedAccountBadge={showLinkedAccountBadge}
-					className={switchButtonClassName}
-				/>
-			</div>
->>>>>>> 12106f11
 		</div>
 	);
 }