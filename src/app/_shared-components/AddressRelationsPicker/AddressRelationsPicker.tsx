--- conflicted
+++ resolved
@@ -200,26 +200,20 @@
 	disabled,
 	showLinkedAccountBadge = false,
 	className,
-<<<<<<< HEAD
-	action
-=======
+	action,
 	switchButtonText,
 	showTransferableBalance = false,
 	showVotingBalance = false,
 	showPeopleChainBalance = false
->>>>>>> 61f289e8
 }: {
 	disabled?: boolean;
 	showLinkedAccountBadge?: boolean;
 	className?: string;
-<<<<<<< HEAD
 	action?: EFeature;
-=======
 	switchButtonText?: string;
 	showTransferableBalance?: boolean;
 	showVotingBalance?: boolean;
 	showPeopleChainBalance?: boolean;
->>>>>>> 61f289e8
 }) {
 	const { user } = useUser();
 	const { userPreferences } = useUserPreferences();
@@ -259,11 +253,8 @@
 					showTransferableBalance={showTransferableBalance}
 					showVotingBalance={showVotingBalance}
 					showLinkedAccountBadge={showLinkedAccountBadge}
-<<<<<<< HEAD
 					action={action}
-=======
 					showPeopleChainBalance={showPeopleChainBalance}
->>>>>>> 61f289e8
 				/>
 
 				<div className='flex max-h-[60vh] flex-col gap-2 overflow-y-auto'>
@@ -305,11 +296,8 @@
 	iconSize = 25,
 	className,
 	switchButtonClassName,
-<<<<<<< HEAD
-	action
-=======
+	action,
 	hideAccountsAlert = false
->>>>>>> 61f289e8
 }: {
 	withBalance?: boolean;
 	showPeopleChainBalance?: boolean;
@@ -320,11 +308,8 @@
 	iconSize?: number;
 	className?: string;
 	switchButtonClassName?: string;
-<<<<<<< HEAD
 	action?: EFeature;
-=======
 	hideAccountsAlert?: boolean;
->>>>>>> 61f289e8
 }) {
 	const { userPreferences, setUserPreferences } = useUserPreferences();
 	const walletService = useWalletService();
@@ -511,13 +496,10 @@
 							disabled={disabled}
 							showLinkedAccountBadge={showLinkedAccountBadge}
 							className={switchButtonClassName}
-<<<<<<< HEAD
 							action={action}
-=======
 							showTransferableBalance={showTransferableBalance}
 							showVotingBalance={showVotingBalance}
 							showPeopleChainBalance={showPeopleChainBalance}
->>>>>>> 61f289e8
 						/>
 					</div>
 				</>
