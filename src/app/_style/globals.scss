--- conflicted
+++ resolved
@@ -83,22 +83,10 @@
 	filter: invert(56%) sepia(0%) saturate(15%) hue-rotate(141deg) brightness(101%) contrast(93%) !important;
 }
 
-<<<<<<< HEAD
-
-
-@layer base {
-  * {
-    @apply border-border outline-ring/50;
-	}
-  body {
-    @apply bg-background text-foreground;
-	}
-=======
 [data-radix-popper-content-wrapper] {
 	@apply z-50;
 }
 
 .radix-tooltip-content {
 	@apply relative z-50;
->>>>>>> b3d3b9d8
 }