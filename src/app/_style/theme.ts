// Copyright 2019-2025 @polkassembly/polkassembly authors & contributors
// This software may be modified and distributed under the terms
// of the Apache-2.0 license. See the LICENSE file for details.

export const THEME_COLORS = {
	light: {
		wallet_btn_text: '#485F7D',
		bg_modal: '#FFF',
		navbar_border: '#E5007A',
		bg_pink: '#E5007A',
		btn_primary_background: '#E5007A',
		primary_border: '#D2D8E0',
		tooltip_background: '#363636',
		tooltip_foreground: '#FFFFFF',
		link: '#1B61FF',
		btn_primary_text: '#FFF',
		btn_secondary_border: '#D2D8E0',
		btn_secondary_background: '#FFF',
		btn_secondary_text: '#243A57',
		border_grey: '#D2D8E0',
		text_primary: '#243A57',
		text_pink: '#E5007A',
		placeholder: '#576D8BCC',
		success: '#2ED47A',
		failure: '#FF3C5F',
		text_grey: '#7587A0',
		sidebar_head1: '#F3F9D7',
		sidebar_head2: '#fdf8e1',
		sidebar_head3: '#ffede5',
		sidebar_head4: '#dff4ff',
		sidebar_footer: '#ECECEC',
		sidebar_text: '#666666',
		sidebar_menu_text: '#ff0080',
		sidebar_menu_bg: '#FDE7F0',
		sidebar_menu_active: '#FFF2F9',
		sidebar_menu_active_text: '#E5007A',
		create_proposal_btn_create: '#0A3EAF',
		rank_card_text: '#243A57',
		rank_card_bg: '#FCC636',
		listing_page_btn: '#334D6E',
		listing_card1: '#fbfbfb',
		listing_page_border: '#CED4DE',
		light_auction_text: '#AC6A30',
		light_council_bg: '#FFEDF2',
		light_council_text: '#CD1F59',
		light_community_text: '#093874',
		light_general_bg: '#FDF5F0',
		light_general_text: '#EF884A',
		light_technical_bg: '#FEF7DD',
		light_technical_text: '#75610E',
		filter_dropdown: '#485F7D',
		search_bg: '#E3E4E4',
		page_background: '#F6F7F9',
		small_btn_text: '#6D7F97',
		bg_light_blue: '#E6F4FF',
		voting_bar_bg: '#575255',
		progress_default: '#d3d3d3',
		progress_aye: '#27d57b',
		section_dark_overlay: '#FFFFFF',
		progress_nay: '#fc3e5d',
		sidebar_accent: '#e5e7eb',
		decision_bar_bg: '#D4E0FC',
		decision_bar_indicator: '#407AFC',
		sidebar_foreground: '#0A3EAF',
		progress_pink_bg: '#FEF2F8',
		info: '#1677ff',
		activity_selected_tab: '#F2F4F7',
		post_btn_bg: '#EFF1F3',
		active_proposal_bg: '#485F7D',
		sidebar_title: '#485F7D',
		navbar_title: '#243A57',
		yellow_primary: '#ffbf60',
		wallet_disabled_bg: '#F6F7F9',
		grey_bg: '#F4F6F8',
		footer_bg: '#FFF1F8',
		activity_feed_active_proposal_bg: '#f6f8fa',
		activity_comment: '#798AA2',
		network_dropdown_bg: '#f5f7f9',
		bg_blue: '#5489FF',
		border_blue: '#407BFF',
		social_green: '#51D36E',
		leaderboard_score: '#534930',
		leaderboard_score_card_bg: '#FFD669',
		selected_topic_bg: '#ebeef2',
		basic_text: '#485F7D',
		allowed_commentor_text: '#485F7D',
		input_text: '#485F7D',
		leaderboard_usercard_bg: '#e2ebff',
		leaderboard_usercard_border: '#486ddf',
		pagination_border: '#CED4DE',
<<<<<<< HEAD
		child_bounties_bg: '#343434',
		arrow_bg_color: '#000'
=======
		toast_error_bg: '#FBDBD9',
		toast_error_border: '#ED4D42',
		toast_error_text: '#F04248',
		toast_warning_bg: '#FEF7D1',
		toast_warning_border: '#F7C752',
		toast_warning_text: '#F7C752',
		toast_info_bg: '#E6F4FF',
		toast_info_border: '#91CAFF',
		toast_info_text: '#3288FF'
>>>>>>> 2ebcecab
	},
	dark: {
		wallet_btn_text: '#9E9E9E',
		bg_modal: '#000',
		navbar_border: '#E5007A',
		bg_pink: '#FF4098',
		btn_primary_background: '#E5007A',
		primary_border: '#333333',
		tooltip_background: '#363636',
		tooltip_foreground: '#CCCCCC',
		link: '#1B61FF',
		btn_primary_text: '#FFF',
		btn_secondary_border: '#D2D8E0',
		btn_secondary_background: '#000',
		btn_secondary_text: '#FFFFFF',
		border_grey: '#3F3F46',
		sidebar_menu_bg: '#FDE7F0',
		sidebar_menu_active_text: '#FF45A8',
		sidebar_menu_active: '#540E33',
		dark_auction_bg: '#302234',
		dark_auction_text: '#CCAED4',
		dark_community_bg: '#1C2945',
		dark_community_text: '#96AAD6',
		light_council_text: '#EB5688',
		dark_general_bg: '#380E0E',
		dark_general_text: '#DB8383',
		dark_technical_bg: '#302921',
		dark_technical_text: '#BFA889',
		text_primary: '#9E9E9E',
		rank_card_text: '#243A57',
		text_pink: '#E5007A',
		placeholder: '#576D8BCC',
		success: '#2ED47A',
		failure: '#FF3C5F',
		listing_page_border: '#4B4B4B',
		listing_card1: '#2A2929',
		rank_card_bg: '#FCC636',
		text_grey: '#7587A0',
		create_proposal_btn_create: '#49CFFC',
		section_dark_overlay: '#0D0D0D',
		page_background: '#1C1D1F',
		small_btn_text: '#6D7F97',
		bg_light_blue: '#E6F4FF',
		filter_dropdown: '#262627',
		sidebar_head1: '#2f3717',
		sidebar_head2: '#3c371d',
		sidebar_head3: '#3d2a23',
		sidebar_head4: '#1d333c',
		sidebar_footer: '#272727',
		sidebar_accent: '#FFFFFF14',
		sidebar_foreground: '#49CFFC',
		voting_bar_bg: '#575255',
		progress_default: '#d3d3d3',
		progress_aye: '#27d57b',
		progress_nay: '#fc3e5d',
		decision_bar_bg: '#D4E0FC',
		decision_bar_indicator: '#407AFC',
		info: '#1677ff',
		activity_selected_tab: '#2E2E2E',
		post_btn_bg: '#4B4B4B',
		active_proposal_bg: '#262626',
		sidebar_title: '#9E9E9E',
		navbar_title: '#fff',
		yellow_primary: '#ffbf60',
		wallet_disabled_bg: '#222222',
		grey_bg: '#222222',
		footer_bg: '#222222',
		activity_feed_active_proposal_bg: '#262626',
		activity_comment: '#4a4a4a',
		network_dropdown_bg: '#0D0D0D',
		social_green: '#51D36E',
		bg_blue: '#5489FF',
		border_blue: '#407BFF',
		leaderboard_score: '#534930',
		leaderboard_score_card_bg: '#FFD669',
		selected_topic_bg: '#1D1D1D',
		basic_text: '#909090',
		allowed_commentor_text: '#ffffff',
		input_text: '#ffffff',
		leaderboard_usercard_bg: '#141C2D',
		leaderboard_usercard_border: '#407BFF',
		light_council_bg: '#4D2631',
		listing_page_btn: '#9E9E9E',
		pagination_border: '#4B4B4B',
<<<<<<< HEAD
		child_bounties_bg: '#343434',
		arrow_bg_color: '#FFF'
=======
		toast_error_bg: '#452626',
		toast_error_border: '#ED4D42',
		toast_error_text: '#F04248',
		toast_warning_bg: '#363125',
		toast_warning_border: '#8F6F21',
		toast_warning_text: '#F7C752',
		toast_info_bg: '#27323D',
		toast_info_border: '#1677FE',
		toast_info_text: '#3288FF'
>>>>>>> 2ebcecab
	}
};<|MERGE_RESOLUTION|>--- conflicted
+++ resolved
@@ -88,10 +88,8 @@
 		leaderboard_usercard_bg: '#e2ebff',
 		leaderboard_usercard_border: '#486ddf',
 		pagination_border: '#CED4DE',
-<<<<<<< HEAD
 		child_bounties_bg: '#343434',
-		arrow_bg_color: '#000'
-=======
+		arrow_bg_color: '#000',
 		toast_error_bg: '#FBDBD9',
 		toast_error_border: '#ED4D42',
 		toast_error_text: '#F04248',
@@ -101,7 +99,6 @@
 		toast_info_bg: '#E6F4FF',
 		toast_info_border: '#91CAFF',
 		toast_info_text: '#3288FF'
->>>>>>> 2ebcecab
 	},
 	dark: {
 		wallet_btn_text: '#9E9E9E',
@@ -186,10 +183,8 @@
 		light_council_bg: '#4D2631',
 		listing_page_btn: '#9E9E9E',
 		pagination_border: '#4B4B4B',
-<<<<<<< HEAD
 		child_bounties_bg: '#343434',
-		arrow_bg_color: '#FFF'
-=======
+		arrow_bg_color: '#FFF',
 		toast_error_bg: '#452626',
 		toast_error_border: '#ED4D42',
 		toast_error_text: '#F04248',
@@ -199,6 +194,5 @@
 		toast_info_bg: '#27323D',
 		toast_info_border: '#1677FE',
 		toast_info_text: '#3288FF'
->>>>>>> 2ebcecab
 	}
 };