--- conflicted
+++ resolved
@@ -4,7 +4,7 @@
 
 'use client';
 
-import { IAccessTokenPayload, IPublicUser, IRefreshTokenPayload, IUserClientData, IUserPreferences } from '@/_shared/types';
+import { IAccessTokenPayload, IRefreshTokenPayload, IUserPreferences } from '@/_shared/types';
 import { useEffect, useState } from 'react';
 import { useAtomValue, useSetAtom } from 'jotai';
 import { getCurrentNetwork } from '@/_shared/_utils/getCurrentNetwork';
@@ -19,11 +19,6 @@
 import { IdentityService } from '../_client-services/identity_service';
 import { WalletClientService } from '../_client-services/wallet_service';
 import { walletAtom } from '../_atoms/wallet/walletAtom';
-<<<<<<< HEAD
-import { userAtom } from '../_atoms/user/userAtom';
-import { NextApiClientService } from '../_client-services/next_api_client_service';
-=======
->>>>>>> c7e88c5e
 
 function Initializers({ userData, userPreferences }: { userData: IAccessTokenPayload | null; userPreferences: IUserPreferences }) {
 	const network = getCurrentNetwork();
@@ -41,30 +36,6 @@
 
 	const [refreshTokenData, setRefreshTokenData] = useState<IRefreshTokenPayload | null>(currentRefreshTokenPayload);
 
-	const mergeAndSetUserData = async (accessTokenPayload: IAccessTokenPayload | null) => {
-		if (!accessTokenPayload) {
-			setUserAtom(null);
-			return;
-		}
-
-		try {
-			const response = await NextApiClientService.getPublicUserById(accessTokenPayload?.id);
-			console.log('response', response);
-			const publicUserData: IPublicUser | null = response.data;
-			console.log('publicUserData', publicUserData);
-			const userClientData: IUserClientData = {
-				...publicUserData,
-				...accessTokenPayload,
-				profileScore: publicUserData?.profileScore ?? 0,
-				rank: publicUserData?.rank ?? 0
-			};
-			console.log('userClientData', userClientData);
-			setUserAtom(userClientData);
-		} catch {
-			setUserAtom(accessTokenPayload as IUserClientData);
-		}
-	};
-
 	const refreshAccessToken = async () => {
 		const { data, error } = await AuthClientService.refreshAccessToken();
 
@@ -75,14 +46,9 @@
 		const newUserPayload = CookieClientService.getAccessTokenPayload();
 		const newRefreshTokenPayload = CookieClientService.getRefreshTokenPayload();
 
-<<<<<<< HEAD
-		await mergeAndSetUserData(newUserPayload);
-
-=======
 		if (newUserPayload) {
 			setUser(newUserPayload);
 		}
->>>>>>> c7e88c5e
 		if (newRefreshTokenPayload) {
 			setRefreshTokenData(newRefreshTokenPayload);
 		}
@@ -190,15 +156,11 @@
 
 	// set user
 	useEffect(() => {
-<<<<<<< HEAD
-		mergeAndSetUserData(userData);
-=======
 		if (!userData) {
 			return;
 		}
 
 		setUser(userData);
->>>>>>> c7e88c5e
 		// eslint-disable-next-line react-hooks/exhaustive-deps
 	}, [userData]);
 
