// Copyright 2019-2025 @polkassembly/polkassembly authors & contributors
// This software may be modified and distributed under the terms
// of the Apache-2.0 license. See the LICENSE file for details.

'use client';

import { useIdentityService } from '@/hooks/useIdentityService';
import { useQuery, useQueryClient } from '@tanstack/react-query';
import { EJudgementStatus, ENotificationStatus } from '@/_shared/types';
import { mapJudgementStatus } from '@/app/_client-utils/identityUtils';
import { Skeleton } from '@/app/_shared-components/Skeleton';
import { Table, TableHead, TableBody, TableRow, TableHeader } from '@/app/_shared-components/Table';
import { useUser } from '@/hooks/useUser';
import { Settings, Trash2, Copy, PencilIcon } from 'lucide-react';
import { useState } from 'react';
import Image from 'next/image';
import { dayjs } from '@/_shared/_utils/dayjsInit';
import { Separator } from '@/app/_shared-components/Separator';
import JudgementRequestedIcon from '@assets/icons/judgement-requests.svg';
import JudgementCompletedIcon from '@assets/icons/judgements-completed.svg';
import { formatBnBalance } from '@/app/_client-utils/formatBnBalance';
import Address from '@/app/_shared-components/Profile/Address/Address';
import { Tooltip, TooltipContent, TooltipTrigger } from '@/app/_shared-components/Tooltip';
import { usePolkadotVault } from '@/hooks/usePolkadotVault';
import { useToast } from '@/hooks/useToast';
import { useUserPreferences } from '@/hooks/useUserPreferences';
<<<<<<< HEAD
import { IdentityTimelineDialog } from '../IdentityUpdateTimeline/IdentityUpdateTimeline';
import { SocialLinksDisplay, UpdateHistoryButton, LastUpdateCell } from '../Shared/IdentityComponents';
=======
import { useTranslations } from 'next-intl';
import { getCurrentNetwork } from '@/_shared/_utils/getCurrentNetwork';
import { BlockCalculationsService } from '@/app/_client-services/block_calculations_service';
import { BN } from '@polkadot/util';
import { IdentityTimelineDialog } from '../Overview/IdentityUpdateTimeline/IdentityUpdateTimeline';
import { SocialLinksDisplay, UpdateHistoryButton } from '../Overview/IdentityComponents';
>>>>>>> 6de7681b
import styles from '../Overview/IdentitiesListingTable.module.scss';

const SUB_IDENTITY_TYPE = 'Sub-identity';

function MyIdentitiesDashboard() {
	const { identityService } = useIdentityService();
	const { user } = useUser();
	const network = getCurrentNetwork();
	const t = useTranslations();
	const { userPreferences } = useUserPreferences();
	const queryClient = useQueryClient();
	const [isDeleting, setIsDeleting] = useState<string | null>(null);
	const [selectedAddressForTimeline, setSelectedAddressForTimeline] = useState<{ address: string; displayName: string } | null>(null);
	const { setVaultQrState } = usePolkadotVault();
	const { toast } = useToast();
	const { data: myIdentities, isLoading } = useQuery({
		queryKey: ['myIdentities', user?.defaultAddress, identityService],
		queryFn: async () => {
			if (!identityService || !user?.defaultAddress) return null;

			const identities = [];
			let totalJudgements = 0;

			const mainIdentity = await identityService.getOnChainIdentity(user.defaultAddress);
			const api = identityService.getApi();

			const getUserBalances = await api.derive.balances.all(user.defaultAddress);
			const balance = getUserBalances.freeBalance.toString();

			let lastUpdatedBlock: number | undefined;
			try {
				const identityData = await api.query.identity.identityOf(user.defaultAddress);
				const blockHash = identityData?.createdAtHash || (await api.rpc.chain.getBlockHash());
				const blockHeader = await api.rpc.chain.getHeader(blockHash);
				lastUpdatedBlock = blockHeader.number.toNumber();
			} catch {
				lastUpdatedBlock = undefined;
			}

			if (mainIdentity.isIdentitySet) {
				const judgements = mainIdentity.judgements.map((judgement) => {
					const judgementArray = [...judgement];
					const judgementStatus = judgementArray[1];
					return mapJudgementStatus(String(judgementStatus));
				});

				const approvedJudgements = judgements.filter((j: EJudgementStatus) => j === EJudgementStatus.APPROVED || j === EJudgementStatus.REJECTED);
				totalJudgements += approvedJudgements.length;

				const socials = {
					twitter: mainIdentity.twitter,
					email: mainIdentity.email,
					discord: mainIdentity.discord,
					matrix: mainIdentity.matrix,
					github: mainIdentity.github,
					web: mainIdentity.web
				};

				identities.push({
					address: user.defaultAddress,
					displayName: mainIdentity.display,
					type: 'Direct' as const,
					socials,
					judgements: approvedJudgements,
					balance,
					lastUpdated: new Date(),
					lastUpdatedBlock,
					canEdit: true,
					canDelete: false
				});
			}

			const subAddresses = await identityService.getSubIdentities(user.defaultAddress);

			const subIdentitiesData = await Promise.all(
				subAddresses.map(async (subAddress) => {
					const subInfo = await identityService.getSubIdentityInfo(subAddress);
					const subIdentity = await identityService.getOnChainIdentity(subAddress);
					const subAccountInfo = await api.derive.balances.all(subAddress);
					const subBalance = subAccountInfo.freeBalance.toString();

					const subJudgements = subIdentity.judgements.map((judgement) => {
						const judgementArray = [...judgement];
						const judgementStatus = judgementArray[1];
						return mapJudgementStatus(String(judgementStatus));
					});

					const approvedSubJudgements = subJudgements.filter((j: EJudgementStatus) => j === EJudgementStatus.APPROVED || j === EJudgementStatus.REJECTED);
					totalJudgements += approvedSubJudgements.length;

					return {
						address: subAddress,
						displayName: subInfo.displayName || subIdentity.display,
						type: SUB_IDENTITY_TYPE,
						socials: {
							twitter: subIdentity.twitter,
							email: subIdentity.email,
							discord: subIdentity.discord,
							matrix: subIdentity.matrix,
							github: subIdentity.github,
							web: subIdentity.web
						},
						judgements: approvedSubJudgements,
						balance: subBalance,
						lastUpdated: new Date(),
						lastUpdatedBlock,
						canEdit: false,
						canDelete: true
					};
				})
			);

			identities.push(...subIdentitiesData);
			return {
				totalSubIdentities: subAddresses.length,
				totalJudgements,
				totalBalance: balance,
				lastUpdatedOn: BlockCalculationsService.getDateFromBlockNumber({
					currentBlockNumber: new BN(lastUpdatedBlock || 0),
					targetBlockNumber: new BN(lastUpdatedBlock || 0),
					network
				}),
				identities
			};
		},
		enabled: !!identityService && !!user?.defaultAddress,
		staleTime: 30000
	});

	const handleEdit = (address: string) => {
		window.location.href = `/set-identity?address=${address}`;
	};

	const handleDeleteIdentity = async (address: string, isSub: boolean) => {
		if (!identityService || !user?.defaultAddress || !userPreferences.wallet) return;

		const confirmMessage = isSub ? 'Are you sure you want to remove this sub-identity?' : 'Are you sure you want to clear your on-chain identity? This action cannot be undone.';

		if (!window.confirm(confirmMessage)) return;

		setIsDeleting(address);

		if (!isSub) {
			await identityService.clearOnChainIdentity({
				address: user.defaultAddress,
				wallet: userPreferences.wallet,
				setVaultQrState,
				selectedAccount: userPreferences.selectedAccount,
				onSuccess: () => {
					toast({
						title: 'Success',
						description: 'Identity cleared successfully!',
						status: ENotificationStatus.SUCCESS
					});
					queryClient.invalidateQueries({ queryKey: ['myIdentities', user.defaultAddress] });
					setIsDeleting(null);
				},
				onFailed: (errorMessage?: string) => {
					toast({
						title: 'Error',
						description: errorMessage || 'Failed to clear identity',
						status: ENotificationStatus.ERROR
					});
					setIsDeleting(null);
				}
			});
		} else {
			toast({
				title: 'Info',
				description: 'Sub-identity removal will be implemented in the next update',
				status: ENotificationStatus.INFO
			});
			setIsDeleting(null);
		}
	};

	if (!isLoading && identityService && (!myIdentities || myIdentities.identities.length === 0)) {
		return (
			<div className='flex items-center justify-center rounded-3xl border border-primary_border bg-bg_modal p-12'>
				<div className='text-center'>
					<h3 className='text-xl font-semibold text-text_primary'>No Identity Set</h3>
					<p className='text-text_secondary mt-2'>Set up your on-chain identity to get started</p>
				</div>
			</div>
		);
	}

	return (
		<div className='w-full'>
			{/* Stats Cards */}
			<div className={styles.container}>
				<div className='flex w-full flex-col gap-x-4 gap-y-4 md:flex-row md:items-center md:justify-between'>
					<div className={styles.statsContainer}>
						<Image
							src={JudgementRequestedIcon}
							alt='Judgement Requests'
							width={50}
							height={50}
						/>
						<div className={styles.statsContent}>
							<p className={styles.statsLabel}>{t('Judgements.mySubIdentities')}</p>
							<p className={styles.statsValue}>
								{isLoading || !identityService ? (
									<Skeleton className='h-6 w-20' />
								) : (
									<div className='flex items-baseline gap-2'>
										<div className='text-2xl font-bold text-text_primary'>{myIdentities?.totalSubIdentities || 0}</div>
									</div>
								)}
							</p>
						</div>
					</div>
					<Separator
						orientation='vertical'
						className='hidden h-11 md:block'
					/>
					<div className={styles.statsContainer}>
						<Image
							src={JudgementCompletedIcon}
							alt='Judgement'
							width={50}
							height={50}
						/>
						<div className={styles.statsContent}>
							<p className={styles.statsLabel}>{t('Judgements.judgements')}</p>
							<p className={styles.statsValue}>
								{isLoading || !identityService ? (
									<Skeleton className='h-6 w-20' />
								) : (
									<div className='flex items-baseline gap-2'>
										<div className='text-2xl font-bold text-text_primary'>{myIdentities?.totalJudgements || 0}</div>
									</div>
								)}
							</p>
						</div>
					</div>
					<Separator
						orientation='vertical'
						className='hidden h-11 md:block'
					/>
					<div className={styles.statsContainer}>
						<Image
							src={JudgementCompletedIcon}
							alt='Balance'
							width={50}
							height={50}
						/>
						<div className={styles.statsContent}>
							<p className={styles.statsLabel}>{t('Profile.balance')}</p>
							<p className={styles.statsValue}>
								{isLoading || !identityService ? (
									<Skeleton className='h-6 w-20' />
								) : (
									<div className='flex items-baseline gap-2'>
										<div className='text-2xl font-bold text-text_primary'>
											{formatBnBalance(
												myIdentities?.totalBalance || '0',
												{
													withUnit: true,
													numberAfterComma: 2,
													compactNotation: true
												},
												network
											)}
										</div>
									</div>
								)}
							</p>
						</div>
					</div>
					<Separator
						orientation='vertical'
						className='hidden h-11 md:block'
					/>
					<div className={styles.statsContainer}>
						<Image
							src={JudgementCompletedIcon}
							alt='Judgement Completed'
							width={50}
							height={50}
						/>
						<div className={styles.statsContent}>
							<p className={styles.statsLabel}>{t('Judgements.lastUpdatedOn')}</p>
							<p className={styles.statsValue}>
								{isLoading || !identityService ? (
									<Skeleton className='h-6 w-20' />
								) : (
									<div className='flex items-baseline gap-2'>
										<div className='text-2xl font-bold text-text_primary'>{dayjs(myIdentities?.lastUpdatedOn).format("Do MMM 'YY")}</div>
									</div>
								)}
							</p>
						</div>
					</div>
				</div>
			</div>

			{/* Table */}
<<<<<<< HEAD
			<div className='w-full rounded-3xl border border-primary_border bg-bg_modal p-6'>
				<Table>
					<TableHeader>
						<TableRow className={styles.headerRow}>
							<TableHead className={styles.headerCell}>IDENTITY</TableHead>
							<TableHead className={styles.headerCell}>SOCIALS</TableHead>
							<TableHead className={styles.headerCell}>TYPE</TableHead>
							<TableHead className={styles.headerCell}>LATEST UPDATE</TableHead>
							<TableHead className={styles.headerCell}>JUDGEMENTS</TableHead>
							<TableHead className={styles.headerCell}>ACTIONS</TableHead>
						</TableRow>
					</TableHeader>
					<TableBody>
						{myIdentities?.identities.map((identity) => (
							<TableRow key={identity.address}>
								<td className='py-4 pl-2 pr-6'>
									<div className='flex items-center gap-1'>
										<span className='text-xs text-basic_text'>
											<Address
												iconSize={24}
												address={identity.address}
											/>
										</span>
										<span className='text-xs text-basic_text'>
											({identity.address.slice(0, 6)}...{identity.address.slice(-5)})
										</span>
										<button
											type='button'
											className='text-basic_text hover:text-text_primary'
											title='Copy address'
										>
											<Copy size={14} />
										</button>
									</div>
								</td>
								<td className='px-6 py-4'>
									<SocialLinksDisplay socials={identity.socials} />
								</td>
								<td className='px-6 py-4'>
									<span className='rounded px-2 py-1 text-sm font-semibold text-text_primary'>{identity.type}</span>
								</td>
								<td className='px-6 py-4'>
									<div className='flex items-center gap-2 text-sm font-semibold text-text_primary'>
										<LastUpdateCell address={identity.address} />
										<UpdateHistoryButton onClick={() => setSelectedAddressForTimeline({ address: identity.address, displayName: identity.displayName })} />
									</div>
								</td>
								<td className='px-6 py-4'>
									{identity.judgements.length > 0 ? (
=======
			{isLoading || !identityService ? (
				<div className='mt-4 flex flex-col gap-4 rounded-3xl border border-primary_border bg-bg_modal p-4'>
					<Skeleton className='h-12 w-full' />
					<Skeleton className='h-12 w-full' />
					<Skeleton className='h-12 w-full' />
				</div>
			) : (
				<div className='mt-4 w-full rounded-3xl border border-primary_border bg-bg_modal p-6'>
					<Table>
						<TableHeader>
							<TableRow className={styles.headerRow}>
								<TableHead className={styles.headerCell}>IDENTITY</TableHead>
								<TableHead className={styles.headerCell}>SOCIALS</TableHead>
								<TableHead className={styles.headerCell}>TYPE</TableHead>
								<TableHead className={styles.headerCell}>LATEST UPDATE</TableHead>
								<TableHead className={styles.headerCell}>JUDGEMENTS</TableHead>
								<TableHead className={styles.headerCell}>ACTIONS</TableHead>
							</TableRow>
						</TableHeader>
						<TableBody>
							{myIdentities?.identities.map((identity) => (
								<TableRow key={identity.address}>
									<td className='py-4 pl-2 pr-6'>
>>>>>>> 6de7681b
										<div className='flex items-center gap-1'>
											<span className='text-xs text-basic_text'>
												<Address
													iconSize={24}
													address={identity.address}
												/>
											</span>
											<span className='text-xs text-basic_text'>
												({identity.address.slice(0, 6)}...{identity.address.slice(-5)})
											</span>
											<button
												type='button'
												className='text-basic_text hover:text-text_primary'
												title='Copy address'
											>
												<Copy size={14} />
											</button>
										</div>
									</td>
									<td className='px-6 py-4'>
										<SocialLinksDisplay socials={identity.socials} />
									</td>
									<td className='px-6 py-4'>
										<span className='rounded px-2 py-1 text-sm font-semibold text-text_primary'>{identity.type}</span>
									</td>
									<td className='px-6 py-4'>
										<div className='flex items-center gap-2 text-sm font-semibold text-text_primary'>
											<span>{dayjs(identity.lastUpdated).format("Do MMM 'YY, hh:mm:ss")}</span>
											<UpdateHistoryButton onClick={() => setSelectedAddressForTimeline({ address: identity.address, displayName: identity.displayName })} />
										</div>
									</td>
									<td className='px-6 py-4'>
										{identity.judgements.length > 0 ? (
											<div className='flex items-center gap-1'>
												<span className='rounded px-2 py-1 text-sm font-semibold text-text_primary'>Reasonable</span>
												{identity.judgements.length > 1 && (
													<Tooltip>
														<TooltipTrigger asChild>
															<span className='flex !size-6 items-center justify-center rounded-full border border-primary_border bg-poll_option_bg p-2 text-xs font-medium text-text_primary'>
																+{identity.judgements.length - 1}
															</span>
														</TooltipTrigger>
														<TooltipContent
															side='top'
															align='center'
															className='bg-tooltip_background'
														>
															<div className='flex flex-col gap-2 p-2'>
																<span className='text-xs text-white'>{identity.judgements.join(', ')}</span>
															</div>
														</TooltipContent>
													</Tooltip>
												)}
											</div>
										) : (
											<span className='px-4 text-center font-semibold text-text_primary'>-</span>
										)}
									</td>
									<td className='px-6 py-4'>
										<div className='flex items-center gap-2'>
											{identity.canEdit && (
												<button
													onClick={() => handleEdit(identity.address)}
													className='text-text_pink hover:text-text_pink/80'
													type='button'
													title='Edit'
												>
													<PencilIcon size={16} />
												</button>
											)}
											{identity.canDelete && (
												<button
													onClick={() => handleDeleteIdentity(identity.address, identity.type === SUB_IDENTITY_TYPE)}
													className='text-red-500 hover:text-red-600 disabled:opacity-50'
													type='button'
													title={identity.type === SUB_IDENTITY_TYPE ? 'Remove Sub-identity' : 'Clear Identity'}
													disabled={isDeleting === identity.address}
												>
													{isDeleting === identity.address ? <span>⏳</span> : <Trash2 size={16} />}
												</button>
											)}
											<button
												className='text-text_pink hover:text-text_pink/80'
												type='button'
												title='Settings'
											>
												<Settings size={16} />
											</button>
										</div>
									</td>
								</TableRow>
							))}
						</TableBody>
					</Table>
				</div>
			)}

			<IdentityTimelineDialog
				selectedAddress={selectedAddressForTimeline}
				onClose={() => setSelectedAddressForTimeline(null)}
			/>
		</div>
	);
}

export default MyIdentitiesDashboard;<|MERGE_RESOLUTION|>--- conflicted
+++ resolved
@@ -24,17 +24,12 @@
 import { usePolkadotVault } from '@/hooks/usePolkadotVault';
 import { useToast } from '@/hooks/useToast';
 import { useUserPreferences } from '@/hooks/useUserPreferences';
-<<<<<<< HEAD
-import { IdentityTimelineDialog } from '../IdentityUpdateTimeline/IdentityUpdateTimeline';
-import { SocialLinksDisplay, UpdateHistoryButton, LastUpdateCell } from '../Shared/IdentityComponents';
-=======
 import { useTranslations } from 'next-intl';
 import { getCurrentNetwork } from '@/_shared/_utils/getCurrentNetwork';
 import { BlockCalculationsService } from '@/app/_client-services/block_calculations_service';
 import { BN } from '@polkadot/util';
 import { IdentityTimelineDialog } from '../Overview/IdentityUpdateTimeline/IdentityUpdateTimeline';
 import { SocialLinksDisplay, UpdateHistoryButton } from '../Overview/IdentityComponents';
->>>>>>> 6de7681b
 import styles from '../Overview/IdentitiesListingTable.module.scss';
 
 const SUB_IDENTITY_TYPE = 'Sub-identity';
@@ -333,57 +328,6 @@
 			</div>
 
 			{/* Table */}
-<<<<<<< HEAD
-			<div className='w-full rounded-3xl border border-primary_border bg-bg_modal p-6'>
-				<Table>
-					<TableHeader>
-						<TableRow className={styles.headerRow}>
-							<TableHead className={styles.headerCell}>IDENTITY</TableHead>
-							<TableHead className={styles.headerCell}>SOCIALS</TableHead>
-							<TableHead className={styles.headerCell}>TYPE</TableHead>
-							<TableHead className={styles.headerCell}>LATEST UPDATE</TableHead>
-							<TableHead className={styles.headerCell}>JUDGEMENTS</TableHead>
-							<TableHead className={styles.headerCell}>ACTIONS</TableHead>
-						</TableRow>
-					</TableHeader>
-					<TableBody>
-						{myIdentities?.identities.map((identity) => (
-							<TableRow key={identity.address}>
-								<td className='py-4 pl-2 pr-6'>
-									<div className='flex items-center gap-1'>
-										<span className='text-xs text-basic_text'>
-											<Address
-												iconSize={24}
-												address={identity.address}
-											/>
-										</span>
-										<span className='text-xs text-basic_text'>
-											({identity.address.slice(0, 6)}...{identity.address.slice(-5)})
-										</span>
-										<button
-											type='button'
-											className='text-basic_text hover:text-text_primary'
-											title='Copy address'
-										>
-											<Copy size={14} />
-										</button>
-									</div>
-								</td>
-								<td className='px-6 py-4'>
-									<SocialLinksDisplay socials={identity.socials} />
-								</td>
-								<td className='px-6 py-4'>
-									<span className='rounded px-2 py-1 text-sm font-semibold text-text_primary'>{identity.type}</span>
-								</td>
-								<td className='px-6 py-4'>
-									<div className='flex items-center gap-2 text-sm font-semibold text-text_primary'>
-										<LastUpdateCell address={identity.address} />
-										<UpdateHistoryButton onClick={() => setSelectedAddressForTimeline({ address: identity.address, displayName: identity.displayName })} />
-									</div>
-								</td>
-								<td className='px-6 py-4'>
-									{identity.judgements.length > 0 ? (
-=======
 			{isLoading || !identityService ? (
 				<div className='mt-4 flex flex-col gap-4 rounded-3xl border border-primary_border bg-bg_modal p-4'>
 					<Skeleton className='h-12 w-full' />
@@ -407,7 +351,6 @@
 							{myIdentities?.identities.map((identity) => (
 								<TableRow key={identity.address}>
 									<td className='py-4 pl-2 pr-6'>
->>>>>>> 6de7681b
 										<div className='flex items-center gap-1'>
 											<span className='text-xs text-basic_text'>
 												<Address
