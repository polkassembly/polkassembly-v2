// Copyright 2019-2025 @polkassembly/polkassembly authors & contributors
// This software may be modified and distributed under the terms
// of the Apache-2.0 license. See the LICENSE file for details.

import '@app/_style/globals.scss';

import type { Metadata, Viewport } from 'next';
import { ReactNode } from 'react';
import { DM_Sans as dmSans } from 'next/font/google';
import { getMessages } from 'next-intl/server';
import NextTopLoader from 'nextjs-toploader';
import { dayjs } from '@/_shared/_utils/dayjsInit';
import { OPENGRAPH_METADATA } from '@/_shared/_constants/opengraphMetadata';
import { Providers } from './_shared-components/Providers';
import Initializers from './Initializers';
import AppLayout from './_shared-components/AppLayout/AppLayout';
import { CookieService } from '../_shared/_services/cookie_service';
import { THEME_COLORS } from './_style/theme';

export const metadata: Metadata = {
	title: OPENGRAPH_METADATA.title,
	description: OPENGRAPH_METADATA.description
};

export const viewport: Viewport = {
	width: 'device-width',
	initialScale: 1,
	maximumScale: 1,
	minimumScale: 1,
	userScalable: false
};

const fontDmSans = dmSans({
	adjustFontFallback: false,
	display: 'swap',
	style: ['italic', 'normal'],
	subsets: ['latin'],
	variable: '--font-dmSans',
	weight: ['400', '500', '700']
});

export default async function RootLayout({
	children,
	modal
}: Readonly<{
	children: ReactNode;
	modal: ReactNode;
}>) {
	const user = await CookieService.getUserFromCookie();
	const userPreferences = await CookieService.getUserPreferencesFromCookie();

	const messages = await getMessages({
		locale: userPreferences.locale
	});

	dayjs.locale(userPreferences.locale);

	return (
		<html
			lang={userPreferences.locale}
			className={userPreferences.theme}
			suppressHydrationWarning
		>
<<<<<<< HEAD
			<head>
				<link
					href='https://fonts.googleapis.com/css2?family=Pixelify+Sans:wght@400..700&display=swap'
					rel='stylesheet'
				/>
			</head>
			<body className={`${fontDmSans.variable} ${fontDmSans.className}`}>
=======
			<body className={`${fontDmSans.variable} ${fontDmSans.className} antialiased`}>
>>>>>>> 6b28fa8b
				<NextTopLoader
					color={THEME_COLORS.light.navbar_border}
					initialPosition={0.55}
					crawlSpeed={100}
					speed={300}
					showSpinner={false}
				/>
				<Providers
					messages={messages}
					locale={userPreferences.locale}
					userPreferences={userPreferences}
				>
					<Initializers
						userData={user || null}
						userPreferences={userPreferences}
					/>
					{modal}
					<AppLayout>{children}</AppLayout>
				</Providers>
			</body>
		</html>
	);
}<|MERGE_RESOLUTION|>--- conflicted
+++ resolved
@@ -61,17 +61,7 @@
 			className={userPreferences.theme}
 			suppressHydrationWarning
 		>
-<<<<<<< HEAD
-			<head>
-				<link
-					href='https://fonts.googleapis.com/css2?family=Pixelify+Sans:wght@400..700&display=swap'
-					rel='stylesheet'
-				/>
-			</head>
-			<body className={`${fontDmSans.variable} ${fontDmSans.className}`}>
-=======
 			<body className={`${fontDmSans.variable} ${fontDmSans.className} antialiased`}>
->>>>>>> 6b28fa8b
 				<NextTopLoader
 					color={THEME_COLORS.light.navbar_border}
 					initialPosition={0.55}
