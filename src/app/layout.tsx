--- conflicted
+++ resolved
@@ -7,15 +7,12 @@
 import { ReactNode } from 'react';
 import { Providers } from './_shared-components/Providers';
 import { poppinsFont } from './_style/fonts';
-<<<<<<< HEAD
 import NotificationsContainer from './_shared-components/NotificationsContainer';
-import { SidebarProvider } from './_shared-components/Sidebar';
+import { SidebarProvider } from './_shared-components/Sidebar/Sidebar';
 import Navbar from './_shared-components/AppLayout/Navbar/Navbar';
 import AppSidebar from './_shared-components/AppLayout/AppSidebar/AppSidebar';
 import Initializers from './Initializers';
 import { getRefreshTokenFromCookie, getUserFromCookie } from './_client-utils/getUserFromCookie';
-=======
->>>>>>> 82d3bc76
 
 export const metadata: Metadata = {
 	title: 'Polkassembly',
@@ -33,8 +30,10 @@
 	const refreshTokenPayload = await getRefreshTokenFromCookie();
 
 	return (
-<<<<<<< HEAD
-		<html lang='en'>
+		<html
+			lang='en'
+			className='dark'
+		>
 			<body className={poppinsFont.className}>
 				<Providers>
 					<Initializers
@@ -51,14 +50,6 @@
 						<NotificationsContainer />
 					</SidebarProvider>
 				</Providers>
-=======
-		<html
-			lang='en'
-			className='dark'
-		>
-			<body className={`${poppinsFont.className} flex min-h-screen flex-col`}>
-				<Providers>{children}</Providers>
->>>>>>> 82d3bc76
 			</body>
 		</html>
 	);
