// Copyright 2019-2025 @polkassembly/polkassembly authors & contributors
// This software may be modified and distributed under the terms
// of the Apache-2.0 license. See the LICENSE file for details.

import '@app/_style/globals.scss';
import type { Metadata } from 'next';
import { ReactNode } from 'react';
import { Providers } from './_shared-components/Providers';
import { poppinsFont } from './_style/fonts';
<<<<<<< HEAD
import NotificationsContainer from './_shared-components/NotificationsContainer';
import { SidebarProvider } from './_shared-components/Sidebar';
import Dashboard from './_shared-components/AppLayout/Dashboard/page';
=======
>>>>>>> 82d3bc76

export const metadata: Metadata = {
	title: 'Polkassembly',
	description: 'Polkassembly but so much better'
};

export default function RootLayout({
	children
}: Readonly<{
	children: ReactNode;
}>) {
	return (
		<html
			lang='en'
			className='dark'
		>
			<body className={`${poppinsFont.className} flex min-h-screen flex-col`}>
<<<<<<< HEAD
				<Providers>
					<SidebarProvider>
						<Dashboard>{children}</Dashboard>
						<NotificationsContainer />
					</SidebarProvider>
				</Providers>
=======
				<Providers>{children}</Providers>
>>>>>>> 82d3bc76
			</body>
		</html>
	);
}<|MERGE_RESOLUTION|>--- conflicted
+++ resolved
@@ -7,12 +7,6 @@
 import { ReactNode } from 'react';
 import { Providers } from './_shared-components/Providers';
 import { poppinsFont } from './_style/fonts';
-<<<<<<< HEAD
-import NotificationsContainer from './_shared-components/NotificationsContainer';
-import { SidebarProvider } from './_shared-components/Sidebar';
-import Dashboard from './_shared-components/AppLayout/Dashboard/page';
-=======
->>>>>>> 82d3bc76
 
 export const metadata: Metadata = {
 	title: 'Polkassembly',
@@ -30,16 +24,7 @@
 			className='dark'
 		>
 			<body className={`${poppinsFont.className} flex min-h-screen flex-col`}>
-<<<<<<< HEAD
-				<Providers>
-					<SidebarProvider>
-						<Dashboard>{children}</Dashboard>
-						<NotificationsContainer />
-					</SidebarProvider>
-				</Providers>
-=======
 				<Providers>{children}</Providers>
->>>>>>> 82d3bc76
 			</body>
 		</html>
 	);
