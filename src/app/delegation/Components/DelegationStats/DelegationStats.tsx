// Copyright 2019-2025 @polkassembly/polkassembly authors & contributors
// This software may be modified and distributed under the terms
// of the Apache-2.0 license. See the LICENSE file for details.

import Image from 'next/image';
import DOT from '@assets/delegation/dot.svg';
import tokens from '@assets/delegation/tokens.svg';
import votes from '@assets/delegation/votes.svg';
import delegates from '@assets/delegation/delegates.svg';
import delegatees from '@assets/delegation/delegatees.svg';
import { usePolkadotApiService } from '@/hooks/usePolkadotApiService';
import { useEffect, useState } from 'react';
import { BN } from '@polkadot/util';
import { formatUSDWithUnits } from '@/app/_client-utils/formatUSDWithUnits';
import { IDelegationStats } from '@/_shared/types';
import { getCurrentNetwork } from '@/_shared/_utils/getCurrentNetwork';
import { useTranslations } from 'next-intl';
import { formatBnBalance } from '@/app/_client-utils/formatBnBalance';
import { Skeleton } from '@/app/_shared-components/Skeleton';
import styles from './DelegationStats.module.scss';

function DelegationSupplyData({ delegationStats }: { delegationStats: IDelegationStats }) {
	const { apiService } = usePolkadotApiService();
	const network = getCurrentNetwork();
	const t = useTranslations('Delegation');
	const [totalSupply, setTotalSupply] = useState<BN | null>(null);

	useEffect(() => {
		const fetchSupply = async () => {
			if (!apiService) return;

			try {
				await apiService.apiReady();

				const supply = await apiService.getTotalActiveIssuance();
				if (supply) {
					setTotalSupply(supply);
				}
			} catch (err) {
				console.error('Error fetching total supply:', err);
			}
		};

		fetchSupply();
	}, [apiService]);

	return (
		<div className={styles.delegationSupplyDataContainer}>
			<div className={styles.topRow}>
				<div className={styles.delegationSupplyData}>
					<Image
						src={DOT}
						alt='DOT'
						className={styles.delegationSupplyDataImage}
					/>
					<div className='flex flex-col'>
						<p className={styles.totalDelegates}>{t('totalSupply')}</p>
<<<<<<< HEAD
						<p className='text-sm font-semibold lg:text-base xl:text-lg'>
							{formatUSDWithUnits(formatBnBalance(totalSupply, { withUnit: true, numberAfterComma: 2, withThousandDelimitor: false }, network), 2)}
						</p>
=======
						{totalSupply ? (
							<p className='text-sm font-semibold lg:text-xl'>
								{formatUSDWithUnits(formatBnBalance(totalSupply, { withUnit: true, numberAfterComma: 2, withThousandDelimitor: false }, network), 2)}
							</p>
						) : (
							<Skeleton className='h-4 w-20' />
						)}
>>>>>>> 9c36e6d2
					</div>
				</div>
				<div className={`${styles.delegationSupplyData} ${styles.borderLeft}`}>
					<Image
						src={tokens}
						alt='Tokens'
						className={styles.delegationSupplyDataImage}
					/>
					<div className='flex flex-col'>
						<p className={styles.totalDelegates}>{t('delegatedTokens')}</p>
						<p className='text-sm font-semibold lg:text-base xl:text-lg'>
							{formatUSDWithUnits(formatBnBalance(delegationStats.totalDelegatedTokens, { withUnit: true, numberAfterComma: 2, withThousandDelimitor: false }, network), 2)}
						</p>
					</div>
				</div>
				<div className={`${styles.delegationSupplyData} ${styles.borderLeft}`}>
					<Image
						src={votes}
						alt='Votes'
						className={styles.delegationSupplyDataImage}
					/>
					<div className='flex flex-col'>
						<p className={styles.totalDelegates}>{t('totalDelegatedVotes')}</p>
						<p className='text-sm font-semibold lg:text-base xl:text-lg'>{formatUSDWithUnits(String(delegationStats.totalDelegatedVotes))}</p>
					</div>
				</div>
			</div>
			<div className={styles.bottomRow}>
				<div className={`${styles.delegationSupplyData} ${styles.borderLeftTotalDelegatedVotes}`}>
					<Image
						src={delegates}
						alt='Delegates'
						className={styles.delegationSupplyDataImage}
					/>
					<div className='flex flex-col'>
						<p className={styles.totalDelegates}>{t('totalDelegates')}</p>
						<p className='text-sm font-semibold lg:text-base xl:text-lg'>{delegationStats?.totalDelegates}</p>
					</div>
				</div>
				<div className={`${styles.delegationSupplyData} ${styles.borderLeft}`}>
					<Image
						src={delegatees}
						alt='Delegatees'
						className={styles.delegationSupplyDataImage}
					/>
					<div className='flex flex-col'>
						<p className={styles.totalDelegates}>{t('totalDelegators')}</p>
						<p className='text-sm font-semibold lg:text-base xl:text-lg'>{delegationStats?.totalDelegators}</p>
					</div>
				</div>
			</div>
		</div>
	);
}

export default DelegationSupplyData;<|MERGE_RESOLUTION|>--- conflicted
+++ resolved
@@ -55,11 +55,6 @@
 					/>
 					<div className='flex flex-col'>
 						<p className={styles.totalDelegates}>{t('totalSupply')}</p>
-<<<<<<< HEAD
-						<p className='text-sm font-semibold lg:text-base xl:text-lg'>
-							{formatUSDWithUnits(formatBnBalance(totalSupply, { withUnit: true, numberAfterComma: 2, withThousandDelimitor: false }, network), 2)}
-						</p>
-=======
 						{totalSupply ? (
 							<p className='text-sm font-semibold lg:text-xl'>
 								{formatUSDWithUnits(formatBnBalance(totalSupply, { withUnit: true, numberAfterComma: 2, withThousandDelimitor: false }, network), 2)}
@@ -67,7 +62,6 @@
 						) : (
 							<Skeleton className='h-4 w-20' />
 						)}
->>>>>>> 9c36e6d2
 					</div>
 				</div>
 				<div className={`${styles.delegationSupplyData} ${styles.borderLeft}`}>
