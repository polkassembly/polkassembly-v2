--- conflicted
+++ resolved
@@ -388,35 +388,21 @@
 			});
 	}
 
-<<<<<<< HEAD
-	async getDelegationTotalSupply(): Promise<BN> {
-		if (!this.api) return new BN(0);
-=======
 	async getTotalActiveIssuance(): Promise<BN> {
 		if (!this.api) throw new Error('API not initialized');
->>>>>>> 00bde9a2
 		try {
 			const totalIssuance = await this.api.query.balances.totalIssuance();
 			const inactiveIssuance = await this.api.query.balances.inactiveIssuance();
 
 			if (!totalIssuance || !inactiveIssuance) {
 				console.error('Failed to fetch issuance values');
-<<<<<<< HEAD
-				return new BN(0);
-=======
 				throw new Error('Failed to fetch issuance values');
->>>>>>> 00bde9a2
 			}
 
 			return new BN(totalIssuance.toString()).sub(new BN(inactiveIssuance.toString()));
 		} catch (error) {
-<<<<<<< HEAD
-			console.error('Error in getDelegationTotalSupply:', error);
-			return new BN(0);
-=======
 			console.error('Error in getTotalActiveIssuance:', error);
 			throw new Error('Failed to retrieve total active issuance');
->>>>>>> 00bde9a2
 		}
 	}
 
