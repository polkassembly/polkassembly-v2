--- conflicted
+++ resolved
@@ -1217,17 +1217,6 @@
 		});
 	}
 
-<<<<<<< HEAD
-	async loginWithRemark({
-		address,
-		remarkLoginMessage,
-		onSuccess,
-		onFailed
-	}: {
-		address: string;
-		remarkLoginMessage: string;
-		onSuccess: (pre?: unknown) => void;
-=======
 	getTeleportToPeopleChainTx({ beneficiaryAddress, amount }: { beneficiaryAddress: string; amount: BN }) {
 		if (!this.api) return null;
 
@@ -1272,30 +1261,46 @@
 		amount: BN;
 		address: string;
 		onSuccess: () => void;
->>>>>>> 605a2fd4
 		onFailed: (error: string) => void;
 	}) {
 		if (!this.api) return;
 
-<<<<<<< HEAD
-		const tx = this.api.tx.system.remark(remarkLoginMessage);
-=======
 		const tx = this.getTeleportToPeopleChainTx({ beneficiaryAddress, amount });
 
 		if (!tx) return;
->>>>>>> 605a2fd4
 
 		await this.executeTx({
 			tx,
 			address,
-<<<<<<< HEAD
-			errorMessageFallback: 'Failed to login with remark',
-=======
 			errorMessageFallback: 'Failed to teleport to people chain',
->>>>>>> 605a2fd4
 			onSuccess,
 			onFailed,
 			waitTillFinalizedHash: true
 		});
 	}
+
+	async loginWithRemark({
+		address,
+		remarkLoginMessage,
+		onSuccess,
+		onFailed
+	}: {
+		address: string;
+		remarkLoginMessage: string;
+		onSuccess: (pre?: unknown) => void;
+		onFailed: (error: string) => void;
+	}) {
+		if (!this.api) return;
+
+		const tx = this.api.tx.system.remark(remarkLoginMessage);
+
+		await this.executeTx({
+			tx,
+			address,
+			errorMessageFallback: 'Failed to login with remark',
+			onSuccess,
+			onFailed,
+			waitTillFinalizedHash: true
+		});
+	}
 }