// Copyright 2019-2025 @polkassembly/polkassembly authors & contributors
// This software may be modified and distributed under the terms
// of the Apache-2.0 license. See the LICENSE file for details.

/* eslint-disable no-await-in-loop */
/* eslint-disable @typescript-eslint/no-explicit-any */
/* eslint-disable no-console */

import { TREASURY_NETWORK_CONFIG } from '@/_shared/_constants/treasury';
import { ValidatorService } from '@/_shared/_services/validator_service';
import { getEncodedAddress } from '@/_shared/_utils/getEncodedAddress';
import { ClientError } from '@app/_client-utils/clientError';
import { ApiPromise, WsProvider } from '@polkadot/api';
import { SubmittableExtrinsic } from '@polkadot/api/types';
import { getTypeDef } from '@polkadot/types';
import { ISubmittableResult, Signer, TypeDef } from '@polkadot/types/types';
import { BN, BN_HUNDRED, BN_ZERO, u8aToHex } from '@polkadot/util';
import { decodeAddress } from '@polkadot/util-crypto';
import { ERROR_CODES } from '@shared/_constants/errorLiterals';
import { NETWORKS_DETAILS } from '@shared/_constants/networks';

import { EEnactment, ENetwork, EPostOrigin, EVoteDecision, IBeneficiaryInput, IParamDef, IVoteCartItem } from '@shared/types';

// Usage:
// const apiService = await PolkadotApiService.Init(ENetwork.POLKADOT);
// const blockHeight = await apiService.getBlockHeight();

export class PolkadotApiService {
	private readonly network: ENetwork;

	private api: ApiPromise;

	private currentRpcEndpointIndex: number;

	private constructor(network: ENetwork, api: ApiPromise) {
		this.network = network;
		this.api = api;
		this.currentRpcEndpointIndex = 0;
	}

	static async Init(network: ENetwork): Promise<PolkadotApiService> {
		const api = await ApiPromise.create({
			provider: new WsProvider(NETWORKS_DETAILS[network as ENetwork].rpcEndpoints[0].url)
		});

		await api.isReady;

		return new PolkadotApiService(network, api);
	}

	private async executeTx({
		tx,
		address,
		proxyAddress,
		params = {},
		errorMessageFallback,
		onSuccess,
		onFailed,
		onBroadcast,
		setStatus,
		setIsTxFinalized,
		waitTillFinalizedHash = false
	}: {
		tx: SubmittableExtrinsic<'promise'>;
		address: string;
		proxyAddress?: string;
		params?: Record<string, unknown>;
		errorMessageFallback: string;
		onSuccess: (pre?: unknown) => Promise<void> | void;
		onFailed: (errorMessageFallback: string) => Promise<void> | void;
		onBroadcast?: () => void;
		setStatus?: (pre: string) => void;
		setIsTxFinalized?: (pre: string) => void;
		waitTillFinalizedHash?: boolean;
	}) {
		let isFailed = false;
		if (!this.api || !tx) return;

		const extrinsic = proxyAddress ? this.api.tx.proxy.proxy(address, null, tx) : tx;

		const signerOptions = {
			...params,
			withSignedTransaction: true
		};

		extrinsic
			// eslint-disable-next-line sonarjs/cognitive-complexity
			.signAndSend(proxyAddress || address, signerOptions, async ({ status, events, txHash }) => {
				if (status.isInvalid) {
					console.log('Transaction invalid');
					setStatus?.('Transaction invalid');
				} else if (status.isReady) {
					console.log('Transaction is ready');
					setStatus?.('Transaction is ready');
				} else if (status.isBroadcast) {
					console.log('Transaction has been broadcasted');
					setStatus?.('Transaction has been broadcasted');
					onBroadcast?.();
				} else if (status.isInBlock) {
					console.log('Transaction is in block');
					setStatus?.('Transaction is in block');

					// eslint-disable-next-line no-restricted-syntax
					for (const { event } of events) {
						if (event.method === 'ExtrinsicSuccess') {
							setStatus?.('Transaction Success');
							isFailed = false;
							if (!waitTillFinalizedHash) {
								// eslint-disable-next-line no-await-in-loop
								await onSuccess(txHash);
							}
						} else if (event.method === 'ExtrinsicFailed') {
							// eslint-disable-next-line sonarjs/no-duplicate-string
							setStatus?.('Transaction failed');
							console.log('Transaction failed');
							setStatus?.('Transaction failed');
							const dispatchError = (event.data as any)?.dispatchError;
							isFailed = true;

							if (dispatchError?.isModule) {
								const errorModule = (event.data as any)?.dispatchError?.asModule;
								const { method, section, docs } = this.api.registry.findMetaError(errorModule);
								// eslint-disable-next-line no-param-reassign
								errorMessageFallback = `${section}.${method} : ${docs.join(' ')}`;
								console.log(errorMessageFallback, 'error module');
								await onFailed(errorMessageFallback);
							} else if (dispatchError?.isToken) {
								console.log(`${dispatchError.type}.${dispatchError.asToken.type}`);
								await onFailed(`${dispatchError.type}.${dispatchError.asToken.type}`);
							} else {
								await onFailed(`${dispatchError.type}` || errorMessageFallback);
							}
						}
					}
				} else if (status.isFinalized) {
					console.log(`Transaction has been included in blockHash ${status.asFinalized.toHex()}`);
					console.log(`tx: https://${this.network}.subscan.io/extrinsic/${txHash}`);
					setIsTxFinalized?.(txHash.toString());
					if (!isFailed && waitTillFinalizedHash) {
						await onSuccess(txHash);
					}
				}
			})
			.catch((error: unknown) => {
				console.log(':( transaction failed');
				setStatus?.(':( transaction failed');
				console.error('ERROR:', error);
				onFailed(error?.toString?.() || errorMessageFallback);
			});
	}

	async disconnect(): Promise<void> {
		await this.api.disconnect();
	}

	getCurrentRpcIndex(): number {
		return this.currentRpcEndpointIndex;
	}

	async switchToNewRpcEndpoint(index?: number): Promise<void> {
		if (index) {
			// check if valid index
			if (index < 0 || index >= NETWORKS_DETAILS[this.network].rpcEndpoints.length) {
				throw new ClientError(ERROR_CODES.CLIENT_ERROR, 'Invalid RPC index');
			}
			this.currentRpcEndpointIndex = index;
		} else {
			this.currentRpcEndpointIndex = (this.currentRpcEndpointIndex + 1) % NETWORKS_DETAILS[this.network].rpcEndpoints.length;
		}

		this.api.disconnect();
		this.api = await ApiPromise.create({
			provider: new WsProvider(NETWORKS_DETAILS[this.network].rpcEndpoints[this.currentRpcEndpointIndex].url)
		});
		await this.api.isReady;
	}

	async getBlockHeight(): Promise<number> {
		const header = await this.api.rpc.chain.getHeader();
		return header.number.toNumber();
	}

	async keepAlive(): Promise<void> {
		await this.getBlockHeight();
	}

	async reconnect(): Promise<void> {
		if (this.api.isConnected && (await this.api.isReady)) return;

		try {
			this.api = await ApiPromise.create({
				provider: new WsProvider(NETWORKS_DETAILS[this.network].rpcEndpoints[this.currentRpcEndpointIndex].url)
			});

			await this.api.isReady;
		} catch {
			await this.switchToNewRpcEndpoint();
		}
	}

	setSigner(signer: Signer) {
		this.api.setSigner(signer);
	}

	async apiReady() {
		await this.api.isReady;
	}

	async getExistentialDeposit() {
		return this.api.consts.balances.existentialDeposit;
	}

	async getUserBalances({ address }: { address: string }) {
		let freeBalance = BN_ZERO;
		let lockedBalance = BN_ZERO;
		let totalBalance = BN_ZERO;
		let transferableBalance = BN_ZERO;

		const responseObj = {
			freeBalance,
			lockedBalance,
			totalBalance,
			transferableBalance
		};

		if (!address || !this.api?.derive?.balances?.all) {
			return responseObj;
		}

		const existentialDeposit = this.api.consts?.balances?.existentialDeposit ? new BN(this.api.consts.balances.existentialDeposit.toString()) : BN_ZERO;

		const encodedAddress = getEncodedAddress(address, this.network) || address;
		await this.api.derive.balances
			.all(encodedAddress)
			.then((result) => {
				lockedBalance = new BN(result.lockedBalance || lockedBalance);
			})
			.catch(() => {
				// TODO: show notification
			});

		await this.api.query.system
			.account(encodedAddress)
			.then((result: any) => {
				const free = new BN(result?.data?.free) || BN_ZERO;
				const reserved = new BN(result?.data?.reserved) || BN_ZERO;
				const frozen = new BN(result?.data?.frozen || result?.data?.feeFrozen || result?.data?.miscFrozen) || BN_ZERO;

				totalBalance = free.add(reserved);
				freeBalance = free;

				if (free.gt(frozen)) {
					transferableBalance = free.sub(frozen);

					if (transferableBalance.lt(existentialDeposit)) {
						transferableBalance = BN_ZERO;
					}
				} else {
					transferableBalance = BN_ZERO;
				}
			})
			.catch(() => {
				// TODO: show notification
			});

		return {
			freeBalance,
			lockedBalance,
			totalBalance,
			transferableBalance
		};
	}

	async voteReferendum({
		address,
		onSuccess,
		onFailed,
		referendumId,
		vote,
		lockedBalance,
		conviction,
		ayeVoteValue,
		nayVoteValue,
		abstainVoteValue
	}: {
		address: string;
		onSuccess: (pre?: unknown) => Promise<void> | void;
		onFailed: (errorMessageFallback: string) => Promise<void> | void;
		referendumId: number;
		vote: EVoteDecision;
		lockedBalance?: BN;
		conviction?: number;
		ayeVoteValue?: BN;
		nayVoteValue?: BN;
		abstainVoteValue?: BN;
	}) {
		let voteTx: SubmittableExtrinsic<'promise'> | null = null;

		if ([EVoteDecision.AYE, EVoteDecision.NAY].includes(vote) && lockedBalance) {
			voteTx = this.api.tx.convictionVoting.vote(referendumId, { Standard: { balance: lockedBalance, vote: { aye: vote === EVoteDecision.AYE, conviction } } });
		} else if (vote === EVoteDecision.SPLIT) {
			voteTx = this.api.tx.convictionVoting.vote(referendumId, { Split: { aye: `${ayeVoteValue?.toString()}`, nay: `${nayVoteValue?.toString()}` } });
		} else if (vote === EVoteDecision.SPLIT_ABSTAIN && ayeVoteValue && nayVoteValue) {
			voteTx = this.api.tx.convictionVoting.vote(referendumId, {
				SplitAbstain: { abstain: `${abstainVoteValue?.toString()}`, aye: `${ayeVoteValue?.toString()}`, nay: `${nayVoteValue?.toString()}` }
			});
		}

		if (voteTx) {
			await this.executeTx({
				tx: voteTx,
				address,
				errorMessageFallback: 'Failed to vote',
				waitTillFinalizedHash: true,
				onSuccess,
				onFailed
			});
		}
	}

	async batchVoteReferendum({
		address,
		voteCartItems,
		onSuccess,
		onFailed
	}: {
		address: string;
		voteCartItems: IVoteCartItem[];
		onSuccess: (pre?: unknown) => Promise<void> | void;
		onFailed: (errorMessageFallback: string) => Promise<void> | void;
	}) {
		if (!this.api) return;

		const voteTxList = voteCartItems.map((voteCartItem) => {
			let voteTx: SubmittableExtrinsic<'promise'> | null = null;
			const vote = voteCartItem.decision;
			const ayeVoteValue = voteCartItem.amount.aye;
			const nayVoteValue = voteCartItem.amount.nay;
			const abstainVoteValue = voteCartItem.amount.abstain;
			const referendumId = voteCartItem.postIndexOrHash;
			const { conviction } = voteCartItem;
			if ([EVoteDecision.AYE, EVoteDecision.NAY].includes(vote) && (ayeVoteValue || nayVoteValue)) {
				voteTx = this.api.tx.convictionVoting.vote(referendumId, {
					Standard: { balance: vote === EVoteDecision.AYE ? ayeVoteValue : nayVoteValue, vote: { aye: vote === EVoteDecision.AYE, conviction } }
				});
			} else if (vote === EVoteDecision.SPLIT) {
				voteTx = this.api.tx.convictionVoting.vote(referendumId, { Split: { aye: `${ayeVoteValue?.toString()}`, nay: `${nayVoteValue?.toString()}` } });
			} else if (vote === EVoteDecision.SPLIT_ABSTAIN && ayeVoteValue && nayVoteValue) {
				voteTx = this.api.tx.convictionVoting.vote(referendumId, {
					SplitAbstain: { abstain: `${abstainVoteValue?.toString()}`, aye: `${ayeVoteValue?.toString()}`, nay: `${nayVoteValue?.toString()}` }
				});
			}
			if (voteTx) {
				return voteTx;
			}
			return null;
		});

		const tx = this.api.tx.utility.batchAll(voteTxList);
		await this.executeTx({
			tx,
			address,
			errorMessageFallback: 'Failed to batch vote',
			waitTillFinalizedHash: true,
			onSuccess,
			onFailed
		});
	}

	getApiSectionOptions() {
		if (!this.api) {
			return [];
		}

		return Object.keys(this.api.tx)
			.sort()
			.filter((name) => Object.keys(this.api.tx[`${name}`]).length)
			.map((name) => ({
				label: name,
				text: name,
				value: name
			}));
	}

	getApiMethodOptions({ sectionName }: { sectionName: string }) {
		if (!this.api) {
			return [];
		}

		const section = this.api.tx[`${sectionName}`];

		if (!section || Object.keys(section)?.length === 0) {
			return [];
		}

		return Object.keys(section)
			.sort()
			.map((value) => {
				const method = section[`${value}`];
				const inputs = method.meta.args.map((arg: any) => arg.name.toString()).join(', ');
				return {
					label: `${value} (${inputs})`,
					text: value,
					value
				};
			});
	}

	getPreimageParams({ sectionName, methodName }: { sectionName: string; methodName: string }) {
		if (!this.api) {
			return [];
		}

		const submittable = this.api.tx[`${sectionName}`][`${methodName}`];

		if (!submittable) {
			return [];
		}

		return submittable.meta.args.map(
			({ name, type, typeName }): IParamDef => ({
				name: name.toString(),
				type: {
					...getTypeDef(type.toString()),
					...(typeName.isSome ? { typeName: typeName.unwrap().toString() } : {})
				}
			})
		);
	}

	getPreimageParamsFromTypeDef({ type }: { type: TypeDef }) {
		const registry = this.getApiRegistry();
		const typeDef = getTypeDef(registry.createType(type.type as 'u32').toRawType()) || type;

		return typeDef.sub
			? (Array.isArray(typeDef.sub) ? typeDef.sub : [typeDef.sub]).map(
					(td): IParamDef => ({
						name: td.name || '',
						type: td as TypeDef,
						length: typeDef.length
					})
				)
			: [];
	}

	getPreimageTx({ sectionName, methodName }: { sectionName: string; methodName: string }) {
		if (!this.api) {
			return null;
		}
		return this.api.tx[`${sectionName}`][`${methodName}`];
	}

	getPreimageCallableTx({ sectionName, methodName, paramsValues }: { sectionName: string; methodName: string; paramsValues: unknown[] }) {
		if (!this.api) {
			return null;
		}
		return this.api.tx[`${sectionName}`][`${methodName}`](...paramsValues);
	}

	getPreimageTxDetails({ extrinsicFn }: { extrinsicFn: SubmittableExtrinsic<'promise', ISubmittableResult> }) {
		if (!this.api) {
			return null;
		}

		const u8a = extrinsicFn.method.toU8a();
		const inspect = extrinsicFn.method.inspect();

		const encodedTx = extrinsicFn.method.toHex();

		const preimageLength = Math.ceil((encodedTx.length - 2) / 2);

		return {
			preimageHash: extrinsicFn.registry.hash(u8a).toHex(),
			inspect,
			preimage: u8aToHex(u8a),
			preimageLength
		};
	}

	async getPreimageLengthFromPreimageHash({ preimageHash }: { preimageHash: string }) {
		if (!this.api || !preimageHash || !ValidatorService.isValidPreimageHash(preimageHash)) {
			return null;
		}
		const statusFor = (await this.api.query.preimage.statusFor?.(preimageHash)) as any;
		const requestStatusFor = (await this.api.query.preimage.requestStatusFor?.(preimageHash)) as any;

		const status = statusFor?.isSome ? statusFor.unwrapOr(null) : requestStatusFor.unwrapOr(null);

		if (!status) return null;
		return Number(status.value?.len);
	}

	getNotePreimageTx({ extrinsicFn }: { extrinsicFn?: SubmittableExtrinsic<'promise', ISubmittableResult> | null }) {
		if (!this.api || !extrinsicFn) {
			return null;
		}
		const encodedTx = extrinsicFn.method.toHex();
		return this.api.tx.preimage.notePreimage(encodedTx);
	}

	async notePreimage({
		address,
		extrinsicFn,
		onSuccess,
		onFailed
	}: {
		address: string;
		extrinsicFn: SubmittableExtrinsic<'promise', ISubmittableResult>;
		onSuccess?: () => void;
		onFailed?: () => void;
	}) {
		if (!this.api) {
			return;
		}

		const notePreimageTx = this.getNotePreimageTx({ extrinsicFn });
		if (!notePreimageTx) {
			onFailed?.();
			return;
		}
		await this.executeTx({
			tx: notePreimageTx,
			address,
			errorMessageFallback: 'Failed to note preimage',
			waitTillFinalizedHash: true,
			onSuccess: () => {
				onSuccess?.();
			},
			onFailed: () => {
				onFailed?.();
			}
		});
	}

	getSubmitProposalTx({
		track,
		preimageHash,
		preimageLength,
		enactment,
		enactmentValue
	}: {
		track: EPostOrigin;
		preimageHash: string;
		preimageLength: number;
		enactment: EEnactment;
		enactmentValue: BN;
	}) {
		if (!this.api || !track || !preimageHash || !preimageLength || !enactmentValue) {
			return null;
		}
		return this.api.tx.referenda.submit(
			{ Origins: track },
			{ Lookup: { hash: preimageHash, len: String(preimageLength) } },
			enactmentValue ? (enactment === EEnactment.At_Block_No ? { At: enactmentValue } : { After: enactmentValue }) : { After: BN_HUNDRED }
		);
	}

	getTreasurySpendLocalExtrinsic({ beneficiaries }: { beneficiaries: IBeneficiaryInput[] }) {
		if (!this.api) {
			return null;
		}
		const tx: SubmittableExtrinsic<'promise', ISubmittableResult>[] = [];

		beneficiaries.forEach((beneficiary) => {
			if (ValidatorService.isValidAmount(beneficiary.amount) && ValidatorService.isValidSubstrateAddress(beneficiary.address)) {
				tx.push(this.api.tx?.treasury?.spendLocal(beneficiary.amount.toString(), beneficiary.address));
			}
		});

		if (tx.length === 0) return null;

		if (tx.length === 1) return tx[0];

		return this.api.tx.utility.batchAll(tx);
	}

	getTreasurySpendExtrinsic({ beneficiaries }: { beneficiaries: IBeneficiaryInput[] }) {
		if (!this.api) {
			return null;
		}
		const tx: SubmittableExtrinsic<'promise', ISubmittableResult>[] = [];

		beneficiaries.forEach((beneficiary) => {
			if (ValidatorService.isValidAmount(beneficiary.amount) && ValidatorService.isValidSubstrateAddress(beneficiary.address)) {
				if (beneficiary.assetId && ValidatorService.isValidAssetId(beneficiary.assetId, this.network)) {
					tx.push(
						this.api.tx?.treasury?.spend(
							{
								V3: {
									assetId: {
										Concrete: {
											parents: 0,
											interior: {
												X2: [
													{
														PalletInstance: NETWORKS_DETAILS[this.network]?.palletInstance
													},
													{
														GeneralIndex: beneficiary.assetId
													}
												]
											}
										}
									},
									location: {
										parents: 0,
										interior: {
											X1: { Parachain: NETWORKS_DETAILS[this.network]?.parachain }
										}
									}
								}
							},
							beneficiary.amount.toString(),
							{ V3: { parents: 0, interior: { X1: { AccountId32: { id: decodeAddress(beneficiary.address), network: null } } } } },
							beneficiary.validFromBlock || null
						)
					);
				} else {
					tx.push(
						this.api.tx?.treasury?.spend(
							{
								V4: {
									location: {
										parents: 0,
										interior: {
											X1: [
												{
													Parachain: NETWORKS_DETAILS[this.network]?.parachain
												}
											]
										}
									},
									assetId: {
										parents: 1,
										interior: 'here'
									}
								}
							},
							beneficiary.amount.toString(),
							{
								V4: {
									parents: 0,
									interior: {
										X1: [
											{
												AccountId32: {
													id: decodeAddress(beneficiary.address),
													network: null
												}
											}
										]
									}
								}
							},
							beneficiary.validFromBlock || null
						)
					);
				}
			}
		});

		if (tx.length === 0) return null;

		if (tx.length === 1) return tx[0];

		return this.api.tx.utility.batchAll(tx);
	}

	getCancelReferendumExtrinsic({ referendumId }: { referendumId: number }) {
		if (!this.api) return null;
		return this.api.tx.referenda.cancel(referendumId);
	}

	getKillReferendumExtrinsic({ referendumId }: { referendumId: number }) {
		if (!this.api) return null;
		return this.api.tx.referenda.kill(referendumId);
	}

	async createProposal({
		address,
		track,
		preimageHash,
		preimageLength,
		enactment,
		enactmentValue,
		onSuccess,
		onFailed
	}: {
		address: string;
		track: EPostOrigin;
		preimageHash: string;
		preimageLength: number;
		enactment: EEnactment;
		enactmentValue: BN;
		onSuccess?: (postId: number) => void;
		onFailed?: () => void;
	}) {
		const tracks = Object.values(EPostOrigin);
		if (!tracks.includes(track as EPostOrigin)) {
			console.log('Invalid track', track);
			onFailed?.();
			return;
		}

		if (!preimageHash || !preimageLength || !address) {
			onFailed?.();
			return;
		}

		const tx = this.getSubmitProposalTx({ track, preimageHash, preimageLength, enactment, enactmentValue });
		if (!tx) {
			onFailed?.();
			return;
		}

		const postId = Number(await this.api.query.referenda.referendumCount());
		await this.executeTx({
			tx,
			address,
			errorMessageFallback: 'Failed to create treasury proposal',
			waitTillFinalizedHash: true,
			onSuccess: () => {
				onSuccess?.(postId);
			},
			onFailed: () => {
				onFailed?.();
			}
		});
	}

	getApiRegistry() {
		return this.api?.registry;
	}

	async getCurrentBlockHeight() {
		if (!this.api) {
			return null;
		}
		return this.api.derive.chain.bestNumber();
	}

<<<<<<< HEAD
	async getTotalActiveIssuance(): Promise<BN> {
		if (!this.api) throw new Error('API not initialized');
		try {
			const totalIssuance = await this.api.query.balances.totalIssuance();
			const inactiveIssuance = await this.api.query.balances.inactiveIssuance();

			if (!totalIssuance || !inactiveIssuance) {
				console.error('Failed to fetch issuance values');
				throw new Error('Failed to fetch issuance values');
			}

			return new BN(totalIssuance.toString()).sub(new BN(inactiveIssuance.toString()));
		} catch (error) {
			console.error('Error in getTotalActiveIssuance:', error);
			throw new Error('Failed to retrieve total active issuance');
		}
	}

=======
>>>>>>> cd6f2a59
	async getBountyAmount() {
		const allBounties = await this.api?.derive.bounties?.bounties();
		return allBounties.filter((item: any) => {
			const { isFunded, isCuratorProposed, isActive } = item?.bounty?.status || {};
			return isFunded || isCuratorProposed || isActive;
		});
	}

	async getAccountData(address: string) {
		const accountData = (await this.api.query.system.account(address)) as any;
		return new BN(accountData?.data?.free.toString()).add(new BN(accountData?.data?.reserved.toString()));
	}

	async getTxFee({ extrinsicFn, address }: { extrinsicFn: (SubmittableExtrinsic<'promise', ISubmittableResult> | null)[]; address: string }) {
		if (!this.api) {
			return null;
		}
		const fees = await Promise.all(extrinsicFn.filter((tx) => tx !== null).map((tx) => tx && tx.paymentInfo(address)));
		return fees.reduce((acc, fee) => acc.add(new BN(fee?.partialFee || BN_ZERO)), BN_ZERO);
	}

	async getNativeTreasuryBalance(): Promise<BN> {
		const treasuryAddress = TREASURY_NETWORK_CONFIG[this.network]?.treasuryAccount;
		const nativeTokenData: any = await this.api?.query?.system?.account(treasuryAddress);
		return new BN(nativeTokenData?.data?.free.toBigInt() || 0);
	}

	async delegate({
		address,
		delegateAddress,
		balance,
		conviction,
		tracks,
		onSuccess,
		onFailed
	}: {
		address: string;
		delegateAddress: string;
		balance: BN;
		conviction: number;
		tracks: number[];
		onSuccess: () => void;
		onFailed: (error: string) => void;
	}) {
		if (!this.api) return;

		const txs = tracks.map((track) => this.api.tx.convictionVoting.delegate(track, delegateAddress, conviction, balance));

		const tx = txs.length === 1 ? txs[0] : this.api.tx.utility.batchAll(txs);

		await this.executeTx({
			tx,
			address,
			errorMessageFallback: 'Failed to delegate',
			onSuccess,
			onFailed,
			waitTillFinalizedHash: true
		});
	}

	async undelegate({ address, trackId, onSuccess, onFailed }: { address: string; trackId: number; onSuccess: () => void; onFailed: (error: string) => void }) {
		if (!this.api) return;

		const tx = this.api.tx.convictionVoting.undelegate(trackId);

		await this.executeTx({
			tx,
			address,
			errorMessageFallback: 'Failed to undelegate',
			onSuccess,
			onFailed,
			waitTillFinalizedHash: true
		});
	}

	async getDelegateTxFee({ address, tracks, conviction, balance }: { address: string; tracks: number[]; conviction: number; balance: BN }): Promise<BN> {
		if (!this.api) return BN_ZERO;

		const txs = tracks.map((track) => this.api.tx.convictionVoting.delegate(track, address, conviction, balance));
		const fee = await this.getTxFee({ extrinsicFn: txs, address });
		return fee || BN_ZERO;
	}

	async getOngoingReferendaTally({ postIndex }: { postIndex: number }) {
		const referendumInfoOf = await this.api?.query?.referenda?.referendumInfoFor(postIndex);
		const parsedReferendumInfo: any = referendumInfoOf?.toJSON();

		if (!parsedReferendumInfo?.ongoing?.tally) return null;

		return {
			aye:
				typeof parsedReferendumInfo.ongoing.tally.ayes === 'string'
					? new BN(parsedReferendumInfo.ongoing.tally.ayes.slice(2), 'hex')?.toString()
					: new BN(parsedReferendumInfo.ongoing.tally.ayes)?.toString(),
			nay:
				typeof parsedReferendumInfo.ongoing.tally.nays === 'string'
					? new BN(parsedReferendumInfo.ongoing.tally.nays.slice(2), 'hex')?.toString()
					: new BN(parsedReferendumInfo.ongoing.tally.nays)?.toString(),
			support:
				typeof parsedReferendumInfo.ongoing.tally.support === 'string'
					? new BN(parsedReferendumInfo.ongoing.tally.support.slice(2), 'hex')?.toString()
					: new BN(parsedReferendumInfo.ongoing.tally.support)?.toString()
		};
	}

	async getInactiveIssuance() {
		// Paseo logic needs to be implemented
		if (!this.api) {
			return null;
		}

		return this.api.query.balances.inactiveIssuance();
	}

	async getTotalIssuance() {
		// Paseo logic needs to be implemented
		if (!this.api) {
			return null;
		}
		return this.api.query.balances.totalIssuance();
	}
}<|MERGE_RESOLUTION|>--- conflicted
+++ resolved
@@ -739,27 +739,6 @@
 		return this.api.derive.chain.bestNumber();
 	}
 
-<<<<<<< HEAD
-	async getTotalActiveIssuance(): Promise<BN> {
-		if (!this.api) throw new Error('API not initialized');
-		try {
-			const totalIssuance = await this.api.query.balances.totalIssuance();
-			const inactiveIssuance = await this.api.query.balances.inactiveIssuance();
-
-			if (!totalIssuance || !inactiveIssuance) {
-				console.error('Failed to fetch issuance values');
-				throw new Error('Failed to fetch issuance values');
-			}
-
-			return new BN(totalIssuance.toString()).sub(new BN(inactiveIssuance.toString()));
-		} catch (error) {
-			console.error('Error in getTotalActiveIssuance:', error);
-			throw new Error('Failed to retrieve total active issuance');
-		}
-	}
-
-=======
->>>>>>> cd6f2a59
 	async getBountyAmount() {
 		const allBounties = await this.api?.derive.bounties?.bounties();
 		return allBounties.filter((item: any) => {
