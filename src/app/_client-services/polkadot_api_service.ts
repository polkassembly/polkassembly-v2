--- conflicted
+++ resolved
@@ -739,7 +739,24 @@
 		return this.api.derive.chain.bestNumber();
 	}
 
-<<<<<<< HEAD
+	async getTotalActiveIssuance(): Promise<BN> {
+		if (!this.api) throw new Error('API not initialized');
+		try {
+			const totalIssuance = await this.api.query.balances.totalIssuance();
+			const inactiveIssuance = await this.api.query.balances.inactiveIssuance();
+
+			if (!totalIssuance || !inactiveIssuance) {
+				console.error('Failed to fetch issuance values');
+				throw new Error('Failed to fetch issuance values');
+			}
+
+			return new BN(totalIssuance.toString()).sub(new BN(inactiveIssuance.toString()));
+		} catch (error) {
+			console.error('Error in getTotalActiveIssuance:', error);
+			throw new Error('Failed to retrieve total active issuance');
+		}
+	}
+
 	async getBountyAmount() {
 		const allBounties = await this.api?.derive.bounties?.bounties();
 		return allBounties.filter((item: any) => {
@@ -751,24 +768,6 @@
 	async getAccountData(address: string) {
 		const accountData = (await this.api.query.system.account(address)) as any;
 		return new BN(accountData?.data?.free.toString()).add(new BN(accountData?.data?.reserved.toString()));
-=======
-	async getTotalActiveIssuance(): Promise<BN> {
-		if (!this.api) throw new Error('API not initialized');
-		try {
-			const totalIssuance = await this.api.query.balances.totalIssuance();
-			const inactiveIssuance = await this.api.query.balances.inactiveIssuance();
-
-			if (!totalIssuance || !inactiveIssuance) {
-				console.error('Failed to fetch issuance values');
-				throw new Error('Failed to fetch issuance values');
-			}
-
-			return new BN(totalIssuance.toString()).sub(new BN(inactiveIssuance.toString()));
-		} catch (error) {
-			console.error('Error in getTotalActiveIssuance:', error);
-			throw new Error('Failed to retrieve total active issuance');
-		}
->>>>>>> d479917e
 	}
 
 	async getTxFee({ extrinsicFn, address }: { extrinsicFn: (SubmittableExtrinsic<'promise', ISubmittableResult> | null)[]; address: string }) {
