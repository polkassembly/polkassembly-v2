--- conflicted
+++ resolved
@@ -895,14 +895,6 @@
 		});
 	}
 
-<<<<<<< HEAD
-	async getDelegateTxFee({ address, tracks, conviction, balance }: { address: string; tracks: number[]; conviction: number; balance: BN }): Promise<BN> {
-		if (!this.api) return BN_ZERO;
-
-		const txs = tracks.map((track) => this.api.tx.convictionVoting.delegate(track, address, conviction, balance));
-		const fee = await this.getTxFee({ extrinsicFn: txs, address });
-		return fee || BN_ZERO;
-=======
 	async getDelegateTxFee({ address, tracks, conviction, balance }: { address: string; tracks: number[]; conviction: number; balance: BN }) {
 		if (!this.api) return null;
 
@@ -915,7 +907,6 @@
 
 		const tx = this.api.tx.convictionVoting.undelegate(trackId);
 		return this.getTxFee({ extrinsicFn: [tx], address });
->>>>>>> 6b28fa8b
 	}
 
 	async getOngoingReferendaTally({ postIndex }: { postIndex: number }) {
