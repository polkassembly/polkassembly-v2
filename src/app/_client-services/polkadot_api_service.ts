--- conflicted
+++ resolved
@@ -771,7 +771,6 @@
 		return new BN(nativeTokenData?.data?.free.toBigInt() || 0);
 	}
 
-<<<<<<< HEAD
 	async delegate({
 		address,
 		delegateAddress,
@@ -829,7 +828,8 @@
 
 		const info = await tx?.paymentInfo(address);
 		return new BN(info?.partialFee?.toString() || '0');
-=======
+	}
+
 	async getOngoingReferendaTally({ postIndex }: { postIndex: number }) {
 		const referendumInfoOf = await this.api?.query?.referenda?.referendumInfoFor(postIndex);
 		const parsedReferendumInfo: any = referendumInfoOf?.toJSON();
@@ -867,6 +867,5 @@
 			return null;
 		}
 		return this.api.query.balances.totalIssuance();
->>>>>>> 337e8b4d
 	}
 }