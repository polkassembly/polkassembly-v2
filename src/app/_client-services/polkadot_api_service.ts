--- conflicted
+++ resolved
@@ -25,23 +25,16 @@
 	ENetwork,
 	EPostOrigin,
 	EVoteDecision,
-<<<<<<< HEAD
-=======
 	EWallet,
->>>>>>> 4f60ede6
 	IBeneficiaryInput,
 	IParamDef,
 	IPayout,
 	ISelectedAccount,
-<<<<<<< HEAD
+	IVaultQrState,
 	IVoteCartItem,
 	EProxyType,
 	IProxyRequest,
 	IProxyAddress
-=======
-	IVaultQrState,
-	IVoteCartItem
->>>>>>> 4f60ede6
 } from '@shared/types';
 import { getSubstrateAddressFromAccountId } from '@/_shared/_utils/getSubstrateAddressFromAccountId';
 import { APPNAME } from '@/_shared/_constants/appName';
