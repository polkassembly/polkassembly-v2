// Copyright 2019-2025 @polkassembly/polkassembly authors & contributors
// This software may be modified and distributed under the terms
// of the Apache-2.0 license. See the LICENSE file for details.

/* eslint-disable no-await-in-loop */
/* eslint-disable @typescript-eslint/no-explicit-any */
/* eslint-disable sonarjs/no-duplicate-string */

import { TREASURY_NETWORK_CONFIG } from '@/_shared/_constants/treasury';
import { ValidatorService } from '@/_shared/_services/validator_service';
import { getEncodedAddress } from '@/_shared/_utils/getEncodedAddress';
import { ClientError } from '@app/_client-utils/clientError';
import { ApiPromise, WsProvider } from '@polkadot/api';
import { SubmittableExtrinsic } from '@polkadot/api/types';
import { Signer, ISubmittableResult, TypeDef } from '@polkadot/types/types';
import { BN, BN_HUNDRED, BN_ZERO, u8aToHex } from '@polkadot/util';
import { getTypeDef } from '@polkadot/types';
import { decodeAddress } from '@polkadot/util-crypto';
import { ERROR_CODES } from '@shared/_constants/errorLiterals';
import { NETWORKS_DETAILS } from '@shared/_constants/networks';
<<<<<<< HEAD
import { EAccountType, EEnactment, ENetwork, EPostOrigin, EVoteDecision, EWallet, IBeneficiaryInput, IParamDef, IPayout, ISelectedAccount, IVoteCartItem } from '@shared/types';
import { getSubstrateAddressFromAccountId } from '@/_shared/_utils/getSubstrateAddressFromAccountId';
import { APPNAME } from '@/_shared/_constants/appName';
import { EventRecord, ExtrinsicStatus, Hash } from '@polkadot/types/interfaces';
import { ethers } from 'ethers';
import { BlockCalculationsService } from './block_calculations_service';
import { isMimirDetected } from './isMimirDetected';
import { EthApiService } from './eth_api_service';
=======
import {
	EAccountType,
	EEnactment,
	ENetwork,
	EPostOrigin,
	EVoteDecision,
	EWallet,
	IBeneficiaryInput,
	IParamDef,
	IPayout,
	ISelectedAccount,
	IVaultQrState,
	IVoteCartItem
} from '@shared/types';
import { getSubstrateAddressFromAccountId } from '@/_shared/_utils/getSubstrateAddressFromAccountId';
import { APPNAME } from '@/_shared/_constants/appName';
import { EventRecord, ExtrinsicStatus, Hash } from '@polkadot/types/interfaces';
import { Dispatch, SetStateAction } from 'react';
import { BlockCalculationsService } from './block_calculations_service';
import { isMimirDetected } from './isMimirDetected';
import { VaultQrSigner } from './vault_qr_signer_service';
>>>>>>> 48362795

// Usage:
// const apiService = await PolkadotApiService.Init(ENetwork.POLKADOT);
// const blockHeight = await apiService.getBlockHeight();

export class PolkadotApiService {
	private readonly network: ENetwork;

	private api: ApiPromise;

	private currentRpcEndpointIndex: number;

	private constructor(network: ENetwork, api: ApiPromise) {
		this.network = network;
		this.api = api;
		this.currentRpcEndpointIndex = 0;
	}

	static async Init(network: ENetwork): Promise<PolkadotApiService> {
		const api = await ApiPromise.create({
			provider: new WsProvider(NETWORKS_DETAILS[network as ENetwork].rpcEndpoints[0].url)
		});

		await api.isReady;

		return new PolkadotApiService(network, api);
	}

	// eslint-disable-next-line sonarjs/cognitive-complexity
	private async executeTxCallback({
		status,
		events,
		txHash,
		setStatus,
		onBroadcast,
		onSuccess,
		onFailed,
		waitTillFinalizedHash,
		errorMessageFallback,
		setIsTxFinalized
	}: {
		status: ExtrinsicStatus;
		events: EventRecord[];
		txHash: Hash;
		setStatus?: (pre: string) => void;
		onBroadcast?: () => void;
		onSuccess: (pre?: unknown) => Promise<void> | void;
		onFailed: (errorMessageFallback: string) => Promise<void> | void;
		waitTillFinalizedHash: boolean;
		errorMessageFallback: string;
		setIsTxFinalized?: (pre: string) => void;
	}) {
		let isFailed = false;
		if (status.isInvalid) {
			console.log('Transaction invalid');
			setStatus?.('Transaction invalid');
		} else if (status.isReady) {
			console.log('Transaction is ready');
			setStatus?.('Transaction is ready');
		} else if (status.isBroadcast) {
			console.log('Transaction has been broadcasted');
			setStatus?.('Transaction has been broadcasted');
			onBroadcast?.();
		} else if (status.isInBlock) {
			console.log('Transaction is in block');
			setStatus?.('Transaction is in block');

			// eslint-disable-next-line no-restricted-syntax
			for (const { event } of events) {
				if (event.method === 'ExtrinsicSuccess') {
					setStatus?.('Transaction Success');
					isFailed = false;
					if (!waitTillFinalizedHash) {
						// eslint-disable-next-line no-await-in-loop
						await onSuccess(txHash);
					}
				} else if (event.method === 'ExtrinsicFailed') {
					// eslint-disable-next-line sonarjs/no-duplicate-string
					console.log('Transaction failed');
					setStatus?.('Transaction failed');
					const dispatchError = (event.data as any)?.dispatchError;
					isFailed = true;

					if (dispatchError?.isModule) {
						const errorModule = (event.data as any)?.dispatchError?.asModule;
						const { method, section, docs } = this.api.registry.findMetaError(errorModule);
						// eslint-disable-next-line no-param-reassign
						errorMessageFallback = `${section}.${method} : ${docs.join(' ')}`;
						console.log(errorMessageFallback, 'error module');
						await onFailed(errorMessageFallback);
					} else if (dispatchError?.isToken) {
						console.log(`${dispatchError.type}.${dispatchError.asToken.type}`);
						await onFailed(`${dispatchError.type}.${dispatchError.asToken.type}`);
					} else {
						await onFailed(`${dispatchError.type}` || errorMessageFallback);
					}
				}
			}
		} else if (status.isFinalized) {
			console.log(`Transaction has been included in blockHash ${status.asFinalized.toHex()}`);
			console.log(`tx: https://${this.network}.subscan.io/extrinsic/${txHash}`);
			setIsTxFinalized?.(txHash.toString());
			if (!isFailed && waitTillFinalizedHash) {
				await onSuccess(txHash);
			}
		}
	}

	private async executeTx({
		tx,
		address,
		wallet,
		params = {},
		errorMessageFallback,
		setVaultQrState,
		onSuccess,
		onFailed,
		onBroadcast,
		setStatus,
		setIsTxFinalized,
		waitTillFinalizedHash = false,
		selectedAccount,
		selectedWallet
	}: {
		tx: SubmittableExtrinsic<'promise'>;
		address: string;
		wallet: EWallet;
		params?: Record<string, unknown>;
		errorMessageFallback: string;
		setVaultQrState: Dispatch<SetStateAction<IVaultQrState>>;
		onSuccess: (pre?: unknown) => Promise<void> | void;
		onFailed: (errorMessageFallback: string) => Promise<void> | void;
		onBroadcast?: () => void;
		setStatus?: (pre: string) => void;
		setIsTxFinalized?: (pre: string) => void;
		waitTillFinalizedHash?: boolean;
		selectedAccount?: ISelectedAccount;
		selectedWallet?: EWallet;
	}) {
		if (!this.api || !tx) return;

		const isMimirIframe = await isMimirDetected();

		if (isMimirIframe) {
			const { web3Enable, web3FromSource } = await import('@polkadot/extension-dapp');

			await web3Enable(APPNAME);
			const injected = await web3FromSource('mimir');
			const isMimir = injected.name === 'mimir';
			if (!isMimir) {
				return;
			}

			if (!injected.signer?.signPayload) {
				return;
			}

			const result: any = await injected.signer.signPayload({
				address,
				method: tx.method.toHex(),
				genesisHash: this.getGenesisHash()
			} as any);

			const call = this.api.registry.createType('Call', result.payload.method);

			const newTx = this.api.tx[call.section][call.method](...call.args);

			newTx.addSignature(result.signer, result.signature, result.payload);

			newTx
				// eslint-disable-next-line sonarjs/cognitive-complexity
				.send(async ({ status, events, txHash }) =>
					this.executeTxCallback({ status, events, txHash, setStatus, onBroadcast, onSuccess, onFailed, waitTillFinalizedHash, errorMessageFallback, setIsTxFinalized })
				)
				.catch((error: unknown) => {
					console.log(':( transaction failed');
					setStatus?.(':( transaction failed');
					console.error('ERROR:', error);
					onFailed(error?.toString?.() || errorMessageFallback);
				});
<<<<<<< HEAD
		} else if (ValidatorService.isValidEthereumNetwork(this.network) && selectedWallet === EWallet.METAMASK) {
			try {
				(tx as unknown as any).wait();
				onSuccess();
			} catch (error) {
				onFailed(error?.toString?.() || errorMessageFallback);
			}
=======
		} else if (wallet === EWallet.POLKADOT_VAULT) {
			const signer = new VaultQrSigner(this.api.registry, setVaultQrState);
			await tx.signAsync(address, { nonce: -1, signer });

			setVaultQrState((prev) => ({
				...prev,
				open: false
			}));

			tx
				// eslint-disable-next-line sonarjs/cognitive-complexity
				.send(async ({ status, events, txHash }) =>
					this.executeTxCallback({ status, events, txHash, setStatus, onBroadcast, onSuccess, onFailed, waitTillFinalizedHash, errorMessageFallback, setIsTxFinalized })
				)
				.catch((error: unknown) => {
					console.log(':( transaction failed');
					setStatus?.(':( transaction failed');
					console.error('ERROR:', error);
					onFailed(error?.toString?.() || errorMessageFallback);
				});
>>>>>>> 48362795
		} else {
			let extrinsic = tx;

			// for pure proxy accounts, we need to get the multisig account
			const getMultisigAccount = (account?: ISelectedAccount): ISelectedAccount | null => {
				if (!account) return null;
				if (account.accountType === EAccountType.MULTISIG) {
					return account;
				}

				if (account.parent) {
					return getMultisigAccount(account.parent);
				}

				return null;
			};

			const multisigAccount = getMultisigAccount(selectedAccount);

			if (selectedAccount?.accountType === EAccountType.PROXY) {
				extrinsic = this.api.tx.proxy.proxy(selectedAccount.address, null, extrinsic);
			}

			if (multisigAccount) {
				const signatories = multisigAccount?.signatories?.map((signatory) => getEncodedAddress(signatory, this.network)).filter((signatory) => signatory !== address);
				const { weight } = await extrinsic.paymentInfo(address);
				extrinsic = this.api.tx.multisig.asMulti(multisigAccount?.threshold, signatories, null, extrinsic, weight);
			}

			const signerOptions = {
				...params,
				withSignedTransaction: true
			};

			extrinsic
				// eslint-disable-next-line sonarjs/cognitive-complexity
				.signAndSend(address, signerOptions, async ({ status, events, txHash }) =>
					this.executeTxCallback({ status, events, txHash, setStatus, onBroadcast, onSuccess, onFailed, waitTillFinalizedHash, errorMessageFallback, setIsTxFinalized })
				)
				.catch((error: unknown) => {
					console.log(':( transaction failed');
					setStatus?.(':( transaction failed');
					console.error('ERROR:', error);
					onFailed(error?.toString?.() || errorMessageFallback);
				});
		}
	}

	getGenesisHash() {
		return this.api.genesisHash.toHex();
	}

	async disconnect(): Promise<void> {
		await this.api.disconnect();
	}

	getCurrentRpcIndex(): number {
		return this.currentRpcEndpointIndex;
	}

	async switchToNewRpcEndpoint(index?: number): Promise<void> {
		if (index) {
			// check if valid index
			if (index < 0 || index >= NETWORKS_DETAILS[this.network].rpcEndpoints.length) {
				throw new ClientError(ERROR_CODES.CLIENT_ERROR, 'Invalid RPC index');
			}
			this.currentRpcEndpointIndex = index;
		} else {
			this.currentRpcEndpointIndex = (this.currentRpcEndpointIndex + 1) % NETWORKS_DETAILS[this.network].rpcEndpoints.length;
		}

		this.api.disconnect();
		this.api = await ApiPromise.create({
			provider: new WsProvider(NETWORKS_DETAILS[this.network].rpcEndpoints[this.currentRpcEndpointIndex].url)
		});
		await this.api.isReady;
	}

	async getBlockHeight(): Promise<number> {
		const header = await this.api.rpc.chain.getHeader();
		return header.number.toNumber();
	}

	async keepAlive(): Promise<void> {
		await this.getBlockHeight();
	}

	async reconnect(): Promise<void> {
		if (this.api.isConnected && (await this.api.isReady)) return;

		try {
			this.api = await ApiPromise.create({
				provider: new WsProvider(NETWORKS_DETAILS[this.network].rpcEndpoints[this.currentRpcEndpointIndex].url)
			});

			await this.api.isReady;
		} catch {
			await this.switchToNewRpcEndpoint();
		}
	}

	setSigner(signer: Signer) {
		this.api.setSigner(signer);
	}

	async apiReady() {
		await this.api.isReady;
	}

	async getExistentialDeposit() {
		return this.api.consts.balances.existentialDeposit;
	}

	async getUserBalances({ address }: { address: string }) {
		let freeBalance = BN_ZERO;
		let lockedBalance = BN_ZERO;
		let totalBalance = BN_ZERO;
		let transferableBalance = BN_ZERO;

		const responseObj = {
			freeBalance,
			lockedBalance,
			totalBalance,
			transferableBalance
		};

		if (!address || !this.api?.derive?.balances?.all) {
			return responseObj;
		}

		const existentialDeposit = this.api.consts?.balances?.existentialDeposit ? new BN(this.api.consts.balances.existentialDeposit.toString()) : BN_ZERO;

		const encodedAddress = getEncodedAddress(address, this.network) || address;
		await this.api.derive.balances
			.all(encodedAddress)
			.then((result) => {
				lockedBalance = new BN(result.lockedBalance || lockedBalance);
			})
			.catch(() => {
				// TODO: show notification
			});

		await this.api.query.system
			.account(encodedAddress)
			.then((result: any) => {
				const free = new BN(result?.data?.free) || BN_ZERO;
				const reserved = new BN(result?.data?.reserved) || BN_ZERO;
				const frozen = new BN(result?.data?.frozen || result?.data?.feeFrozen || result?.data?.miscFrozen) || BN_ZERO;

				totalBalance = free.add(reserved);
				freeBalance = free;

				if (free.gt(frozen)) {
					transferableBalance = free.sub(frozen);

					if (transferableBalance.lt(existentialDeposit)) {
						transferableBalance = BN_ZERO;
					}
				} else {
					transferableBalance = BN_ZERO;
				}
			})
			.catch(() => {
				// TODO: show notification
			});

		return {
			freeBalance,
			lockedBalance,
			totalBalance,
			transferableBalance
		};
	}

	async switchNetwork(provider: ethers.BrowserProvider, targetChainId: number) {
		const chainIdHex = `0x${targetChainId.toString(16)}`;

		try {
			await provider.send('wallet_switchEthereumChain', [{ chainId: chainIdHex }]);
		} catch (switchError: any) {
			if (switchError.code === 4902) {
				const networkDetails = NETWORKS_DETAILS[this.network];

				try {
					await provider.send('wallet_addEthereumChain', [
						{
							chainId: chainIdHex,
							chainName: networkDetails.name,
							nativeCurrency: {
								name: networkDetails.tokenSymbol,
								symbol: networkDetails.tokenSymbol,
								decimals: networkDetails.tokenDecimals
							},
							rpcUrls: networkDetails.rpcEndpoints.map((rpcEndpoint) => rpcEndpoint.url),
							blockExplorerUrls: networkDetails.socialLinks?.[0]?.href || null
						}
					]);
				} catch (addError) {
					throw new Error(`Failed to add network to wallet: ${(addError as Error).message}`);
				}
			} else {
				throw new Error(`Failed to switch network: ${switchError.message}`);
			}
		}
	}

	async voteReferendum({
		address,
		wallet,
		setVaultQrState,
		onSuccess,
		onFailed,
		referendumId,
		vote,
		lockedBalance,
		conviction,
		ayeVoteValue,
		nayVoteValue,
		abstainVoteValue,
		selectedAccount,
		selectedWallet
	}: {
		address: string;
		wallet: EWallet;
		setVaultQrState: Dispatch<SetStateAction<IVaultQrState>>;
		onSuccess: (pre?: unknown) => Promise<void> | void;
		onFailed: (errorMessageFallback: string) => Promise<void> | void;
		referendumId: number;
		vote: EVoteDecision;
		lockedBalance?: BN;
		conviction?: number;
		ayeVoteValue?: BN;
		nayVoteValue?: BN;
		abstainVoteValue?: BN;
		selectedAccount?: ISelectedAccount;
		selectedWallet?: EWallet;
	}) {
		let voteTx: SubmittableExtrinsic<'promise'> | null = null;

		if (ValidatorService.isValidEthereumNetwork(this.network) && selectedWallet === EWallet.METAMASK) {
			voteTx = await EthApiService.vote(
				vote,
				referendumId,
				conviction || 0,
				selectedWallet || EWallet.METAMASK,
				this.network,
				lockedBalance,
				ayeVoteValue,
				nayVoteValue,
				abstainVoteValue
			);
		} else if ([EVoteDecision.AYE, EVoteDecision.NAY].includes(vote) && lockedBalance) {
			voteTx = this.api.tx.convictionVoting.vote(referendumId, { Standard: { balance: lockedBalance, vote: { aye: vote === EVoteDecision.AYE, conviction } } });
		} else if (vote === EVoteDecision.SPLIT) {
			voteTx = this.api.tx.convictionVoting.vote(referendumId, { Split: { aye: `${ayeVoteValue?.toString()}`, nay: `${nayVoteValue?.toString()}` } });
		} else if (vote === EVoteDecision.SPLIT_ABSTAIN && ayeVoteValue && nayVoteValue) {
			voteTx = this.api.tx.convictionVoting.vote(referendumId, {
				SplitAbstain: { abstain: `${abstainVoteValue?.toString()}`, aye: `${ayeVoteValue?.toString()}`, nay: `${nayVoteValue?.toString()}` }
			});
		}

		if (voteTx) {
			await this.executeTx({
				tx: voteTx,
				address,
				wallet,
				errorMessageFallback: 'Failed to vote',
				waitTillFinalizedHash: true,
				onSuccess,
				onFailed,
				selectedAccount,
<<<<<<< HEAD
				selectedWallet
=======
				setVaultQrState
>>>>>>> 48362795
			});
		}
	}

	async removeReferendumVote({
		address,
		referendumId,
		wallet,
		onSuccess,
		onFailed,
		selectedAccount,
		setVaultQrState
	}: {
		address: string;
		referendumId: number;
		wallet: EWallet;
		setVaultQrState: Dispatch<SetStateAction<IVaultQrState>>;
		onSuccess: () => void;
		onFailed: (error: string) => void;
		selectedAccount?: ISelectedAccount;
	}) {
		if (!this.api) {
			onFailed('API not ready – unable to remove vote');
			return;
		}

		try {
			const tx: SubmittableExtrinsic<'promise'> = this.api.tx.convictionVoting.removeVote(null, referendumId);
			await this.executeTx({
				tx,
				address,
				wallet,
				errorMessageFallback: 'Failed to remove vote',
				waitTillFinalizedHash: true,
				onSuccess,
				onFailed,
				selectedAccount,
				setVaultQrState
			});
		} catch (error: unknown) {
			onFailed((error as Error)?.message || 'Failed to remove vote');
		}
	}

	async batchVoteReferendum({
		address,
		voteCartItems,
		wallet,
		onSuccess,
		onFailed,
		setVaultQrState
	}: {
		address: string;
		voteCartItems: IVoteCartItem[];
		wallet: EWallet;
		setVaultQrState: Dispatch<SetStateAction<IVaultQrState>>;
		onSuccess: (pre?: unknown) => Promise<void> | void;
		onFailed: (errorMessageFallback: string) => Promise<void> | void;
	}) {
		if (!this.api) return;

		const voteTxList = voteCartItems.map((voteCartItem) => {
			let voteTx: SubmittableExtrinsic<'promise'> | null = null;
			const vote = voteCartItem.decision;
			const ayeVoteValue = voteCartItem.amount.aye;
			const nayVoteValue = voteCartItem.amount.nay;
			const abstainVoteValue = voteCartItem.amount.abstain;
			const referendumId = voteCartItem.postIndexOrHash;
			const { conviction } = voteCartItem;
			if ([EVoteDecision.AYE, EVoteDecision.NAY].includes(vote) && (ayeVoteValue || nayVoteValue)) {
				voteTx = this.api.tx.convictionVoting.vote(referendumId, {
					Standard: { balance: vote === EVoteDecision.AYE ? ayeVoteValue : nayVoteValue, vote: { aye: vote === EVoteDecision.AYE, conviction } }
				});
			} else if (vote === EVoteDecision.SPLIT) {
				voteTx = this.api.tx.convictionVoting.vote(referendumId, { Split: { aye: `${ayeVoteValue?.toString()}`, nay: `${nayVoteValue?.toString()}` } });
			} else if (vote === EVoteDecision.SPLIT_ABSTAIN && ayeVoteValue && nayVoteValue) {
				voteTx = this.api.tx.convictionVoting.vote(referendumId, {
					SplitAbstain: { abstain: `${abstainVoteValue?.toString()}`, aye: `${ayeVoteValue?.toString()}`, nay: `${nayVoteValue?.toString()}` }
				});
			}
			if (voteTx) {
				return voteTx;
			}
			return null;
		});

		const tx = this.api.tx.utility.batchAll(voteTxList);
		await this.executeTx({
			tx,
			address,
			wallet,
			errorMessageFallback: 'Failed to batch vote',
			waitTillFinalizedHash: true,
			onSuccess,
			onFailed,
			setVaultQrState
		});
	}

	getApiSectionOptions() {
		if (!this.api) {
			return [];
		}

		return Object.keys(this.api.tx)
			.sort()
			.filter((name) => Object.keys(this.api.tx[`${name}`]).length)
			.map((name) => ({
				label: name,
				text: name,
				value: name
			}));
	}

	getApiMethodOptions({ sectionName }: { sectionName: string }) {
		if (!this.api) {
			return [];
		}

		const section = this.api.tx[`${sectionName}`];

		if (!section || Object.keys(section)?.length === 0) {
			return [];
		}

		return Object.keys(section)
			.sort()
			.map((value) => {
				const method = section[`${value}`];
				const inputs = method.meta.args.map((arg: any) => arg.name.toString()).join(', ');
				return {
					label: `${value} (${inputs})`,
					text: value,
					value
				};
			});
	}

	getPreimageParams({ sectionName, methodName }: { sectionName: string; methodName: string }) {
		if (!this.api) {
			return [];
		}

		const submittable = this.api.tx[`${sectionName}`][`${methodName}`];

		if (!submittable) {
			return [];
		}

		return submittable.meta.args.map(
			({ name, type, typeName }): IParamDef => ({
				name: name.toString(),
				type: {
					...getTypeDef(type.toString()),
					...(typeName.isSome ? { typeName: typeName.unwrap().toString() } : {})
				}
			})
		);
	}

	getPreimageParamsFromTypeDef({ type }: { type: TypeDef }) {
		const registry = this.getApiRegistry();
		const typeDef = getTypeDef(registry.createType(type.type as 'u32').toRawType()) || type;

		return typeDef.sub
			? (Array.isArray(typeDef.sub) ? typeDef.sub : [typeDef.sub]).map(
					(td): IParamDef => ({
						name: td.name || '',
						type: td as TypeDef,
						length: typeDef.length
					})
				)
			: [];
	}

	getPreimageTx({ sectionName, methodName }: { sectionName: string; methodName: string }) {
		if (!this.api) {
			return null;
		}
		return this.api.tx[`${sectionName}`][`${methodName}`];
	}

	getPreimageCallableTx({ sectionName, methodName, paramsValues }: { sectionName: string; methodName: string; paramsValues: unknown[] }) {
		if (!this.api) {
			return null;
		}
		return this.api.tx[`${sectionName}`][`${methodName}`](...paramsValues);
	}

	getPreimageTxDetails({ extrinsicFn }: { extrinsicFn: SubmittableExtrinsic<'promise', ISubmittableResult> }) {
		if (!this.api) {
			return null;
		}

		const u8a = extrinsicFn.method.toU8a();
		const inspect = extrinsicFn.method.inspect();

		const encodedTx = extrinsicFn.method.toHex();

		const preimageLength = Math.ceil((encodedTx.length - 2) / 2);

		return {
			preimageHash: extrinsicFn.registry.hash(u8a).toHex(),
			inspect,
			preimage: u8aToHex(u8a),
			preimageLength
		};
	}

	async getPreimageLengthFromPreimageHash({ preimageHash }: { preimageHash: string }) {
		if (!this.api || !preimageHash || !ValidatorService.isValidPreimageHash(preimageHash)) {
			return null;
		}
		const statusFor = (await this.api.query.preimage.statusFor?.(preimageHash)) as any;
		const requestStatusFor = (await this.api.query.preimage.requestStatusFor?.(preimageHash)) as any;

		const status = statusFor?.isSome ? statusFor.unwrapOr(null) : requestStatusFor.unwrapOr(null);

		if (!status) return null;
		return Number(status.value?.len);
	}

	// create proposal calls

	getBatchAllTx(extrinsicFn: SubmittableExtrinsic<'promise', ISubmittableResult>[] | null) {
		if (!this.api || !extrinsicFn?.length) {
			return null;
		}
		return this.api.tx.utility.batchAll(extrinsicFn);
	}

	getNotePreimageTx({ extrinsicFn }: { extrinsicFn?: SubmittableExtrinsic<'promise', ISubmittableResult> | null }) {
		if (!this.api || !extrinsicFn) {
			return null;
		}
		const encodedTx = extrinsicFn.method.toHex();
		return this.api.tx.preimage.notePreimage(encodedTx);
	}

	getUnnotePreimageTx({ preimageHash }: { preimageHash: string }) {
		if (!this.api || !preimageHash) {
			return null;
		}
		return this.api.tx.preimage.unnotePreimage(preimageHash);
	}

	getUnRequestPreimageTx({ preimageHash }: { preimageHash: string }) {
		if (!this.api || !preimageHash) {
			return null;
		}
		return this.api.tx.preimage.unrequestPreimage(preimageHash);
	}

	async notePreimage({
		address,
		wallet,
		extrinsicFn,
		onSuccess,
		onFailed,
		setVaultQrState
	}: {
		address: string;
		wallet: EWallet;
		extrinsicFn: SubmittableExtrinsic<'promise', ISubmittableResult>;
		onSuccess?: () => void;
		onFailed?: () => void;
		setVaultQrState: Dispatch<SetStateAction<IVaultQrState>>;
	}) {
		if (!this.api) {
			return;
		}

		const notePreimageTx = this.getNotePreimageTx({ extrinsicFn });
		if (!notePreimageTx) {
			onFailed?.();
			return;
		}
		await this.executeTx({
			tx: notePreimageTx,
			address,
			wallet,
			setVaultQrState,
			errorMessageFallback: 'Failed to note preimage',
			waitTillFinalizedHash: true,
			onSuccess: () => {
				onSuccess?.();
			},
			onFailed: () => {
				onFailed?.();
			}
		});
	}

	async unnotePreimage({
		address,
		wallet,
		preimageHash,
		onSuccess,
		onFailed,
		setVaultQrState
	}: {
		address: string;
		wallet: EWallet;
		preimageHash: string;
		onSuccess?: () => void;
		onFailed?: () => void;
		setVaultQrState: Dispatch<SetStateAction<IVaultQrState>>;
	}) {
		if (!this.api) {
			return;
		}

		const unnotePreimageTx = this.getUnnotePreimageTx({ preimageHash });
		if (!unnotePreimageTx) {
			onFailed?.();
			return;
		}
		await this.executeTx({
			tx: unnotePreimageTx,
			address,
			wallet,
			errorMessageFallback: 'Failed to unnote preimage',
			waitTillFinalizedHash: true,
			onSuccess: () => {
				onSuccess?.();
			},
			onFailed: () => {
				onFailed?.();
			},
			setVaultQrState
		});
	}

	async unRequestPreimage({
		address,
		wallet,
		preimageHash,
		onSuccess,
		onFailed,
		setVaultQrState
	}: {
		address: string;
		wallet: EWallet;
		preimageHash: string;
		onSuccess?: () => void;
		onFailed?: () => void;
		setVaultQrState: Dispatch<SetStateAction<IVaultQrState>>;
	}) {
		if (!this.api) {
			return;
		}

		const unRequestPreimageTx = this.getUnRequestPreimageTx({ preimageHash });
		if (!unRequestPreimageTx) {
			onFailed?.();
			return;
		}
		await this.executeTx({
			tx: unRequestPreimageTx,
			address,
			wallet,
			errorMessageFallback: 'Failed to unrequest preimage',
			waitTillFinalizedHash: true,
			onSuccess: () => {
				onSuccess?.();
			},
			onFailed: () => {
				onFailed?.();
			},
			setVaultQrState
		});
	}

	getSubmitProposalTx({
		track,
		preimageHash,
		preimageLength,
		enactment,
		enactmentValue
	}: {
		track: EPostOrigin;
		preimageHash: string;
		preimageLength: number;
		enactment: EEnactment;
		enactmentValue: BN;
	}) {
		if (!this.api || !track || !preimageHash || !preimageLength || !enactmentValue) {
			return null;
		}

		const isRoot = track === EPostOrigin.ROOT;
		return this.api.tx.referenda.submit(
			isRoot ? { system: track } : { Origins: track },
			{ Lookup: { hash: preimageHash, len: String(preimageLength) } },
			enactmentValue ? (enactment === EEnactment.At_Block_No ? { At: enactmentValue } : { After: enactmentValue }) : { After: BN_HUNDRED }
		);
	}

	getTreasurySpendLocalExtrinsic({ beneficiaries }: { beneficiaries: IBeneficiaryInput[] }) {
		if (!this.api) {
			return null;
		}
		const tx: SubmittableExtrinsic<'promise', ISubmittableResult>[] = [];

		beneficiaries.forEach((beneficiary) => {
			if (ValidatorService.isValidAmount(beneficiary.amount) && ValidatorService.isValidSubstrateAddress(beneficiary.address)) {
				tx.push(this.api.tx?.treasury?.spendLocal(beneficiary.amount.toString(), beneficiary.address));
			}
		});

		if (tx.length === 0) return null;

		if (tx.length === 1) return tx[0];

		return this.api.tx.utility.batchAll(tx);
	}

	getTreasurySpendExtrinsic({ beneficiaries }: { beneficiaries: IBeneficiaryInput[] }) {
		if (!this.api) {
			return null;
		}
		const tx: SubmittableExtrinsic<'promise', ISubmittableResult>[] = [];

		beneficiaries.forEach((beneficiary) => {
			if (ValidatorService.isValidAmount(beneficiary.amount) && ValidatorService.isValidSubstrateAddress(beneficiary.address)) {
				if (beneficiary.assetId && ValidatorService.isValidAssetId(beneficiary.assetId, this.network)) {
					tx.push(
						this.api.tx?.treasury?.spend(
							{
								V3: {
									assetId: {
										Concrete: {
											parents: 0,
											interior: {
												X2: [
													{
														PalletInstance: NETWORKS_DETAILS[this.network]?.palletInstance
													},
													{
														GeneralIndex: beneficiary.assetId
													}
												]
											}
										}
									},
									location: {
										parents: 0,
										interior: {
											X1: { Parachain: NETWORKS_DETAILS[this.network]?.assetHubParaId }
										}
									}
								}
							},
							beneficiary.amount.toString(),
							{ V3: { parents: 0, interior: { X1: { AccountId32: { id: decodeAddress(beneficiary.address), network: null } } } } },
							beneficiary.validFromBlock || null
						)
					);
				} else {
					tx.push(
						this.api.tx?.treasury?.spend(
							{
								V4: {
									location: {
										parents: 0,
										interior: {
											X1: [
												{
													Parachain: NETWORKS_DETAILS[this.network]?.assetHubParaId
												}
											]
										}
									},
									assetId: {
										parents: 1,
										interior: 'here'
									}
								}
							},
							beneficiary.amount.toString(),
							{
								V4: {
									parents: 0,
									interior: {
										X1: [
											{
												AccountId32: {
													id: decodeAddress(beneficiary.address),
													network: null
												}
											}
										]
									}
								}
							},
							beneficiary.validFromBlock || null
						)
					);
				}
			}
		});

		if (tx.length === 0) return null;

		if (tx.length === 1) return tx[0];

		return this.api.tx.utility.batchAll(tx);
	}

	getCancelReferendumExtrinsic({ referendumId }: { referendumId: number }) {
		if (!this.api) return null;
		return this.api.tx.referenda.cancel(referendumId);
	}

	getKillReferendumExtrinsic({ referendumId }: { referendumId: number }) {
		if (!this.api) return null;
		return this.api.tx.referenda.kill(referendumId);
	}

	getProposeBountyTx({ bountyAmount }: { bountyAmount: BN }) {
		if (!this.api) return null;
		const title = 'Bounty';
		return this.api.tx.bounties.proposeBounty(bountyAmount, title);
	}

	async proposeBounty({
		bountyAmount,
		address,
		wallet,
		onSuccess,
		onFailed,
		setVaultQrState
	}: {
		bountyAmount: BN;
		address: string;
		wallet: EWallet;
		onSuccess?: (bountyId: number) => void;
		onFailed?: () => void;
		setVaultQrState: Dispatch<SetStateAction<IVaultQrState>>;
	}) {
		if (!this.api || !address || !bountyAmount) return;

		const bountyId = Number(await this.api.query.bounties.bountyCount());

		const tx = this.getProposeBountyTx({ bountyAmount });

		if (!tx) {
			onFailed?.();
			return;
		}

		await this.executeTx({
			tx,
			address,
			wallet,
			errorMessageFallback: 'Failed to propose bounty',
			waitTillFinalizedHash: true,
			onSuccess: () => {
				onSuccess?.(bountyId);
			},
			onFailed: () => {
				onFailed?.();
			},
			setVaultQrState
		});
	}

	getApproveBountyTx({ bountyId }: { bountyId: number }) {
		if (!this.api) return null;
		return this.api.tx.bounties.approveBounty(bountyId);
	}

	async createProposal({
		address,
		wallet,
		extrinsicFn,
		track,
		enactment,
		enactmentValue,
		preimageHash,
		preimageLength,
		onSuccess,
		onFailed,
		setVaultQrState
	}: {
		address: string;
		wallet: EWallet;
		track: EPostOrigin;
		enactment: EEnactment;
		enactmentValue: BN;
		extrinsicFn?: SubmittableExtrinsic<'promise', ISubmittableResult>;
		preimageHash?: string;
		preimageLength?: number;
		onSuccess?: (postId: number) => void;
		onFailed?: () => void;
		setVaultQrState: Dispatch<SetStateAction<IVaultQrState>>;
	}) {
		const tracks = Object.values(EPostOrigin);
		if (!tracks.includes(track as EPostOrigin)) {
			console.log('Invalid track', track);
			onFailed?.();
			return;
		}

		if (!extrinsicFn) {
			if (!preimageHash || !preimageLength) {
				onFailed?.();
				return;
			}

			const submitProposalTx = this.getSubmitProposalTx({
				track,
				preimageHash,
				preimageLength,
				enactment,
				enactmentValue
			});
			if (!submitProposalTx) {
				onFailed?.();
				return;
			}

			const postId = Number(await this.api.query.referenda.referendumCount());
			await this.executeTx({
				tx: submitProposalTx,
				address,
				wallet,
				errorMessageFallback: 'Failed to create treasury proposal',
				waitTillFinalizedHash: true,
				onSuccess: () => {
					onSuccess?.(postId);
				},
				onFailed: () => {
					onFailed?.();
				},
				setVaultQrState
			});

			return;
		}

		const preimageDetails = this.getPreimageTxDetails({ extrinsicFn });

		if (!preimageDetails || !address) {
			onFailed?.();
			return;
		}

		const notePreimageTx = extrinsicFn ? this.getNotePreimageTx({ extrinsicFn }) : null;
		const submitProposalTx = this.getSubmitProposalTx({
			track,
			preimageHash: preimageDetails.preimageHash,
			preimageLength: preimageDetails.preimageLength,
			enactment,
			enactmentValue
		});

		if (!submitProposalTx || !notePreimageTx) {
			onFailed?.();
			return;
		}

		const preimageExists = await this.getPreimageLengthFromPreimageHash({ preimageHash: preimageDetails.preimageHash });
		const tx = preimageExists ? submitProposalTx : this.getBatchAllTx([notePreimageTx, submitProposalTx]);

		if (!tx) {
			onFailed?.();
			return;
		}

		const postId = Number(await this.api.query.referenda.referendumCount());
		await this.executeTx({
			tx,
			address,
			wallet,
			errorMessageFallback: 'Failed to create treasury proposal',
			waitTillFinalizedHash: true,
			onSuccess: () => {
				onSuccess?.(postId);
			},
			onFailed: () => {
				onFailed?.();
			},
			setVaultQrState
		});
	}

	getApiRegistry() {
		return this.api?.registry;
	}

	async getCurrentBlockHeight() {
		if (!this.api) {
			return null;
		}
		return this.api.derive.chain.bestNumber();
	}

	async getTotalActiveIssuance() {
		if (!this.api) return null;
		try {
			const totalIssuance = await this.api.query.balances.totalIssuance();
			const inactiveIssuance = await this.api.query.balances.inactiveIssuance();

			if (!totalIssuance || !inactiveIssuance) {
				console.error('Failed to fetch issuance values');
				throw new ClientError(ERROR_CODES.CLIENT_ERROR, 'Failed to fetch issuance values');
			}

			return new BN(totalIssuance.toString()).sub(new BN(inactiveIssuance.toString()));
		} catch (error) {
			console.error('Error in getTotalActiveIssuance:', error);
			throw new ClientError(ERROR_CODES.CLIENT_ERROR, 'Failed to retrieve total active issuance');
		}
	}

	async getTxFee({ extrinsicFn, address }: { extrinsicFn: (SubmittableExtrinsic<'promise', ISubmittableResult> | null)[]; address: string }) {
		if (!this.api) {
			return null;
		}
		const fees = await Promise.all(extrinsicFn.filter((tx) => tx !== null).map((tx) => tx && tx.paymentInfo(address)));
		return fees.reduce((acc, fee) => acc.add(new BN(fee?.partialFee || BN_ZERO)), BN_ZERO);
	}

	async getNativeTreasuryBalance(): Promise<BN> {
		const treasuryAddress = TREASURY_NETWORK_CONFIG[this.network]?.treasuryAccount;
		const nativeTokenData: any = await this.api?.query?.system?.account(treasuryAddress);
		return new BN(nativeTokenData?.data?.free.toBigInt() || 0);
	}

	async delegate({
		address,
		wallet,
		delegateAddress,
		balance,
		conviction,
		tracks,
		onSuccess,
		onFailed,
		setVaultQrState
	}: {
		address: string;
		wallet: EWallet;
		delegateAddress: string;
		balance: BN;
		conviction: number;
		tracks: number[];
		onSuccess: () => void;
		onFailed: (error: string) => void;
		setVaultQrState: Dispatch<SetStateAction<IVaultQrState>>;
	}) {
		if (!this.api) return;

		const txs = tracks.map((track) => this.api.tx.convictionVoting.delegate(track, delegateAddress, conviction, balance));

		const tx = txs.length === 1 ? txs[0] : this.api.tx.utility.batchAll(txs);

		await this.executeTx({
			tx,
			address,
			wallet,
			errorMessageFallback: 'Failed to delegate',
			onSuccess,
			onFailed,
			waitTillFinalizedHash: true,
			setVaultQrState
		});
	}

	async undelegate({
		address,
		wallet,
		trackId,
		onSuccess,
		onFailed,
		setVaultQrState
	}: {
		address: string;
		wallet: EWallet;
		trackId: number;
		onSuccess: () => void;
		onFailed: (error: string) => void;
		setVaultQrState: Dispatch<SetStateAction<IVaultQrState>>;
	}) {
		if (!this.api) return;

		const tx = this.api.tx.convictionVoting.undelegate(trackId);

		await this.executeTx({
			tx,
			address,
			wallet,
			errorMessageFallback: 'Failed to undelegate',
			onSuccess,
			onFailed,
			waitTillFinalizedHash: true,
			setVaultQrState
		});
	}

	async getDelegateTxFee({ address, tracks, conviction, balance }: { address: string; tracks: number[]; conviction: number; balance: BN }) {
		if (!this.api) return null;

		const txs = tracks.map((track) => this.api.tx.convictionVoting.delegate(track, address, conviction, balance));
		return this.getTxFee({ extrinsicFn: txs, address });
	}

	async getUndelegateTxFee({ address, trackId }: { address: string; trackId: number }) {
		if (!this.api) return null;

		const tx = this.api.tx.convictionVoting.undelegate(trackId);
		return this.getTxFee({ extrinsicFn: [tx], address });
	}

	async getOngoingReferendaTally({ postIndex }: { postIndex: number }) {
		const referendumInfoOf = await this.api?.query?.referenda?.referendumInfoFor(postIndex);
		const parsedReferendumInfo: any = referendumInfoOf?.toJSON();

		if (!parsedReferendumInfo?.ongoing?.tally) return null;

		return {
			aye:
				typeof parsedReferendumInfo.ongoing.tally.ayes === 'string'
					? new BN(parsedReferendumInfo.ongoing.tally.ayes.slice(2), 'hex')?.toString()
					: new BN(parsedReferendumInfo.ongoing.tally.ayes)?.toString(),
			nay:
				typeof parsedReferendumInfo.ongoing.tally.nays === 'string'
					? new BN(parsedReferendumInfo.ongoing.tally.nays.slice(2), 'hex')?.toString()
					: new BN(parsedReferendumInfo.ongoing.tally.nays)?.toString(),
			support:
				typeof parsedReferendumInfo.ongoing.tally.support === 'string'
					? new BN(parsedReferendumInfo.ongoing.tally.support.slice(2), 'hex')?.toString()
					: new BN(parsedReferendumInfo.ongoing.tally.support)?.toString()
		};
	}

	async getInactiveIssuance() {
		// Paseo logic needs to be implemented
		if (!this.api) {
			return null;
		}

		return this.api.query.balances.inactiveIssuance();
	}

	async getTotalIssuance() {
		// Paseo logic needs to be implemented
		if (!this.api) {
			return null;
		}
		return this.api.query.balances.totalIssuance();
	}

	async submitDecisionDeposit({
		postId,
		address,
		wallet,
		onSuccess,
		onFailed,
		setVaultQrState
	}: {
		postId: number;
		address: string;
		wallet: EWallet;
		onSuccess: () => void;
		onFailed: (error: string) => void;
		setVaultQrState: Dispatch<SetStateAction<IVaultQrState>>;
	}) {
		if (!this.api) return;

		const tx = this.api.tx.referenda.placeDecisionDeposit(postId);
		await this.executeTx({
			tx,
			address,
			wallet,
			errorMessageFallback: 'Failed to submit decision deposit',
			onSuccess,
			onFailed,
			waitTillFinalizedHash: true,
			setVaultQrState
		});
	}

	async getTreasurySpendsData() {
		if (!this.api) return null;

		const currentBlockHeight = await this.getBlockHeight();

		const proposals = await this.api?.query?.treasury?.spends?.entries();

		const treasuryPendingSpends: IPayout[] = [];

		proposals?.forEach((proposal) => {
			const indexData = proposal?.[0]?.toHuman();
			const spendData = proposal?.[1]?.toHuman();

			if (indexData && spendData) {
				const expiresAt = Number(((spendData as any)?.expireAt as string)?.split(',')?.join(''));
				const startsAt = Number(((spendData as any)?.validFrom as string)?.split(',')?.join(''));

				if (new BN(currentBlockHeight).gt(new BN(startsAt)) && new BN(currentBlockHeight).lt(new BN(expiresAt)) && (spendData as any).status === 'Pending') {
					const payout: IPayout = {
						treasurySpendIndex: Number(((indexData as any)?.[0] as string)?.split(',')?.join('')),
						treasurySpendData: {
							beneficiary:
								getSubstrateAddressFromAccountId(
									(spendData as any)?.beneficiary?.V4?.interior?.X1?.[0]?.AccountId32?.id || (spendData as any)?.beneficiary?.V3?.interior?.X1?.AccountId32?.id || ''
								) || '',
							generalIndex:
								(
									(spendData as any)?.assetKind?.V4?.assetId?.interior?.X2?.[1]?.GeneralIndex ||
									(spendData as any)?.assetKind?.V3?.assetId?.Concrete.interior?.X2?.[1]?.GeneralIndex ||
									''
								)
									.split(',')
									?.join('') || '',
							amount: (spendData as any)?.amount?.toString()?.split(',')?.join('') || '',
							expiresAt: BlockCalculationsService.getDateFromBlockNumber({
								currentBlockNumber: new BN(currentBlockHeight),
								targetBlockNumber: new BN(expiresAt),
								network: this.network
							})
						}
					};
					treasuryPendingSpends.push(payout);
				}
			}
		});

		return treasuryPendingSpends;
	}

	async claimTreasuryPayout({
		payouts,
		address,
		wallet,
		onSuccess,
		onFailed,
		setVaultQrState
	}: {
		payouts: IPayout[];
		address: string;
		wallet: EWallet;
		onSuccess: () => void;
		onFailed: (error: string) => void;
		setVaultQrState: Dispatch<SetStateAction<IVaultQrState>>;
	}) {
		if (!this.api || !payouts || payouts.length === 0) return;

		const tx = payouts.map((p) => this.api.tx.treasury.payout(p.treasurySpendIndex));

		const batchTx = tx.length > 1 ? this.api.tx.utility.batch(tx) : tx[0];

		await this.executeTx({
			tx: batchTx,
			address,
			wallet,
			errorMessageFallback: 'Failed to claim treasury payout',
			onSuccess,
			onFailed,
			waitTillFinalizedHash: true,
			setVaultQrState
		});
	}

	getTeleportToPeopleChainTx({ beneficiaryAddress, amount }: { beneficiaryAddress: string; amount: BN }) {
		if (!this.api) return null;

		return this.api.tx.xcmPallet.limitedTeleportAssets(
			{
				V3: {
					interior: {
						X1: { Parachain: NETWORKS_DETAILS[this.network]?.peopleChainParaId }
					},
					parents: 0
				}
			},
			{ V3: { interior: { X1: { AccountId32: { id: decodeAddress(beneficiaryAddress), network: null } } } } },
			{
				V3: [
					{
						fun: {
							Fungible: amount.toString()
						},
						id: {
							Concrete: {
								interior: 'Here',
								parents: '0'
							}
						}
					}
				]
			},
			'0',
			'Unlimited'
		);
	}

	async teleportToPeopleChain({
		beneficiaryAddress,
		amount,
		address,
		wallet,
		onSuccess,
		onFailed,
		setVaultQrState
	}: {
		beneficiaryAddress: string;
		amount: BN;
		address: string;
		wallet: EWallet;
		onSuccess: () => void;
		onFailed: (error: string) => void;
		setVaultQrState: Dispatch<SetStateAction<IVaultQrState>>;
	}) {
		if (!this.api) return;

		const tx = this.getTeleportToPeopleChainTx({ beneficiaryAddress, amount });

		if (!tx) return;

		await this.executeTx({
			tx,
			address,
			wallet,
			errorMessageFallback: 'Failed to teleport to people chain',
			onSuccess,
			onFailed,
			waitTillFinalizedHash: true,
			setVaultQrState
		});
	}

	async loginWithRemark({
		address,
		remarkLoginMessage,
		onSuccess,
		onFailed,
		wallet,
		setVaultQrState
	}: {
		address: string;
		remarkLoginMessage: string;
		onSuccess: (pre?: unknown) => void;
		onFailed: (error: string) => void;
		wallet: EWallet;
		setVaultQrState: Dispatch<SetStateAction<IVaultQrState>>;
	}) {
		if (!this.api) return;

		const tx = this.api.tx.system.remark(remarkLoginMessage);

		await this.executeTx({
			tx,
			address,
			wallet,
			errorMessageFallback: 'Failed to login with remark',
			onSuccess,
			onFailed,
			waitTillFinalizedHash: true,
			setVaultQrState
		});
	}

	async getAddressGovernanceLock({ address }: { address: string }): Promise<BN | null> {
		if (!this.api) return null;
		const locks: any = await this.api.query?.convictionVoting?.classLocksFor(address);

		return locks.reduce((max: BN, rawLock: any) => {
			const locked = rawLock[1].toString();
			return new BN(locked).gt(max) ? new BN(locked) : max;
		}, BN_ZERO);
	}

	async getReferendaInfo({ postId }: { postId: number }) {
		if (!this.api) return null;
		const referendaInfo = await this.api.query.referenda.referendumInfoFor(postId);
		return referendaInfo.toHuman() as { [key: string]: any[] };
	}

	async refundDeposits({
		postId,
		address,
		canRefundDecisionDeposit,
		canRefundSubmissionDeposit,
		wallet,
		onSuccess,
		onFailed,
		setVaultQrState
	}: {
		postId: number;
		address: string;
		canRefundDecisionDeposit: boolean;
		canRefundSubmissionDeposit: boolean;
		wallet: EWallet;
		onSuccess: () => void;
		onFailed: (error: string) => void;
		setVaultQrState: Dispatch<SetStateAction<IVaultQrState>>;
	}) {
		if (!this.api) return;

		const refundDecisionDepositTx = this.api.tx.referenda.refundDecisionDeposit(postId);
		const refundSubmissionDepositTx = this.api.tx.referenda.refundSubmissionDeposit(postId);

		let tx: SubmittableExtrinsic<'promise', ISubmittableResult>;

		if (canRefundDecisionDeposit && canRefundSubmissionDeposit) {
			tx = this.api.tx.utility.batchAll([refundDecisionDepositTx, refundSubmissionDepositTx]);
		} else if (canRefundSubmissionDeposit) {
			tx = refundSubmissionDepositTx;
		} else {
			tx = refundDecisionDepositTx;
		}

		await this.executeTx({
			tx,
			address,
			wallet,
			errorMessageFallback: 'Failed to refund deposits',
			onSuccess,
			onFailed,
			waitTillFinalizedHash: true,
			setVaultQrState
		});
	}
}<|MERGE_RESOLUTION|>--- conflicted
+++ resolved
@@ -18,16 +18,7 @@
 import { decodeAddress } from '@polkadot/util-crypto';
 import { ERROR_CODES } from '@shared/_constants/errorLiterals';
 import { NETWORKS_DETAILS } from '@shared/_constants/networks';
-<<<<<<< HEAD
-import { EAccountType, EEnactment, ENetwork, EPostOrigin, EVoteDecision, EWallet, IBeneficiaryInput, IParamDef, IPayout, ISelectedAccount, IVoteCartItem } from '@shared/types';
-import { getSubstrateAddressFromAccountId } from '@/_shared/_utils/getSubstrateAddressFromAccountId';
-import { APPNAME } from '@/_shared/_constants/appName';
-import { EventRecord, ExtrinsicStatus, Hash } from '@polkadot/types/interfaces';
 import { ethers } from 'ethers';
-import { BlockCalculationsService } from './block_calculations_service';
-import { isMimirDetected } from './isMimirDetected';
-import { EthApiService } from './eth_api_service';
-=======
 import {
 	EAccountType,
 	EEnactment,
@@ -46,10 +37,10 @@
 import { APPNAME } from '@/_shared/_constants/appName';
 import { EventRecord, ExtrinsicStatus, Hash } from '@polkadot/types/interfaces';
 import { Dispatch, SetStateAction } from 'react';
+import { EthApiService } from './eth_api_service';
 import { BlockCalculationsService } from './block_calculations_service';
 import { isMimirDetected } from './isMimirDetected';
 import { VaultQrSigner } from './vault_qr_signer_service';
->>>>>>> 48362795
 
 // Usage:
 // const apiService = await PolkadotApiService.Init(ENetwork.POLKADOT);
@@ -230,7 +221,6 @@
 					console.error('ERROR:', error);
 					onFailed(error?.toString?.() || errorMessageFallback);
 				});
-<<<<<<< HEAD
 		} else if (ValidatorService.isValidEthereumNetwork(this.network) && selectedWallet === EWallet.METAMASK) {
 			try {
 				(tx as unknown as any).wait();
@@ -238,7 +228,6 @@
 			} catch (error) {
 				onFailed(error?.toString?.() || errorMessageFallback);
 			}
-=======
 		} else if (wallet === EWallet.POLKADOT_VAULT) {
 			const signer = new VaultQrSigner(this.api.registry, setVaultQrState);
 			await tx.signAsync(address, { nonce: -1, signer });
@@ -259,7 +248,6 @@
 					console.error('ERROR:', error);
 					onFailed(error?.toString?.() || errorMessageFallback);
 				});
->>>>>>> 48362795
 		} else {
 			let extrinsic = tx;
 
@@ -531,11 +519,8 @@
 				onSuccess,
 				onFailed,
 				selectedAccount,
-<<<<<<< HEAD
-				selectedWallet
-=======
+				selectedWallet,
 				setVaultQrState
->>>>>>> 48362795
 			});
 		}
 	}
