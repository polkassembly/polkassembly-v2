// Copyright 2019-2025 @polkassembly/polkassembly authors & contributors
// This software may be modified and distributed under the terms
// of the Apache-2.0 license. See the LICENSE file for details.

/* eslint-disable no-await-in-loop */
/* eslint-disable @typescript-eslint/no-explicit-any */
/* eslint-disable no-console */

import { getEncodedAddress } from '@/_shared/_utils/getEncodedAddress';
import { ClientError } from '@app/_client-utils/clientError';
import { ApiPromise, WsProvider } from '@polkadot/api';
import { SubmittableExtrinsic } from '@polkadot/api/types';
<<<<<<< HEAD
import type { Balance, AccountInfo, Permill } from '@polkadot/types/interfaces';
import { Signer } from '@polkadot/types/types';
import { BN, BN_MILLION, BN_ZERO, u8aConcat, u8aToHex } from '@polkadot/util';
import { ERROR_CODES } from '@shared/_constants/errorLiterals';
import { NETWORKS_DETAILS } from '@shared/_constants/networks';
import { ENetwork, EVoteDecision, IVoteCartItem } from '@shared/types';
import { blockToDays, blockToTime, getDaysTimeObj } from '@shared/_utils/blockTimeCalculations';
import { formatBnBalance } from '../_client-utils/formatBnBalance';
import { formatUSDWithUnits } from '../_client-utils/formatUSDWithUnits';
=======
import { getTypeDef } from '@polkadot/types';
import { ISubmittableResult, Signer, TypeDef } from '@polkadot/types/types';
import { BN, BN_HUNDRED, BN_ZERO, u8aToHex } from '@polkadot/util';
import { ERROR_CODES } from '@shared/_constants/errorLiterals';
import { NETWORKS_DETAILS } from '@shared/_constants/networks';

import { EEnactment, ENetwork, EPostOrigin, EVoteDecision, IParamDef, IVoteCartItem } from '@shared/types';
>>>>>>> 629f41a4

// Usage:
// const apiService = await PolkadotApiService.Init(ENetwork.POLKADOT);
// const blockHeight = await apiService.getBlockHeight();

const EMPTY_U8A_32 = new Uint8Array(32);

export class PolkadotApiService {
	private readonly network: ENetwork;

	private api: ApiPromise;

	private currentRpcEndpointIndex: number;

	private constructor(network: ENetwork, api: ApiPromise) {
		this.network = network;
		this.api = api;
		this.currentRpcEndpointIndex = 0;
	}

	static async Init(network: ENetwork): Promise<PolkadotApiService> {
		const api = await ApiPromise.create({
			provider: new WsProvider(NETWORKS_DETAILS[network as ENetwork].rpcEndpoints[0].url)
		});

		await api.isReady;

		return new PolkadotApiService(network, api);
	}

	private async executeTx({
		tx,
		address,
		proxyAddress,
		params = {},
		errorMessageFallback,
		onSuccess,
		onFailed,
		onBroadcast,
		setStatus,
		setIsTxFinalized,
		waitTillFinalizedHash = false
	}: {
		tx: SubmittableExtrinsic<'promise'>;
		address: string;
		proxyAddress?: string;
		params?: Record<string, unknown>;
		errorMessageFallback: string;
		onSuccess: (pre?: unknown) => Promise<void> | void;
		onFailed: (errorMessageFallback: string) => Promise<void> | void;
		onBroadcast?: () => void;
		setStatus?: (pre: string) => void;
		setIsTxFinalized?: (pre: string) => void;
		waitTillFinalizedHash?: boolean;
	}) {
		let isFailed = false;
		if (!this.api || !tx) return;

		const extrinsic = proxyAddress ? this.api.tx.proxy.proxy(address, null, tx) : tx;

		const signerOptions = {
			...params,
			withSignedTransaction: true
		};

		extrinsic
			// eslint-disable-next-line sonarjs/cognitive-complexity
			.signAndSend(proxyAddress || address, signerOptions, async ({ status, events, txHash }) => {
				if (status.isInvalid) {
					console.log('Transaction invalid');
					setStatus?.('Transaction invalid');
				} else if (status.isReady) {
					console.log('Transaction is ready');
					setStatus?.('Transaction is ready');
				} else if (status.isBroadcast) {
					console.log('Transaction has been broadcasted');
					setStatus?.('Transaction has been broadcasted');
					onBroadcast?.();
				} else if (status.isInBlock) {
					console.log('Transaction is in block');
					setStatus?.('Transaction is in block');

					// eslint-disable-next-line no-restricted-syntax
					for (const { event } of events) {
						if (event.method === 'ExtrinsicSuccess') {
							setStatus?.('Transaction Success');
							isFailed = false;
							if (!waitTillFinalizedHash) {
								// eslint-disable-next-line no-await-in-loop
								await onSuccess(txHash);
							}
						} else if (event.method === 'ExtrinsicFailed') {
							// eslint-disable-next-line sonarjs/no-duplicate-string
							setStatus?.('Transaction failed');
							console.log('Transaction failed');
							setStatus?.('Transaction failed');
							const dispatchError = (event.data as any)?.dispatchError;
							isFailed = true;

							if (dispatchError?.isModule) {
								const errorModule = (event.data as any)?.dispatchError?.asModule;
								const { method, section, docs } = this.api.registry.findMetaError(errorModule);
								// eslint-disable-next-line no-param-reassign
								errorMessageFallback = `${section}.${method} : ${docs.join(' ')}`;
								console.log(errorMessageFallback, 'error module');
								await onFailed(errorMessageFallback);
							} else if (dispatchError?.isToken) {
								console.log(`${dispatchError.type}.${dispatchError.asToken.type}`);
								await onFailed(`${dispatchError.type}.${dispatchError.asToken.type}`);
							} else {
								await onFailed(`${dispatchError.type}` || errorMessageFallback);
							}
						}
					}
				} else if (status.isFinalized) {
					console.log(`Transaction has been included in blockHash ${status.asFinalized.toHex()}`);
					console.log(`tx: https://${this.network}.subscan.io/extrinsic/${txHash}`);
					setIsTxFinalized?.(txHash.toString());
					if (!isFailed && waitTillFinalizedHash) {
						await onSuccess(txHash);
					}
				}
			})
			.catch((error: unknown) => {
				console.log(':( transaction failed');
				setStatus?.(':( transaction failed');
				console.error('ERROR:', error);
				onFailed(error?.toString?.() || errorMessageFallback);
			});
	}

	async disconnect(): Promise<void> {
		await this.api.disconnect();
	}

	getCurrentRpcIndex(): number {
		return this.currentRpcEndpointIndex;
	}

	async switchToNewRpcEndpoint(index?: number): Promise<void> {
		if (index) {
			// check if valid index
			if (index < 0 || index >= NETWORKS_DETAILS[this.network].rpcEndpoints.length) {
				throw new ClientError(ERROR_CODES.CLIENT_ERROR, 'Invalid RPC index');
			}
			this.currentRpcEndpointIndex = index;
		} else {
			this.currentRpcEndpointIndex = (this.currentRpcEndpointIndex + 1) % NETWORKS_DETAILS[this.network].rpcEndpoints.length;
		}

		this.api.disconnect();
		this.api = await ApiPromise.create({
			provider: new WsProvider(NETWORKS_DETAILS[this.network].rpcEndpoints[this.currentRpcEndpointIndex].url)
		});
		await this.api.isReady;
	}

	async getBlockHeight(): Promise<number> {
		const header = await this.api.rpc.chain.getHeader();
		return header.number.toNumber();
	}

	async keepAlive(): Promise<void> {
		await this.getBlockHeight();
	}

	async reconnect(): Promise<void> {
		if (this.api.isConnected && (await this.api.isReady)) return;

		try {
			this.api = await ApiPromise.create({
				provider: new WsProvider(NETWORKS_DETAILS[this.network].rpcEndpoints[this.currentRpcEndpointIndex].url)
			});

			await this.api.isReady;
		} catch {
			await this.switchToNewRpcEndpoint();
		}
	}

	setSigner(signer: Signer) {
		this.api.setSigner(signer);
	}

	async apiReady() {
		await this.api.isReady;
	}

	async getExistentialDeposit() {
		return this.api.consts.balances.existentialDeposit;
	}

	async getSpendPeriod() {
		const currentBlock = await this.api.derive.chain.bestNumberFinalized();
		const spendPeriodConst = this.api.consts.treasury ? this.api.consts.treasury.spendPeriod : BN_ZERO;
		if (spendPeriodConst) {
			const spendPeriodBlocks = spendPeriodConst instanceof BN ? spendPeriodConst.toNumber() : BN_ZERO.toNumber();
			const totalSpendPeriodDays: number = blockToDays(spendPeriodBlocks, this.network, 6000);
			const currentBlockNumber = currentBlock instanceof BN ? currentBlock.toNumber() : 0;
			const remainingBlocks = spendPeriodBlocks - (currentBlockNumber % spendPeriodBlocks);
			const { time: remainingTime } = blockToTime(remainingBlocks, this.network, 6000);
			const { d: days, h: hours, m: minutes } = getDaysTimeObj(remainingTime);

			const progressPercentage = (((currentBlockNumber % spendPeriodBlocks) / spendPeriodBlocks) * 100).toFixed(0);

			return {
				percentage: parseFloat(progressPercentage),
				value: {
					days,
					hours,
					minutes,
					total: totalSpendPeriodDays
				}
			};
		}
		return null;
	}

	async getNextBurnData({ currentTokenPrice }: { currentTokenPrice: { price: string } }) {
		const treasuryAccount = u8aConcat(
			'modl',
			this.api.consts.treasury && this.api.consts.treasury.palletId
				? this.api.consts.treasury.palletId.toU8a(true)
				: `${['polymesh', 'polymesh-test'].includes(this.network) ? 'pm' : 'pr'}/trsry`,
			EMPTY_U8A_32
		);

		return this.api?.derive?.balances?.account(u8aToHex(treasuryAccount)).then((treasuryBalance) => {
			return this.api.query.system
				.account(treasuryAccount)
				.then((res) => {
					const freeBalance = new BN((res as AccountInfo).data.free) || BN_ZERO;
					return { ...treasuryBalance, freeBalance: freeBalance as Balance };
				})
				.then((updatedTreasuryBalance) => {
					let valueUSD = '';
					let value = '';
					try {
						const burn =
							updatedTreasuryBalance.freeBalance.gt(BN_ZERO) && !(this.api.consts.treasury.burn as Permill).isZero()
								? (this.api.consts.treasury.burn as Permill).mul(updatedTreasuryBalance.freeBalance).div(BN_MILLION)
								: BN_ZERO;

						if (burn) {
							const nextBurnValueUSD = parseFloat(
								formatBnBalance(
									burn.toString(),
									{
										numberAfterComma: 2,
										withThousandDelimitor: false,
										withUnit: false
									},
									this.network
								)
							);
							if (nextBurnValueUSD && currentTokenPrice && currentTokenPrice.price !== 'N/A') {
								valueUSD = formatUSDWithUnits((nextBurnValueUSD * Number(currentTokenPrice.price)).toString());
							}
							value = formatUSDWithUnits(
								formatBnBalance(
									burn.toString(),
									{
										numberAfterComma: 0,
										withThousandDelimitor: false,
										withUnit: false
									},
									this.network
								)
							);
						}
					} catch (error) {
						console.log(error);
					}
					return {
						value,
						valueUSD
					};
				});
		});
	}

	async getUserBalances({ address }: { address: string }) {
		let freeBalance = BN_ZERO;
		let lockedBalance = BN_ZERO;
		let totalBalance = BN_ZERO;

		const responseObj = {
			freeBalance,
			lockedBalance,
			totalBalance
		};

		if (!address || !this.api?.derive?.balances?.all) {
			return responseObj;
		}

		const encodedAddress = getEncodedAddress(address, this.network) || address;
		await this.api.derive.balances
			.all(encodedAddress)
			.then((result) => {
				lockedBalance = new BN(result.lockedBalance || lockedBalance);
			})
			.catch(() => {
				// TODO: show notification
			});

		await this.api.query.system
			.account(encodedAddress)
			.then((result: any) => {
				const free = new BN(result?.data?.free) || BN_ZERO;
				const reserved = new BN(result?.data?.reserved) || BN_ZERO;
				totalBalance = free.add(reserved);
				freeBalance = free;
			})
			.catch(() => {
				// TODO: show notification
			});

		return {
			freeBalance,
			lockedBalance,
			totalBalance
		};
	}

	async voteReferendum({
		address,
		onSuccess,
		onFailed,
		referendumId,
		vote,
		lockedBalance,
		conviction,
		ayeVoteValue,
		nayVoteValue,
		abstainVoteValue
	}: {
		address: string;
		onSuccess: (pre?: unknown) => Promise<void> | void;
		onFailed: (errorMessageFallback: string) => Promise<void> | void;
		referendumId: number;
		vote: EVoteDecision;
		lockedBalance?: BN;
		conviction?: number;
		ayeVoteValue?: BN;
		nayVoteValue?: BN;
		abstainVoteValue?: BN;
	}) {
		let voteTx: SubmittableExtrinsic<'promise'> | null = null;

		if ([EVoteDecision.AYE, EVoteDecision.NAY].includes(vote) && lockedBalance) {
			voteTx = this.api.tx.convictionVoting.vote(referendumId, { Standard: { balance: lockedBalance, vote: { aye: vote === EVoteDecision.AYE, conviction } } });
		} else if (vote === EVoteDecision.SPLIT) {
			voteTx = this.api.tx.convictionVoting.vote(referendumId, { Split: { aye: `${ayeVoteValue?.toString()}`, nay: `${nayVoteValue?.toString()}` } });
		} else if (vote === EVoteDecision.SPLIT_ABSTAIN && ayeVoteValue && nayVoteValue) {
			voteTx = this.api.tx.convictionVoting.vote(referendumId, {
				SplitAbstain: { abstain: `${abstainVoteValue?.toString()}`, aye: `${ayeVoteValue?.toString()}`, nay: `${nayVoteValue?.toString()}` }
			});
		}

		if (voteTx) {
			await this.executeTx({
				tx: voteTx,
				address,
				errorMessageFallback: 'Failed to vote',
				waitTillFinalizedHash: true,
				onSuccess,
				onFailed
			});
		}
	}

	async batchVoteReferendum({
		address,
		voteCartItems,
		onSuccess,
		onFailed
	}: {
		address: string;
		voteCartItems: IVoteCartItem[];
		onSuccess: (pre?: unknown) => Promise<void> | void;
		onFailed: (errorMessageFallback: string) => Promise<void> | void;
	}) {
		if (!this.api) return;

		const voteTxList = voteCartItems.map((voteCartItem) => {
			let voteTx: SubmittableExtrinsic<'promise'> | null = null;
			const vote = voteCartItem.decision;
			const ayeVoteValue = voteCartItem.amount.aye;
			const nayVoteValue = voteCartItem.amount.nay;
			const abstainVoteValue = voteCartItem.amount.abstain;
			const referendumId = voteCartItem.postIndexOrHash;
			const { conviction } = voteCartItem;
			if ([EVoteDecision.AYE, EVoteDecision.NAY].includes(vote) && (ayeVoteValue || nayVoteValue)) {
				voteTx = this.api.tx.convictionVoting.vote(referendumId, {
					Standard: { balance: vote === EVoteDecision.AYE ? ayeVoteValue : nayVoteValue, vote: { aye: vote === EVoteDecision.AYE, conviction } }
				});
			} else if (vote === EVoteDecision.SPLIT) {
				voteTx = this.api.tx.convictionVoting.vote(referendumId, { Split: { aye: `${ayeVoteValue?.toString()}`, nay: `${nayVoteValue?.toString()}` } });
			} else if (vote === EVoteDecision.SPLIT_ABSTAIN && ayeVoteValue && nayVoteValue) {
				voteTx = this.api.tx.convictionVoting.vote(referendumId, {
					SplitAbstain: { abstain: `${abstainVoteValue?.toString()}`, aye: `${ayeVoteValue?.toString()}`, nay: `${nayVoteValue?.toString()}` }
				});
			}
			if (voteTx) {
				return voteTx;
			}
			return null;
		});

		const tx = this.api.tx.utility.batchAll(voteTxList);
		await this.executeTx({
			tx,
			address,
			errorMessageFallback: 'Failed to batch vote',
			waitTillFinalizedHash: true,
			onSuccess,
			onFailed
		});
	}

	getApiSectionOptions() {
		if (!this.api) {
			return [];
		}

		return Object.keys(this.api.tx)
			.sort()
			.filter((name) => Object.keys(this.api.tx[`${name}`]).length)
			.map((name) => ({
				label: name,
				text: name,
				value: name
			}));
	}

	getApiMethodOptions({ sectionName }: { sectionName: string }) {
		if (!this.api) {
			return [];
		}

		const section = this.api.tx[`${sectionName}`];

		if (!section || Object.keys(section)?.length === 0) {
			return [];
		}

		return Object.keys(section)
			.sort()
			.map((value) => {
				const method = section[`${value}`];
				const inputs = method.meta.args.map((arg: any) => arg.name.toString()).join(', ');
				return {
					label: `${value} (${inputs})`,
					text: value,
					value
				};
			});
	}

	getPreimageParams({ sectionName, methodName }: { sectionName: string; methodName: string }) {
		if (!this.api) {
			return [];
		}

		const submittable = this.api.tx[`${sectionName}`][`${methodName}`];

		if (!submittable) {
			return [];
		}

		return submittable.meta.args.map(
			({ name, type, typeName }): IParamDef => ({
				name: name.toString(),
				type: {
					...getTypeDef(type.toString()),
					...(typeName.isSome ? { typeName: typeName.unwrap().toString() } : {})
				}
			})
		);
	}

	getPreimageParamsFromTypeDef({ type }: { type: TypeDef }) {
		const registry = this.getApiRegistry();
		const typeDef = getTypeDef(registry.createType(type.type as 'u32').toRawType()) || type;

		return typeDef.sub
			? (Array.isArray(typeDef.sub) ? typeDef.sub : [typeDef.sub]).map(
					(td): IParamDef => ({
						name: td.name || '',
						type: td as TypeDef,
						length: typeDef.length
					})
				)
			: [];
	}

	getPreimageTx({ sectionName, methodName }: { sectionName: string; methodName: string }) {
		if (!this.api) {
			return null;
		}
		return this.api.tx[`${sectionName}`][`${methodName}`];
	}

	getPreimageCallableTx({ sectionName, methodName, paramsValues }: { sectionName: string; methodName: string; paramsValues: unknown[] }) {
		if (!this.api) {
			return null;
		}
		return this.api.tx[`${sectionName}`][`${methodName}`](...paramsValues);
	}

	getPreimageTxDetails({ extrinsicFn }: { extrinsicFn: SubmittableExtrinsic<'promise', ISubmittableResult> }) {
		if (!this.api) {
			return null;
		}

		const u8a = extrinsicFn.method.toU8a();
		const inspect = extrinsicFn.method.inspect();

		const encodedTx = extrinsicFn.method.toHex();

		const preimageLength = Math.ceil((encodedTx.length - 2) / 2);

		return {
			preimageHash: extrinsicFn.registry.hash(u8a).toHex(),
			inspect,
			preimage: u8aToHex(u8a),
			preimageLength
		};
	}

	async notePreimage({
		address,
		extrinsicFn,
		onSuccess,
		onFailed
	}: {
		address: string;
		extrinsicFn: SubmittableExtrinsic<'promise', ISubmittableResult>;
		onSuccess?: () => void;
		onFailed?: () => void;
	}) {
		if (!this.api) {
			return;
		}

		const encodedTx = extrinsicFn.method.toHex();
		const notePreimageTx = this.api.tx.preimage.notePreimage(encodedTx);
		await this.executeTx({
			tx: notePreimageTx,
			address,
			errorMessageFallback: 'Failed to note preimage',
			waitTillFinalizedHash: true,
			onSuccess: () => {
				onSuccess?.();
			},
			onFailed: () => {
				onFailed?.();
			}
		});
	}

	getTreasurySpendLocalExtrinsic({ amount, beneficiary }: { amount: BN; beneficiary: string }) {
		if (!this.api) {
			return null;
		}
		return this.api.tx.treasury.spendLocal(amount.toString(), beneficiary);
	}

	async createTreasuryProposal({
		address,
		track,
		preimageHash,
		preimageLength,
		enactment,
		enactmentValue,
		onSuccess,
		onFailed
	}: {
		address: string;
		track: string;
		preimageHash: string;
		preimageLength: number;
		enactment: EEnactment;
		enactmentValue: BN;
		onSuccess?: (postId: number) => void;
		onFailed?: () => void;
	}) {
		const tracks = Object.values(EPostOrigin);
		if (!tracks.includes(track as EPostOrigin)) {
			console.log('Invalid track', track);
			onFailed?.();
			return;
		}

		if (!preimageHash || !preimageLength || !address) {
			onFailed?.();
			return;
		}

		const tx = this.api.tx.referenda.submit(
			{ Origins: track },
			{ Lookup: { hash: preimageHash, len: String(preimageLength) } },
			enactmentValue ? (enactment === EEnactment.At_Block_No ? { At: enactmentValue } : { After: enactmentValue }) : { After: BN_HUNDRED }
		);

		const postId = Number(await this.api.query.referenda.referendumCount());
		await this.executeTx({
			tx,
			address,
			errorMessageFallback: 'Failed to create treasury proposal',
			waitTillFinalizedHash: true,
			onSuccess: () => {
				onSuccess?.(postId);
			},
			onFailed: () => {
				onFailed?.();
			}
		});
	}

	getApiRegistry() {
		return this.api?.registry;
	}

	async getCurrentBlockNumber() {
		if (!this.api) {
			return null;
		}
		return this.api.derive.chain.bestNumber();
	}

	async getBlockTime() {
		const currentBlock = await this.api?.derive?.chain.bestNumber();
		return currentBlock?.toNumber();
	}
}<|MERGE_RESOLUTION|>--- conflicted
+++ resolved
@@ -10,25 +10,17 @@
 import { ClientError } from '@app/_client-utils/clientError';
 import { ApiPromise, WsProvider } from '@polkadot/api';
 import { SubmittableExtrinsic } from '@polkadot/api/types';
-<<<<<<< HEAD
 import type { Balance, AccountInfo, Permill } from '@polkadot/types/interfaces';
-import { Signer } from '@polkadot/types/types';
-import { BN, BN_MILLION, BN_ZERO, u8aConcat, u8aToHex } from '@polkadot/util';
+import { Signer, ISubmittableResult, TypeDef } from '@polkadot/types/types';
+import { BN, BN_HUNDRED, BN_MILLION, BN_ZERO, u8aConcat, u8aToHex } from '@polkadot/util';
 import { ERROR_CODES } from '@shared/_constants/errorLiterals';
 import { NETWORKS_DETAILS } from '@shared/_constants/networks';
-import { ENetwork, EVoteDecision, IVoteCartItem } from '@shared/types';
+import { ENetwork, EVoteDecision, IVoteCartItem, EEnactment, EPostOrigin, IParamDef } from '@shared/types';
 import { blockToDays, blockToTime, getDaysTimeObj } from '@shared/_utils/blockTimeCalculations';
+import { getTypeDef } from '@polkadot/types';
+
 import { formatBnBalance } from '../_client-utils/formatBnBalance';
 import { formatUSDWithUnits } from '../_client-utils/formatUSDWithUnits';
-=======
-import { getTypeDef } from '@polkadot/types';
-import { ISubmittableResult, Signer, TypeDef } from '@polkadot/types/types';
-import { BN, BN_HUNDRED, BN_ZERO, u8aToHex } from '@polkadot/util';
-import { ERROR_CODES } from '@shared/_constants/errorLiterals';
-import { NETWORKS_DETAILS } from '@shared/_constants/networks';
-
-import { EEnactment, ENetwork, EPostOrigin, EVoteDecision, IParamDef, IVoteCartItem } from '@shared/types';
->>>>>>> 629f41a4
 
 // Usage:
 // const apiService = await PolkadotApiService.Init(ENetwork.POLKADOT);
@@ -489,6 +481,11 @@
 			});
 	}
 
+	async getBlockTime() {
+		const currentBlock = await this.api?.derive?.chain.bestNumber();
+		return currentBlock?.toNumber();
+	}
+
 	getPreimageParams({ sectionName, methodName }: { sectionName: string; methodName: string }) {
 		if (!this.api) {
 			return [];
@@ -660,9 +657,4 @@
 		}
 		return this.api.derive.chain.bestNumber();
 	}
-
-	async getBlockTime() {
-		const currentBlock = await this.api?.derive?.chain.bestNumber();
-		return currentBlock?.toNumber();
-	}
 }