--- conflicted
+++ resolved
@@ -737,7 +737,6 @@
 		return new BN(nativeTokenData?.data?.free.toBigInt() || 0);
 	}
 
-<<<<<<< HEAD
 	async getNextBurnData() {
 		try {
 			if (!this.api.consts.treasury) {
@@ -773,7 +772,8 @@
 			console.error('Error getting next burn data:', error);
 			return null;
 		}
-=======
+	}
+
 	async getOngoingReferendaTally({ postIndex }: { postIndex: number }) {
 		const referendumInfoOf = await this.api?.query?.referenda?.referendumInfoFor(postIndex);
 		const parsedReferendumInfo: any = referendumInfoOf?.toJSON();
@@ -811,6 +811,5 @@
 			return null;
 		}
 		return this.api.query.balances.totalIssuance();
->>>>>>> 8f4d897f
 	}
 }