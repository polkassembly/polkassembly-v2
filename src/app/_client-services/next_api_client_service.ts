--- conflicted
+++ resolved
@@ -43,13 +43,10 @@
 	IContentSummary,
 	IAddressRelations,
 	IVoteCurve,
-<<<<<<< HEAD
 	EGovType,
-	IUserVote
-=======
-	ITrackAnalyticsStats,
-	ITrackAnalyticsDelegations
->>>>>>> 42c1bbd5
+	IUserVote,
+	ITrackAnalyticsDelegations,
+	ITrackAnalyticsStats
 } from '@/_shared/types';
 import { StatusCodes } from 'http-status-codes';
 import { getCurrentNetwork } from '@/_shared/_utils/getCurrentNetwork';
@@ -126,11 +123,8 @@
 	GET_CONTENT_SUMMARY = 'GET_CONTENT_SUMMARY',
 	GET_ADDRESS_RELATIONS = 'GET_ADDRESS_RELATIONS',
 	GET_VOTE_CURVES = 'GET_VOTE_CURVES',
-<<<<<<< HEAD
-	GET_USER_VOTES = 'GET_USER_VOTES'
-=======
+	GET_USER_VOTES = 'GET_USER_VOTES',
 	GET_TRACK_ANALYTICS = 'GET_TRACK_ANALYTICS'
->>>>>>> 42c1bbd5
 }
 
 export class NextApiClientService {
@@ -964,7 +958,6 @@
 		return this.nextApiClientFetch<ITreasuryStats[]>({ url, method });
 	}
 
-<<<<<<< HEAD
 	static async getUserVotes({ address, page, limit, govType }: { address: string; page: number; limit: number; govType: EGovType }) {
 		const queryParams = new URLSearchParams({
 			page: page.toString(),
@@ -973,7 +966,8 @@
 		});
 		const { url, method } = await this.getRouteConfig({ route: EApiRoute.GET_USER_VOTES, routeSegments: [address, 'votes'], queryParams });
 		return this.nextApiClientFetch<IGenericListingResponse<IUserVote>>({ url, method });
-=======
+	}
+
 	static async getTrackAnalyticsStats({ origin }: { origin: EPostOrigin | 'all' }) {
 		const { url, method } = await this.getRouteConfig({ route: EApiRoute.GET_TRACK_ANALYTICS, routeSegments: [origin, 'stats'] });
 		return this.nextApiClientFetch<ITrackAnalyticsStats>({ url, method });
@@ -982,6 +976,5 @@
 	static async getTrackAnalyticsDelegations({ origin }: { origin: EPostOrigin | 'all' }) {
 		const { url, method } = await this.getRouteConfig({ route: EApiRoute.GET_TRACK_ANALYTICS, routeSegments: [origin, 'delegations'] });
 		return this.nextApiClientFetch<ITrackAnalyticsDelegations>({ url, method });
->>>>>>> 42c1bbd5
 	}
 }