--- conflicted
+++ resolved
@@ -83,12 +83,9 @@
 			case EApiRoute.POSTS_LISTING:
 			case EApiRoute.FETCH_PROPOSAL_DETAILS:
 			case EApiRoute.GET_COMMENTS:
-<<<<<<< HEAD
 			case EApiRoute.GET_VOTES:
 			case EApiRoute.GET_ACTIVITY_FEED:
-=======
 			case EApiRoute.GET_VOTES_HISTORY:
->>>>>>> 93a74fd4
 				break;
 			case EApiRoute.ADD_COMMENT:
 				method = 'POST';
