// Copyright 2019-2025 @polkassembly/polkassembly authors & contributors
// This software may be modified and distributed under the terms
// of the Apache-2.0 license. See the LICENSE file for details.

/* eslint-disable sonarjs/no-duplicate-string */

import { DEFAULT_LISTING_LIMIT, PREIMAGES_LISTING_LIMIT } from '@/_shared/_constants/listingLimit';
import { getBaseUrl } from '@/_shared/_utils/getBaseUrl';
import {
	EPostOrigin,
	EProposalType,
	EReaction,
	EVoteDecision,
	EWallet,
	IAuthResponse,
	IComment,
	ICommentResponse,
	IErrorResponse,
	IGenerateTFAResponse,
	IGenericListingResponse,
	IPostListing,
	IPost,
	IPublicUser,
	IUserActivity,
	IPreimage,
	IQRSessionPayload,
	ESocial,
	IFollowEntry,
	ITag,
	EAllowedCommentor,
	EOffChainPostTopic,
	IBountyStats,
	IBountyUserActivity,
	IVoteCartItem,
	EConvictionAmount,
	IDelegationStats,
	IDelegateDetails,
	ITrackDelegationStats,
	ITrackDelegationDetails,
	ISocialHandle,
	ITreasuryStats,
	IContentSummary,
	IAddressRelations,
	IVoteCurve,
	ITrackAnalyticsStats,
<<<<<<< HEAD
	ITrackAnalyticsDelegations,
	IVoteHistoryData,
	IUserPosts
=======
	ITrackAnalyticsDelegations
>>>>>>> 47630cf2
} from '@/_shared/types';
import { StatusCodes } from 'http-status-codes';
import { getCurrentNetwork } from '@/_shared/_utils/getCurrentNetwork';
import { getSharedEnvVars } from '@/_shared/_utils/getSharedEnvVars';
import { ValidatorService } from '@/_shared/_services/validator_service';
import { ERROR_CODES, ERROR_MESSAGES } from '@/_shared/_constants/errorLiterals';
import { getCookieHeadersServer } from '@/_shared/_utils/getCookieHeadersServer';
import { dayjs } from '@/_shared/_utils/dayjsInit';
import { ClientError } from '../_client-utils/clientError';
import { getNetworkFromHeaders } from '../api/_api-utils/getNetworkFromHeaders';
import { redisServiceSSR } from '../api/_api-utils/redisServiceSSR';

type Method = 'GET' | 'POST' | 'DELETE' | 'PATCH' | 'PUT';

enum EApiRoute {
	WEB2_LOGIN = 'WEB2_LOGIN',
	WEB2_SIGNUP = 'WEB2_SIGNUP',
	WEB3_LOGIN = 'WEB3_LOGIN',
	REFRESH_ACCESS_TOKEN = 'REFRESH_ACCESS_TOKEN',
	USER_EXISTS = 'USER_EXISTS',
	TFA_LOGIN = 'TFA_LOGIN',
	GEN_TFA_TOKEN = 'GEN_TFA_TOKEN',
	VERIFY_TFA_TOKEN = 'VERIFY_TFA_TOKEN',
	LOGOUT = 'LOGOUT',
	POSTS_LISTING = 'POSTS_LISTING',
	FETCH_PROPOSAL_DETAILS = 'FETCH_PROPOSAL_DETAILS',
	GET_COMMENTS = 'GET_COMMENTS',
	ADD_COMMENT = 'ADD_COMMENT',
	GET_ACTIVITY_FEED = 'GET_ACTIVITY_FEED',
	GET_VOTES_HISTORY = 'GET_VOTES_HISTORY',
	ADD_POST_REACTION = 'ADD_POST_REACTION',
	DELETE_REACTION = 'DELETE_REACTION',
	PUBLIC_USER_DATA_BY_ID = 'PUBLIC_USER_DATA_BY_ID',
	PUBLIC_USER_DATA_BY_ADDRESS = 'PUBLIC_USER_DATA_BY_ADDRESS',
	PUBLIC_USER_DATA_BY_USERNAME = 'PUBLIC_USER_DATA_BY_USERNAME',
	EDIT_PROPOSAL_DETAILS = 'EDIT_PROPOSAL_DETAILS',
	FETCH_USER_ACTIVITY = 'FETCH_USER_ACTIVITY',
	GET_PREIMAGE_FOR_POST = 'GET_PREIMAGE_FOR_POST',
	FETCH_PREIMAGES = 'FETCH_PREIMAGES',
	DELETE_COMMENT = 'DELETE_COMMENT',
	GENERATE_QR_SESSION = 'GENERATE_QR_SESSION',
	CLAIM_QR_SESSION = 'CLAIM_QR_SESSION',
	LINK_ADDRESS = 'LINK_ADDRESS',
	EDIT_USER_PROFILE = 'EDIT_USER_PROFILE',
	DELETE_ACCOUNT = 'DELETE_ACCOUNT',
	FETCH_LEADERBOARD = 'FETCH_LEADERBOARD',
	FOLLOW_USER = 'FOLLOW_USER',
	UNFOLLOW_USER = 'UNFOLLOW_USER',
	GET_FOLLOWING = 'GET_FOLLOWING',
	GET_FOLLOWERS = 'GET_FOLLOWERS',
	FETCH_ALL_TAGS = 'FETCH_ALL_TAGS',
	CREATE_TAGS = 'CREATE_TAGS',
	CREATE_OFFCHAIN_POST = 'CREATE_OFFCHAIN_POST',
	FETCH_CHILD_BOUNTIES = 'FETCH_CHILD_BOUNTIES',
	FETCH_BOUNTIES_STATS = 'FETCH_BOUNTIES_STATS',
	FETCH_BOUNTIES_USER_ACTIVITY = 'FETCH_BOUNTIES_USER_ACTIVITY',
	GET_CHILD_BOUNTIES = 'GET_CHILD_BOUNTIES',
	GET_BATCH_VOTE_CART = 'GET_BATCH_VOTE_CART',
	EDIT_BATCH_VOTE_CART_ITEM = 'EDIT_BATCH_VOTE_CART_ITEM',
	DELETE_BATCH_VOTE_CART_ITEM = 'DELETE_BATCH_VOTE_CART_ITEM',
	DELETE_BATCH_VOTE_CART = 'DELETE_BATCH_VOTE_CART',
	ADD_TO_BATCH_VOTE_CART = 'ADD_TO_BATCH_VOTE_CART',
	GET_SUBSCRIBED_ACTIVITY_FEED = 'GET_SUBSCRIBED_ACTIVITY_FEED',
	ADD_POST_SUBSCRIPTION = 'ADD_POST_SUBSCRIPTION',
	DELETE_POST_SUBSCRIPTION = 'DELETE_POST_SUBSCRIPTION',
	GET_DELEGATE_STATS = 'GET_DELEGATE_STATS',
	FETCH_DELEGATES = 'FETCH_DELEGATES',
	CREATE_PA_DELEGATE = 'CREATE_PA_DELEGATE',
	UPDATE_PA_DELEGATE = 'UPDATE_PA_DELEGATE',
	GET_USER_SOCIAL_HANDLES = 'GET_USER_SOCIAL_HANDLES',
	INIT_SOCIAL_VERIFICATION = 'INIT_SOCIAL_VERIFICATION',
	CONFIRM_SOCIAL_VERIFICATION = 'CONFIRM_SOCIAL_VERIFICATION',
	JUDGEMENT_CALL = 'JUDGEMENT_CALL',
	GET_TREASURY_STATS = 'GET_TREASURY_STATS',
	GET_ADDRESS_RELATIONS = 'GET_ADDRESS_RELATIONS',
	GET_VOTE_CURVES = 'GET_VOTE_CURVES',
	GET_CONTENT_SUMMARY = 'GET_CONTENT_SUMMARY',
	GET_TRACK_ANALYTICS = 'GET_TRACK_ANALYTICS',
	GET_USER_POSTS = 'GET_USER_POSTS'
}

export class NextApiClientService {
	private static isServerSide() {
		return !global?.window;
	}

	private static async getCurrentNetwork() {
		return this.isServerSide() ? getNetworkFromHeaders() : getCurrentNetwork();
	}

	private static async getRouteConfig({
		route,
		routeSegments,
		queryParams
	}: {
		route: EApiRoute;
		routeSegments?: string[];
		queryParams?: URLSearchParams;
	}): Promise<{ url: URL; method: Method }> {
		const baseURL = await getBaseUrl();
		const segments = routeSegments?.length ? `/${routeSegments.join('/')}` : '';
		let path = '';
		let method: Method = 'GET';

		// eslint-disable-next-line sonarjs/max-switch-cases
		switch (route) {
			// TODO: remove this route, use get public user via usernameroute instead
			case EApiRoute.USER_EXISTS:
				path = '/auth/username-exists';
				method = 'POST';
				break;

			// get routes
			case EApiRoute.REFRESH_ACCESS_TOKEN:
				path = '/auth/refresh-access-token';
				break;
			case EApiRoute.GENERATE_QR_SESSION:
				path = '/auth/qr-session';
				break;
			case EApiRoute.GET_ACTIVITY_FEED:
				path = '/activity-feed';
				break;
			case EApiRoute.GET_SUBSCRIBED_ACTIVITY_FEED:
				path = '/activity-feed/subscriptions';
				break;
			case EApiRoute.FETCH_LEADERBOARD:
				path = '/users';
				break;
			case EApiRoute.FETCH_PREIMAGES:
				path = '/preimages';
				break;
			case EApiRoute.FETCH_ALL_TAGS:
				path = '/meta/tags';
				break;
			case EApiRoute.GET_TREASURY_STATS:
				path = '/meta/treasury-stats';
				break;
			case EApiRoute.PUBLIC_USER_DATA_BY_ID:
			case EApiRoute.FETCH_USER_ACTIVITY:
			case EApiRoute.GET_FOLLOWING:
			case EApiRoute.GET_FOLLOWERS:
			case EApiRoute.GET_BATCH_VOTE_CART:
			case EApiRoute.GET_USER_SOCIAL_HANDLES:
				path = '/users/id';
				break;
			case EApiRoute.GET_ADDRESS_RELATIONS:
			case EApiRoute.PUBLIC_USER_DATA_BY_ADDRESS:
			case EApiRoute.GET_USER_POSTS:
				path = '/users/address';
				break;

			case EApiRoute.PUBLIC_USER_DATA_BY_USERNAME:
				path = '/users/username';
				break;
			case EApiRoute.GET_DELEGATE_STATS:
				path = '/delegation/stats';
				break;
			case EApiRoute.FETCH_DELEGATES:
				path = '/delegation/delegates';
				break;
			case EApiRoute.FETCH_BOUNTIES_STATS:
				path = '/bounties/stats';
				break;
			case EApiRoute.FETCH_BOUNTIES_USER_ACTIVITY:
				path = '/bounties/user-activity';
				break;
			case EApiRoute.GET_CHILD_BOUNTIES:
			case EApiRoute.POSTS_LISTING:
			case EApiRoute.FETCH_PROPOSAL_DETAILS:
			case EApiRoute.GET_PREIMAGE_FOR_POST:
			case EApiRoute.GET_COMMENTS:
			case EApiRoute.GET_VOTES_HISTORY:
			case EApiRoute.GET_CONTENT_SUMMARY:
			case EApiRoute.FETCH_CHILD_BOUNTIES:
			case EApiRoute.GET_VOTE_CURVES:
				break;
			case EApiRoute.GET_TRACK_ANALYTICS:
				path = '/track-analytics';
				break;

			// post routes
			case EApiRoute.LOGOUT:
				path = '/auth/logout';
				method = 'POST';
				break;
			case EApiRoute.LINK_ADDRESS:
				path = '/auth/link-address';
				method = 'POST';
				break;
			case EApiRoute.CLAIM_QR_SESSION:
				path = '/auth/qr-session';
				method = 'POST';
				break;
			case EApiRoute.VERIFY_TFA_TOKEN:
				path = '/auth/tfa/setup/verify';
				method = 'POST';
				break;
			case EApiRoute.GEN_TFA_TOKEN:
				path = '/auth/tfa/setup/generate';
				method = 'POST';
				break;
			case EApiRoute.TFA_LOGIN:
				path = '/auth/tfa/login';
				method = 'POST';
				break;
			case EApiRoute.WEB2_SIGNUP:
				path = '/auth/web2-auth/signup';
				method = 'POST';
				break;
			case EApiRoute.WEB3_LOGIN:
				path = '/auth/web3-auth';
				method = 'POST';
				break;
			case EApiRoute.WEB2_LOGIN:
				path = '/auth/web2-auth/login';
				method = 'POST';
				break;
			case EApiRoute.CREATE_TAGS:
				method = 'POST';
				path = '/meta/tags';
				break;
			case EApiRoute.ADD_TO_BATCH_VOTE_CART:
			case EApiRoute.FOLLOW_USER:
			case EApiRoute.INIT_SOCIAL_VERIFICATION:
			case EApiRoute.CONFIRM_SOCIAL_VERIFICATION:
				path = '/users/id';
				method = 'POST';
				break;
			case EApiRoute.CREATE_PA_DELEGATE:
				path = '/delegation/delegates';
				method = 'POST';
				break;
			case EApiRoute.CREATE_OFFCHAIN_POST:
			case EApiRoute.ADD_COMMENT:
			case EApiRoute.ADD_POST_SUBSCRIPTION:
			case EApiRoute.ADD_POST_REACTION:
				method = 'POST';
				break;
			case EApiRoute.JUDGEMENT_CALL:
				path = '/identity/judgement-call';
				method = 'POST';
				break;

			// patch routes
			case EApiRoute.EDIT_USER_PROFILE:
			case EApiRoute.EDIT_BATCH_VOTE_CART_ITEM:
				path = '/users/id';
				method = 'PATCH';
				break;
			case EApiRoute.UPDATE_PA_DELEGATE:
				path = '/delegation/delegates';
				method = 'PATCH';
				break;
			case EApiRoute.EDIT_PROPOSAL_DETAILS:
				method = 'PATCH';
				break;

			// delete routes
			case EApiRoute.DELETE_ACCOUNT:
			case EApiRoute.UNFOLLOW_USER:
			case EApiRoute.DELETE_BATCH_VOTE_CART_ITEM:
			case EApiRoute.DELETE_BATCH_VOTE_CART:
				path = '/users/id';
				method = 'DELETE';
				break;
			case EApiRoute.DELETE_REACTION:
			case EApiRoute.DELETE_POST_SUBSCRIPTION:
			case EApiRoute.DELETE_COMMENT:
				method = 'DELETE';
				break;

			default:
				throw new ClientError(`Invalid route: ${route}`);
		}

		const url = new URL(`${baseURL}${path}${segments}`);
		if (queryParams) {
			// Get all keys in the URLSearchParams
			const keys = Array.from(new Set(Array.from(queryParams.keys())));

			// For each unique key
			keys.forEach((key) => {
				// Get all values for this key
				const values = queryParams.getAll(key);

				// If there's only one value, use set
				if (values.length === 1) {
					url.searchParams.set(key, values[0]);
				}
				// If there are multiple values, use append for each
				else if (values.length > 1) {
					// First clear any existing values for this key
					url.searchParams.delete(key);
					// Then append each value
					values.forEach((value) => {
						url.searchParams.append(key, value);
					});
				}
			});
		}

		return { url, method };
	}

	private static async nextApiClientFetch<T>({
		url,
		method,
		data
	}: {
		url: URL;
		method: Method;
		data?: Record<string, unknown>;
	}): Promise<{ data: T | null; error: IErrorResponse | null }> {
		const currentNetwork = await this.getCurrentNetwork();

		const response = await fetch(url, {
			body: JSON.stringify(data),
			credentials: 'include',
			headers: {
				...(!global.window ? await getCookieHeadersServer() : {}),
				'Content-Type': 'application/json',
				'x-api-key': getSharedEnvVars().NEXT_PUBLIC_POLKASSEMBLY_API_KEY,
				'x-network': currentNetwork
			},
			method
		});

		const resJSON = await response.json();

		if (response.status === StatusCodes.OK) {
			return { data: resJSON as T, error: null };
		}
		return { data: null, error: resJSON as IErrorResponse };
	}

	// auth
	protected static async refreshAccessTokenApi() {
		const { url, method } = await this.getRouteConfig({ route: EApiRoute.REFRESH_ACCESS_TOKEN });
		return this.nextApiClientFetch<{ message: string }>({ url, method });
	}

	protected static async web2LoginApi({ emailOrUsername, password }: { emailOrUsername: string; password: string }) {
		const { url, method } = await this.getRouteConfig({ route: EApiRoute.WEB2_LOGIN });
		return this.nextApiClientFetch<IAuthResponse>({ url, method, data: { emailOrUsername, password } });
	}

	protected static async web2SignupApi({ email, username, password }: { email: string; username: string; password: string }) {
		const { url, method } = await this.getRouteConfig({ route: EApiRoute.WEB2_SIGNUP });
		return this.nextApiClientFetch<IAuthResponse>({ url, method, data: { email, username, password } });
	}

	protected static async web3LoginOrSignupApi({ address, signature, wallet }: { address: string; signature: string; wallet: EWallet }) {
		const { url, method } = await this.getRouteConfig({ route: EApiRoute.WEB3_LOGIN });
		return this.nextApiClientFetch<IAuthResponse>({ url, method, data: { address, signature, wallet } });
	}

	protected static async checkForUsernameAndEmailApi({ email, username }: { email: string; username: string }) {
		const { url, method } = await this.getRouteConfig({ route: EApiRoute.USER_EXISTS });
		return this.nextApiClientFetch<{ usernameExists: boolean; emailExists: boolean; message: string; status: StatusCodes }>({ url, method, data: { username, email } });
	}

	protected static async tfaLoginApi({ authCode, loginAddress, loginWallet, tfaToken }: { authCode: string; loginAddress: string; loginWallet: EWallet; tfaToken: string }) {
		const { url, method } = await this.getRouteConfig({ route: EApiRoute.TFA_LOGIN });
		return this.nextApiClientFetch<{ message: string; status: StatusCodes }>({ url, method, data: { authCode, loginAddress, loginWallet, tfaToken } });
	}

	protected static async generateTfaTokenApi() {
		const { url, method } = await this.getRouteConfig({ route: EApiRoute.GEN_TFA_TOKEN });
		return this.nextApiClientFetch<IGenerateTFAResponse>({ url, method });
	}

	protected static async verifyTfaTokenApi({ authCode }: { authCode: string }) {
		const { url, method } = await this.getRouteConfig({ route: EApiRoute.VERIFY_TFA_TOKEN });
		return this.nextApiClientFetch<{ message: string }>({ url, method, data: { authCode } });
	}

	protected static async logoutApi() {
		const { url, method } = await this.getRouteConfig({ route: EApiRoute.LOGOUT });
		return this.nextApiClientFetch<{ message: string }>({ url, method });
	}

	protected static async linkAddressApi({ address, signature, wallet }: { address: string; signature: string; wallet: EWallet }) {
		const { url, method } = await this.getRouteConfig({ route: EApiRoute.LINK_ADDRESS });
		return this.nextApiClientFetch<{ message: string }>({ url, method, data: { address, signature, wallet } });
	}

	static async fetchListingData({
		proposalType,
		page,
		statuses,
		origins = [],
		tags = [],
		limit = DEFAULT_LISTING_LIMIT
	}: {
		proposalType: string;
		page: number;
		statuses?: string[];
		origins?: EPostOrigin[];
		tags?: string[];
		limit?: number;
	}): Promise<{ data: IGenericListingResponse<IPostListing> | null; error: IErrorResponse | null }> {
		// try redis cache first if ssr
		if (this.isServerSide()) {
			const currentNetwork = await this.getCurrentNetwork();

			const cachedData = await redisServiceSSR('GetPostsListing', {
				network: currentNetwork,
				proposalType,
				page,
				limit,
				statuses,
				origins,
				tags
			});

			if (cachedData) {
				return { data: cachedData, error: null };
			}
		}

		const queryParams = new URLSearchParams({
			page: page.toString(),
			limit: DEFAULT_LISTING_LIMIT.toString()
		});

		if (limit) {
			queryParams.set('limit', limit.toString());
		}

		if (statuses?.length) {
			statuses.forEach((status) => queryParams.append('status', status));
		}

		if (tags?.length) {
			tags.forEach((tag) => queryParams.append('tags', tag));
		}

		if (origins?.length) {
			origins.forEach((origin) => queryParams.append('origin', origin));
		}

		const { url, method } = await this.getRouteConfig({ route: EApiRoute.POSTS_LISTING, routeSegments: [proposalType], queryParams });

		return this.nextApiClientFetch<IGenericListingResponse<IPostListing>>({ url, method });
	}

	// Post Reactions
	static async addPostReaction(proposalType: EProposalType, index: string, reactionType: EReaction) {
		const { url, method } = await this.getRouteConfig({ route: EApiRoute.ADD_POST_REACTION, routeSegments: [proposalType, index, 'reactions'] });
		return this.nextApiClientFetch<{ message: string; reactionId: string }>({ url, method, data: { reaction: reactionType } });
	}

	// Delete Post Reaction
	static async deletePostReaction(proposalType: EProposalType, index: string, reactionId: string) {
		const { url, method } = await this.getRouteConfig({ route: EApiRoute.DELETE_REACTION, routeSegments: [proposalType, index, 'reactions', reactionId] });
		return this.nextApiClientFetch<{ message: string }>({ url, method });
	}

	// details
	static async fetchProposalDetails({ proposalType, indexOrHash }: { proposalType: EProposalType; indexOrHash: string }) {
		if (this.isServerSide()) {
			const currentNetwork = await this.getCurrentNetwork();

			const cachedData = await redisServiceSSR('GetPostData', {
				network: currentNetwork,
				proposalType,
				indexOrHash
			});

			if (cachedData) {
				return { data: cachedData, error: null };
			}
		}

		const { url, method } = await this.getRouteConfig({ route: EApiRoute.FETCH_PROPOSAL_DETAILS, routeSegments: [proposalType, indexOrHash] });
		return this.nextApiClientFetch<IPost>({ url, method });
	}

	static async editProposalDetails({ proposalType, index, data }: { proposalType: EProposalType; index: string; data: { title: string; content: string } }) {
		const { url, method } = await this.getRouteConfig({ route: EApiRoute.EDIT_PROPOSAL_DETAILS, routeSegments: [proposalType, index] });
		return this.nextApiClientFetch<{ message: string }>({ url, method, data });
	}

	static async getPreimageForPost(proposalType: EProposalType, index: string) {
		const { url, method } = await this.getRouteConfig({ route: EApiRoute.GET_PREIMAGE_FOR_POST, routeSegments: [proposalType, index, 'preimage'] });
		return this.nextApiClientFetch<IPreimage>({ url, method });
	}

	// comments
	protected static async getCommentsOfPostApi({ proposalType, index }: { proposalType: EProposalType; index: string }) {
		const { url, method } = await this.getRouteConfig({ route: EApiRoute.GET_COMMENTS, routeSegments: [proposalType, index, 'comments'] });
		return this.nextApiClientFetch<ICommentResponse[]>({ url, method });
	}

	protected static async addCommentToPostApi({
		proposalType,
		index,
		content,
		parentCommentId
	}: {
		proposalType: EProposalType;
		index: string;
		content: string;
		parentCommentId?: string;
	}) {
		const { url, method } = await this.getRouteConfig({ route: EApiRoute.ADD_COMMENT, routeSegments: [proposalType, index, 'comments'] });
		return this.nextApiClientFetch<IComment>({
			url,
			method,
			data: {
				content,
				parentCommentId
			}
		});
	}

	protected static async deleteCommentFromPostApi({ id, proposalType, index }: { id: string; proposalType: EProposalType; index: string }) {
		const { url, method } = await this.getRouteConfig({ route: EApiRoute.DELETE_COMMENT, routeSegments: [proposalType, index, 'comments', id] });
		return this.nextApiClientFetch<{ message: string }>({ url, method });
	}

	// votes
	static async getVotesHistory({ proposalType, index, page, decision }: { proposalType: EProposalType; index: string; page: number; decision: EVoteDecision }) {
		const queryParams = new URLSearchParams({
			page: page.toString(),
			limit: DEFAULT_LISTING_LIMIT.toString(),
			decision
		});
		const { url, method } = await this.getRouteConfig({ route: EApiRoute.GET_VOTES_HISTORY, routeSegments: [proposalType, index, 'votes'], queryParams });
		return this.nextApiClientFetch<IVoteHistoryData>({ url, method });
	}

	// activity feed
	static async fetchActivityFeed({ page, origins, limit = DEFAULT_LISTING_LIMIT, userId }: { page: number; origins?: EPostOrigin[]; limit?: number; userId?: number }) {
		if (this.isServerSide()) {
			const currentNetwork = await this.getCurrentNetwork();

			const cachedData = await redisServiceSSR('GetActivityFeed', {
				network: currentNetwork,
				page,
				limit,
				...(origins ? { origins } : {}),
				...(userId ? { userId } : {})
			});

			if (cachedData) {
				return { data: cachedData, error: null };
			}
		}

		const queryParams = new URLSearchParams({
			page: page.toString(),
			limit: limit.toString()
		});

		if (origins?.length) {
			origins.forEach((origin) => queryParams.append('origin', origin));
		}

		const { url, method } = await this.getRouteConfig({ route: EApiRoute.GET_ACTIVITY_FEED, queryParams });
		return this.nextApiClientFetch<IGenericListingResponse<IPostListing>>({ url, method });
	}

	static async getSubscribedActivityFeed({ page, limit = DEFAULT_LISTING_LIMIT, userId }: { page: number; limit?: number; userId: number }) {
		if (this.isServerSide()) {
			const currentNetwork = await this.getCurrentNetwork();

			const cachedData = await redisServiceSSR('GetSubscriptionFeed', {
				network: currentNetwork,
				page,
				limit,
				userId
			});

			if (cachedData) {
				return { data: cachedData, error: null };
			}
		}

		const queryParams = new URLSearchParams({
			page: page.toString(),
			limit: limit.toString()
		});

		const { url, method } = await this.getRouteConfig({ route: EApiRoute.GET_SUBSCRIBED_ACTIVITY_FEED, queryParams });
		return this.nextApiClientFetch<IGenericListingResponse<IPostListing>>({ url, method });
	}

	// user data
	protected static async fetchPublicUserByIdApi({ userId }: { userId: number }) {
		const { url, method } = await this.getRouteConfig({ route: EApiRoute.PUBLIC_USER_DATA_BY_ID, routeSegments: [userId.toString()] });
		return this.nextApiClientFetch<IPublicUser>({ url, method });
	}

	protected static async fetchPublicUserByAddressApi({ address }: { address: string }) {
		const { url, method } = await this.getRouteConfig({ route: EApiRoute.PUBLIC_USER_DATA_BY_ADDRESS, routeSegments: [address] });
		return this.nextApiClientFetch<IPublicUser>({ url, method });
	}

	protected static async fetchPublicUserByUsernameApi({ username }: { username: string }) {
		const { url, method } = await this.getRouteConfig({ route: EApiRoute.PUBLIC_USER_DATA_BY_USERNAME, routeSegments: [username] });
		return this.nextApiClientFetch<IPublicUser>({ url, method });
	}

	protected static async fetchUserActivityApi({ userId }: { userId: number }) {
		const { url, method } = await this.getRouteConfig({ route: EApiRoute.FETCH_USER_ACTIVITY, routeSegments: [userId.toString(), 'activities'] });
		return this.nextApiClientFetch<IUserActivity[]>({ url, method });
	}

	protected static async editUserProfileApi({
		userId,
		bio,
		badges,
		title,
		image,
		coverImage,
		publicSocialLinks,
		email,
		username
	}: {
		userId: number;
		bio?: string;
		badges?: string[];
		title?: string;
		image?: string;
		coverImage?: string;
		publicSocialLinks?: { platform: ESocial; url: string }[];
		email?: string;
		username?: string;
	}) {
		const { url, method } = await this.getRouteConfig({ route: EApiRoute.EDIT_USER_PROFILE, routeSegments: [userId.toString()] });
		return this.nextApiClientFetch<{ message: string }>({ url, method, data: { bio, badges, title, image, coverImage, publicSocialLinks, email, username } });
	}

	protected static async deleteAccountApi({ userId }: { userId: number }) {
		const { url, method } = await this.getRouteConfig({ route: EApiRoute.DELETE_ACCOUNT, routeSegments: [userId.toString()] });
		return this.nextApiClientFetch<{ message: string }>({ url, method });
	}

	protected static async followUserApi({ userId }: { userId: number }) {
		const { url, method } = await this.getRouteConfig({ route: EApiRoute.FOLLOW_USER, routeSegments: [userId.toString(), 'followers'] });
		return this.nextApiClientFetch<{ message: string }>({ url, method });
	}

	protected static async unfollowUserApi({ userId }: { userId: number }) {
		const { url, method } = await this.getRouteConfig({ route: EApiRoute.UNFOLLOW_USER, routeSegments: [userId.toString(), 'followers'] });
		return this.nextApiClientFetch<{ message: string }>({ url, method });
	}

	protected static async getFollowingApi({ userId }: { userId: number }) {
		const { url, method } = await this.getRouteConfig({ route: EApiRoute.GET_FOLLOWING, routeSegments: [userId.toString(), 'following'] });
		return this.nextApiClientFetch<{ following: IFollowEntry[] }>({ url, method });
	}

	protected static async getFollowersApi({ userId }: { userId: number }) {
		const { url, method } = await this.getRouteConfig({ route: EApiRoute.GET_FOLLOWERS, routeSegments: [userId.toString(), 'followers'] });
		return this.nextApiClientFetch<{ followers: IFollowEntry[] }>({ url, method });
	}

	protected static async getBatchVoteCartApi({ userId }: { userId: number }) {
		const { url, method } = await this.getRouteConfig({ route: EApiRoute.GET_BATCH_VOTE_CART, routeSegments: [userId.toString(), 'vote-cart'] });
		return this.nextApiClientFetch<{ voteCart: IVoteCartItem[] }>({ url, method });
	}

	protected static async addToBatchVoteCartApi({
		userId,
		postIndexOrHash,
		proposalType,
		decision,
		amount,
		conviction
	}: {
		userId: number;
		postIndexOrHash: string;
		proposalType: EProposalType;
		decision: EVoteDecision;
		amount: { abstain?: string; aye?: string; nay?: string };
		conviction: EConvictionAmount;
	}) {
		const { url, method } = await this.getRouteConfig({ route: EApiRoute.ADD_TO_BATCH_VOTE_CART, routeSegments: [userId.toString(), 'vote-cart'] });
		return this.nextApiClientFetch<{ voteCartItem: IVoteCartItem }>({ url, method, data: { postIndexOrHash, proposalType, decision, amount, conviction } });
	}

	protected static async editBatchVoteCartItemApi({
		userId,
		id,
		decision,
		amount,
		conviction
	}: {
		userId: number;
		id: string;
		decision: EVoteDecision;
		amount: { abstain?: string; aye?: string; nay?: string };
		conviction: EConvictionAmount;
	}) {
		const { url, method } = await this.getRouteConfig({ route: EApiRoute.EDIT_BATCH_VOTE_CART_ITEM, routeSegments: [userId.toString(), 'vote-cart'] });
		return this.nextApiClientFetch<{ voteCartItem: IVoteCartItem }>({ url, method, data: { id, decision, amount, conviction } });
	}

	protected static async deleteBatchVoteCartItemApi({ userId, id }: { userId: number; id: string }) {
		const { url, method } = await this.getRouteConfig({ route: EApiRoute.DELETE_BATCH_VOTE_CART_ITEM, routeSegments: [userId.toString(), 'vote-cart'] });
		return this.nextApiClientFetch<{ message: string }>({ url, method, data: { id } });
	}

	protected static async clearBatchVoteCartApi({ userId }: { userId: number }) {
		const { url, method } = await this.getRouteConfig({ route: EApiRoute.DELETE_BATCH_VOTE_CART, routeSegments: [userId.toString(), 'vote-cart', 'clear'] });
		return this.nextApiClientFetch<{ message: string }>({ url, method });
	}

	static async fetchPreimages({ page }: { page: number }) {
		const queryParams = new URLSearchParams({
			page: page.toString(),
			limit: PREIMAGES_LISTING_LIMIT.toString()
		});

		const { url, method } = await this.getRouteConfig({ route: EApiRoute.FETCH_PREIMAGES, queryParams });
		return this.nextApiClientFetch<IGenericListingResponse<IPreimage>>({ url, method });
	}

	static async fetchPreimageByHash({ hash }: { hash: string }) {
		const { url, method } = await this.getRouteConfig({ route: EApiRoute.FETCH_PREIMAGES, routeSegments: [hash] });
		return this.nextApiClientFetch<IPreimage>({ url, method });
	}

	protected static async generateQRSession() {
		const { url, method } = await this.getRouteConfig({ route: EApiRoute.GENERATE_QR_SESSION });
		return this.nextApiClientFetch<IQRSessionPayload>({ url, method });
	}

	static async fetchAllTags() {
		const { url, method } = await this.getRouteConfig({ route: EApiRoute.FETCH_ALL_TAGS });
		return this.nextApiClientFetch<IGenericListingResponse<ITag>>({ url, method });
	}

	static async createTags(tags: string[]) {
		const { url, method } = await this.getRouteConfig({ route: EApiRoute.CREATE_TAGS });
		if (!tags.length || tags.some((tag) => !ValidatorService.isValidTag(tag))) {
			throw new ClientError(ERROR_CODES.CLIENT_ERROR, ERROR_MESSAGES[ERROR_CODES.CLIENT_ERROR]);
		}
		return this.nextApiClientFetch<{ message: string }>({ url, method, data: { tags } });
	}

	static async createOffChainPost({
		proposalType,
		allowedCommentor,
		content,
		title,
		tags,
		topic
	}: {
		proposalType: EProposalType;
		content: string;
		title: string;
		allowedCommentor: EAllowedCommentor;
		tags?: ITag[];
		topic?: EOffChainPostTopic;
	}) {
		if (!ValidatorService.isValidOffChainProposalType(proposalType)) {
			throw new ClientError(ERROR_CODES.CLIENT_ERROR, ERROR_MESSAGES[ERROR_CODES.CLIENT_ERROR]);
		}
		const { url, method } = await this.getRouteConfig({ route: EApiRoute.CREATE_OFFCHAIN_POST, routeSegments: [proposalType] });
		return this.nextApiClientFetch<{ message: string; data: { id: string; index: number } }>({ url, method, data: { content, title, allowedCommentor, tags, topic } });
	}

	static async fetchLeaderboardApi({ page, limit }: { page: number; limit?: number }) {
		const queryParams = new URLSearchParams({
			page: page.toString() || '1',
			limit: limit?.toString() || DEFAULT_LISTING_LIMIT.toString()
		});

		const { url, method } = await this.getRouteConfig({ route: EApiRoute.FETCH_LEADERBOARD, queryParams });
		return this.nextApiClientFetch<IGenericListingResponse<IPublicUser>>({ url, method });
	}

	static async fetchBountiesStats() {
		const { url, method } = await this.getRouteConfig({ route: EApiRoute.FETCH_BOUNTIES_STATS });
		return this.nextApiClientFetch<IBountyStats>({ url, method });
	}

	static async fetchBountiesUserActivity() {
		const { url, method } = await this.getRouteConfig({ route: EApiRoute.FETCH_BOUNTIES_USER_ACTIVITY });
		return this.nextApiClientFetch<IBountyUserActivity[]>({ url, method });
	}

	static async getChildBounties(proposalType: EProposalType, index: string) {
		const { url, method } = await this.getRouteConfig({ route: EApiRoute.GET_CHILD_BOUNTIES, routeSegments: [proposalType, index, 'child-bounties'] });
		return this.nextApiClientFetch<IPreimage>({ url, method });
	}

	static async addPostSubscription(proposalType: EProposalType, index: string) {
		const { url, method } = await this.getRouteConfig({ route: EApiRoute.ADD_POST_SUBSCRIPTION, routeSegments: [proposalType, index, 'subscription'] });
		return this.nextApiClientFetch<{ message: string; id: string }>({ url, method });
	}

	static async deletePostSubscription(proposalType: EProposalType, index: string) {
		const { url, method } = await this.getRouteConfig({ route: EApiRoute.DELETE_POST_SUBSCRIPTION, routeSegments: [proposalType, index, 'subscription'] });
		return this.nextApiClientFetch<{ message: string }>({ url, method });
	}

	static async getDelegateStats() {
		const { url, method } = await this.getRouteConfig({ route: EApiRoute.GET_DELEGATE_STATS });
		return this.nextApiClientFetch<IDelegationStats>({ url, method });
	}

	static async fetchDelegates() {
		const { url, method } = await this.getRouteConfig({ route: EApiRoute.FETCH_DELEGATES });
		return this.nextApiClientFetch<IDelegateDetails[]>({ url, method });
	}

	static async createPADelegate({ address, manifesto }: { address: string; manifesto: string }) {
		const { url, method } = await this.getRouteConfig({ route: EApiRoute.CREATE_PA_DELEGATE });
		return this.nextApiClientFetch<{ id: string }>({ url, method, data: { address, manifesto } });
	}

	static async updatePADelegate({ address, manifesto }: { address: string; manifesto: string }) {
		const { url, method } = await this.getRouteConfig({ route: EApiRoute.UPDATE_PA_DELEGATE, routeSegments: [address] });
		return this.nextApiClientFetch<{ message: string }>({ url, method, data: { manifesto } });
	}

	static async getPADelegateManifesto({ address }: { address: string }) {
		const { url, method } = await this.getRouteConfig({ route: EApiRoute.FETCH_DELEGATES, routeSegments: [address] });
		return this.nextApiClientFetch<IDelegateDetails>({ url, method });
	}

	static async getDelegateTracks({ address }: { address: string }) {
		const { url, method } = await this.getRouteConfig({ route: EApiRoute.PUBLIC_USER_DATA_BY_ADDRESS, routeSegments: [address, 'delegation', 'tracks'] });
		return this.nextApiClientFetch<{ delegationStats: ITrackDelegationStats[] }>({ url, method });
	}

	static async getDelegateTrack({ address, trackId }: { address: string; trackId: number }) {
		const { url, method } = await this.getRouteConfig({ route: EApiRoute.PUBLIC_USER_DATA_BY_ADDRESS, routeSegments: [address, 'delegation', 'tracks', trackId.toString()] });
		return this.nextApiClientFetch<ITrackDelegationDetails>({ url, method });
	}

	static async fetchContentSummary({ proposalType, indexOrHash }: { proposalType: EProposalType; indexOrHash: string }) {
		if (this.isServerSide()) {
			const currentNetwork = await this.getCurrentNetwork();

			const cachedData = await redisServiceSSR('GetContentSummary', {
				network: currentNetwork,
				proposalType,
				indexOrHash
			});

			if (cachedData) {
				return { data: cachedData, error: null };
			}
		}

		const { url, method } = await this.getRouteConfig({
			route: EApiRoute.GET_CONTENT_SUMMARY,
			routeSegments: [proposalType, indexOrHash, 'content-summary']
		});
		return this.nextApiClientFetch<IContentSummary>({ url, method });
	}

	static async fetchChildBountiesApi({ bountyIndex, limit, page }: { bountyIndex: string; limit: string; page: string }) {
		const queryParams = new URLSearchParams({
			limit,
			page
		});

		const { url, method } = await this.getRouteConfig({
			route: EApiRoute.FETCH_CHILD_BOUNTIES,
			routeSegments: [EProposalType.BOUNTY, bountyIndex.toString(), 'child-bounties'],
			queryParams
		});
		return this.nextApiClientFetch<IGenericListingResponse<IPostListing>>({ url, method });
	}

	static async fetchUserSocialHandles({ userId, address }: { userId: number; address: string }) {
		const queryParams = new URLSearchParams({
			address
		});
		const { url, method } = await this.getRouteConfig({
			route: EApiRoute.GET_USER_SOCIAL_HANDLES,
			routeSegments: [userId.toString(), 'socials'],
			queryParams
		});
		return this.nextApiClientFetch<{ socialHandles: Record<ESocial, ISocialHandle> }>({ url, method });
	}

	static async initSocialVerification({ userId, social, handle, address }: { userId: number; social: ESocial; handle: string; address: string }) {
		const { url, method } = await this.getRouteConfig({ route: EApiRoute.INIT_SOCIAL_VERIFICATION, routeSegments: [userId.toString(), 'socials', 'init-verification'] });
		return this.nextApiClientFetch<ISocialHandle>({ url, method, data: { social, handle, address } });
	}

	static async confirmSocialVerification({ userId, social, token, twitterOauthVerifier }: { userId: number; social: ESocial; token: string; twitterOauthVerifier?: string }) {
		const { url, method } = await this.getRouteConfig({ route: EApiRoute.CONFIRM_SOCIAL_VERIFICATION, routeSegments: [userId.toString(), 'socials', 'confirm-verification'] });
		return this.nextApiClientFetch<{ message: string }>({ url, method, data: { social, token, twitterOauthVerifier } });
	}

	static async judgementCall({ userAddress, identityHash }: { userAddress: string; identityHash: string }) {
		const { url, method } = await this.getRouteConfig({ route: EApiRoute.JUDGEMENT_CALL });
		return this.nextApiClientFetch<{ message: string }>({ url, method, data: { userAddress, identityHash } });
	}

	static async fetchAddressRelations(address: string) {
		const { url, method } = await this.getRouteConfig({ route: EApiRoute.GET_ADDRESS_RELATIONS, routeSegments: [address, 'relations'] });
		return this.nextApiClientFetch<IAddressRelations>({ url, method });
	}

	static async getVoteCurves({ proposalType, indexOrHash }: { proposalType: EProposalType; indexOrHash: string }) {
		const { url, method } = await this.getRouteConfig({ route: EApiRoute.GET_VOTE_CURVES, routeSegments: [proposalType, indexOrHash, 'vote-curves'] });
		return this.nextApiClientFetch<IVoteCurve[]>({ url, method });
	}

	static async getTreasuryStats(params?: { from?: Date; to?: Date }) {
		const queryParams = new URLSearchParams({
			from: params?.from?.toISOString() || '',
			to: params?.to?.toISOString() || ''
		});
		const { url, method } = await this.getRouteConfig({ route: EApiRoute.GET_TREASURY_STATS, queryParams });
		return this.nextApiClientFetch<ITreasuryStats[]>({ url, method });
	}

	static async getTrackAnalyticsStats({ origin }: { origin: EPostOrigin | 'all' }) {
		const { url, method } = await this.getRouteConfig({ route: EApiRoute.GET_TRACK_ANALYTICS, routeSegments: [origin, 'stats'] });
		return this.nextApiClientFetch<ITrackAnalyticsStats>({ url, method });
	}

	static async getTrackAnalyticsDelegations({ origin }: { origin: EPostOrigin | 'all' }) {
		const { url, method } = await this.getRouteConfig({ route: EApiRoute.GET_TRACK_ANALYTICS, routeSegments: [origin, 'delegations'] });
		return this.nextApiClientFetch<ITrackAnalyticsDelegations>({ url, method });
	}

	static async fetchOverviewData(): Promise<{
		allTracks: { data: IGenericListingResponse<IPostListing> | null; error: IErrorResponse | null };
		treasuryStats: { data: ITreasuryStats[] | null; error: IErrorResponse | null };
	}> {
		const currentNetwork = await this.getCurrentNetwork();

		if (this.isServerSide()) {
			const cachedOverviewData = await redisServiceSSR('GetOverviewPageData', {
				network: currentNetwork
			});

			if (cachedOverviewData) {
				return {
					allTracks: {
						data: cachedOverviewData.allTracks,
						error: null
					},
					treasuryStats: {
						data: cachedOverviewData.treasuryStats,
						error: null
					}
				};
			}
		}

		const [allTracksResponse, treasuryStatsResponse] = await Promise.all([
			this.fetchListingData({
				proposalType: EProposalType.REFERENDUM_V2,
				limit: DEFAULT_LISTING_LIMIT,
				page: 1
			}),
			this.getTreasuryStats({
				from: dayjs().subtract(1, 'hour').toDate(),
				to: dayjs().toDate()
			})
		]);

		if (allTracksResponse.data && treasuryStatsResponse.data) {
			await redisServiceSSR('SetOverviewPageData', {
				network: currentNetwork,
				data: {
					allTracks: allTracksResponse.data,
					treasuryStats: treasuryStatsResponse.data
				}
			});
		}

		return {
			allTracks: {
				data: allTracksResponse.data,
				error: allTracksResponse.error
			},
			treasuryStats: {
				data: treasuryStatsResponse.data,
				error: treasuryStatsResponse.error
			}
		};
	}
}<|MERGE_RESOLUTION|>--- conflicted
+++ resolved
@@ -43,13 +43,9 @@
 	IAddressRelations,
 	IVoteCurve,
 	ITrackAnalyticsStats,
-<<<<<<< HEAD
-	ITrackAnalyticsDelegations,
 	IVoteHistoryData,
-	IUserPosts
-=======
+	IUserPosts,
 	ITrackAnalyticsDelegations
->>>>>>> 47630cf2
 } from '@/_shared/types';
 import { StatusCodes } from 'http-status-codes';
 import { getCurrentNetwork } from '@/_shared/_utils/getCurrentNetwork';
@@ -1035,4 +1031,13 @@
 			}
 		};
 	}
+
+	static async getUserPosts({ address, page, limit }: { address: string; page: number; limit: number }) {
+		const queryParams = new URLSearchParams({
+			page: page.toString(),
+			limit: limit.toString()
+		});
+		const { url, method } = await this.getRouteConfig({ route: EApiRoute.GET_USER_POSTS, routeSegments: [address, 'posts'], queryParams });
+		return this.nextApiClientFetch<IUserPosts>({ url, method });
+	}
 }