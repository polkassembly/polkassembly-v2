// Copyright 2019-2025 @polkassembly/polkassembly authors & contributors
// This software may be modified and distributed under the terms
// of the Apache-2.0 license. See the LICENSE file for details.

/* eslint-disable lines-between-class-members */

import { DEFAULT_LISTING_LIMIT, PREIMAGES_LISTING_LIMIT } from '@/_shared/_constants/listingLimit';
import { fetchPF } from '@/_shared/_utils/fetchPF';
import { getBaseUrl } from '@/_shared/_utils/getBaseUrl';
import {
	EPostOrigin,
	EProposalType,
	EReaction,
	EVoteDecision,
	EWallet,
	IAuthResponse,
	IComment,
	ICommentResponse,
	IErrorResponse,
	IGenerateTFAResponse,
	IGenericListingResponse,
	IPostListing,
	IPost,
	IPublicUser,
	IVoteData,
	IUserActivity,
	IPreimage,
	IQRSessionPayload,
	ESocial,
	IFollowEntry,
	ITag,
	EAllowedCommentor,
	EOffChainPostTopic,
	ICalendarEvent,
	IVoteCartItem,
	EConvictionAmount
} from '@/_shared/types';
import { OutputData } from '@editorjs/editorjs';
import { StatusCodes } from 'http-status-codes';
import { getCurrentNetwork } from '@/_shared/_utils/getCurrentNetwork';
import { getSharedEnvVars } from '@/_shared/_utils/getSharedEnvVars';
import { ValidatorService } from '@/_shared/_services/validator_service';
import { ERROR_CODES, ERROR_MESSAGES } from '@/_shared/_constants/errorLiterals';
import { getCookieHeadersServer } from '@/_shared/_utils/getCookieHeadersServer';
import { ClientError } from '../_client-utils/clientError';
import { getNetworkFromHeaders } from '../api/_api-utils/getNetworkFromHeaders';
import { redisServiceSSR } from '../api/_api-utils/redisServiceSSR';

type Method = 'GET' | 'POST' | 'DELETE' | 'PATCH' | 'PUT';

enum EApiRoute {
	WEB2_LOGIN = 'WEB2_LOGIN',
	WEB2_SIGNUP = 'WEB2_SIGNUP',
	WEB3_LOGIN = 'WEB3_LOGIN',
	REFRESH_ACCESS_TOKEN = 'REFRESH_ACCESS_TOKEN',
	USER_EXISTS = 'USER_EXISTS',
	TFA_LOGIN = 'TFA_LOGIN',
	GEN_TFA_TOKEN = 'GEN_TFA_TOKEN',
	VERIFY_TFA_TOKEN = 'VERIFY_TFA_TOKEN',
	LOGOUT = 'LOGOUT',
	POSTS_LISTING = 'POSTS_LISTING',
	FETCH_PROPOSAL_DETAILS = 'FETCH_PROPOSAL_DETAILS',
	GET_COMMENTS = 'GET_COMMENTS',
	ADD_COMMENT = 'ADD_COMMENT',
	GET_ACTIVITY_FEED = 'GET_ACTIVITY_FEED',
	GET_VOTES_HISTORY = 'GET_VOTES_HISTORY',
	ADD_POST_REACTION = 'ADD_POST_REACTION',
	DELETE_REACTION = 'DELETE_REACTION',
	PUBLIC_USER_DATA_BY_ID = 'PUBLIC_USER_DATA_BY_ID',
	PUBLIC_USER_DATA_BY_ADDRESS = 'PUBLIC_USER_DATA_BY_ADDRESS',
	PUBLIC_USER_DATA_BY_USERNAME = 'PUBLIC_USER_DATA_BY_USERNAME',
	EDIT_PROPOSAL_DETAILS = 'EDIT_PROPOSAL_DETAILS',
	FETCH_USER_ACTIVITY = 'FETCH_USER_ACTIVITY',
	GET_PREIMAGE_FOR_POST = 'GET_PREIMAGE_FOR_POST',
	FETCH_PREIMAGES = 'FETCH_PREIMAGES',
	DELETE_COMMENT = 'DELETE_COMMENT',
	GENERATE_QR_SESSION = 'GENERATE_QR_SESSION',
	CLAIM_QR_SESSION = 'CLAIM_QR_SESSION',
	LINK_ADDRESS = 'LINK_ADDRESS',
	EDIT_USER_PROFILE = 'EDIT_USER_PROFILE',
	DELETE_ACCOUNT = 'DELETE_ACCOUNT',
	FETCH_LEADERBOARD = 'FETCH_LEADERBOARD',
	FOLLOW_USER = 'FOLLOW_USER',
	UNFOLLOW_USER = 'UNFOLLOW_USER',
	GET_FOLLOWING = 'GET_FOLLOWING',
	GET_FOLLOWERS = 'GET_FOLLOWERS',
	FETCH_ALL_TAGS = 'FETCH_ALL_TAGS',
	CREATE_TAGS = 'CREATE_TAGS',
	CREATE_OFFCHAIN_POST = 'CREATE_OFFCHAIN_POST',
	GET_CURRENT_TOKEN_PRICE = 'GET_CURRENT_TOKEN_PRICE',
	GET_CALENDAR_EVENTS = 'GET_CALENDAR_EVENTS',
	GET_BATCH_VOTE_CART = 'GET_BATCH_VOTE_CART',
	EDIT_BATCH_VOTE_CART_ITEM = 'EDIT_BATCH_VOTE_CART_ITEM',
	DELETE_BATCH_VOTE_CART_ITEM = 'DELETE_BATCH_VOTE_CART_ITEM',
	DELETE_BATCH_VOTE_CART = 'DELETE_BATCH_VOTE_CART',
	ADD_TO_BATCH_VOTE_CART = 'ADD_TO_BATCH_VOTE_CART',
	GET_SUBSCRIBED_ACTIVITY_FEED = 'GET_SUBSCRIBED_ACTIVITY_FEED',
	ADD_POST_SUBSCRIPTION = 'ADD_POST_SUBSCRIPTION',
	DELETE_POST_SUBSCRIPTION = 'DELETE_POST_SUBSCRIPTION'
}

export class NextApiClientService {
	private static isServerSide() {
		return !global?.window;
	}

	private static async getCurrentNetwork() {
		return this.isServerSide() ? getNetworkFromHeaders() : getCurrentNetwork();
	}

	private static async getRouteConfig({
		route,
		routeSegments,
		queryParams
	}: {
		route: EApiRoute;
		routeSegments?: string[];
		queryParams?: URLSearchParams;
	}): Promise<{ url: URL; method: Method }> {
		const baseURL = await getBaseUrl();
		const segments = routeSegments?.length ? `/${routeSegments.join('/')}` : '';
		let path = '';
		let method: Method = 'GET';

		// eslint-disable-next-line sonarjs/max-switch-cases
		switch (route) {
			// TODO: remove this route, use get public user via usernameroute instead
			case EApiRoute.USER_EXISTS:
				path = '/auth/username-exists';
				method = 'POST';
				break;

			// get routes
			case EApiRoute.REFRESH_ACCESS_TOKEN:
				path = '/auth/refresh-access-token';
				break;
			case EApiRoute.GENERATE_QR_SESSION:
				path = '/auth/qr-session';
				break;
			case EApiRoute.GET_ACTIVITY_FEED:
				path = '/activity-feed';
				break;
			case EApiRoute.GET_SUBSCRIBED_ACTIVITY_FEED:
				path = '/activity-feed/subscriptions';
				break;
			case EApiRoute.FETCH_LEADERBOARD:
				path = '/users';
				break;
			case EApiRoute.FETCH_PREIMAGES:
				path = '/preimages';
				break;
			case EApiRoute.FETCH_ALL_TAGS:
				path = '/meta/tags';
				break;
			case EApiRoute.PUBLIC_USER_DATA_BY_ID:
			case EApiRoute.FETCH_USER_ACTIVITY:
				path = '/users/id';
				break;
			case EApiRoute.GET_FOLLOWING:
			case EApiRoute.GET_FOLLOWERS:
				path = '/users/id';
				break;
			case EApiRoute.PUBLIC_USER_DATA_BY_ADDRESS:
				path = '/users/address';
				break;
			case EApiRoute.PUBLIC_USER_DATA_BY_USERNAME:
				path = '/users/username';
				break;
			case EApiRoute.GET_CURRENT_TOKEN_PRICE:
				path = '/token-price';
				break;
			case EApiRoute.POSTS_LISTING:
			case EApiRoute.FETCH_PROPOSAL_DETAILS:
			case EApiRoute.GET_PREIMAGE_FOR_POST:
			case EApiRoute.GET_COMMENTS:
			case EApiRoute.GET_VOTES_HISTORY:
				break;

			// post routes
			case EApiRoute.LOGOUT:
				path = '/auth/logout';
				method = 'POST';
				break;
			case EApiRoute.LINK_ADDRESS:
				path = '/auth/link-address';
				method = 'POST';
				break;
			case EApiRoute.CLAIM_QR_SESSION:
				path = '/auth/qr-session';
				method = 'POST';
				break;
			case EApiRoute.VERIFY_TFA_TOKEN:
				path = '/auth/tfa/setup/verify';
				method = 'POST';
				break;
			case EApiRoute.GEN_TFA_TOKEN:
				path = '/auth/tfa/setup/generate';
				method = 'POST';
				break;
			case EApiRoute.TFA_LOGIN:
				path = '/auth/tfa/login';
				method = 'POST';
				break;
			case EApiRoute.WEB2_SIGNUP:
				path = '/auth/web2-auth/signup';
				method = 'POST';
				break;
			case EApiRoute.WEB3_LOGIN:
				path = '/auth/web3-auth';
				method = 'POST';
				break;
			case EApiRoute.WEB2_LOGIN:
				path = '/auth/web2-auth/login';
				method = 'POST';
				break;
			case EApiRoute.CREATE_TAGS:
				method = 'POST';
				path = '/meta/tags';
				break;
			case EApiRoute.ADD_TO_BATCH_VOTE_CART:
			case EApiRoute.FOLLOW_USER:
				path = '/users/id';
				method = 'POST';
				break;
			case EApiRoute.CREATE_OFFCHAIN_POST:
			case EApiRoute.ADD_COMMENT:
			case EApiRoute.ADD_POST_SUBSCRIPTION:
			case EApiRoute.ADD_POST_REACTION:
				method = 'POST';
				break;
			case EApiRoute.GET_CALENDAR_EVENTS:
				path = '/calendar';
				method = 'POST';
				break;

			// patch routes
			case EApiRoute.EDIT_USER_PROFILE:
			case EApiRoute.EDIT_BATCH_VOTE_CART_ITEM:
				path = '/users/id';
				method = 'PATCH';
				break;
			case EApiRoute.EDIT_PROPOSAL_DETAILS:
				method = 'PATCH';
				break;

			// delete routes
			case EApiRoute.DELETE_ACCOUNT:
			case EApiRoute.UNFOLLOW_USER:
			case EApiRoute.DELETE_BATCH_VOTE_CART_ITEM:
			case EApiRoute.DELETE_BATCH_VOTE_CART:
				path = '/users/id';
				method = 'DELETE';
				break;
			case EApiRoute.DELETE_REACTION:
			case EApiRoute.DELETE_POST_SUBSCRIPTION:
			case EApiRoute.DELETE_COMMENT:
				method = 'DELETE';
				break;

			default:
				throw new ClientError(`Invalid route: ${route}`);
		}

		const url = new URL(`${baseURL}${path}${segments}`);
		if (queryParams) {
			queryParams.forEach((value, key) => url.searchParams.set(key, value));
		}

		return { url, method };
	}

	private static async nextApiClientFetch<T>({
		url,
		method,
		data
	}: {
		url: URL;
		method: Method;
		data?: Record<string, unknown>;
	}): Promise<{ data: T | null; error: IErrorResponse | null }> {
		const currentNetwork = await this.getCurrentNetwork();

		const response = await fetchPF(url, {
			body: JSON.stringify(data),
			credentials: 'include',
			headers: {
				...(!global.window ? await getCookieHeadersServer() : {}),
				'Content-Type': 'application/json',
				'x-api-key': getSharedEnvVars().NEXT_PUBLIC_POLKASSEMBLY_API_KEY,
				'x-network': currentNetwork
			},
			method
		});

		const resJSON = await response.json();

		if (response.status === StatusCodes.OK) {
			return { data: resJSON as T, error: null };
		}
		return { data: null, error: resJSON as IErrorResponse };
	}

	// auth
	protected static async refreshAccessTokenApi() {
		const { url, method } = await this.getRouteConfig({ route: EApiRoute.REFRESH_ACCESS_TOKEN });
		return this.nextApiClientFetch<{ message: string }>({ url, method });
	}

	protected static async web2LoginApi({ emailOrUsername, password }: { emailOrUsername: string; password: string }) {
		const { url, method } = await this.getRouteConfig({ route: EApiRoute.WEB2_LOGIN });
		return this.nextApiClientFetch<IAuthResponse>({ url, method, data: { emailOrUsername, password } });
	}

	protected static async web2SignupApi({ email, username, password }: { email: string; username: string; password: string }) {
		const { url, method } = await this.getRouteConfig({ route: EApiRoute.WEB2_SIGNUP });
		return this.nextApiClientFetch<IAuthResponse>({ url, method, data: { email, username, password } });
	}

	protected static async web3LoginOrSignupApi({ address, signature, wallet }: { address: string; signature: string; wallet: EWallet }) {
		const { url, method } = await this.getRouteConfig({ route: EApiRoute.WEB3_LOGIN });
		return this.nextApiClientFetch<IAuthResponse>({ url, method, data: { address, signature, wallet } });
	}

	protected static async checkForUsernameAndEmailApi({ email, username }: { email: string; username: string }) {
		const { url, method } = await this.getRouteConfig({ route: EApiRoute.USER_EXISTS });
		return this.nextApiClientFetch<{ usernameExists: boolean; emailExists: boolean; message: string; status: StatusCodes }>({ url, method, data: { username, email } });
	}

	protected static async tfaLoginApi({ authCode, loginAddress, loginWallet, tfaToken }: { authCode: string; loginAddress: string; loginWallet: EWallet; tfaToken: string }) {
		const { url, method } = await this.getRouteConfig({ route: EApiRoute.TFA_LOGIN });
		return this.nextApiClientFetch<{ message: string; status: StatusCodes }>({ url, method, data: { authCode, loginAddress, loginWallet, tfaToken } });
	}

	protected static async generateTfaTokenApi() {
		const { url, method } = await this.getRouteConfig({ route: EApiRoute.GEN_TFA_TOKEN });
		return this.nextApiClientFetch<IGenerateTFAResponse>({ url, method });
	}

	protected static async verifyTfaTokenApi({ authCode }: { authCode: string }) {
		const { url, method } = await this.getRouteConfig({ route: EApiRoute.VERIFY_TFA_TOKEN });
		return this.nextApiClientFetch<{ message: string }>({ url, method, data: { authCode } });
	}

	protected static async logoutApi() {
		const { url, method } = await this.getRouteConfig({ route: EApiRoute.LOGOUT });
		return this.nextApiClientFetch<{ message: string }>({ url, method });
	}

	protected static async linkAddressApi({ address, signature, wallet }: { address: string; signature: string; wallet: EWallet }) {
		const { url, method } = await this.getRouteConfig({ route: EApiRoute.LINK_ADDRESS });
		return this.nextApiClientFetch<{ message: string }>({ url, method, data: { address, signature, wallet } });
	}

	static async fetchListingData({
		proposalType,
		page,
		statuses,
		origins = [],
		tags = [],
		limit = DEFAULT_LISTING_LIMIT
	}: {
		proposalType: string;
		page: number;
		statuses?: string[];
		origins?: EPostOrigin[];
		tags?: string[];
		limit?: number;
	}): Promise<{ data: IGenericListingResponse<IPostListing> | null; error: IErrorResponse | null }> {
		// try redis cache first if ssr
		if (this.isServerSide()) {
			const currentNetwork = await this.getCurrentNetwork();

			const cachedData = await redisServiceSSR('GetPostsListing', {
				network: currentNetwork,
				proposalType,
				page,
				limit,
				statuses,
				origins,
				tags
			});

			if (cachedData) {
				return { data: cachedData, error: null };
			}
		}

		const queryParams = new URLSearchParams({
			page: page.toString(),
			limit: DEFAULT_LISTING_LIMIT.toString()
		});

		if (limit) {
			queryParams.append('limit', limit.toString());
		}

		if (statuses?.length) {
			statuses.forEach((status) => queryParams.append('status', status));
		}

		if (tags?.length) {
			tags.forEach((tag) => queryParams.append('tags', tag));
		}

		if (origins?.length) {
			origins.forEach((origin) => queryParams.append('origin', origin));
		}

		const { url, method } = await this.getRouteConfig({ route: EApiRoute.POSTS_LISTING, routeSegments: [proposalType], queryParams });
		return this.nextApiClientFetch<IGenericListingResponse<IPostListing>>({ url, method });
	}

	// Post Reactions
	static async addPostReaction(proposalType: EProposalType, index: string, reactionType: EReaction) {
		const { url, method } = await this.getRouteConfig({ route: EApiRoute.ADD_POST_REACTION, routeSegments: [proposalType, index, 'reactions'] });
		return this.nextApiClientFetch<{ message: string; reactionId: string }>({ url, method, data: { reaction: reactionType } });
	}

	// Delete Post Reaction
	static async deletePostReaction(proposalType: EProposalType, index: string, reactionId: string) {
		const { url, method } = await this.getRouteConfig({ route: EApiRoute.DELETE_REACTION, routeSegments: [proposalType, index, 'reactions', reactionId] });
		return this.nextApiClientFetch<{ message: string }>({ url, method });
	}

	// details
	static async fetchProposalDetails({ proposalType, indexOrHash }: { proposalType: EProposalType; indexOrHash: string }) {
		if (this.isServerSide()) {
			const currentNetwork = await this.getCurrentNetwork();

			const cachedData = await redisServiceSSR('GetPostData', {
				network: currentNetwork,
				proposalType,
				indexOrHash
			});

			if (cachedData) {
				return { data: cachedData, error: null };
			}
		}

		const { url, method } = await this.getRouteConfig({ route: EApiRoute.FETCH_PROPOSAL_DETAILS, routeSegments: [proposalType, indexOrHash] });
		return this.nextApiClientFetch<IPost>({ url, method });
	}

	static async editProposalDetails({ proposalType, index, data }: { proposalType: EProposalType; index: string; data: { title: string; content: OutputData } }) {
		const { url, method } = await this.getRouteConfig({ route: EApiRoute.EDIT_PROPOSAL_DETAILS, routeSegments: [proposalType, index] });
		return this.nextApiClientFetch<{ message: string }>({ url, method, data });
	}

	static async getPreimageForPost(proposalType: EProposalType, index: string) {
		const { url, method } = await this.getRouteConfig({ route: EApiRoute.GET_PREIMAGE_FOR_POST, routeSegments: [proposalType, index, 'preimage'] });
		return this.nextApiClientFetch<IPreimage>({ url, method });
	}

	// comments
	protected static async getCommentsOfPostApi({ proposalType, index }: { proposalType: EProposalType; index: string }) {
		const { url, method } = await this.getRouteConfig({ route: EApiRoute.GET_COMMENTS, routeSegments: [proposalType, index, 'comments'] });
		return this.nextApiClientFetch<ICommentResponse[]>({ url, method });
	}

	protected static async addCommentToPostApi({
		proposalType,
		index,
		content,
		parentCommentId
	}: {
		proposalType: EProposalType;
		index: string;
		content: OutputData;
		parentCommentId?: string;
	}) {
		const { url, method } = await this.getRouteConfig({ route: EApiRoute.ADD_COMMENT, routeSegments: [proposalType, index, 'comments'] });
		return this.nextApiClientFetch<IComment>({
			url,
			method,
			data: {
				content,
				parentCommentId
			}
		});
	}

	protected static async deleteCommentFromPostApi({ id, proposalType, index }: { id: string; proposalType: EProposalType; index: string }) {
		const { url, method } = await this.getRouteConfig({ route: EApiRoute.DELETE_COMMENT, routeSegments: [proposalType, index, 'comments', id] });
		return this.nextApiClientFetch<{ message: string }>({ url, method });
	}

	// votes
	static async getVotesHistory({ proposalType, index, page, decision }: { proposalType: EProposalType; index: string; page: number; decision: EVoteDecision }) {
		const queryParams = new URLSearchParams({
			page: page.toString(),
			limit: DEFAULT_LISTING_LIMIT.toString(),
			decision
		});
		const { url, method } = await this.getRouteConfig({ route: EApiRoute.GET_VOTES_HISTORY, routeSegments: [proposalType, index, 'votes'], queryParams });
		return this.nextApiClientFetch<{ votes: IVoteData[]; totalCount: number }>({ url, method });
	}

	// activity feed
	static async fetchActivityFeed({ page, origins, limit = DEFAULT_LISTING_LIMIT, userId }: { page: number; origins?: EPostOrigin[]; limit?: number; userId?: number }) {
		if (this.isServerSide()) {
			const currentNetwork = await this.getCurrentNetwork();

			const cachedData = await redisServiceSSR('GetActivityFeed', {
				network: currentNetwork,
				page,
				limit,
				...(origins ? { origins } : {}),
				...(userId ? { userId } : {})
			});

			if (cachedData) {
				return { data: cachedData, error: null };
			}
		}

		const queryParams = new URLSearchParams({
			page: page.toString(),
			limit: limit.toString()
		});

		if (origins?.length) {
			origins.forEach((origin) => queryParams.append('origin', origin));
		}

		const { url, method } = await this.getRouteConfig({ route: EApiRoute.GET_ACTIVITY_FEED, queryParams });
		return this.nextApiClientFetch<IGenericListingResponse<IPostListing>>({ url, method });
	}

	static async getSubscribedActivityFeed({ page, limit = DEFAULT_LISTING_LIMIT, userId }: { page: number; limit?: number; userId: number }) {
		if (this.isServerSide()) {
			const currentNetwork = await this.getCurrentNetwork();

			const cachedData = await redisServiceSSR('GetSubscriptionFeed', {
				network: currentNetwork,
				page,
				limit,
				userId
			});

			if (cachedData) {
				return { data: cachedData, error: null };
			}
		}

		const queryParams = new URLSearchParams({
			page: page.toString(),
			limit: limit.toString()
		});

		const { url, method } = await this.getRouteConfig({ route: EApiRoute.GET_SUBSCRIBED_ACTIVITY_FEED, queryParams });
		return this.nextApiClientFetch<IGenericListingResponse<IPostListing>>({ url, method });
	}

	// user data
	protected static async fetchPublicUserByIdApi({ userId }: { userId: number }) {
		const { url, method } = await this.getRouteConfig({ route: EApiRoute.PUBLIC_USER_DATA_BY_ID, routeSegments: [userId.toString()] });
		return this.nextApiClientFetch<IPublicUser>({ url, method });
	}

	protected static async fetchPublicUserByAddressApi({ address }: { address: string }) {
		const { url, method } = await this.getRouteConfig({ route: EApiRoute.PUBLIC_USER_DATA_BY_ADDRESS, routeSegments: [address] });
		return this.nextApiClientFetch<IPublicUser>({ url, method });
	}

	protected static async fetchPublicUserByUsernameApi({ username }: { username: string }) {
		const { url, method } = await this.getRouteConfig({ route: EApiRoute.PUBLIC_USER_DATA_BY_USERNAME, routeSegments: [username] });
		return this.nextApiClientFetch<IPublicUser>({ url, method });
	}

	protected static async fetchUserActivityApi({ userId }: { userId: number }) {
		const { url, method } = await this.getRouteConfig({ route: EApiRoute.FETCH_USER_ACTIVITY, routeSegments: [userId.toString(), 'activities'] });
		return this.nextApiClientFetch<IUserActivity[]>({ url, method });
	}

	protected static async editUserProfileApi({
		userId,
		bio,
		badges,
		title,
		image,
		coverImage,
		publicSocialLinks,
		email,
		username
	}: {
		userId: number;
		bio?: string;
		badges?: string[];
		title?: string;
		image?: string;
		coverImage?: string;
		publicSocialLinks?: { platform: ESocial; url: string }[];
		email?: string;
		username?: string;
	}) {
		const { url, method } = await this.getRouteConfig({ route: EApiRoute.EDIT_USER_PROFILE, routeSegments: [userId.toString()] });
		return this.nextApiClientFetch<{ message: string }>({ url, method, data: { bio, badges, title, image, coverImage, publicSocialLinks, email, username } });
	}

	protected static async deleteAccountApi({ userId }: { userId: number }) {
		const { url, method } = await this.getRouteConfig({ route: EApiRoute.DELETE_ACCOUNT, routeSegments: [userId.toString()] });
		return this.nextApiClientFetch<{ message: string }>({ url, method });
	}

	protected static async followUserApi({ userId }: { userId: number }) {
		const { url, method } = await this.getRouteConfig({ route: EApiRoute.FOLLOW_USER, routeSegments: [userId.toString(), 'followers'] });
		return this.nextApiClientFetch<{ message: string }>({ url, method });
	}

	protected static async unfollowUserApi({ userId }: { userId: number }) {
		const { url, method } = await this.getRouteConfig({ route: EApiRoute.UNFOLLOW_USER, routeSegments: [userId.toString(), 'followers'] });
		return this.nextApiClientFetch<{ message: string }>({ url, method });
	}

	protected static async getFollowingApi({ userId }: { userId: number }) {
		const { url, method } = await this.getRouteConfig({ route: EApiRoute.GET_FOLLOWING, routeSegments: [userId.toString(), 'following'] });
		return this.nextApiClientFetch<{ following: IFollowEntry[] }>({ url, method });
	}

	protected static async getFollowersApi({ userId }: { userId: number }) {
		const { url, method } = await this.getRouteConfig({ route: EApiRoute.GET_FOLLOWERS, routeSegments: [userId.toString(), 'followers'] });
		return this.nextApiClientFetch<{ followers: IFollowEntry[] }>({ url, method });
	}

	protected static async getBatchVoteCartApi({ userId }: { userId: number }) {
		const { url, method } = await this.getRouteConfig({ route: EApiRoute.GET_BATCH_VOTE_CART, routeSegments: [userId.toString(), 'vote-cart'] });
		return this.nextApiClientFetch<{ voteCart: IVoteCartItem[] }>({ url, method });
	}

	protected static async addToBatchVoteCartApi({
		userId,
		postIndexOrHash,
		proposalType,
		decision,
		amount,
		conviction
	}: {
		userId: number;
		postIndexOrHash: string;
		proposalType: EProposalType;
		decision: EVoteDecision;
		amount: { abstain?: string; aye?: string; nay?: string };
		conviction: EConvictionAmount;
	}) {
		const { url, method } = await this.getRouteConfig({ route: EApiRoute.ADD_TO_BATCH_VOTE_CART, routeSegments: [userId.toString(), 'vote-cart'] });
		return this.nextApiClientFetch<{ voteCartItem: IVoteCartItem }>({ url, method, data: { postIndexOrHash, proposalType, decision, amount, conviction } });
	}

	protected static async editBatchVoteCartItemApi({
		userId,
		id,
		decision,
		amount,
		conviction
	}: {
		userId: number;
		id: string;
		decision: EVoteDecision;
		amount: { abstain?: string; aye?: string; nay?: string };
		conviction: EConvictionAmount;
	}) {
		const { url, method } = await this.getRouteConfig({ route: EApiRoute.EDIT_BATCH_VOTE_CART_ITEM, routeSegments: [userId.toString(), 'vote-cart'] });
		return this.nextApiClientFetch<{ voteCartItem: IVoteCartItem }>({ url, method, data: { id, decision, amount, conviction } });
	}

	protected static async deleteBatchVoteCartItemApi({ userId, id }: { userId: number; id: string }) {
		const { url, method } = await this.getRouteConfig({ route: EApiRoute.DELETE_BATCH_VOTE_CART_ITEM, routeSegments: [userId.toString(), 'vote-cart'] });
		return this.nextApiClientFetch<{ message: string }>({ url, method, data: { id } });
	}

	protected static async clearBatchVoteCartApi({ userId }: { userId: number }) {
		const { url, method } = await this.getRouteConfig({ route: EApiRoute.DELETE_BATCH_VOTE_CART, routeSegments: [userId.toString(), 'vote-cart', 'clear'] });
		return this.nextApiClientFetch<{ message: string }>({ url, method });
	}

	static async fetchPreimages({ page }: { page: number }) {
		const queryParams = new URLSearchParams({
			page: page.toString(),
			limit: PREIMAGES_LISTING_LIMIT.toString()
		});

		const { url, method } = await this.getRouteConfig({ route: EApiRoute.FETCH_PREIMAGES, queryParams });
		return this.nextApiClientFetch<IGenericListingResponse<IPreimage>>({ url, method });
	}

	static async fetchPreimageByHash({ hash }: { hash: string }) {
		const { url, method } = await this.getRouteConfig({ route: EApiRoute.FETCH_PREIMAGES, routeSegments: [hash] });
		return this.nextApiClientFetch<IPreimage>({ url, method });
	}

	protected static async generateQRSession() {
		const { url, method } = await this.getRouteConfig({ route: EApiRoute.GENERATE_QR_SESSION });
		return this.nextApiClientFetch<IQRSessionPayload>({ url, method });
	}
	static async fetchAllTags() {
		const { url, method } = await this.getRouteConfig({ route: EApiRoute.FETCH_ALL_TAGS });
		return this.nextApiClientFetch<IGenericListingResponse<ITag>>({ url, method });
	}

	static async createTags(tags: string[]) {
		const { url, method } = await this.getRouteConfig({ route: EApiRoute.CREATE_TAGS });
		if (!tags.length || tags.some((tag) => !ValidatorService.isValidTag(tag))) {
			throw new ClientError(ERROR_CODES.CLIENT_ERROR, ERROR_MESSAGES[ERROR_CODES.CLIENT_ERROR]);
		}
		return this.nextApiClientFetch<{ message: string }>({ url, method, data: { tags } });
	}

	static async createOffChainPost({
		proposalType,
		allowedCommentor,
		content,
		title,
		tags,
		topic
	}: {
		proposalType: EProposalType;
		content: OutputData;
		title: string;
		allowedCommentor: EAllowedCommentor;
		tags?: ITag[];
		topic?: EOffChainPostTopic;
	}) {
		if (!ValidatorService.isValidOffChainProposalType(proposalType)) {
			throw new ClientError(ERROR_CODES.CLIENT_ERROR, ERROR_MESSAGES[ERROR_CODES.CLIENT_ERROR]);
		}
		const { url, method } = await this.getRouteConfig({ route: EApiRoute.CREATE_OFFCHAIN_POST, routeSegments: [proposalType] });
		return this.nextApiClientFetch<{ message: string; data: { id: string; index: number } }>({ url, method, data: { content, title, allowedCommentor, tags, topic } });
	}
	static async fetchLeaderboardApi({ page, limit }: { page: number; limit?: number }) {
		const queryParams = new URLSearchParams({
			page: page.toString() || '1',
			limit: limit?.toString() || DEFAULT_LISTING_LIMIT.toString()
		});

		const { url, method } = await this.getRouteConfig({ route: EApiRoute.FETCH_LEADERBOARD, queryParams });
		return this.nextApiClientFetch<IGenericListingResponse<IPublicUser>>({ url, method });
	}

<<<<<<< HEAD
	static async getCurrentTokenPrice({ symbol }: { symbol: string }) {
		const queryParams = new URLSearchParams({
			symbol
		});
		const { url, method } = await this.getRouteConfig({ route: EApiRoute.GET_CURRENT_TOKEN_PRICE, queryParams });
		return this.nextApiClientFetch<{ price: string }>({ url, method });
	}

	static async getCalendarEvents({ startBlockNo, endBlockNo }: { startBlockNo: number; endBlockNo: number }) {
		const { url, method } = await this.getRouteConfig({
			route: EApiRoute.GET_CALENDAR_EVENTS
		});

		return this.nextApiClientFetch<ICalendarEvent[]>({
			url,
			method,
			data: { startBlockNo, endBlockNo }
		});
=======
	static async addPostSubscription(proposalType: EProposalType, index: string) {
		const { url, method } = await this.getRouteConfig({ route: EApiRoute.ADD_POST_SUBSCRIPTION, routeSegments: [proposalType, index, 'subscription'] });
		return this.nextApiClientFetch<{ message: string; id: string }>({ url, method });
	}

	static async deletePostSubscription(proposalType: EProposalType, index: string) {
		const { url, method } = await this.getRouteConfig({ route: EApiRoute.DELETE_POST_SUBSCRIPTION, routeSegments: [proposalType, index, 'subscription'] });
		return this.nextApiClientFetch<{ message: string }>({ url, method });
>>>>>>> b3d3b9d8
	}
}<|MERGE_RESOLUTION|>--- conflicted
+++ resolved
@@ -737,7 +737,6 @@
 		return this.nextApiClientFetch<IGenericListingResponse<IPublicUser>>({ url, method });
 	}
 
-<<<<<<< HEAD
 	static async getCurrentTokenPrice({ symbol }: { symbol: string }) {
 		const queryParams = new URLSearchParams({
 			symbol
@@ -756,7 +755,8 @@
 			method,
 			data: { startBlockNo, endBlockNo }
 		});
-=======
+	}
+
 	static async addPostSubscription(proposalType: EProposalType, index: string) {
 		const { url, method } = await this.getRouteConfig({ route: EApiRoute.ADD_POST_SUBSCRIPTION, routeSegments: [proposalType, index, 'subscription'] });
 		return this.nextApiClientFetch<{ message: string; id: string }>({ url, method });
@@ -765,6 +765,5 @@
 	static async deletePostSubscription(proposalType: EProposalType, index: string) {
 		const { url, method } = await this.getRouteConfig({ route: EApiRoute.DELETE_POST_SUBSCRIPTION, routeSegments: [proposalType, index, 'subscription'] });
 		return this.nextApiClientFetch<{ message: string }>({ url, method });
->>>>>>> b3d3b9d8
 	}
 }