--- conflicted
+++ resolved
@@ -31,16 +31,12 @@
 	EOffChainPostTopic,
 	IVoteCartItem,
 	EConvictionAmount,
-<<<<<<< HEAD
 	IDelegationStats,
 	IDelegateDetails,
 	ITrackDelegationStats,
 	ITrackDelegationDetails,
-	IContentSummary
-=======
 	IContentSummary,
 	IVoteHistoryData
->>>>>>> b9a7f724
 } from '@/_shared/types';
 import { StatusCodes } from 'http-status-codes';
 import { getCurrentNetwork } from '@/_shared/_utils/getCurrentNetwork';
