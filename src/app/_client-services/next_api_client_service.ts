--- conflicted
+++ resolved
@@ -66,15 +66,11 @@
 	IConversationMessage,
 	IDelegateXAccount,
 	IDelegateXVoteData,
-<<<<<<< HEAD
-	IConversationTurn,
 	IActivityStats,
 	IOverviewTreasuryReport,
-	IJob
-=======
+	IJob,
 	IOGTrackerData,
 	IConversationTurn
->>>>>>> 90e30c74
 } from '@/_shared/types';
 import { StatusCodes } from 'http-status-codes';
 import { getCurrentNetwork } from '@/_shared/_utils/getCurrentNetwork';
@@ -180,13 +176,10 @@
 	UPDATE_DELEGATE_X_BOT = 'UPDATE_DELEGATE_X_BOT',
 	GET_DELEGATE_X_DETAILS = 'GET_DELEGATE_X_DETAILS',
 	GET_DELEGATE_X_VOTE_HISTORY = 'GET_DELEGATE_X_VOTE_HISTORY',
-<<<<<<< HEAD
 	GET_OVERVIEW_STATS = 'GET_OVERVIEW_STATS',
 	GET_EXTERNAL_JOBS = 'GET_EXTERNAL_JOBS',
-	GET_TREASURY_REPORT = 'GET_TREASURY_REPORT'
-=======
+	GET_TREASURY_REPORT = 'GET_TREASURY_REPORT',
 	GET_OGTRACKER_DATA = 'GET_OGTRACKER_DATA'
->>>>>>> 90e30c74
 }
 
 export class NextApiClientService {
@@ -450,7 +443,6 @@
 				method = 'GET';
 				break;
 
-<<<<<<< HEAD
 			case EApiRoute.GET_OVERVIEW_STATS:
 				path = '/overview-stats';
 				break;
@@ -461,10 +453,10 @@
 
 			case EApiRoute.GET_TREASURY_REPORT:
 				path = '/external/treasury-report';
-=======
+				break;
+
 			case EApiRoute.GET_OGTRACKER_DATA:
 				path = '/external/ogtracker';
->>>>>>> 90e30c74
 				break;
 
 			default:
@@ -1668,17 +1660,16 @@
 		return this.nextApiClientFetch<{ success: boolean; voteData: IDelegateXVoteData[]; totalCount: number }>({ url, method });
 	}
 
-<<<<<<< HEAD
 	static async getTreasuryReport() {
 		const { url, method } = await this.getRouteConfig({ route: EApiRoute.GET_TREASURY_REPORT });
 		return this.nextApiClientFetch<IOverviewTreasuryReport[]>({ url, method });
-=======
+	}
+
 	static async getOGTrackerData({ refNum }: { refNum: string }) {
 		const queryParams = new URLSearchParams({
 			refNum
 		});
 		const { url, method } = await this.getRouteConfig({ route: EApiRoute.GET_OGTRACKER_DATA, queryParams });
 		return this.nextApiClientFetch<IOGTrackerData>({ url, method });
->>>>>>> 90e30c74
 	}
 }