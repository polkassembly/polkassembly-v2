--- conflicted
+++ resolved
@@ -173,11 +173,8 @@
 	UPDATE_DELEGATE_X_BOT = 'UPDATE_DELEGATE_X_BOT',
 	GET_DELEGATE_X_DETAILS = 'GET_DELEGATE_X_DETAILS',
 	GET_DELEGATE_X_VOTE_HISTORY = 'GET_DELEGATE_X_VOTE_HISTORY',
-<<<<<<< HEAD
+	GET_OGTRACKER_DATA = 'GET_OGTRACKER_DATA',
 	FETCH_COMMUNITY_MEMBERS = 'FETCH_COMMUNITY_MEMBERS'
-=======
-	GET_OGTRACKER_DATA = 'GET_OGTRACKER_DATA'
->>>>>>> 045b22bc
 }
 
 export class NextApiClientService {
@@ -1620,7 +1617,14 @@
 		return this.nextApiClientFetch<{ success: boolean; voteData: IDelegateXVoteData[]; totalCount: number }>({ url, method });
 	}
 
-<<<<<<< HEAD
+	static async getOGTrackerData({ refNum }: { refNum: string }) {
+		const queryParams = new URLSearchParams({
+			refNum
+		});
+		const { url, method } = await this.getRouteConfig({ route: EApiRoute.GET_OGTRACKER_DATA, queryParams });
+		return this.nextApiClientFetch<IOGTrackerData>({ url, method });
+	}
+
 	static async fetchCommunityMembers({ page, limit }: { page: number; limit?: number }) {
 		const queryParams = new URLSearchParams({
 			page: page.toString() || '1',
@@ -1629,13 +1633,5 @@
 
 		const { url, method } = await this.getRouteConfig({ route: EApiRoute.FETCH_COMMUNITY_MEMBERS, queryParams });
 		return this.nextApiClientFetch<IGenericListingResponse<IPublicUser>>({ url, method });
-=======
-	static async getOGTrackerData({ refNum }: { refNum: string }) {
-		const queryParams = new URLSearchParams({
-			refNum
-		});
-		const { url, method } = await this.getRouteConfig({ route: EApiRoute.GET_OGTRACKER_DATA, queryParams });
-		return this.nextApiClientFetch<IOGTrackerData>({ url, method });
->>>>>>> 045b22bc
 	}
 }