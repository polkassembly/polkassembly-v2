// Copyright 2019-2025 @polkassembly/polkassembly authors & contributors
// This software may be modified and distributed under the terms
// of the Apache-2.0 license. See the LICENSE file for details.

/* eslint-disable lines-between-class-members */

import { DEFAULT_LISTING_LIMIT, PREIMAGES_LISTING_LIMIT } from '@/_shared/_constants/listingLimit';
import { fetchPF } from '@/_shared/_utils/fetchPF';
import { getBaseUrl } from '@/_shared/_utils/getBaseUrl';
import {
	EPostOrigin,
	EProposalType,
	EReaction,
	EVoteDecision,
	EWallet,
	IAuthResponse,
	IComment,
	ICommentResponse,
	IErrorResponse,
	IGenerateTFAResponse,
	IGenericListingResponse,
	IPostListing,
	IPost,
	IPublicUser,
	IVoteData,
	IUserActivity,
	IPreimage,
	IQRSessionPayload,
	ESocial,
	IFollowEntry,
	ITag,
	EAllowedCommentor,
	EOffChainPostTopic,
	IVoteCartItem,
	EConvictionAmount
} from '@/_shared/types';
import { OutputData } from '@editorjs/editorjs';
import { StatusCodes } from 'http-status-codes';
import { getCurrentNetwork } from '@/_shared/_utils/getCurrentNetwork';
import { getSharedEnvVars } from '@/_shared/_utils/getSharedEnvVars';
import { ValidatorService } from '@/_shared/_services/validator_service';
import { ERROR_CODES, ERROR_MESSAGES } from '@/_shared/_constants/errorLiterals';
import { getCookieHeadersServer } from '@/_shared/_utils/getCookieHeadersServer';
import { ClientError } from '../_client-utils/clientError';
import { getNetworkFromHeaders } from '../api/_api-utils/getNetworkFromHeaders';
import { redisServiceSSR } from '../api/_api-utils/redisServiceSSR';

type Method = 'GET' | 'POST' | 'DELETE' | 'PATCH' | 'PUT';

enum EApiRoute {
	WEB2_LOGIN = 'WEB2_LOGIN',
	WEB2_SIGNUP = 'WEB2_SIGNUP',
	WEB3_LOGIN = 'WEB3_LOGIN',
	REFRESH_ACCESS_TOKEN = 'REFRESH_ACCESS_TOKEN',
	USER_EXISTS = 'USER_EXISTS',
	TFA_LOGIN = 'TFA_LOGIN',
	GEN_TFA_TOKEN = 'GEN_TFA_TOKEN',
	VERIFY_TFA_TOKEN = 'VERIFY_TFA_TOKEN',
	LOGOUT = 'LOGOUT',
	POSTS_LISTING = 'POSTS_LISTING',
	FETCH_PROPOSAL_DETAILS = 'FETCH_PROPOSAL_DETAILS',
	GET_COMMENTS = 'GET_COMMENTS',
	ADD_COMMENT = 'ADD_COMMENT',
	GET_ACTIVITY_FEED = 'GET_ACTIVITY_FEED',
	GET_VOTES_HISTORY = 'GET_VOTES_HISTORY',
	ADD_POST_REACTION = 'ADD_POST_REACTION',
	DELETE_REACTION = 'DELETE_REACTION',
	PUBLIC_USER_DATA_BY_ID = 'PUBLIC_USER_DATA_BY_ID',
	PUBLIC_USER_DATA_BY_ADDRESS = 'PUBLIC_USER_DATA_BY_ADDRESS',
	PUBLIC_USER_DATA_BY_USERNAME = 'PUBLIC_USER_DATA_BY_USERNAME',
	EDIT_PROPOSAL_DETAILS = 'EDIT_PROPOSAL_DETAILS',
	FETCH_USER_ACTIVITY = 'FETCH_USER_ACTIVITY',
	GET_PREIMAGE_FOR_POST = 'GET_PREIMAGE_FOR_POST',
	FETCH_PREIMAGES = 'FETCH_PREIMAGES',
	DELETE_COMMENT = 'DELETE_COMMENT',
	GENERATE_QR_SESSION = 'GENERATE_QR_SESSION',
	CLAIM_QR_SESSION = 'CLAIM_QR_SESSION',
	LINK_ADDRESS = 'LINK_ADDRESS',
	EDIT_USER_PROFILE = 'EDIT_USER_PROFILE',
	DELETE_ACCOUNT = 'DELETE_ACCOUNT',
	FETCH_LEADERBOARD = 'FETCH_LEADERBOARD',
	FOLLOW_USER = 'FOLLOW_USER',
	UNFOLLOW_USER = 'UNFOLLOW_USER',
	GET_FOLLOWING = 'GET_FOLLOWING',
	GET_FOLLOWERS = 'GET_FOLLOWERS',
	FETCH_ALL_TAGS = 'FETCH_ALL_TAGS',
	CREATE_TAGS = 'CREATE_TAGS',
	CREATE_OFFCHAIN_POST = 'CREATE_OFFCHAIN_POST',
	GET_BATCH_VOTE_CART = 'GET_BATCH_VOTE_CART',
	EDIT_BATCH_VOTE_CART_ITEM = 'EDIT_BATCH_VOTE_CART_ITEM',
	DELETE_BATCH_VOTE_CART_ITEM = 'DELETE_BATCH_VOTE_CART_ITEM',
	DELETE_BATCH_VOTE_CART = 'DELETE_BATCH_VOTE_CART',
	ADD_TO_BATCH_VOTE_CART = 'ADD_TO_BATCH_VOTE_CART'
}

export class NextApiClientService {
	private static isServerSide() {
		return !global?.window;
	}

	private static async getCurrentNetwork() {
		return this.isServerSide() ? getNetworkFromHeaders() : getCurrentNetwork();
	}

	private static async getRouteConfig({
		route,
		routeSegments,
		queryParams
	}: {
		route: EApiRoute;
		routeSegments?: string[];
		queryParams?: URLSearchParams;
	}): Promise<{ url: URL; method: Method }> {
		const baseURL = await getBaseUrl();
		const segments = routeSegments?.length ? `/${routeSegments.join('/')}` : '';
		let path = '';
		let method: Method = 'GET';

		// eslint-disable-next-line sonarjs/max-switch-cases
		switch (route) {
<<<<<<< HEAD
			case EApiRoute.WEB2_LOGIN:
				path = '/auth/web2-auth/login';
				method = 'POST';
				break;
			case EApiRoute.WEB2_SIGNUP:
				path = '/auth/web2-auth/signup';
				method = 'POST';
				break;
			case EApiRoute.WEB3_LOGIN:
				path = '/auth/web3-auth';
				method = 'POST';
				break;
			case EApiRoute.REFRESH_ACCESS_TOKEN:
				path = '/auth/refresh-access-token';
				break;
=======
			// TODO: remove this route, use get public user via usernameroute instead
>>>>>>> ed6a509b
			case EApiRoute.USER_EXISTS:
				path = '/auth/username-exists';
				method = 'POST';
				break;

			// get routes
			case EApiRoute.REFRESH_ACCESS_TOKEN:
				path = '/auth/refresh-access-token';
				break;
			case EApiRoute.GENERATE_QR_SESSION:
				path = '/auth/qr-session';
				break;
			case EApiRoute.GET_ACTIVITY_FEED:
				path = '/activity-feed';
				break;
			case EApiRoute.FETCH_LEADERBOARD:
				path = '/users';
				break;
			case EApiRoute.FETCH_PREIMAGES:
				path = '/preimages';
				break;
			case EApiRoute.FETCH_ALL_TAGS:
				path = '/meta/tags';
				break;
			// User related routes
			case EApiRoute.PUBLIC_USER_DATA_BY_ID:
			case EApiRoute.FETCH_USER_ACTIVITY:
			case EApiRoute.GET_FOLLOWING:
			case EApiRoute.GET_FOLLOWERS:
			case EApiRoute.GET_BATCH_VOTE_CART:
				path = '/users/id';
				break;
<<<<<<< HEAD
			case EApiRoute.EDIT_USER_PROFILE:
			case EApiRoute.EDIT_BATCH_VOTE_CART_ITEM:
				path = '/users/id';
				method = 'PATCH';
				break;
			case EApiRoute.GENERATE_QR_SESSION:
				path = '/auth/qr-session';
				method = 'GET';
				break;
			case EApiRoute.CLAIM_QR_SESSION:
				path = '/auth/qr-session';
				method = 'POST';
				break;
			case EApiRoute.DELETE_ACCOUNT:
			case EApiRoute.UNFOLLOW_USER:
			case EApiRoute.DELETE_BATCH_VOTE_CART_ITEM:
			case EApiRoute.DELETE_BATCH_VOTE_CART:
				path = '/users/id';
				method = 'DELETE';
				break;
			case EApiRoute.FOLLOW_USER:
			case EApiRoute.ADD_TO_BATCH_VOTE_CART:
				path = '/users/id';
				method = 'POST';
=======
			case EApiRoute.GET_FOLLOWING:
			case EApiRoute.GET_FOLLOWERS:
				path = '/users/id';
>>>>>>> ed6a509b
				break;
			case EApiRoute.PUBLIC_USER_DATA_BY_ADDRESS:
				path = '/users/address';
				break;
			case EApiRoute.PUBLIC_USER_DATA_BY_USERNAME:
				path = '/users/username';
				break;
			case EApiRoute.POSTS_LISTING:
			case EApiRoute.FETCH_PROPOSAL_DETAILS:
			case EApiRoute.GET_PREIMAGE_FOR_POST:
			case EApiRoute.GET_COMMENTS:
			case EApiRoute.GET_VOTES_HISTORY:
				break;

			// post routes
			case EApiRoute.LOGOUT:
				path = '/auth/logout';
				method = 'POST';
				break;
			case EApiRoute.LINK_ADDRESS:
				path = '/auth/link-address';
				method = 'POST';
				break;
			case EApiRoute.CLAIM_QR_SESSION:
				path = '/auth/qr-session';
				method = 'POST';
				break;
			case EApiRoute.VERIFY_TFA_TOKEN:
				path = '/auth/tfa/setup/verify';
				method = 'POST';
				break;
			case EApiRoute.GEN_TFA_TOKEN:
				path = '/auth/tfa/setup/generate';
				method = 'POST';
				break;
			case EApiRoute.TFA_LOGIN:
				path = '/auth/tfa/login';
				method = 'POST';
				break;
			case EApiRoute.WEB2_SIGNUP:
				path = '/auth/web2-auth/signup';
				method = 'POST';
				break;
			case EApiRoute.WEB3_LOGIN:
				path = '/auth/web3-auth';
				method = 'POST';
				break;
			case EApiRoute.WEB2_LOGIN:
				path = '/auth/web2-auth/login';
				method = 'POST';
				break;
			case EApiRoute.CREATE_TAGS:
				method = 'POST';
				path = '/meta/tags';
				break;
			case EApiRoute.FOLLOW_USER:
				path = '/users/id';
				method = 'POST';
				break;
			case EApiRoute.CREATE_OFFCHAIN_POST:
			case EApiRoute.ADD_COMMENT:
			case EApiRoute.ADD_POST_REACTION:
				method = 'POST';
				break;

			// patch routes
			case EApiRoute.EDIT_USER_PROFILE:
				path = '/users/id';
				method = 'PATCH';
				break;
			case EApiRoute.EDIT_PROPOSAL_DETAILS:
				method = 'PATCH';
				break;

			// delete routes
			case EApiRoute.DELETE_ACCOUNT:
			case EApiRoute.UNFOLLOW_USER:
				path = '/users/id';
				method = 'DELETE';
				break;
			case EApiRoute.DELETE_REACTION:
			case EApiRoute.DELETE_COMMENT:
				method = 'DELETE';
				break;

			default:
				throw new ClientError(`Invalid route: ${route}`);
		}

		const url = new URL(`${baseURL}${path}${segments}`);
		if (queryParams) {
			queryParams.forEach((value, key) => url.searchParams.set(key, value));
		}

		return { url, method };
	}

	private static async nextApiClientFetch<T>({
		url,
		method,
		data
	}: {
		url: URL;
		method: Method;
		data?: Record<string, unknown>;
	}): Promise<{ data: T | null; error: IErrorResponse | null }> {
		const currentNetwork = await this.getCurrentNetwork();

		const response = await fetchPF(url, {
			body: JSON.stringify(data),
			credentials: 'include',
			headers: {
				...(!global.window ? await getCookieHeadersServer() : {}),
				'Content-Type': 'application/json',
				'x-api-key': getSharedEnvVars().NEXT_PUBLIC_POLKASSEMBLY_API_KEY,
				'x-network': currentNetwork
			},
			method
		});

		const resJSON = await response.json();

		if (response.status === StatusCodes.OK) {
			return { data: resJSON as T, error: null };
		}
		return { data: null, error: resJSON as IErrorResponse };
	}

	// auth
	protected static async refreshAccessTokenApi() {
		const { url, method } = await this.getRouteConfig({ route: EApiRoute.REFRESH_ACCESS_TOKEN });
		return this.nextApiClientFetch<{ message: string }>({ url, method });
	}

	protected static async web2LoginApi({ emailOrUsername, password }: { emailOrUsername: string; password: string }) {
		const { url, method } = await this.getRouteConfig({ route: EApiRoute.WEB2_LOGIN });
		return this.nextApiClientFetch<IAuthResponse>({ url, method, data: { emailOrUsername, password } });
	}

	protected static async web2SignupApi({ email, username, password }: { email: string; username: string; password: string }) {
		const { url, method } = await this.getRouteConfig({ route: EApiRoute.WEB2_SIGNUP });
		return this.nextApiClientFetch<IAuthResponse>({ url, method, data: { email, username, password } });
	}

	protected static async web3LoginOrSignupApi({ address, signature, wallet }: { address: string; signature: string; wallet: EWallet }) {
		const { url, method } = await this.getRouteConfig({ route: EApiRoute.WEB3_LOGIN });
		return this.nextApiClientFetch<IAuthResponse>({ url, method, data: { address, signature, wallet } });
	}

	protected static async checkForUsernameAndEmailApi({ email, username }: { email: string; username: string }) {
		const { url, method } = await this.getRouteConfig({ route: EApiRoute.USER_EXISTS });
		return this.nextApiClientFetch<{ usernameExists: boolean; emailExists: boolean; message: string; status: StatusCodes }>({ url, method, data: { username, email } });
	}

	protected static async tfaLoginApi({ authCode, loginAddress, loginWallet, tfaToken }: { authCode: string; loginAddress: string; loginWallet: EWallet; tfaToken: string }) {
		const { url, method } = await this.getRouteConfig({ route: EApiRoute.TFA_LOGIN });
		return this.nextApiClientFetch<{ message: string; status: StatusCodes }>({ url, method, data: { authCode, loginAddress, loginWallet, tfaToken } });
	}

	protected static async generateTfaTokenApi() {
		const { url, method } = await this.getRouteConfig({ route: EApiRoute.GEN_TFA_TOKEN });
		return this.nextApiClientFetch<IGenerateTFAResponse>({ url, method });
	}

	protected static async verifyTfaTokenApi({ authCode }: { authCode: string }) {
		const { url, method } = await this.getRouteConfig({ route: EApiRoute.VERIFY_TFA_TOKEN });
		return this.nextApiClientFetch<{ message: string }>({ url, method, data: { authCode } });
	}

	protected static async logoutApi() {
		const { url, method } = await this.getRouteConfig({ route: EApiRoute.LOGOUT });
		return this.nextApiClientFetch<{ message: string }>({ url, method });
	}

	protected static async linkAddressApi({ address, signature, wallet }: { address: string; signature: string; wallet: EWallet }) {
		const { url, method } = await this.getRouteConfig({ route: EApiRoute.LINK_ADDRESS });
		return this.nextApiClientFetch<{ message: string }>({ url, method, data: { address, signature, wallet } });
	}

	static async fetchListingData({
		proposalType,
		page,
		statuses,
		origins = [],
		tags = [],
		limit = DEFAULT_LISTING_LIMIT
	}: {
		proposalType: string;
		page: number;
		statuses?: string[];
		origins?: EPostOrigin[];
		tags?: string[];
		limit?: number;
	}): Promise<{ data: IGenericListingResponse<IPostListing> | null; error: IErrorResponse | null }> {
		// try redis cache first if ssr
		if (this.isServerSide()) {
			const currentNetwork = await this.getCurrentNetwork();

			const cachedData = await redisServiceSSR('GetPostsListing', {
				network: currentNetwork,
				proposalType,
				page,
				limit,
				statuses,
				origins,
				tags
			});

			if (cachedData) {
				return { data: cachedData, error: null };
			}
		}

		const queryParams = new URLSearchParams({
			page: page.toString(),
			limit: DEFAULT_LISTING_LIMIT.toString()
		});

		if (limit) {
			queryParams.append('limit', limit.toString());
		}

		if (statuses?.length) {
			statuses.forEach((status) => queryParams.append('status', status));
		}

		if (tags?.length) {
			tags.forEach((tag) => queryParams.append('tags', tag));
		}

		if (origins?.length) {
			origins.forEach((origin) => queryParams.append('origin', origin));
		}

		const { url, method } = await this.getRouteConfig({ route: EApiRoute.POSTS_LISTING, routeSegments: [proposalType], queryParams });
		return this.nextApiClientFetch<IGenericListingResponse<IPostListing>>({ url, method });
	}

	// Post Reactions
	static async addPostReaction(proposalType: EProposalType, index: string, reactionType: EReaction) {
		const { url, method } = await this.getRouteConfig({ route: EApiRoute.ADD_POST_REACTION, routeSegments: [proposalType, index, 'reactions'] });
		return this.nextApiClientFetch<{ message: string; reactionId: string }>({ url, method, data: { reaction: reactionType } });
	}

	// Delete Post Reaction
	static async deletePostReaction(proposalType: EProposalType, index: string, reactionId: string) {
		const { url, method } = await this.getRouteConfig({ route: EApiRoute.DELETE_REACTION, routeSegments: [proposalType, index, 'reactions', reactionId] });
		return this.nextApiClientFetch<{ message: string }>({ url, method });
	}

	// details
	static async fetchProposalDetails({ proposalType, indexOrHash }: { proposalType: EProposalType; indexOrHash: string }) {
		if (this.isServerSide()) {
			const currentNetwork = await this.getCurrentNetwork();

			const cachedData = await redisServiceSSR('GetPostData', {
				network: currentNetwork,
				proposalType,
				indexOrHash
			});

			if (cachedData) {
				return { data: cachedData, error: null };
			}
		}

		const { url, method } = await this.getRouteConfig({ route: EApiRoute.FETCH_PROPOSAL_DETAILS, routeSegments: [proposalType, indexOrHash] });
		return this.nextApiClientFetch<IPost>({ url, method });
	}

	static async editProposalDetails(proposalType: EProposalType, index: string, data: { title: string; content: OutputData }) {
		const { url, method } = await this.getRouteConfig({ route: EApiRoute.EDIT_PROPOSAL_DETAILS, routeSegments: [proposalType, index] });
		return this.nextApiClientFetch<{ message: string }>({ url, method, data });
	}

	static async getPreimageForPost(proposalType: EProposalType, index: string) {
		const { url, method } = await this.getRouteConfig({ route: EApiRoute.GET_PREIMAGE_FOR_POST, routeSegments: [proposalType, index, 'preimage'] });
		return this.nextApiClientFetch<IPreimage>({ url, method });
	}

	// comments
	protected static async getCommentsOfPostApi({ proposalType, index }: { proposalType: EProposalType; index: string }) {
		const { url, method } = await this.getRouteConfig({ route: EApiRoute.GET_COMMENTS, routeSegments: [proposalType, index, 'comments'] });
		return this.nextApiClientFetch<ICommentResponse[]>({ url, method });
	}

	protected static async addCommentToPostApi({
		proposalType,
		index,
		content,
		parentCommentId
	}: {
		proposalType: EProposalType;
		index: string;
		content: OutputData;
		parentCommentId?: string;
	}) {
		const { url, method } = await this.getRouteConfig({ route: EApiRoute.ADD_COMMENT, routeSegments: [proposalType, index, 'comments'] });
		return this.nextApiClientFetch<IComment>({
			url,
			method,
			data: {
				content,
				parentCommentId
			}
		});
	}

	protected static async deleteCommentFromPostApi({ id, proposalType, index }: { id: string; proposalType: EProposalType; index: string }) {
		const { url, method } = await this.getRouteConfig({ route: EApiRoute.DELETE_COMMENT, routeSegments: [proposalType, index, 'comments', id] });
		return this.nextApiClientFetch<{ message: string }>({ url, method });
	}

	// votes
	static async getVotesHistory({ proposalType, index, page, decision }: { proposalType: EProposalType; index: string; page: number; decision: EVoteDecision }) {
		const queryParams = new URLSearchParams({
			page: page.toString(),
			limit: DEFAULT_LISTING_LIMIT.toString(),
			decision
		});
		const { url, method } = await this.getRouteConfig({ route: EApiRoute.GET_VOTES_HISTORY, routeSegments: [proposalType, index, 'votes'], queryParams });
		return this.nextApiClientFetch<{ votes: IVoteData[]; totalCount: number }>({ url, method });
	}

	// activity feed
	static async fetchActivityFeed({ page, origins, limit = DEFAULT_LISTING_LIMIT, userId }: { page: number; origins?: EPostOrigin[]; limit?: number; userId?: number }) {
		if (this.isServerSide()) {
			const currentNetwork = await this.getCurrentNetwork();

			const cachedData = await redisServiceSSR('GetActivityFeed', {
				network: currentNetwork,
				page,
				limit,
				...(origins ? { origins } : {}),
				...(userId ? { userId } : {})
			});

			if (cachedData) {
				return { data: cachedData, error: null };
			}
		}

		const queryParams = new URLSearchParams({
			page: page.toString(),
			limit: limit.toString()
		});

		if (origins?.length) {
			origins.forEach((origin) => queryParams.append('origin', origin));
		}

		const { url, method } = await this.getRouteConfig({ route: EApiRoute.GET_ACTIVITY_FEED, queryParams });
		return this.nextApiClientFetch<IGenericListingResponse<IPostListing>>({ url, method });
	}

	// user data
	protected static async fetchPublicUserByIdApi({ userId }: { userId: number }) {
		const { url, method } = await this.getRouteConfig({ route: EApiRoute.PUBLIC_USER_DATA_BY_ID, routeSegments: [userId.toString()] });
		return this.nextApiClientFetch<IPublicUser>({ url, method });
	}

	protected static async fetchPublicUserByAddressApi({ address }: { address: string }) {
		const { url, method } = await this.getRouteConfig({ route: EApiRoute.PUBLIC_USER_DATA_BY_ADDRESS, routeSegments: [address] });
		return this.nextApiClientFetch<IPublicUser>({ url, method });
	}

	protected static async fetchPublicUserByUsernameApi({ username }: { username: string }) {
		const { url, method } = await this.getRouteConfig({ route: EApiRoute.PUBLIC_USER_DATA_BY_USERNAME, routeSegments: [username] });
		return this.nextApiClientFetch<IPublicUser>({ url, method });
	}

	protected static async fetchUserActivityApi({ userId }: { userId: number }) {
		const { url, method } = await this.getRouteConfig({ route: EApiRoute.FETCH_USER_ACTIVITY, routeSegments: [userId.toString(), 'activities'] });
		return this.nextApiClientFetch<IUserActivity[]>({ url, method });
	}

	protected static async editUserProfileApi({
		userId,
		bio,
		badges,
		title,
		image,
		coverImage,
		publicSocialLinks,
		email,
		username
	}: {
		userId: number;
		bio?: string;
		badges?: string[];
		title?: string;
		image?: string;
		coverImage?: string;
		publicSocialLinks?: { platform: ESocial; url: string }[];
		email?: string;
		username?: string;
	}) {
		const { url, method } = await this.getRouteConfig({ route: EApiRoute.EDIT_USER_PROFILE, routeSegments: [userId.toString()] });
		return this.nextApiClientFetch<{ message: string }>({ url, method, data: { bio, badges, title, image, coverImage, publicSocialLinks, email, username } });
	}

	protected static async deleteAccountApi({ userId }: { userId: number }) {
		const { url, method } = await this.getRouteConfig({ route: EApiRoute.DELETE_ACCOUNT, routeSegments: [userId.toString()] });
		return this.nextApiClientFetch<{ message: string }>({ url, method });
	}

	protected static async followUserApi({ userId }: { userId: number }) {
		const { url, method } = await this.getRouteConfig({ route: EApiRoute.FOLLOW_USER, routeSegments: [userId.toString(), 'followers'] });
		return this.nextApiClientFetch<{ message: string }>({ url, method });
	}

	protected static async unfollowUserApi({ userId }: { userId: number }) {
		const { url, method } = await this.getRouteConfig({ route: EApiRoute.UNFOLLOW_USER, routeSegments: [userId.toString(), 'followers'] });
		return this.nextApiClientFetch<{ message: string }>({ url, method });
	}

	protected static async getFollowingApi({ userId }: { userId: number }) {
		const { url, method } = await this.getRouteConfig({ route: EApiRoute.GET_FOLLOWING, routeSegments: [userId.toString(), 'following'] });
		return this.nextApiClientFetch<{ following: IFollowEntry[] }>({ url, method });
	}

	protected static async getFollowersApi({ userId }: { userId: number }) {
		const { url, method } = await this.getRouteConfig({ route: EApiRoute.GET_FOLLOWERS, routeSegments: [userId.toString(), 'followers'] });
		return this.nextApiClientFetch<{ followers: IFollowEntry[] }>({ url, method });
	}

<<<<<<< HEAD
	protected static async getBatchVoteCartApi({ userId }: { userId: number }) {
		const { url, method } = await this.getRouteConfig({ route: EApiRoute.GET_BATCH_VOTE_CART, routeSegments: [userId.toString(), 'vote-cart'] });
		return this.nextApiClientFetch<{ voteCart: IVoteCartItem[] }>({ url, method });
	}

	protected static async addToBatchVoteCartApi({
		userId,
		postIndexOrHash,
		proposalType,
		decision,
		amount,
		conviction
	}: {
		userId: number;
		postIndexOrHash: string;
		proposalType: EProposalType;
		decision: EVoteDecision;
		amount: { abstain?: string; aye?: string; nay?: string };
		conviction: EConvictionAmount;
	}) {
		const { url, method } = await this.getRouteConfig({ route: EApiRoute.ADD_TO_BATCH_VOTE_CART, routeSegments: [userId.toString(), 'vote-cart'] });
		return this.nextApiClientFetch<{ voteCartItem: IVoteCartItem }>({ url, method, data: { postIndexOrHash, proposalType, decision, amount, conviction } });
	}

	protected static async editBatchVoteCartItemApi({
		userId,
		id,
		decision,
		amount,
		conviction
	}: {
		userId: number;
		id: string;
		decision: EVoteDecision;
		amount: { abstain?: string; aye?: string; nay?: string };
		conviction: EConvictionAmount;
	}) {
		const { url, method } = await this.getRouteConfig({ route: EApiRoute.EDIT_BATCH_VOTE_CART_ITEM, routeSegments: [userId.toString(), 'vote-cart'] });
		return this.nextApiClientFetch<{ voteCartItem: IVoteCartItem }>({ url, method, data: { id, decision, amount, conviction } });
	}

	protected static async deleteBatchVoteCartItemApi({ userId, id }: { userId: number; id: string }) {
		const { url, method } = await this.getRouteConfig({ route: EApiRoute.DELETE_BATCH_VOTE_CART_ITEM, routeSegments: [userId.toString(), 'vote-cart'] });
		return this.nextApiClientFetch<{ message: string }>({ url, method, data: { id } });
	}

	protected static async clearBatchVoteCartApi({ userId }: { userId: number }) {
		const { url, method } = await this.getRouteConfig({ route: EApiRoute.DELETE_BATCH_VOTE_CART, routeSegments: [userId.toString(), 'vote-cart', 'clear'] });
		return this.nextApiClientFetch<{ message: string }>({ url, method });
	}

	static async fetchPreimagesApi({ page }: { page: number }) {
=======
	static async fetchPreimages({ page }: { page: number }) {
>>>>>>> ed6a509b
		const queryParams = new URLSearchParams({
			page: page.toString(),
			limit: PREIMAGES_LISTING_LIMIT.toString()
		});

		const { url, method } = await this.getRouteConfig({ route: EApiRoute.FETCH_PREIMAGES, queryParams });
		return this.nextApiClientFetch<IGenericListingResponse<IPreimage>>({ url, method });
	}

	static async fetchPreimageByHash({ hash }: { hash: string }) {
		const { url, method } = await this.getRouteConfig({ route: EApiRoute.FETCH_PREIMAGES, routeSegments: [hash] });
		return this.nextApiClientFetch<IPreimage>({ url, method });
	}

	protected static async generateQRSession() {
		const { url, method } = await this.getRouteConfig({ route: EApiRoute.GENERATE_QR_SESSION });
		return this.nextApiClientFetch<IQRSessionPayload>({ url, method });
	}
	static async fetchAllTags() {
		const { url, method } = await this.getRouteConfig({ route: EApiRoute.FETCH_ALL_TAGS });
		return this.nextApiClientFetch<IGenericListingResponse<ITag>>({ url, method });
	}

	static async createTags(tags: string[]) {
		const { url, method } = await this.getRouteConfig({ route: EApiRoute.CREATE_TAGS });
		if (!tags.length || tags.some((tag) => !ValidatorService.isValidTag(tag))) {
			throw new ClientError(ERROR_CODES.CLIENT_ERROR, ERROR_MESSAGES[ERROR_CODES.CLIENT_ERROR]);
		}
		return this.nextApiClientFetch<{ message: string }>({ url, method, data: { tags } });
	}

	static async createOffChainPost({
		proposalType,
		allowedCommentor,
		content,
		title,
		tags,
		topic
	}: {
		proposalType: EProposalType;
		content: OutputData;
		title: string;
		allowedCommentor: EAllowedCommentor;
		tags?: ITag[];
		topic?: EOffChainPostTopic;
	}) {
		if (!ValidatorService.isValidOffChainProposalType(proposalType)) {
			throw new ClientError(ERROR_CODES.CLIENT_ERROR, ERROR_MESSAGES[ERROR_CODES.CLIENT_ERROR]);
		}
		const { url, method } = await this.getRouteConfig({ route: EApiRoute.CREATE_OFFCHAIN_POST, routeSegments: [proposalType] });
		return this.nextApiClientFetch<{ message: string; data: { id: string; index: number } }>({ url, method, data: { content, title, allowedCommentor, tags, topic } });
	}
	static async fetchLeaderboardApi({ page, limit }: { page: number; limit?: number }) {
		const queryParams = new URLSearchParams({
			page: page.toString() || '1',
			limit: limit?.toString() || DEFAULT_LISTING_LIMIT.toString()
		});

		const { url, method } = await this.getRouteConfig({ route: EApiRoute.FETCH_LEADERBOARD, queryParams });
		return this.nextApiClientFetch<IGenericListingResponse<IPublicUser>>({ url, method });
	}
}<|MERGE_RESOLUTION|>--- conflicted
+++ resolved
@@ -118,25 +118,7 @@
 
 		// eslint-disable-next-line sonarjs/max-switch-cases
 		switch (route) {
-<<<<<<< HEAD
-			case EApiRoute.WEB2_LOGIN:
-				path = '/auth/web2-auth/login';
-				method = 'POST';
-				break;
-			case EApiRoute.WEB2_SIGNUP:
-				path = '/auth/web2-auth/signup';
-				method = 'POST';
-				break;
-			case EApiRoute.WEB3_LOGIN:
-				path = '/auth/web3-auth';
-				method = 'POST';
-				break;
-			case EApiRoute.REFRESH_ACCESS_TOKEN:
-				path = '/auth/refresh-access-token';
-				break;
-=======
 			// TODO: remove this route, use get public user via usernameroute instead
->>>>>>> ed6a509b
 			case EApiRoute.USER_EXISTS:
 				path = '/auth/username-exists';
 				method = 'POST';
@@ -161,44 +143,13 @@
 			case EApiRoute.FETCH_ALL_TAGS:
 				path = '/meta/tags';
 				break;
-			// User related routes
 			case EApiRoute.PUBLIC_USER_DATA_BY_ID:
 			case EApiRoute.FETCH_USER_ACTIVITY:
-			case EApiRoute.GET_FOLLOWING:
-			case EApiRoute.GET_FOLLOWERS:
-			case EApiRoute.GET_BATCH_VOTE_CART:
 				path = '/users/id';
 				break;
-<<<<<<< HEAD
-			case EApiRoute.EDIT_USER_PROFILE:
-			case EApiRoute.EDIT_BATCH_VOTE_CART_ITEM:
-				path = '/users/id';
-				method = 'PATCH';
-				break;
-			case EApiRoute.GENERATE_QR_SESSION:
-				path = '/auth/qr-session';
-				method = 'GET';
-				break;
-			case EApiRoute.CLAIM_QR_SESSION:
-				path = '/auth/qr-session';
-				method = 'POST';
-				break;
-			case EApiRoute.DELETE_ACCOUNT:
-			case EApiRoute.UNFOLLOW_USER:
-			case EApiRoute.DELETE_BATCH_VOTE_CART_ITEM:
-			case EApiRoute.DELETE_BATCH_VOTE_CART:
-				path = '/users/id';
-				method = 'DELETE';
-				break;
-			case EApiRoute.FOLLOW_USER:
-			case EApiRoute.ADD_TO_BATCH_VOTE_CART:
-				path = '/users/id';
-				method = 'POST';
-=======
 			case EApiRoute.GET_FOLLOWING:
 			case EApiRoute.GET_FOLLOWERS:
 				path = '/users/id';
->>>>>>> ed6a509b
 				break;
 			case EApiRoute.PUBLIC_USER_DATA_BY_ADDRESS:
 				path = '/users/address';
@@ -254,6 +205,7 @@
 				method = 'POST';
 				path = '/meta/tags';
 				break;
+			case EApiRoute.ADD_TO_BATCH_VOTE_CART:
 			case EApiRoute.FOLLOW_USER:
 				path = '/users/id';
 				method = 'POST';
@@ -266,6 +218,7 @@
 
 			// patch routes
 			case EApiRoute.EDIT_USER_PROFILE:
+			case EApiRoute.EDIT_BATCH_VOTE_CART_ITEM:
 				path = '/users/id';
 				method = 'PATCH';
 				break;
@@ -276,6 +229,8 @@
 			// delete routes
 			case EApiRoute.DELETE_ACCOUNT:
 			case EApiRoute.UNFOLLOW_USER:
+			case EApiRoute.DELETE_BATCH_VOTE_CART_ITEM:
+			case EApiRoute.DELETE_BATCH_VOTE_CART:
 				path = '/users/id';
 				method = 'DELETE';
 				break;
@@ -625,7 +580,6 @@
 		return this.nextApiClientFetch<{ followers: IFollowEntry[] }>({ url, method });
 	}
 
-<<<<<<< HEAD
 	protected static async getBatchVoteCartApi({ userId }: { userId: number }) {
 		const { url, method } = await this.getRouteConfig({ route: EApiRoute.GET_BATCH_VOTE_CART, routeSegments: [userId.toString(), 'vote-cart'] });
 		return this.nextApiClientFetch<{ voteCart: IVoteCartItem[] }>({ url, method });
@@ -677,10 +631,7 @@
 		return this.nextApiClientFetch<{ message: string }>({ url, method });
 	}
 
-	static async fetchPreimagesApi({ page }: { page: number }) {
-=======
 	static async fetchPreimages({ page }: { page: number }) {
->>>>>>> ed6a509b
 		const queryParams = new URLSearchParams({
 			page: page.toString(),
 			limit: PREIMAGES_LISTING_LIMIT.toString()
