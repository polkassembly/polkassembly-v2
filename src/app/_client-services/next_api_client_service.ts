--- conflicted
+++ resolved
@@ -726,14 +726,14 @@
 		return this.nextApiClientFetch<IGenericListingResponse<IPublicUser>>({ url, method });
 	}
 
-<<<<<<< HEAD
 	static async fetchChildBountiesApi({ bountyIndex }: { bountyIndex: number }) {
 		const { url, method } = await this.getRouteConfig({
 			route: EApiRoute.FETCH_CHILD_BOUNTIES,
 			routeSegments: [bountyIndex.toString(), 'child-bounties']
 		});
 		return this.nextApiClientFetch<IGenericListingResponse<IPostListing>>({ url, method });
-=======
+	}
+
 	static async addPostSubscription(proposalType: EProposalType, index: string) {
 		const { url, method } = await this.getRouteConfig({ route: EApiRoute.ADD_POST_SUBSCRIPTION, routeSegments: [proposalType, index, 'subscription'] });
 		return this.nextApiClientFetch<{ message: string; id: string }>({ url, method });
@@ -742,6 +742,5 @@
 	static async deletePostSubscription(proposalType: EProposalType, index: string) {
 		const { url, method } = await this.getRouteConfig({ route: EApiRoute.DELETE_POST_SUBSCRIPTION, routeSegments: [proposalType, index, 'subscription'] });
 		return this.nextApiClientFetch<{ message: string }>({ url, method });
->>>>>>> f7a5891e
 	}
 }