// Copyright 2019-2025 @polkassembly/polkassembly authors & contributors
// This software may be modified and distributed under the terms
// of the Apache-2.0 license. See the LICENSE file for details.

/* eslint-disable sonarjs/no-duplicate-string */

import { DEFAULT_LISTING_LIMIT, PREIMAGES_LISTING_LIMIT } from '@/_shared/_constants/listingLimit';
import { getBaseUrl } from '@/_shared/_utils/getBaseUrl';
import {
	EPostOrigin,
	EProposalType,
	EReaction,
	EVoteDecision,
	EWallet,
	IAuthResponse,
	IComment,
	ICommentResponse,
	IErrorResponse,
	IGenerateTFAResponse,
	IGenericListingResponse,
	IPostListing,
	IPost,
	IPublicUser,
	IUserActivity,
	IPreimage,
	IQRSessionPayload,
	ESocial,
	IFollowEntry,
	ITag,
	IBountyStats,
	IBountyUserActivity,
	IVoteCartItem,
	EConvictionAmount,
	IDelegationStats,
	IDelegateDetails,
	ITrackDelegationStats,
	ITrackDelegationDetails,
	ISocialHandle,
	ITreasuryStats,
	IContentSummary,
	IAddressRelations,
	IVoteCurve,
	ITrackAnalyticsStats,
	IVoteHistoryData,
	IUserPosts,
	ITrackAnalyticsDelegations,
	IOnChainMetadata,
	EVoteSortOptions,
	EHttpHeaderKey,
	IPostLink,
	ICreateOffChainPostPayload,
	IPollVote,
	EAllowedCommentor,
	IPostAnalytics,
	IPostBubbleVotes,
	EAnalyticsType,
<<<<<<< HEAD
	EPostBubbleVotesType,
	IJudgementStats,
	IJudgementListingResponse,
	IRegistrarsListingResponse
=======
	EVotesDisplayType,
	IProfileVote,
	EProposalStatus,
	IGovAnalyticsStats,
	IGovAnalyticsReferendumOutcome,
	IRawTurnoutData,
	IGovAnalyticsDelegationStats,
	IGovAnalyticsCategoryCounts,
	IConversationHistory,
	IConversationMessage
>>>>>>> b5f79b4c
} from '@/_shared/types';
import { StatusCodes } from 'http-status-codes';
import { getCurrentNetwork } from '@/_shared/_utils/getCurrentNetwork';
import { getSharedEnvVars } from '@/_shared/_utils/getSharedEnvVars';
import { ValidatorService } from '@/_shared/_services/validator_service';
import { ERROR_CODES, ERROR_MESSAGES } from '@/_shared/_constants/errorLiterals';
import { getCookieHeadersServer } from '@/_shared/_utils/getCookieHeadersServer';
import { dayjs } from '@/_shared/_utils/dayjsInit';
import { ClientError } from '../_client-utils/clientError';
import { getNetworkFromHeaders } from '../api/_api-utils/getNetworkFromHeaders';
import { redisServiceSSR } from '../api/_api-utils/redisServiceSSR';
import { isMimirDetected } from './isMimirDetected';

type Method = 'GET' | 'POST' | 'DELETE' | 'PATCH' | 'PUT';

enum EApiRoute {
	WEB2_LOGIN = 'WEB2_LOGIN',
	WEB2_SIGNUP = 'WEB2_SIGNUP',
	WEB3_LOGIN = 'WEB3_LOGIN',
	REMARK_LOGIN = 'REMARK_LOGIN',
	GET_REMARK_LOGIN_MESSAGE = 'GET_REMARK_LOGIN_MESSAGE',
	REFRESH_ACCESS_TOKEN = 'REFRESH_ACCESS_TOKEN',
	USER_EXISTS = 'USER_EXISTS',
	TFA_LOGIN = 'TFA_LOGIN',
	GEN_TFA_TOKEN = 'GEN_TFA_TOKEN',
	VERIFY_TFA_TOKEN = 'VERIFY_TFA_TOKEN',
	LOGOUT = 'LOGOUT',
	POSTS_LISTING = 'POSTS_LISTING',
	FETCH_PROPOSAL_DETAILS = 'FETCH_PROPOSAL_DETAILS',
	GET_COMMENTS = 'GET_COMMENTS',
	ADD_COMMENT = 'ADD_COMMENT',
	GET_ACTIVITY_FEED = 'GET_ACTIVITY_FEED',
	GET_VOTES_HISTORY = 'GET_VOTES_HISTORY',
	GET_POST_VOTES_BY_ADDRESS = 'GET_POST_VOTES_BY_ADDRESS',
	ADD_POST_REACTION = 'ADD_POST_REACTION',
	DELETE_REACTION = 'DELETE_REACTION',
	PUBLIC_USER_DATA_BY_ID = 'PUBLIC_USER_DATA_BY_ID',
	PUBLIC_USER_DATA_BY_ADDRESS = 'PUBLIC_USER_DATA_BY_ADDRESS',
	PUBLIC_USER_DATA_BY_USERNAME = 'PUBLIC_USER_DATA_BY_USERNAME',
	EDIT_PROPOSAL_DETAILS = 'EDIT_PROPOSAL_DETAILS',
	FETCH_USER_ACTIVITY = 'FETCH_USER_ACTIVITY',
	GET_ON_CHAIN_METADATA_FOR_POST = 'GET_ON_CHAIN_METADATA_FOR_POST',
	FETCH_PREIMAGES = 'FETCH_PREIMAGES',
	FETCH_USER_PREIMAGES = 'FETCH_USER_PREIMAGES',
	DELETE_COMMENT = 'DELETE_COMMENT',
	EDIT_COMMENT = 'EDIT_COMMENT',
	GENERATE_QR_SESSION = 'GENERATE_QR_SESSION',
	CLAIM_QR_SESSION = 'CLAIM_QR_SESSION',
	LINK_ADDRESS = 'LINK_ADDRESS',
	EDIT_USER_PROFILE = 'EDIT_USER_PROFILE',
	DELETE_ACCOUNT = 'DELETE_ACCOUNT',
	FETCH_LEADERBOARD = 'FETCH_LEADERBOARD',
	FOLLOW_USER = 'FOLLOW_USER',
	UNFOLLOW_USER = 'UNFOLLOW_USER',
	GET_FOLLOWING = 'GET_FOLLOWING',
	GET_FOLLOWERS = 'GET_FOLLOWERS',
	FETCH_ALL_TAGS = 'FETCH_ALL_TAGS',
	CREATE_TAGS = 'CREATE_TAGS',
	CREATE_OFFCHAIN_POST = 'CREATE_OFFCHAIN_POST',
	FETCH_CHILD_BOUNTIES = 'FETCH_CHILD_BOUNTIES',
	FETCH_BOUNTIES_STATS = 'FETCH_BOUNTIES_STATS',
	FETCH_BOUNTIES_USER_ACTIVITY = 'FETCH_BOUNTIES_USER_ACTIVITY',
	GET_CHILD_BOUNTIES = 'GET_CHILD_BOUNTIES',
	GET_BATCH_VOTE_CART = 'GET_BATCH_VOTE_CART',
	EDIT_BATCH_VOTE_CART_ITEM = 'EDIT_BATCH_VOTE_CART_ITEM',
	DELETE_BATCH_VOTE_CART_ITEM = 'DELETE_BATCH_VOTE_CART_ITEM',
	DELETE_BATCH_VOTE_CART = 'DELETE_BATCH_VOTE_CART',
	ADD_TO_BATCH_VOTE_CART = 'ADD_TO_BATCH_VOTE_CART',
	GET_SUBSCRIBED_ACTIVITY_FEED = 'GET_SUBSCRIBED_ACTIVITY_FEED',
	ADD_POST_SUBSCRIPTION = 'ADD_POST_SUBSCRIPTION',
	DELETE_POST_SUBSCRIPTION = 'DELETE_POST_SUBSCRIPTION',
	GET_DELEGATE_STATS = 'GET_DELEGATE_STATS',
	FETCH_DELEGATES = 'FETCH_DELEGATES',
	CREATE_PA_DELEGATE = 'CREATE_PA_DELEGATE',
	UPDATE_PA_DELEGATE = 'UPDATE_PA_DELEGATE',
	GET_USER_SOCIAL_HANDLES = 'GET_USER_SOCIAL_HANDLES',
	INIT_SOCIAL_VERIFICATION = 'INIT_SOCIAL_VERIFICATION',
	CONFIRM_SOCIAL_VERIFICATION = 'CONFIRM_SOCIAL_VERIFICATION',
	JUDGEMENT_CALL = 'JUDGEMENT_CALL',
	GET_TREASURY_STATS = 'GET_TREASURY_STATS',
	GET_ADDRESS_RELATIONS = 'GET_ADDRESS_RELATIONS',
	GET_VOTE_CURVES = 'GET_VOTE_CURVES',
	GET_CONTENT_SUMMARY = 'GET_CONTENT_SUMMARY',
	GET_TRACK_ANALYTICS = 'GET_TRACK_ANALYTICS',
	GET_USER_POSTS_BY_ADDRESS = 'GET_USER_POSTS_BY_ADDRESS',
	GET_POLL_VOTES = 'GET_POLL_VOTES',
	ADD_POLL_VOTE = 'ADD_POLL_VOTE',
	DELETE_POLL_VOTE = 'DELETE_POLL_VOTE',
	GET_POST_ANALYTICS = 'GET_POST_ANALYTICS',
	GET_POST_BUBBLE_VOTES = 'GET_POST_BUBBLE_VOTES',
<<<<<<< HEAD
	FETCH_JUDGEMENT_STATS = 'FETCH_JUDGEMENT_STATS',
	FETCH_JUDGEMENT_REQUESTS = 'FETCH_JUDGEMENT_REQUESTS',
	FETCH_REGISTRARS = 'FETCH_REGISTRARS'
=======
	ADD_COMMENT_REACTION = 'ADD_COMMENT_REACTION',
	DELETE_COMMENT_REACTION = 'DELETE_COMMENT_REACTION',
	GET_VOTES_BY_ADDRESSES = 'GET_VOTES_BY_ADDRESSES',
	GET_GOV_ANALYTICS = 'GET_GOV_ANALYTICS',
	GET_TRACK_COUNTS = 'GET_TRACK_COUNTS',
	GET_CONVERSATION_HISTORY = 'GET_CONVERSATION_HISTORY',
	GET_CONVERSATION_MESSAGES = 'GET_CONVERSATION_MESSAGES',
	GET_KLARA_STATS = 'GET_KLARA_STATS',
	KLARA_SEND_FEEDBACK = 'KLARA_SEND_FEEDBACK',
	KLARA_SEND_MESSAGE = 'KLARA_SEND_MESSAGE',
	GET_GOOGLE_SHEET_NEWS = 'GET_GOOGLE_SHEET_NEWS'
>>>>>>> b5f79b4c
}

export class NextApiClientService {
	private static isServerSide() {
		return !global?.window;
	}

	private static async getCurrentNetwork() {
		return this.isServerSide() ? getNetworkFromHeaders() : getCurrentNetwork();
	}

	private static async getRouteConfig({
		route,
		routeSegments,
		queryParams
	}: {
		route: EApiRoute;
		routeSegments?: string[];
		queryParams?: URLSearchParams;
	}): Promise<{ url: URL; method: Method }> {
		const baseURL = await getBaseUrl();
		const segments = routeSegments?.length ? `/${routeSegments.join('/')}` : '';
		let path = '';
		let method: Method = 'GET';

		// eslint-disable-next-line sonarjs/max-switch-cases
		switch (route) {
			// TODO: remove this route, use get public user via usernameroute instead
			case EApiRoute.USER_EXISTS:
				path = '/auth/username-exists';
				method = 'POST';
				break;

			// get routes
			case EApiRoute.REFRESH_ACCESS_TOKEN:
				path = '/auth/refresh-access-token';
				break;
			case EApiRoute.GET_REMARK_LOGIN_MESSAGE:
				path = '/auth/web3-auth/remark';
				break;
			case EApiRoute.GENERATE_QR_SESSION:
				path = '/auth/qr-session';
				break;
			case EApiRoute.GET_ACTIVITY_FEED:
				path = '/activity-feed';
				break;
			case EApiRoute.GET_SUBSCRIBED_ACTIVITY_FEED:
				path = '/activity-feed/subscriptions';
				break;
			case EApiRoute.FETCH_LEADERBOARD:
				path = '/users';
				break;
			case EApiRoute.GET_VOTES_BY_ADDRESSES:
				path = '/users/votes';
				break;
			case EApiRoute.FETCH_PREIMAGES:
				path = '/preimages';
				break;
			case EApiRoute.FETCH_USER_PREIMAGES:
				path = '/users/address';
				break;
			case EApiRoute.FETCH_ALL_TAGS:
				path = '/meta/tags';
				break;
			case EApiRoute.GET_TREASURY_STATS:
				path = '/meta/treasury-stats';
				break;
			case EApiRoute.PUBLIC_USER_DATA_BY_ID:
			case EApiRoute.FETCH_USER_ACTIVITY:
			case EApiRoute.GET_FOLLOWING:
			case EApiRoute.GET_FOLLOWERS:
			case EApiRoute.GET_BATCH_VOTE_CART:
			case EApiRoute.GET_USER_SOCIAL_HANDLES:
				path = '/users/id';
				break;
			case EApiRoute.GET_ADDRESS_RELATIONS:
			case EApiRoute.PUBLIC_USER_DATA_BY_ADDRESS:
			case EApiRoute.GET_USER_POSTS_BY_ADDRESS:
				path = '/users/address';
				break;

			case EApiRoute.PUBLIC_USER_DATA_BY_USERNAME:
				path = '/users/username';
				break;
			case EApiRoute.GET_DELEGATE_STATS:
				path = '/delegation/stats';
				break;
			case EApiRoute.FETCH_DELEGATES:
				path = '/delegation/delegates';
				break;
			case EApiRoute.FETCH_BOUNTIES_STATS:
				path = '/bounties/stats';
				break;
			case EApiRoute.FETCH_BOUNTIES_USER_ACTIVITY:
				path = '/bounties/user-activity';
				break;
			case EApiRoute.GET_CHILD_BOUNTIES:
			case EApiRoute.POSTS_LISTING:
			case EApiRoute.FETCH_PROPOSAL_DETAILS:
			case EApiRoute.GET_ON_CHAIN_METADATA_FOR_POST:
			case EApiRoute.GET_COMMENTS:
			case EApiRoute.GET_VOTES_HISTORY:
			case EApiRoute.GET_POST_VOTES_BY_ADDRESS:
			case EApiRoute.GET_CONTENT_SUMMARY:
			case EApiRoute.FETCH_CHILD_BOUNTIES:
			case EApiRoute.GET_VOTE_CURVES:
			case EApiRoute.GET_POST_ANALYTICS:
			case EApiRoute.GET_POST_BUBBLE_VOTES:
				break;

			case EApiRoute.GET_POLL_VOTES:
				method = 'GET';
				break;

			case EApiRoute.ADD_POLL_VOTE:
				method = 'POST';
				break;
			case EApiRoute.DELETE_POLL_VOTE:
				method = 'DELETE';
				break;
			case EApiRoute.GET_TRACK_ANALYTICS:
				path = '/track-analytics';
				break;
<<<<<<< HEAD
			case EApiRoute.FETCH_JUDGEMENT_STATS:
				path = '/judgements/stats';
				break;
			case EApiRoute.FETCH_JUDGEMENT_REQUESTS:
				path = '/judgements/requests';
				break;
			case EApiRoute.FETCH_REGISTRARS:
				path = '/judgements/registrars';
=======
			case EApiRoute.GET_TRACK_COUNTS:
				path = '/track-counts';
				break;
			case EApiRoute.GET_GOV_ANALYTICS:
				path = '/gov-analytics';
>>>>>>> b5f79b4c
				break;

			// post routes
			case EApiRoute.LOGOUT:
				path = '/auth/logout';
				method = 'POST';
				break;
			case EApiRoute.LINK_ADDRESS:
				path = '/auth/link-address';
				method = 'POST';
				break;
			case EApiRoute.CLAIM_QR_SESSION:
				path = '/auth/qr-session';
				method = 'POST';
				break;
			case EApiRoute.VERIFY_TFA_TOKEN:
				path = '/auth/tfa/setup/verify';
				method = 'POST';
				break;
			case EApiRoute.GEN_TFA_TOKEN:
				path = '/auth/tfa/setup/generate';
				method = 'POST';
				break;
			case EApiRoute.TFA_LOGIN:
				path = '/auth/tfa/login';
				method = 'POST';
				break;
			case EApiRoute.WEB2_SIGNUP:
				path = '/auth/web2-auth/signup';
				method = 'POST';
				break;
			case EApiRoute.REMARK_LOGIN:
				path = '/auth/web3-auth/remark';
				method = 'POST';
				break;
			case EApiRoute.WEB3_LOGIN:
				path = '/auth/web3-auth';
				method = 'POST';
				break;
			case EApiRoute.WEB2_LOGIN:
				path = '/auth/web2-auth/login';
				method = 'POST';
				break;
			case EApiRoute.CREATE_TAGS:
				method = 'POST';
				path = '/meta/tags';
				break;
			case EApiRoute.ADD_TO_BATCH_VOTE_CART:
			case EApiRoute.FOLLOW_USER:
			case EApiRoute.INIT_SOCIAL_VERIFICATION:
			case EApiRoute.CONFIRM_SOCIAL_VERIFICATION:
				path = '/users/id';
				method = 'POST';
				break;
			case EApiRoute.CREATE_PA_DELEGATE:
				path = '/delegation/delegates';
				method = 'POST';
				break;
			case EApiRoute.CREATE_OFFCHAIN_POST:
			case EApiRoute.ADD_COMMENT:
			case EApiRoute.ADD_POST_SUBSCRIPTION:
			case EApiRoute.ADD_POST_REACTION:
			case EApiRoute.ADD_COMMENT_REACTION:
				method = 'POST';
				break;
			case EApiRoute.JUDGEMENT_CALL:
				path = '/identity/judgement-call';
				method = 'POST';
				break;

			// patch routes
			case EApiRoute.EDIT_USER_PROFILE:
			case EApiRoute.EDIT_BATCH_VOTE_CART_ITEM:
				path = '/users/id';
				method = 'PATCH';
				break;
			case EApiRoute.UPDATE_PA_DELEGATE:
				path = '/delegation/delegates';
				method = 'PATCH';
				break;
			case EApiRoute.EDIT_PROPOSAL_DETAILS:
			case EApiRoute.EDIT_COMMENT:
				method = 'PATCH';
				break;

			// delete routes
			case EApiRoute.DELETE_ACCOUNT:
			case EApiRoute.UNFOLLOW_USER:
			case EApiRoute.DELETE_BATCH_VOTE_CART_ITEM:
			case EApiRoute.DELETE_BATCH_VOTE_CART:
				path = '/users/id';
				method = 'DELETE';
				break;
			case EApiRoute.DELETE_REACTION:
			case EApiRoute.DELETE_POST_SUBSCRIPTION:
			case EApiRoute.DELETE_COMMENT:
			case EApiRoute.DELETE_COMMENT_REACTION:
				method = 'DELETE';
				break;

			case EApiRoute.GET_CONVERSATION_HISTORY:
			case EApiRoute.GET_CONVERSATION_MESSAGES:
			case EApiRoute.GET_KLARA_STATS:
				path = '/klara';
				break;
			case EApiRoute.KLARA_SEND_FEEDBACK:
			case EApiRoute.KLARA_SEND_MESSAGE:
				path = '/klara';
				method = 'POST';
				break;

			case EApiRoute.GET_GOOGLE_SHEET_NEWS:
				path = '/external/news/google-sheets';
				break;

			default:
				throw new ClientError(`Invalid route: ${route}`);
		}

		const url = new URL(`${baseURL}${path}${segments}`);
		if (queryParams) {
			// Get all keys in the URLSearchParams
			const keys = Array.from(new Set(Array.from(queryParams.keys())));

			// For each unique key
			keys.forEach((key) => {
				// Get all values for this key
				const values = queryParams.getAll(key);

				// If there's only one value, use set
				if (values.length === 1) {
					url.searchParams.set(key, values[0]);
				}
				// If there are multiple values, use append for each
				else if (values.length > 1) {
					// First clear any existing values for this key
					url.searchParams.delete(key);
					// Then append each value
					values.forEach((value) => {
						url.searchParams.append(key, value);
					});
				}
			});
		}

		return { url, method };
	}

	private static async nextApiClientFetch<T>({
		url,
		method,
		data,
		skipCache = false
	}: {
		url: URL;
		method: Method;
		data?: Record<string, unknown>;
		skipCache?: boolean;
	}): Promise<{ data: T | null; error: IErrorResponse | null }> {
		const currentNetwork = await this.getCurrentNetwork();

		// Detect if we're in an iframe and specifically from Mimir
		const isMimir = await isMimirDetected();

		const response = await fetch(url, {
			body: JSON.stringify(data),
			credentials: 'include',
			headers: {
				...(!global.window ? await getCookieHeadersServer() : {}),
				...(isMimir ? { 'x-iframe-context': 'mimir' } : {}),
				[EHttpHeaderKey.CONTENT_TYPE]: 'application/json',
				[EHttpHeaderKey.API_KEY]: getSharedEnvVars().NEXT_PUBLIC_POLKASSEMBLY_API_KEY,
				[EHttpHeaderKey.NETWORK]: currentNetwork,
				[EHttpHeaderKey.SKIP_CACHE]: skipCache.toString()
			},
			method
		});

		const resJSON = await response.json();

		if (response.status === StatusCodes.OK) {
			return { data: resJSON as T, error: null };
		}
		return { data: null, error: resJSON as IErrorResponse };
	}

	private static async nextApiClientFetchStream({
		url,
		method,
		data,
		skipCache = false,
		signal
	}: {
		url: URL;
		method: Method;
		data?: Record<string, unknown>;
		skipCache?: boolean;
		signal?: AbortSignal;
	}): Promise<Response> {
		const currentNetwork = await this.getCurrentNetwork();

		// Detect if we're in an iframe and specifically from Mimir
		const isMimir = await isMimirDetected();

		return fetch(url, {
			body: JSON.stringify(data),
			credentials: 'include',
			headers: {
				...(!global.window ? await getCookieHeadersServer() : {}),
				...(isMimir ? { 'x-iframe-context': 'mimir' } : {}),
				[EHttpHeaderKey.CONTENT_TYPE]: 'application/json',
				[EHttpHeaderKey.API_KEY]: getSharedEnvVars().NEXT_PUBLIC_POLKASSEMBLY_API_KEY,
				[EHttpHeaderKey.NETWORK]: currentNetwork,
				[EHttpHeaderKey.SKIP_CACHE]: skipCache.toString()
			},
			method,
			signal
		});
	}

	// auth
	protected static async refreshAccessTokenApi() {
		const { url, method } = await this.getRouteConfig({ route: EApiRoute.REFRESH_ACCESS_TOKEN });
		return this.nextApiClientFetch<{ message: string }>({ url, method });
	}

	protected static async web2LoginApi({ emailOrUsername, password }: { emailOrUsername: string; password: string }) {
		const { url, method } = await this.getRouteConfig({ route: EApiRoute.WEB2_LOGIN });
		return this.nextApiClientFetch<IAuthResponse>({ url, method, data: { emailOrUsername, password } });
	}

	protected static async web2SignupApi({ email, username, password }: { email: string; username: string; password: string }) {
		const { url, method } = await this.getRouteConfig({ route: EApiRoute.WEB2_SIGNUP });
		return this.nextApiClientFetch<IAuthResponse>({ url, method, data: { email, username, password } });
	}

	protected static async web3LoginOrSignupApi({ address, signature, wallet }: { address: string; signature: string; wallet: EWallet }) {
		const { url, method } = await this.getRouteConfig({ route: EApiRoute.WEB3_LOGIN });
		return this.nextApiClientFetch<IAuthResponse>({ url, method, data: { address, signature, wallet } });
	}

	protected static async remarkLoginApi({ address, wallet, remarkHash }: { address: string; wallet: EWallet; remarkHash: string }) {
		const { url, method } = await this.getRouteConfig({ route: EApiRoute.REMARK_LOGIN });
		return this.nextApiClientFetch<IAuthResponse>({ url, method, data: { address, wallet, remarkHash } });
	}

	protected static async getRemarkLoginMessageApi({ address }: { address: string }) {
		const queryParams = new URLSearchParams({ address });
		const { url, method } = await this.getRouteConfig({ route: EApiRoute.GET_REMARK_LOGIN_MESSAGE, queryParams });
		return this.nextApiClientFetch<{ message: string }>({ url, method });
	}

	protected static async checkForUsernameAndEmailApi({ email, username }: { email: string; username: string }) {
		const { url, method } = await this.getRouteConfig({ route: EApiRoute.USER_EXISTS });
		return this.nextApiClientFetch<{ usernameExists: boolean; emailExists: boolean; message: string; status: StatusCodes }>({ url, method, data: { username, email } });
	}

	protected static async tfaLoginApi({ authCode, loginAddress, loginWallet, tfaToken }: { authCode: string; loginAddress: string; loginWallet: EWallet; tfaToken: string }) {
		const { url, method } = await this.getRouteConfig({ route: EApiRoute.TFA_LOGIN });
		return this.nextApiClientFetch<{ message: string; status: StatusCodes }>({ url, method, data: { authCode, loginAddress, loginWallet, tfaToken } });
	}

	protected static async generateTfaTokenApi() {
		const { url, method } = await this.getRouteConfig({ route: EApiRoute.GEN_TFA_TOKEN });
		return this.nextApiClientFetch<IGenerateTFAResponse>({ url, method });
	}

	protected static async verifyTfaTokenApi({ authCode }: { authCode: string }) {
		const { url, method } = await this.getRouteConfig({ route: EApiRoute.VERIFY_TFA_TOKEN });
		return this.nextApiClientFetch<{ message: string }>({ url, method, data: { authCode } });
	}

	protected static async logoutApi() {
		const { url, method } = await this.getRouteConfig({ route: EApiRoute.LOGOUT });
		return this.nextApiClientFetch<{ message: string }>({ url, method });
	}

	protected static async linkAddressApi({ address, signature, wallet }: { address: string; signature: string; wallet: EWallet }) {
		const { url, method } = await this.getRouteConfig({ route: EApiRoute.LINK_ADDRESS });
		return this.nextApiClientFetch<{ message: string }>({ url, method, data: { address, signature, wallet } });
	}

	static async fetchListingData({
		proposalType,
		page,
		statuses,
		origins = [],
		tags = [],
		limit = DEFAULT_LISTING_LIMIT,
		userId,
		skipCache = false
	}: {
		proposalType: EProposalType;
		page: number;
		statuses?: string[];
		origins?: EPostOrigin[];
		tags?: string[];
		limit?: number;
		userId?: number;
		skipCache?: boolean;
	}): Promise<{ data: IGenericListingResponse<IPostListing> | null; error: IErrorResponse | null }> {
		// try redis cache first if ssr
		if (this.isServerSide() && !ValidatorService.isValidNumber(userId) && !skipCache) {
			const currentNetwork = await this.getCurrentNetwork();

			const cachedData = await redisServiceSSR('GetPostsListing', {
				network: currentNetwork,
				proposalType,
				page,
				limit,
				statuses,
				origins,
				tags
			});

			if (cachedData) {
				return { data: cachedData, error: null };
			}
		}

		const queryParams = new URLSearchParams({
			page: page.toString(),
			limit: DEFAULT_LISTING_LIMIT.toString()
		});

		if (userId) {
			queryParams.set('userId', userId.toString());
		}

		if (limit) {
			queryParams.set('limit', limit.toString());
		}

		if (statuses?.length) {
			statuses.forEach((status) => queryParams.append('status', status));
		}

		if (tags?.length) {
			tags.forEach((tag) => queryParams.append('tags', tag));
		}

		if (origins?.length) {
			origins.forEach((origin) => queryParams.append('origin', origin));
		}

		const { url, method } = await this.getRouteConfig({ route: EApiRoute.POSTS_LISTING, routeSegments: [proposalType], queryParams });

		return this.nextApiClientFetch<IGenericListingResponse<IPostListing>>({ url, method, skipCache });
	}

	// Post Reactions
	static async addPostReaction(proposalType: EProposalType, index: string, reactionType: EReaction) {
		const { url, method } = await this.getRouteConfig({ route: EApiRoute.ADD_POST_REACTION, routeSegments: [proposalType, index, 'reactions'] });
		return this.nextApiClientFetch<{ message: string; reactionId: string }>({ url, method, data: { reaction: reactionType } });
	}

	// Delete Post Reaction
	static async deletePostReaction(proposalType: EProposalType, index: string, reactionId: string) {
		const { url, method } = await this.getRouteConfig({ route: EApiRoute.DELETE_REACTION, routeSegments: [proposalType, index, 'reactions', reactionId] });
		return this.nextApiClientFetch<{ message: string }>({ url, method });
	}

	// details
	static async fetchProposalDetails({ proposalType, indexOrHash, skipCache = false }: { proposalType: EProposalType; indexOrHash: string; skipCache?: boolean }) {
		if (this.isServerSide() && !skipCache) {
			const currentNetwork = await this.getCurrentNetwork();

			const cachedData = await redisServiceSSR('GetPostData', {
				network: currentNetwork,
				proposalType,
				indexOrHash
			});

			if (cachedData) {
				return { data: cachedData, error: null };
			}
		}

		const { url, method } = await this.getRouteConfig({ route: EApiRoute.FETCH_PROPOSAL_DETAILS, routeSegments: [proposalType, indexOrHash] });
		return this.nextApiClientFetch<IPost>({ url, method, skipCache });
	}

	static async editProposalDetails({
		proposalType,
		index,
		data
	}: {
		proposalType: EProposalType;
		index: string;
		data: { title: string; content: string; allowedCommentor: EAllowedCommentor; linkedPost?: IPostLink };
	}) {
		const { url, method } = await this.getRouteConfig({ route: EApiRoute.EDIT_PROPOSAL_DETAILS, routeSegments: [proposalType, index] });
		return this.nextApiClientFetch<{ message: string }>({ url, method, data });
	}

	static async getOnChainMetadataForPost(proposalType: EProposalType, index: string) {
		const { url, method } = await this.getRouteConfig({ route: EApiRoute.GET_ON_CHAIN_METADATA_FOR_POST, routeSegments: [proposalType, index, 'on-chain-metadata'] });
		return this.nextApiClientFetch<IOnChainMetadata>({ url, method });
	}

	// comments
	protected static async getCommentsOfPostApi({ proposalType, index }: { proposalType: EProposalType; index: string }) {
		const { url, method } = await this.getRouteConfig({ route: EApiRoute.GET_COMMENTS, routeSegments: [proposalType, index, 'comments'] });
		return this.nextApiClientFetch<ICommentResponse[]>({ url, method });
	}

	protected static async addCommentToPostApi({
		proposalType,
		index,
		content,
		parentCommentId,
		authorAddress
	}: {
		proposalType: EProposalType;
		index: string;
		content: string;
		parentCommentId?: string;
		authorAddress?: string;
	}) {
		const { url, method } = await this.getRouteConfig({ route: EApiRoute.ADD_COMMENT, routeSegments: [proposalType, index, 'comments'] });
		return this.nextApiClientFetch<IComment>({
			url,
			method,
			data: {
				content,
				parentCommentId,
				authorAddress
			}
		});
	}

	protected static async deleteCommentFromPostApi({ id, proposalType, index }: { id: string; proposalType: EProposalType; index: string }) {
		const { url, method } = await this.getRouteConfig({ route: EApiRoute.DELETE_COMMENT, routeSegments: [proposalType, index, 'comments', id] });
		return this.nextApiClientFetch<{ message: string }>({ url, method });
	}

	protected static async editCommentFromPostApi({ id, proposalType, index, content }: { id: string; proposalType: EProposalType; index: string; content: string }) {
		const { url, method } = await this.getRouteConfig({ route: EApiRoute.EDIT_COMMENT, routeSegments: [proposalType, index, 'comments', id] });
		return this.nextApiClientFetch<{ message: string }>({ url, method, data: { content } });
	}

	// votes
	static async getVotesHistory({
		proposalType,
		index,
		page,
		decision,
		orderBy,
		votesType
	}: {
		proposalType: EProposalType;
		index: string;
		page: number;
		decision: EVoteDecision;
		orderBy: EVoteSortOptions;
		votesType: EVotesDisplayType;
	}) {
		const queryParams = new URLSearchParams({
			page: page.toString(),
			limit: DEFAULT_LISTING_LIMIT.toString(),
			decision,
			orderBy,
			votesType
		});
		const { url, method } = await this.getRouteConfig({ route: EApiRoute.GET_VOTES_HISTORY, routeSegments: [proposalType, index, 'votes'], queryParams });
		return this.nextApiClientFetch<IVoteHistoryData>({ url, method });
	}

	static async getPostVotesByAddresses({ proposalType, index, addresses }: { proposalType: EProposalType; index: string; addresses: string[] }) {
		const queryParams = new URLSearchParams({
			page: '1',
			limit: addresses.length.toString()
		});

		if (addresses.length) {
			addresses.forEach((address) => queryParams.append('address', address));
		}

		const { url, method } = await NextApiClientService.getRouteConfig({
			route: EApiRoute.GET_POST_VOTES_BY_ADDRESS,
			routeSegments: [proposalType, index, 'votes', 'address'],
			queryParams
		});
		return NextApiClientService.nextApiClientFetch<IVoteHistoryData>({ url, method });
	}

	// activity feed
	static async fetchActivityFeed({ page, origins, limit = DEFAULT_LISTING_LIMIT, userId }: { page: number; origins?: EPostOrigin[]; limit?: number; userId?: number }) {
		if (this.isServerSide()) {
			const currentNetwork = await this.getCurrentNetwork();

			const cachedData = await redisServiceSSR('GetActivityFeed', {
				network: currentNetwork,
				page,
				limit,
				...(origins ? { origins } : {}),
				...(userId ? { userId } : {})
			});

			if (cachedData) {
				return { data: cachedData, error: null };
			}
		}

		const queryParams = new URLSearchParams({
			page: page.toString(),
			limit: limit.toString()
		});

		if (origins?.length) {
			origins.forEach((origin) => queryParams.append('origin', origin));
		}

		const { url, method } = await this.getRouteConfig({ route: EApiRoute.GET_ACTIVITY_FEED, queryParams });
		return this.nextApiClientFetch<IGenericListingResponse<IPostListing>>({ url, method });
	}

	static async getSubscribedActivityFeed({ page, limit = DEFAULT_LISTING_LIMIT, userId }: { page: number; limit?: number; userId: number }) {
		if (this.isServerSide()) {
			const currentNetwork = await this.getCurrentNetwork();

			const cachedData = await redisServiceSSR('GetSubscriptionFeed', {
				network: currentNetwork,
				page,
				limit,
				userId
			});

			if (cachedData) {
				return { data: cachedData, error: null };
			}
		}

		const queryParams = new URLSearchParams({
			page: page.toString(),
			limit: limit.toString()
		});

		const { url, method } = await this.getRouteConfig({ route: EApiRoute.GET_SUBSCRIBED_ACTIVITY_FEED, queryParams });
		return this.nextApiClientFetch<IGenericListingResponse<IPostListing>>({ url, method });
	}

	// user data
	protected static async fetchPublicUserByIdApi({ userId }: { userId: number }) {
		const { url, method } = await this.getRouteConfig({ route: EApiRoute.PUBLIC_USER_DATA_BY_ID, routeSegments: [userId.toString()] });
		return this.nextApiClientFetch<IPublicUser>({ url, method });
	}

	protected static async fetchPublicUserByAddressApi({ address }: { address: string }) {
		const { url, method } = await this.getRouteConfig({ route: EApiRoute.PUBLIC_USER_DATA_BY_ADDRESS, routeSegments: [address] });
		return this.nextApiClientFetch<IPublicUser>({ url, method });
	}

	protected static async fetchPublicUserByUsernameApi({ username }: { username: string }) {
		const { url, method } = await this.getRouteConfig({ route: EApiRoute.PUBLIC_USER_DATA_BY_USERNAME, routeSegments: [username] });
		return this.nextApiClientFetch<IPublicUser>({ url, method });
	}

	protected static async fetchUserActivityApi({ userId }: { userId: number }) {
		const { url, method } = await this.getRouteConfig({ route: EApiRoute.FETCH_USER_ACTIVITY, routeSegments: [userId.toString(), 'activities'] });
		return this.nextApiClientFetch<IUserActivity[]>({ url, method });
	}

	protected static async editUserProfileApi({
		userId,
		bio,
		badges,
		title,
		image,
		coverImage,
		publicSocialLinks,
		email,
		username
	}: {
		userId: number;
		bio?: string;
		badges?: string[];
		title?: string;
		image?: string;
		coverImage?: string;
		publicSocialLinks?: { platform: ESocial; url: string }[];
		email?: string;
		username?: string;
	}) {
		const { url, method } = await this.getRouteConfig({ route: EApiRoute.EDIT_USER_PROFILE, routeSegments: [userId.toString()] });
		return this.nextApiClientFetch<{ message: string }>({ url, method, data: { bio, badges, title, image, coverImage, publicSocialLinks, email, username } });
	}

	protected static async deleteAccountApi({ userId }: { userId: number }) {
		const { url, method } = await this.getRouteConfig({ route: EApiRoute.DELETE_ACCOUNT, routeSegments: [userId.toString()] });
		return this.nextApiClientFetch<{ message: string }>({ url, method });
	}

	protected static async followUserApi({ userId }: { userId: number }) {
		const { url, method } = await this.getRouteConfig({ route: EApiRoute.FOLLOW_USER, routeSegments: [userId.toString(), 'followers'] });
		return this.nextApiClientFetch<{ message: string }>({ url, method });
	}

	protected static async unfollowUserApi({ userId }: { userId: number }) {
		const { url, method } = await this.getRouteConfig({ route: EApiRoute.UNFOLLOW_USER, routeSegments: [userId.toString(), 'followers'] });
		return this.nextApiClientFetch<{ message: string }>({ url, method });
	}

	protected static async getFollowingApi({ userId }: { userId: number }) {
		const { url, method } = await this.getRouteConfig({ route: EApiRoute.GET_FOLLOWING, routeSegments: [userId.toString(), 'following'] });
		return this.nextApiClientFetch<{ following: IFollowEntry[] }>({ url, method });
	}

	protected static async getFollowersApi({ userId }: { userId: number }) {
		const { url, method } = await this.getRouteConfig({ route: EApiRoute.GET_FOLLOWERS, routeSegments: [userId.toString(), 'followers'] });
		return this.nextApiClientFetch<{ followers: IFollowEntry[] }>({ url, method });
	}

	protected static async getBatchVoteCartApi({ userId }: { userId: number }) {
		const { url, method } = await this.getRouteConfig({ route: EApiRoute.GET_BATCH_VOTE_CART, routeSegments: [userId.toString(), 'vote-cart'] });
		return this.nextApiClientFetch<{ voteCart: IVoteCartItem[] }>({ url, method });
	}

	protected static async addToBatchVoteCartApi({
		userId,
		postIndexOrHash,
		proposalType,
		decision,
		amount,
		conviction
	}: {
		userId: number;
		postIndexOrHash: string;
		proposalType: EProposalType;
		decision: EVoteDecision;
		amount: { abstain?: string; aye?: string; nay?: string };
		conviction: EConvictionAmount;
	}) {
		const { url, method } = await this.getRouteConfig({ route: EApiRoute.ADD_TO_BATCH_VOTE_CART, routeSegments: [userId.toString(), 'vote-cart'] });
		return this.nextApiClientFetch<{ voteCartItem: IVoteCartItem }>({ url, method, data: { postIndexOrHash, proposalType, decision, amount, conviction } });
	}

	protected static async editBatchVoteCartItemApi({
		userId,
		id,
		decision,
		amount,
		conviction
	}: {
		userId: number;
		id: string;
		decision: EVoteDecision;
		amount: { abstain?: string; aye?: string; nay?: string };
		conviction: EConvictionAmount;
	}) {
		const { url, method } = await this.getRouteConfig({ route: EApiRoute.EDIT_BATCH_VOTE_CART_ITEM, routeSegments: [userId.toString(), 'vote-cart'] });
		return this.nextApiClientFetch<{ voteCartItem: IVoteCartItem }>({ url, method, data: { id, decision, amount, conviction } });
	}

	protected static async deleteBatchVoteCartItemApi({ userId, id }: { userId: number; id: string }) {
		const { url, method } = await this.getRouteConfig({ route: EApiRoute.DELETE_BATCH_VOTE_CART_ITEM, routeSegments: [userId.toString(), 'vote-cart'] });
		return this.nextApiClientFetch<{ message: string }>({ url, method, data: { id } });
	}

	protected static async clearBatchVoteCartApi({ userId }: { userId: number }) {
		const { url, method } = await this.getRouteConfig({ route: EApiRoute.DELETE_BATCH_VOTE_CART, routeSegments: [userId.toString(), 'vote-cart', 'clear'] });
		return this.nextApiClientFetch<{ message: string }>({ url, method });
	}

	static async fetchPreimages({ page }: { page: number }) {
		const queryParams = new URLSearchParams({
			page: page.toString(),
			limit: PREIMAGES_LISTING_LIMIT.toString()
		});

		const { url, method } = await this.getRouteConfig({ route: EApiRoute.FETCH_PREIMAGES, queryParams });
		return this.nextApiClientFetch<IGenericListingResponse<IPreimage>>({ url, method });
	}

	static async fetchPreimageByHash({ hash }: { hash: string }) {
		const { url, method } = await this.getRouteConfig({ route: EApiRoute.FETCH_PREIMAGES, routeSegments: [hash] });
		return this.nextApiClientFetch<IPreimage>({ url, method });
	}

	static async fetchUserPreimages({ page, address }: { page: number; address: string }) {
		const queryParams = new URLSearchParams({
			page: page.toString(),
			limit: PREIMAGES_LISTING_LIMIT.toString()
		});

		const { url, method } = await this.getRouteConfig({
			route: EApiRoute.FETCH_USER_PREIMAGES,
			routeSegments: [address, 'preimages'],
			queryParams
		});
		return this.nextApiClientFetch<IGenericListingResponse<IPreimage>>({ url, method });
	}

	protected static async generateQRSessionApi() {
		const { url, method } = await this.getRouteConfig({ route: EApiRoute.GENERATE_QR_SESSION });
		return this.nextApiClientFetch<IQRSessionPayload>({ url, method });
	}

	static async fetchAllTags() {
		const { url, method } = await this.getRouteConfig({ route: EApiRoute.FETCH_ALL_TAGS });
		return this.nextApiClientFetch<IGenericListingResponse<ITag>>({ url, method });
	}

	static async createTags(tags: string[]) {
		const { url, method } = await this.getRouteConfig({ route: EApiRoute.CREATE_TAGS });
		if (!tags.length || tags.some((tag) => !ValidatorService.isValidTag(tag))) {
			throw new ClientError(ERROR_CODES.CLIENT_ERROR, ERROR_MESSAGES[ERROR_CODES.CLIENT_ERROR]);
		}
		return this.nextApiClientFetch<{ message: string }>({ url, method, data: { tags } });
	}

	static async createOffChainPost({ proposalType, allowedCommentor, content, title, tags, topic, poll }: ICreateOffChainPostPayload) {
		if (!ValidatorService.isValidOffChainProposalType(proposalType)) {
			throw new ClientError(ERROR_CODES.CLIENT_ERROR, ERROR_MESSAGES[ERROR_CODES.CLIENT_ERROR]);
		}
		const { url, method } = await this.getRouteConfig({ route: EApiRoute.CREATE_OFFCHAIN_POST, routeSegments: [proposalType] });
		return this.nextApiClientFetch<{ message: string; data: { id: string; index: number } }>({
			url,
			method,
			data: { content, title, allowedCommentor, tags, topic, poll }
		});
	}

	static async fetchLeaderboardApi({ page, limit }: { page: number; limit?: number }) {
		const queryParams = new URLSearchParams({
			page: page.toString() || '1',
			limit: limit?.toString() || DEFAULT_LISTING_LIMIT.toString()
		});

		const { url, method } = await this.getRouteConfig({ route: EApiRoute.FETCH_LEADERBOARD, queryParams });
		return this.nextApiClientFetch<IGenericListingResponse<IPublicUser>>({ url, method });
	}

	static async fetchBountiesStats() {
		const { url, method } = await this.getRouteConfig({ route: EApiRoute.FETCH_BOUNTIES_STATS });
		return this.nextApiClientFetch<IBountyStats>({ url, method });
	}

	static async fetchBountiesUserActivity() {
		const { url, method } = await this.getRouteConfig({ route: EApiRoute.FETCH_BOUNTIES_USER_ACTIVITY });
		return this.nextApiClientFetch<IBountyUserActivity[]>({ url, method });
	}

	static async getChildBounties(proposalType: EProposalType, index: string) {
		const { url, method } = await this.getRouteConfig({ route: EApiRoute.GET_CHILD_BOUNTIES, routeSegments: [proposalType, index, 'child-bounties'] });
		return this.nextApiClientFetch<IPreimage>({ url, method });
	}

	static async addPostSubscription(proposalType: EProposalType, index: string) {
		const { url, method } = await this.getRouteConfig({ route: EApiRoute.ADD_POST_SUBSCRIPTION, routeSegments: [proposalType, index, 'subscription'] });
		return this.nextApiClientFetch<{ message: string; id: string }>({ url, method });
	}

	static async deletePostSubscription(proposalType: EProposalType, index: string) {
		const { url, method } = await this.getRouteConfig({ route: EApiRoute.DELETE_POST_SUBSCRIPTION, routeSegments: [proposalType, index, 'subscription'] });
		return this.nextApiClientFetch<{ message: string }>({ url, method });
	}

	static async getDelegateStats() {
		const { url, method } = await this.getRouteConfig({ route: EApiRoute.GET_DELEGATE_STATS });
		return this.nextApiClientFetch<IDelegationStats>({ url, method });
	}

	static async fetchDelegates() {
		const { url, method } = await this.getRouteConfig({ route: EApiRoute.FETCH_DELEGATES });
		return this.nextApiClientFetch<IDelegateDetails[]>({ url, method });
	}

	static async createPADelegate({ address, manifesto }: { address: string; manifesto: string }) {
		const { url, method } = await this.getRouteConfig({ route: EApiRoute.CREATE_PA_DELEGATE });
		return this.nextApiClientFetch<{ id: string }>({ url, method, data: { address, manifesto } });
	}

	static async updatePADelegate({ address, manifesto }: { address: string; manifesto: string }) {
		const { url, method } = await this.getRouteConfig({ route: EApiRoute.UPDATE_PA_DELEGATE, routeSegments: [address] });
		return this.nextApiClientFetch<{ message: string }>({ url, method, data: { manifesto } });
	}

	static async getPADelegateManifesto({ address }: { address: string }) {
		const { url, method } = await this.getRouteConfig({ route: EApiRoute.FETCH_DELEGATES, routeSegments: [address] });
		return this.nextApiClientFetch<IDelegateDetails>({ url, method });
	}

	static async getDelegateTracks({ address }: { address: string }) {
		const { url, method } = await this.getRouteConfig({ route: EApiRoute.PUBLIC_USER_DATA_BY_ADDRESS, routeSegments: [address, 'delegation', 'tracks'] });
		return this.nextApiClientFetch<{ delegationStats: ITrackDelegationStats[] }>({ url, method });
	}

	static async getDelegateTrack({ address, trackId }: { address: string; trackId: number }) {
		const network = getCurrentNetwork();

		// Check if it's a valid number first
		if (!ValidatorService.isValidNumber(trackId)) {
			throw new Error('Invalid track ID: must be a valid number');
		}

		// Check if it's a valid track number for the network
		if (!ValidatorService.isValidTrackNumber({ trackNum: trackId, network })) {
			throw new Error(`Track ID ${trackId} is not valid for network ${network}`);
		}

		const { url, method } = await this.getRouteConfig({ route: EApiRoute.PUBLIC_USER_DATA_BY_ADDRESS, routeSegments: [address, 'delegation', 'tracks', trackId.toString()] });
		return this.nextApiClientFetch<ITrackDelegationDetails>({ url, method });
	}

	static async fetchContentSummary({ proposalType, indexOrHash }: { proposalType: EProposalType; indexOrHash: string }) {
		if (this.isServerSide()) {
			const currentNetwork = await this.getCurrentNetwork();

			const cachedData = await redisServiceSSR('GetContentSummary', {
				network: currentNetwork,
				proposalType,
				indexOrHash
			});

			if (cachedData) {
				return { data: cachedData, error: null };
			}
		}

		const { url, method } = await this.getRouteConfig({
			route: EApiRoute.GET_CONTENT_SUMMARY,
			routeSegments: [proposalType, indexOrHash, 'content-summary']
		});
		return this.nextApiClientFetch<IContentSummary>({ url, method });
	}

	static async fetchChildBountiesApi({ bountyIndex, limit, page }: { bountyIndex: string; limit: string; page: string }) {
		const queryParams = new URLSearchParams({
			limit,
			page
		});

		const { url, method } = await this.getRouteConfig({
			route: EApiRoute.FETCH_CHILD_BOUNTIES,
			routeSegments: [EProposalType.BOUNTY, bountyIndex.toString(), 'child-bounties'],
			queryParams
		});
		return this.nextApiClientFetch<IGenericListingResponse<IPostListing>>({ url, method });
	}

	static async fetchUserSocialHandles({ userId, address }: { userId: number; address: string }) {
		const queryParams = new URLSearchParams({
			address
		});
		const { url, method } = await this.getRouteConfig({
			route: EApiRoute.GET_USER_SOCIAL_HANDLES,
			routeSegments: [userId.toString(), 'socials'],
			queryParams
		});
		return this.nextApiClientFetch<{ socialHandles: Record<ESocial, ISocialHandle> }>({ url, method });
	}

	static async initSocialVerification({ userId, social, handle, address }: { userId: number; social: ESocial; handle: string; address: string }) {
		const { url, method } = await this.getRouteConfig({ route: EApiRoute.INIT_SOCIAL_VERIFICATION, routeSegments: [userId.toString(), 'socials', 'init-verification'] });
		return this.nextApiClientFetch<ISocialHandle>({ url, method, data: { social, handle, address } });
	}

	static async confirmSocialVerification({ userId, social, token, twitterOauthVerifier }: { userId: number; social: ESocial; token: string; twitterOauthVerifier?: string }) {
		const { url, method } = await this.getRouteConfig({ route: EApiRoute.CONFIRM_SOCIAL_VERIFICATION, routeSegments: [userId.toString(), 'socials', 'confirm-verification'] });
		return this.nextApiClientFetch<{ message: string }>({ url, method, data: { social, token, twitterOauthVerifier } });
	}

	static async judgementCall({ userAddress, identityHash }: { userAddress: string; identityHash: string }) {
		const { url, method } = await this.getRouteConfig({ route: EApiRoute.JUDGEMENT_CALL });
		return this.nextApiClientFetch<{ message: string }>({ url, method, data: { userAddress, identityHash } });
	}

	static async fetchAddressRelations(address: string) {
		const { url, method } = await this.getRouteConfig({ route: EApiRoute.GET_ADDRESS_RELATIONS, routeSegments: [address, 'relations'] });
		return this.nextApiClientFetch<IAddressRelations>({ url, method });
	}

	static async getVoteCurves({ proposalType, indexOrHash }: { proposalType: EProposalType; indexOrHash: string }) {
		const { url, method } = await this.getRouteConfig({ route: EApiRoute.GET_VOTE_CURVES, routeSegments: [proposalType, indexOrHash, 'vote-curves'] });
		return this.nextApiClientFetch<IVoteCurve[]>({ url, method });
	}

	static async getTreasuryStats(params?: { from?: Date; to?: Date }) {
		const queryParams = new URLSearchParams({
			from: params?.from?.toISOString() || '',
			to: params?.to?.toISOString() || ''
		});
		const { url, method } = await this.getRouteConfig({ route: EApiRoute.GET_TREASURY_STATS, queryParams });
		return this.nextApiClientFetch<ITreasuryStats[]>({ url, method });
	}

	static async getTrackAnalyticsStats({ origin }: { origin: EPostOrigin | 'all' }) {
		const { url, method } = await this.getRouteConfig({ route: EApiRoute.GET_TRACK_ANALYTICS, routeSegments: [origin, 'stats'] });
		return this.nextApiClientFetch<ITrackAnalyticsStats>({ url, method });
	}

	static async getTrackAnalyticsDelegations({ origin }: { origin: EPostOrigin | 'all' }) {
		const { url, method } = await this.getRouteConfig({ route: EApiRoute.GET_TRACK_ANALYTICS, routeSegments: [origin, 'delegations'] });
		return this.nextApiClientFetch<ITrackAnalyticsDelegations>({ url, method });
	}

	static async getTrackCounts() {
		const { url, method } = await this.getRouteConfig({ route: EApiRoute.GET_TRACK_COUNTS });
		return this.nextApiClientFetch<Record<string, number>>({ url, method });
	}

	static async fetchOverviewData(): Promise<{
		allTracks: { data: IGenericListingResponse<IPostListing> | null; error: IErrorResponse | null };
		treasuryStats: { data: ITreasuryStats[] | null; error: IErrorResponse | null };
	}> {
		const currentNetwork = await this.getCurrentNetwork();

		if (this.isServerSide()) {
			const cachedOverviewData = await redisServiceSSR('GetOverviewPageData', {
				network: currentNetwork
			});

			if (cachedOverviewData) {
				return {
					allTracks: {
						data: cachedOverviewData.allTracks,
						error: null
					},
					treasuryStats: {
						data: cachedOverviewData.treasuryStats,
						error: null
					}
				};
			}
		}

		const [allTracksResponse, treasuryStatsResponse] = await Promise.all([
			this.fetchListingData({
				proposalType: EProposalType.REFERENDUM_V2,
				limit: DEFAULT_LISTING_LIMIT,
				page: 1
			}),
			this.getTreasuryStats({
				from: dayjs().subtract(1, 'hour').toDate(),
				to: dayjs().toDate()
			})
		]);

		if (allTracksResponse.data && treasuryStatsResponse.data) {
			await redisServiceSSR('SetOverviewPageData', {
				network: currentNetwork,
				data: {
					allTracks: allTracksResponse.data,
					treasuryStats: treasuryStatsResponse.data
				}
			});
		}

		return {
			allTracks: {
				data: allTracksResponse.data,
				error: allTracksResponse.error
			},
			treasuryStats: {
				data: treasuryStatsResponse.data,
				error: treasuryStatsResponse.error
			}
		};
	}

	static async getUserPostsByAddress({ address, page, limit }: { address: string; page: number; limit: number }) {
		const queryParams = new URLSearchParams({
			page: page.toString(),
			limit: limit.toString()
		});
		const { url, method } = await this.getRouteConfig({ route: EApiRoute.GET_USER_POSTS_BY_ADDRESS, routeSegments: [address, 'posts'], queryParams });
		return this.nextApiClientFetch<IUserPosts>({ url, method });
	}

	static async addPollVote({ proposalType, index, pollId, decision }: { proposalType: EProposalType; index: number; pollId: string; decision: string }) {
		const { url, method } = await this.getRouteConfig({ route: EApiRoute.ADD_POLL_VOTE, routeSegments: [proposalType, index.toString(), 'poll', pollId, 'votes'] });
		return this.nextApiClientFetch<{ vote: IPollVote }>({ url, method, data: { decision } });
	}

	static async deletePollVote({ proposalType, index, pollId }: { proposalType: EProposalType; index: number; pollId: string }) {
		const { url, method } = await this.getRouteConfig({ route: EApiRoute.DELETE_POLL_VOTE, routeSegments: [proposalType, index.toString(), 'poll', pollId, 'votes'] });
		return this.nextApiClientFetch<{ message: string }>({ url, method });
	}

	static async getPollVotes({ proposalType, index, pollId }: { proposalType: EProposalType; index: number; pollId: string }) {
		const { url, method } = await this.getRouteConfig({ route: EApiRoute.GET_POLL_VOTES, routeSegments: [proposalType, index.toString(), 'poll', pollId, 'votes'] });
		return this.nextApiClientFetch<{ votes: IPollVote[] }>({ url, method });
	}

	static async getPostAnalytics({ proposalType, index }: { proposalType: EProposalType; index: string }) {
		const { url, method } = await this.getRouteConfig({ route: EApiRoute.GET_POST_ANALYTICS, routeSegments: [proposalType, index, 'analytics'] });
		return this.nextApiClientFetch<IPostAnalytics | null>({ url, method });
	}

	static async getPostBubbleVotes({
		proposalType,
		index,
		analyticsType,
		votesType
	}: {
		proposalType: EProposalType;
		index: string;
		analyticsType: EAnalyticsType;
		votesType: EVotesDisplayType;
	}) {
		const queryParams = new URLSearchParams({
			analyticsType: analyticsType ? analyticsType.toString() : '',
			votesType: votesType.toString()
		});
		const { url, method } = await this.getRouteConfig({ route: EApiRoute.GET_POST_BUBBLE_VOTES, routeSegments: [proposalType, index, 'votes', 'votes-bubble'], queryParams });
		return this.nextApiClientFetch<IPostBubbleVotes | null>({ url, method });
	}

<<<<<<< HEAD
	static async fetchJudgementStats() {
		const { url, method } = await this.getRouteConfig({ route: EApiRoute.FETCH_JUDGEMENT_STATS });
		return this.nextApiClientFetch<IJudgementStats>({ url, method });
	}

	static async fetchJudgementRequests({ page, limit, search }: { page: number; limit: number; search?: string }) {
=======
	static async addCommentReaction(proposalType: EProposalType, index: string, commentId: string, reactionType: EReaction) {
		const { url, method } = await this.getRouteConfig({ route: EApiRoute.ADD_COMMENT_REACTION, routeSegments: [proposalType, index, 'comments', commentId, 'reactions'] });
		return this.nextApiClientFetch<{ message: string; reactionId: string }>({ url, method, data: { reaction: reactionType } });
	}

	static async deleteCommentReaction(proposalType: EProposalType, index: string, commentId: string, reactionId: string) {
		const { url, method } = await this.getRouteConfig({
			route: EApiRoute.DELETE_COMMENT_REACTION,
			routeSegments: [proposalType, index, 'comments', commentId, 'reactions', reactionId]
		});
		return this.nextApiClientFetch<{ message: string }>({ url, method });
	}

	static async getVotesByAddresses({ addresses, page, limit, proposalStatuses }: { addresses: string[]; page: number; limit: number; proposalStatuses?: EProposalStatus[] }) {
>>>>>>> b5f79b4c
		const queryParams = new URLSearchParams({
			page: page.toString(),
			limit: limit.toString()
		});
<<<<<<< HEAD
		if (search) {
			queryParams.set('search', search);
		}
		const { url, method } = await this.getRouteConfig({ route: EApiRoute.FETCH_JUDGEMENT_REQUESTS, queryParams });
		return this.nextApiClientFetch<IJudgementListingResponse>({ url, method });
	}

	static async fetchRegistrars({ search }: { search?: string } = {}) {
		const queryParams = new URLSearchParams();
		if (search) {
			queryParams.set('search', search);
		}
		const { url, method } = await this.getRouteConfig({ route: EApiRoute.FETCH_REGISTRARS, queryParams });
		return this.nextApiClientFetch<IRegistrarsListingResponse>({ url, method });
=======

		if (addresses.length) {
			addresses.forEach((address) => queryParams.append('address', address));
		}

		if (proposalStatuses?.length) {
			proposalStatuses.forEach((status) => queryParams.append('proposalStatus', status));
		}

		const { url, method } = await this.getRouteConfig({ route: EApiRoute.GET_VOTES_BY_ADDRESSES, queryParams });
		return this.nextApiClientFetch<IGenericListingResponse<IProfileVote>>({ url, method });
	}

	static async getGovAnalyticsStats() {
		const { url, method } = await this.getRouteConfig({ route: EApiRoute.GET_GOV_ANALYTICS, routeSegments: ['stats'] });
		return this.nextApiClientFetch<IGovAnalyticsStats>({ url, method });
	}

	static async getGovAnalyticsReferendumOutcome({ trackNo }: { trackNo?: number }) {
		// Validate trackNo if provided, but allow 0 (ROOT track)
		if (trackNo !== undefined && trackNo !== null) {
			const network = getCurrentNetwork();

			// Check if it's a valid number first
			if (!ValidatorService.isValidNumber(trackNo)) {
				throw new Error('Invalid track number: must be a valid number');
			}

			// Check if it's a valid track number for the network
			if (!ValidatorService.isValidTrackNumber({ trackNum: trackNo, network })) {
				throw new Error(`Track number ${trackNo} is not valid for network ${network}`);
			}

			const { url, method } = await this.getRouteConfig({ route: EApiRoute.GET_GOV_ANALYTICS, routeSegments: ['referendum-outcome', 'track', trackNo.toString()] });
			return this.nextApiClientFetch<IGovAnalyticsReferendumOutcome>({ url, method });
		}

		const { url, method } = await this.getRouteConfig({ route: EApiRoute.GET_GOV_ANALYTICS, routeSegments: ['referendum-outcome'] });
		return this.nextApiClientFetch<IGovAnalyticsReferendumOutcome>({ url, method });
	}

	static async getGovAnalyticsReferendumCount() {
		const { url, method } = await this.getRouteConfig({
			route: EApiRoute.GET_GOV_ANALYTICS,
			routeSegments: ['referendum-count']
		});

		return this.nextApiClientFetch<{
			categoryCounts: IGovAnalyticsCategoryCounts;
		}>({
			method,
			url
		});
	}

	static async getTurnoutData() {
		const { url, method } = await this.getRouteConfig({
			route: EApiRoute.GET_GOV_ANALYTICS,
			routeSegments: ['turnout-percentage']
		});

		return this.nextApiClientFetch<IRawTurnoutData>({
			method,
			url
		});
	}

	static async getTrackDelegationAnalyticsStats() {
		const { url, method } = await this.getRouteConfig({ route: EApiRoute.GET_GOV_ANALYTICS, routeSegments: ['track-delegation'] });
		return this.nextApiClientFetch<IGovAnalyticsDelegationStats[]>({ url, method });
	}

	static async getTrackLevelProposalsAnalytics() {
		const { url, method } = await this.getRouteConfig({
			route: EApiRoute.GET_GOV_ANALYTICS,
			routeSegments: ['track-proposals']
		});

		return this.nextApiClientFetch<{
			data: Record<number, number>;
			totalProposals: number;
		}>({
			method,
			url
		});
	}

	static async getConversationHistory({ userId, limit }: { userId: string; limit: number }) {
		const queryParams = new URLSearchParams({
			userId,
			limit: limit?.toString()
		});
		const { url, method } = await this.getRouteConfig({ route: EApiRoute.GET_CONVERSATION_HISTORY, routeSegments: ['conversations'], queryParams });
		return this.nextApiClientFetch<IConversationHistory[]>({ url, method });
	}

	static async getConversationMessages({ conversationId }: { conversationId: string }) {
		const queryParams = new URLSearchParams({
			conversationId
		});
		const { url, method } = await this.getRouteConfig({ route: EApiRoute.GET_CONVERSATION_MESSAGES, routeSegments: ['messages'], queryParams });
		return this.nextApiClientFetch<IConversationMessage[]>({ url, method });
	}

	static async getKlaraStats() {
		const { url, method } = await this.getRouteConfig({ route: EApiRoute.GET_KLARA_STATS, routeSegments: ['stats'] });
		return this.nextApiClientFetch<{ totalUsers: number; totalConversations: number }>({ url, method });
	}

	static async klaraSendMessage({ message, userId, conversationId, signal }: { message: string; userId: string; conversationId: string; signal: AbortSignal }) {
		const { url, method } = await this.getRouteConfig({ route: EApiRoute.KLARA_SEND_MESSAGE, routeSegments: ['send-message'] });

		return this.nextApiClientFetchStream({ url, method, signal, data: { message, userId, conversationId } });
	}

	static async submitKlaraFeedback({
		firstName,
		lastName,
		email,
		feedbackText,
		userId,
		conversationId,
		messageId,
		rating,
		feedbackType,
		queryText,
		responseText
	}: {
		firstName: string;
		lastName: string;
		email: string;
		feedbackText: string;
		userId: string;
		conversationId: string;
		messageId: string;
		rating: number;
		feedbackType: string;
		queryText: string;
		responseText: string;
	}) {
		const { url, method } = await this.getRouteConfig({ route: EApiRoute.KLARA_SEND_FEEDBACK, routeSegments: ['feedback'] });
		return this.nextApiClientFetch<{ message: string }>({
			url,
			method,
			data: {
				firstName,
				lastName,
				email,
				feedbackText,
				userId,
				conversationId,
				messageId,
				rating,
				feedbackType,
				queryText,
				responseText
			}
		});
	}

	static async getGoogleSheetData<T = Record<string, string>[]>() {
		const { url, method } = await this.getRouteConfig({
			route: EApiRoute.GET_GOOGLE_SHEET_NEWS
		});

		return this.nextApiClientFetch<{ data: T; success: boolean }>({
			url,
			method
		});
>>>>>>> b5f79b4c
	}
}<|MERGE_RESOLUTION|>--- conflicted
+++ resolved
@@ -54,12 +54,9 @@
 	IPostAnalytics,
 	IPostBubbleVotes,
 	EAnalyticsType,
-<<<<<<< HEAD
-	EPostBubbleVotesType,
 	IJudgementStats,
 	IJudgementListingResponse,
-	IRegistrarsListingResponse
-=======
+	IRegistrarsListingResponse,
 	EVotesDisplayType,
 	IProfileVote,
 	EProposalStatus,
@@ -70,7 +67,6 @@
 	IGovAnalyticsCategoryCounts,
 	IConversationHistory,
 	IConversationMessage
->>>>>>> b5f79b4c
 } from '@/_shared/types';
 import { StatusCodes } from 'http-status-codes';
 import { getCurrentNetwork } from '@/_shared/_utils/getCurrentNetwork';
@@ -161,11 +157,9 @@
 	DELETE_POLL_VOTE = 'DELETE_POLL_VOTE',
 	GET_POST_ANALYTICS = 'GET_POST_ANALYTICS',
 	GET_POST_BUBBLE_VOTES = 'GET_POST_BUBBLE_VOTES',
-<<<<<<< HEAD
 	FETCH_JUDGEMENT_STATS = 'FETCH_JUDGEMENT_STATS',
 	FETCH_JUDGEMENT_REQUESTS = 'FETCH_JUDGEMENT_REQUESTS',
-	FETCH_REGISTRARS = 'FETCH_REGISTRARS'
-=======
+	FETCH_REGISTRARS = 'FETCH_REGISTRARS',
 	ADD_COMMENT_REACTION = 'ADD_COMMENT_REACTION',
 	DELETE_COMMENT_REACTION = 'DELETE_COMMENT_REACTION',
 	GET_VOTES_BY_ADDRESSES = 'GET_VOTES_BY_ADDRESSES',
@@ -177,7 +171,6 @@
 	KLARA_SEND_FEEDBACK = 'KLARA_SEND_FEEDBACK',
 	KLARA_SEND_MESSAGE = 'KLARA_SEND_MESSAGE',
 	GET_GOOGLE_SHEET_NEWS = 'GET_GOOGLE_SHEET_NEWS'
->>>>>>> b5f79b4c
 }
 
 export class NextApiClientService {
@@ -301,7 +294,6 @@
 			case EApiRoute.GET_TRACK_ANALYTICS:
 				path = '/track-analytics';
 				break;
-<<<<<<< HEAD
 			case EApiRoute.FETCH_JUDGEMENT_STATS:
 				path = '/judgements/stats';
 				break;
@@ -310,13 +302,12 @@
 				break;
 			case EApiRoute.FETCH_REGISTRARS:
 				path = '/judgements/registrars';
-=======
+				break;
 			case EApiRoute.GET_TRACK_COUNTS:
 				path = '/track-counts';
 				break;
 			case EApiRoute.GET_GOV_ANALYTICS:
 				path = '/gov-analytics';
->>>>>>> b5f79b4c
 				break;
 
 			// post routes
@@ -1326,88 +1317,155 @@
 		return this.nextApiClientFetch<IPostBubbleVotes | null>({ url, method });
 	}
 
-<<<<<<< HEAD
 	static async fetchJudgementStats() {
-		const { url, method } = await this.getRouteConfig({ route: EApiRoute.FETCH_JUDGEMENT_STATS });
-		return this.nextApiClientFetch<IJudgementStats>({ url, method });
+		const { url, method } = await this.getRouteConfig({
+			route: EApiRoute.FETCH_JUDGEMENT_STATS
+		});
+
+		return this.nextApiClientFetch<IJudgementStats>({
+			url,
+			method
+		});
 	}
 
 	static async fetchJudgementRequests({ page, limit, search }: { page: number; limit: number; search?: string }) {
-=======
-	static async addCommentReaction(proposalType: EProposalType, index: string, commentId: string, reactionType: EReaction) {
-		const { url, method } = await this.getRouteConfig({ route: EApiRoute.ADD_COMMENT_REACTION, routeSegments: [proposalType, index, 'comments', commentId, 'reactions'] });
-		return this.nextApiClientFetch<{ message: string; reactionId: string }>({ url, method, data: { reaction: reactionType } });
-	}
-
-	static async deleteCommentReaction(proposalType: EProposalType, index: string, commentId: string, reactionId: string) {
-		const { url, method } = await this.getRouteConfig({
-			route: EApiRoute.DELETE_COMMENT_REACTION,
-			routeSegments: [proposalType, index, 'comments', commentId, 'reactions', reactionId]
-		});
-		return this.nextApiClientFetch<{ message: string }>({ url, method });
-	}
-
-	static async getVotesByAddresses({ addresses, page, limit, proposalStatuses }: { addresses: string[]; page: number; limit: number; proposalStatuses?: EProposalStatus[] }) {
->>>>>>> b5f79b4c
 		const queryParams = new URLSearchParams({
 			page: page.toString(),
 			limit: limit.toString()
 		});
-<<<<<<< HEAD
+
 		if (search) {
 			queryParams.set('search', search);
 		}
-		const { url, method } = await this.getRouteConfig({ route: EApiRoute.FETCH_JUDGEMENT_REQUESTS, queryParams });
-		return this.nextApiClientFetch<IJudgementListingResponse>({ url, method });
+
+		const { url, method } = await this.getRouteConfig({
+			route: EApiRoute.FETCH_JUDGEMENT_REQUESTS,
+			queryParams
+		});
+
+		return this.nextApiClientFetch<IJudgementListingResponse>({
+			url,
+			method
+		});
 	}
 
 	static async fetchRegistrars({ search }: { search?: string } = {}) {
 		const queryParams = new URLSearchParams();
+
 		if (search) {
 			queryParams.set('search', search);
 		}
-		const { url, method } = await this.getRouteConfig({ route: EApiRoute.FETCH_REGISTRARS, queryParams });
-		return this.nextApiClientFetch<IRegistrarsListingResponse>({ url, method });
-=======
-
-		if (addresses.length) {
-			addresses.forEach((address) => queryParams.append('address', address));
+
+		const { url, method } = await this.getRouteConfig({
+			route: EApiRoute.FETCH_REGISTRARS,
+			queryParams
+		});
+
+		return this.nextApiClientFetch<IRegistrarsListingResponse>({
+			url,
+			method
+		});
+	}
+
+	static async addCommentReaction(proposalType: EProposalType, index: string, commentId: string, reactionType: EReaction) {
+		const { url, method } = await this.getRouteConfig({
+			route: EApiRoute.ADD_COMMENT_REACTION,
+			routeSegments: [proposalType, index, 'comments', commentId, 'reactions']
+		});
+
+		return this.nextApiClientFetch<{ message: string; reactionId: string }>({
+			url,
+			method,
+			data: { reaction: reactionType }
+		});
+	}
+
+	static async deleteCommentReaction(proposalType: EProposalType, index: string, commentId: string, reactionId: string) {
+		const { url, method } = await this.getRouteConfig({
+			route: EApiRoute.DELETE_COMMENT_REACTION,
+			routeSegments: [proposalType, index, 'comments', commentId, 'reactions', reactionId]
+		});
+
+		return this.nextApiClientFetch<{ message: string }>({
+			url,
+			method
+		});
+	}
+
+	static async getVotesByAddresses({ addresses, page, limit, proposalStatuses }: { addresses: string[]; page: number; limit: number; proposalStatuses?: EProposalStatus[] }) {
+		const queryParams = new URLSearchParams({
+			page: page.toString(),
+			limit: limit.toString()
+		});
+
+		if (addresses?.length) {
+			addresses.forEach((addr) => queryParams.append('address', addr));
 		}
 
 		if (proposalStatuses?.length) {
-			proposalStatuses.forEach((status) => queryParams.append('proposalStatus', status));
-		}
-
-		const { url, method } = await this.getRouteConfig({ route: EApiRoute.GET_VOTES_BY_ADDRESSES, queryParams });
-		return this.nextApiClientFetch<IGenericListingResponse<IProfileVote>>({ url, method });
+			proposalStatuses.forEach((st) => queryParams.append('proposalStatus', st));
+		}
+
+		const { url, method } = await this.getRouteConfig({
+			route: EApiRoute.GET_VOTES_BY_ADDRESSES,
+			queryParams
+		});
+
+		return this.nextApiClientFetch<IGenericListingResponse<IProfileVote>>({
+			url,
+			method
+		});
 	}
 
 	static async getGovAnalyticsStats() {
-		const { url, method } = await this.getRouteConfig({ route: EApiRoute.GET_GOV_ANALYTICS, routeSegments: ['stats'] });
-		return this.nextApiClientFetch<IGovAnalyticsStats>({ url, method });
+		const { url, method } = await this.getRouteConfig({
+			route: EApiRoute.GET_GOV_ANALYTICS,
+			routeSegments: ['stats']
+		});
+
+		return this.nextApiClientFetch<IGovAnalyticsStats>({
+			url,
+			method
+		});
 	}
 
 	static async getGovAnalyticsReferendumOutcome({ trackNo }: { trackNo?: number }) {
-		// Validate trackNo if provided, but allow 0 (ROOT track)
 		if (trackNo !== undefined && trackNo !== null) {
 			const network = getCurrentNetwork();
 
-			// Check if it's a valid number first
 			if (!ValidatorService.isValidNumber(trackNo)) {
 				throw new Error('Invalid track number: must be a valid number');
 			}
 
-			// Check if it's a valid track number for the network
-			if (!ValidatorService.isValidTrackNumber({ trackNum: trackNo, network })) {
+			if (
+				!ValidatorService.isValidTrackNumber({
+					trackNum: trackNo,
+					network
+				})
+			) {
 				throw new Error(`Track number ${trackNo} is not valid for network ${network}`);
 			}
 
-			const { url, method } = await this.getRouteConfig({ route: EApiRoute.GET_GOV_ANALYTICS, routeSegments: ['referendum-outcome', 'track', trackNo.toString()] });
-			return this.nextApiClientFetch<IGovAnalyticsReferendumOutcome>({ url, method });
-		}
-
-		const { url, method } = await this.getRouteConfig({ route: EApiRoute.GET_GOV_ANALYTICS, routeSegments: ['referendum-outcome'] });
-		return this.nextApiClientFetch<IGovAnalyticsReferendumOutcome>({ url, method });
+			const { url, method } = await this.getRouteConfig({
+				route: EApiRoute.GET_GOV_ANALYTICS,
+				routeSegments: ['referendum-outcome', 'track', trackNo.toString()]
+			});
+
+			return this.nextApiClientFetch<IGovAnalyticsReferendumOutcome>({
+				url,
+				method
+			});
+		}
+
+		const { url, method } = await this.getRouteConfig({
+			route: EApiRoute.GET_GOV_ANALYTICS,
+			routeSegments: ['referendum-outcome']
+		});
+
+		return this.nextApiClientFetch<IGovAnalyticsReferendumOutcome>({
+			url,
+			method
+		});
 	}
 
 	static async getGovAnalyticsReferendumCount() {
@@ -1419,8 +1477,8 @@
 		return this.nextApiClientFetch<{
 			categoryCounts: IGovAnalyticsCategoryCounts;
 		}>({
-			method,
-			url
+			url,
+			method
 		});
 	}
 
@@ -1431,14 +1489,21 @@
 		});
 
 		return this.nextApiClientFetch<IRawTurnoutData>({
-			method,
-			url
+			url,
+			method
 		});
 	}
 
 	static async getTrackDelegationAnalyticsStats() {
-		const { url, method } = await this.getRouteConfig({ route: EApiRoute.GET_GOV_ANALYTICS, routeSegments: ['track-delegation'] });
-		return this.nextApiClientFetch<IGovAnalyticsDelegationStats[]>({ url, method });
+		const { url, method } = await this.getRouteConfig({
+			route: EApiRoute.GET_GOV_ANALYTICS,
+			routeSegments: ['track-delegation']
+		});
+
+		return this.nextApiClientFetch<IGovAnalyticsDelegationStats[]>({
+			url,
+			method
+		});
 	}
 
 	static async getTrackLevelProposalsAnalytics() {
@@ -1451,52 +1516,74 @@
 			data: Record<number, number>;
 			totalProposals: number;
 		}>({
-			method,
-			url
+			url,
+			method
 		});
 	}
 
 	static async getConversationHistory({ userId, limit }: { userId: string; limit: number }) {
 		const queryParams = new URLSearchParams({
 			userId,
-			limit: limit?.toString()
-		});
-		const { url, method } = await this.getRouteConfig({ route: EApiRoute.GET_CONVERSATION_HISTORY, routeSegments: ['conversations'], queryParams });
-		return this.nextApiClientFetch<IConversationHistory[]>({ url, method });
+			limit: limit.toString()
+		});
+
+		const { url, method } = await this.getRouteConfig({
+			route: EApiRoute.GET_CONVERSATION_HISTORY,
+			routeSegments: ['conversations'],
+			queryParams
+		});
+
+		return this.nextApiClientFetch<IConversationHistory[]>({
+			url,
+			method
+		});
 	}
 
 	static async getConversationMessages({ conversationId }: { conversationId: string }) {
-		const queryParams = new URLSearchParams({
-			conversationId
-		});
-		const { url, method } = await this.getRouteConfig({ route: EApiRoute.GET_CONVERSATION_MESSAGES, routeSegments: ['messages'], queryParams });
-		return this.nextApiClientFetch<IConversationMessage[]>({ url, method });
+		const queryParams = new URLSearchParams({ conversationId });
+
+		const { url, method } = await this.getRouteConfig({
+			route: EApiRoute.GET_CONVERSATION_MESSAGES,
+			routeSegments: ['messages'],
+			queryParams
+		});
+
+		return this.nextApiClientFetch<IConversationMessage[]>({
+			url,
+			method
+		});
 	}
 
 	static async getKlaraStats() {
-		const { url, method } = await this.getRouteConfig({ route: EApiRoute.GET_KLARA_STATS, routeSegments: ['stats'] });
-		return this.nextApiClientFetch<{ totalUsers: number; totalConversations: number }>({ url, method });
+		const { url, method } = await this.getRouteConfig({
+			route: EApiRoute.GET_KLARA_STATS,
+			routeSegments: ['stats']
+		});
+
+		return this.nextApiClientFetch<{
+			totalUsers: number;
+			totalConversations: number;
+		}>({
+			url,
+			method
+		});
 	}
 
 	static async klaraSendMessage({ message, userId, conversationId, signal }: { message: string; userId: string; conversationId: string; signal: AbortSignal }) {
-		const { url, method } = await this.getRouteConfig({ route: EApiRoute.KLARA_SEND_MESSAGE, routeSegments: ['send-message'] });
-
-		return this.nextApiClientFetchStream({ url, method, signal, data: { message, userId, conversationId } });
-	}
-
-	static async submitKlaraFeedback({
-		firstName,
-		lastName,
-		email,
-		feedbackText,
-		userId,
-		conversationId,
-		messageId,
-		rating,
-		feedbackType,
-		queryText,
-		responseText
-	}: {
+		const { url, method } = await this.getRouteConfig({
+			route: EApiRoute.KLARA_SEND_MESSAGE,
+			routeSegments: ['send-message']
+		});
+
+		return this.nextApiClientFetchStream({
+			url,
+			method,
+			signal,
+			data: { message, userId, conversationId }
+		});
+	}
+
+	static async submitKlaraFeedback(payload: {
 		firstName: string;
 		lastName: string;
 		email: string;
@@ -1509,23 +1596,15 @@
 		queryText: string;
 		responseText: string;
 	}) {
-		const { url, method } = await this.getRouteConfig({ route: EApiRoute.KLARA_SEND_FEEDBACK, routeSegments: ['feedback'] });
+		const { url, method } = await this.getRouteConfig({
+			route: EApiRoute.KLARA_SEND_FEEDBACK,
+			routeSegments: ['feedback']
+		});
+
 		return this.nextApiClientFetch<{ message: string }>({
 			url,
 			method,
-			data: {
-				firstName,
-				lastName,
-				email,
-				feedbackText,
-				userId,
-				conversationId,
-				messageId,
-				rating,
-				feedbackType,
-				queryText,
-				responseText
-			}
+			data: payload
 		});
 	}
 
@@ -1538,6 +1617,5 @@
 			url,
 			method
 		});
->>>>>>> b5f79b4c
 	}
 }