--- conflicted
+++ resolved
@@ -933,11 +933,11 @@
 		return this.nextApiClientFetch<IAddressRelations>({ url, method });
 	}
 
-<<<<<<< HEAD
 	static async getVoteCurves({ proposalType, indexOrHash }: { proposalType: EProposalType; indexOrHash: string }) {
 		const { url, method } = await this.getRouteConfig({ route: EApiRoute.GET_VOTE_CURVES, routeSegments: [proposalType, indexOrHash, 'vote-curves'] });
 		return this.nextApiClientFetch<IVoteCurve[]>({ url, method });
-=======
+	}
+
 	static async getTreasuryStats(params?: { from?: Date; to?: Date }) {
 		const queryParams = new URLSearchParams({
 			from: params?.from?.toISOString() || '',
@@ -945,6 +945,5 @@
 		});
 		const { url, method } = await this.getRouteConfig({ route: EApiRoute.GET_TREASURY_STATS, queryParams });
 		return this.nextApiClientFetch<ITreasuryStats[]>({ url, method });
->>>>>>> 9a761686
 	}
 }