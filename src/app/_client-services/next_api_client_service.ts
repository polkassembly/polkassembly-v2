// Copyright 2019-2025 @polkassembly/polkassembly authors & contributors
// This software may be modified and distributed under the terms
// of the Apache-2.0 license. See the LICENSE file for details.

/* eslint-disable lines-between-class-members */

import { DEFAULT_LISTING_LIMIT } from '@/_shared/_constants/listingLimit';
import { fetchPF } from '@/_shared/_utils/fetchPF';
import { getBaseUrl } from '@/_shared/_utils/getBaseUrl';
import {
	EPostOrigin,
	EProposalType,
	EReaction,
	EVoteDecision,
	EWallet,
	IAuthResponse,
	IComment,
	ICommentResponse,
	IErrorResponse,
	IGenerateTFAResponse,
	IGenericListingResponse,
	IPostListing,
	IPost,
	IPublicUser,
	IVoteData
} from '@/_shared/types';
import { OutputData } from '@editorjs/editorjs';
import { StatusCodes } from 'http-status-codes';
import { ClientError } from '../_client-utils/clientError';

type Method = 'GET' | 'POST' | 'DELETE' | 'PATCH' | 'PUT';

enum EApiRoute {
	WEB2_LOGIN = 'WEB2_LOGIN',
	WEB2_SIGNUP = 'WEB2_SIGNUP',
	WEB3_LOGIN = 'WEB3_LOGIN',
	REFRESH_ACCESS_TOKEN = 'REFRESH_ACCESS_TOKEN',
	USER_EXISTS = 'USER_EXISTS',
	TFA_LOGIN = 'TFA_LOGIN',
	GEN_TFA_TOKEN = 'GEN_TFA_TOKEN',
	VERIFY_TFA_TOKEN = 'VERIFY_TFA_TOKEN',
	LOGOUT = 'LOGOUT',
	POSTS_LISTING = 'POSTS_LISTING',
	FETCH_PROPOSAL_DETAILS = 'FETCH_PROPOSAL_DETAILS',
	GET_COMMENTS = 'GET_COMMENTS',
	ADD_COMMENT = 'ADD_COMMENT',
	GET_ACTIVITY_FEED = 'GET_ACTIVITY_FEED',
	GET_VOTES_HISTORY = 'GET_VOTES_HISTORY',
	POST_REACTIONS = 'POST_REACTIONS',
	DELETE_REACTION = 'DELETE_REACTION',
	PUBLIC_USER_DATA = 'PUBLIC_USER_DATA'
}

export class NextApiClientService {
	private static async getRouteConfig({
		route,
		routeSegments,
		queryParams
	}: {
		route: EApiRoute;
		routeSegments?: string[];
		queryParams?: URLSearchParams;
	}): Promise<{ url: URL; method: Method }> {
		const baseURL = await getBaseUrl();
		const segments = routeSegments?.length ? `/${routeSegments.join('/')}` : '';
		let path = '';
		let method: Method = 'GET';

		switch (route) {
			// Static routes
			case EApiRoute.WEB2_LOGIN:
				path = '/auth/actions/web2Login';
				method = 'POST';
				break;
			case EApiRoute.WEB2_SIGNUP:
				path = '/auth/actions/web2Signup';
				method = 'POST';
				break;
			case EApiRoute.WEB3_LOGIN:
				path = '/auth/actions/web3LoginOrSignup';
				method = 'POST';
				break;
			case EApiRoute.REFRESH_ACCESS_TOKEN:
				path = '/auth/actions/refreshAccessToken';
				break;
			case EApiRoute.USER_EXISTS:
				path = '/auth/actions/usernameExists';
				method = 'POST';
				break;
			case EApiRoute.TFA_LOGIN:
				path = '/auth/actions/tfa/login';
				method = 'POST';
				break;
			case EApiRoute.GEN_TFA_TOKEN:
				path = '/auth/actions/tfa/setup/generate';
				method = 'POST';
				break;
			case EApiRoute.VERIFY_TFA_TOKEN:
				path = '/auth/actions/tfa/setup/verify';
				method = 'POST';
				break;
			case EApiRoute.LOGOUT:
				path = '/auth/actions/logout';
				method = 'POST';
				break;
			// Dynamic routes
			case EApiRoute.POSTS_LISTING:
			case EApiRoute.FETCH_PROPOSAL_DETAILS:
			case EApiRoute.GET_COMMENTS:
			case EApiRoute.GET_ACTIVITY_FEED:
			case EApiRoute.GET_VOTES_HISTORY:
				break;
			case EApiRoute.ADD_COMMENT:
			case EApiRoute.POST_REACTIONS:
				method = 'POST';
				break;
			case EApiRoute.DELETE_REACTION:
				method = 'DELETE';
				break;
<<<<<<< HEAD
			case EApiRoute.GET_USER_BY_ID:
				path = '/users/id';
				break;
			case EApiRoute.EDIT_PROPOSAL_DETAILS:
				method = 'PATCH';
=======
			case EApiRoute.PUBLIC_USER_DATA:
				path = '/users/id';
				method = 'GET';
>>>>>>> b8e83d25
				break;
			default:
				throw new ClientError(`Invalid route: ${route}`);
		}

		const url = new URL(`${baseURL}${path}${segments}`);
		if (queryParams) {
			queryParams.forEach((value, key) => url.searchParams.set(key, value));
		}

		return { url, method };
	}

	private static async nextApiClientFetch<T>({
		url,
		method,
		data
	}: {
		url: URL;
		method: Method;
		data?: Record<string, unknown>;
	}): Promise<{ data: T | null; error: IErrorResponse | null }> {
		const response = await fetchPF(url, {
			body: JSON.stringify(data),
			credentials: 'include',
			headers: {
				'Content-Type': 'application/json',
				'x-api-key': process.env.NEXT_PUBLIC_POLKASSEMBLY_API_KEY || '',
				'x-network': process.env.NEXT_PUBLIC_DEFAULT_NETWORK || ''
			},
			method
		});

		const resJSON = await response.json();

		if (response.status === StatusCodes.OK) {
			return { data: resJSON as T, error: null };
		}
		return { data: null, error: resJSON as IErrorResponse };
	}

	// auth
	protected static async refreshAccessTokenApi() {
		const { url, method } = await this.getRouteConfig({ route: EApiRoute.REFRESH_ACCESS_TOKEN });
		return this.nextApiClientFetch<{ message: string }>({ url, method });
	}

	protected static async web2LoginApi({ emailOrUsername, password }: { emailOrUsername: string; password: string }) {
		const { url, method } = await this.getRouteConfig({ route: EApiRoute.WEB2_LOGIN });
		return this.nextApiClientFetch<IAuthResponse>({ url, method, data: { emailOrUsername, password } });
	}

	protected static async web2SignupApi({ email, username, password }: { email: string; username: string; password: string }) {
		const { url, method } = await this.getRouteConfig({ route: EApiRoute.WEB2_SIGNUP });
		return this.nextApiClientFetch<IAuthResponse>({ url, method, data: { email, username, password } });
	}

	protected static async web3LoginOrSignupApi({ address, signature, wallet }: { address: string; signature: string; wallet: EWallet }) {
		const { url, method } = await this.getRouteConfig({ route: EApiRoute.WEB3_LOGIN });
		return this.nextApiClientFetch<IAuthResponse>({ url, method, data: { address, signature, wallet } });
	}

	protected static async checkForUsernameAndEmailApi({ email, username }: { email: string; username: string }) {
		const { url, method } = await this.getRouteConfig({ route: EApiRoute.USER_EXISTS });
		return this.nextApiClientFetch<{ usernameExists: boolean; emailExists: boolean; message: string; status: StatusCodes }>({ url, method, data: { username, email } });
	}

	protected static async tfaLoginApi({ authCode, loginAddress, loginWallet, tfaToken }: { authCode: string; loginAddress: string; loginWallet: EWallet; tfaToken: string }) {
		const { url, method } = await this.getRouteConfig({ route: EApiRoute.TFA_LOGIN });
		return this.nextApiClientFetch<{ message: string; status: StatusCodes }>({ url, method, data: { authCode, loginAddress, loginWallet, tfaToken } });
	}

	protected static async generateTfaTokenApi() {
		const { url, method } = await this.getRouteConfig({ route: EApiRoute.GEN_TFA_TOKEN });
		return this.nextApiClientFetch<IGenerateTFAResponse>({ url, method });
	}

	protected static async verifyTfaTokenApi({ authCode }: { authCode: string }) {
		const { url, method } = await this.getRouteConfig({ route: EApiRoute.VERIFY_TFA_TOKEN });
		return this.nextApiClientFetch<{ message: string }>({ url, method, data: { authCode } });
	}

	protected static async logoutApi() {
		const { url, method } = await this.getRouteConfig({ route: EApiRoute.LOGOUT });
		return this.nextApiClientFetch<{ message: string }>({ url, method });
	}

	static async fetchListingDataApi(
		proposalType: string,
		page: number,
		statuses?: string[],
		origins?: string[],
		tags: string[] = []
	): Promise<{ data: IGenericListingResponse<IPostListing> | null; error: IErrorResponse | null }> {
		const queryParams = new URLSearchParams({
			page: page.toString(),
			limit: DEFAULT_LISTING_LIMIT.toString()
		});

		if (statuses?.length) {
			statuses.forEach((status) => queryParams.append('status', status));
		}

		if (tags.length) {
			tags.forEach((tag) => queryParams.append('tags', tag));
		}

		if (Array.isArray(origins) && origins.length) {
			origins.forEach((origin) => queryParams.append('origin', origin));
		}

		const { url, method } = await this.getRouteConfig({ route: EApiRoute.POSTS_LISTING, routeSegments: [proposalType], queryParams });
		return this.nextApiClientFetch<IGenericListingResponse<IPostListing>>({ url, method });
	}

	// Post Reactions
	static async postReactionsApi(proposalType: EProposalType, index: string, reactionType: EReaction) {
		const { url, method } = await this.getRouteConfig({ route: EApiRoute.POST_REACTIONS, routeSegments: [proposalType, index, 'reactions'] });
		return this.nextApiClientFetch<{ message: string; reactionId: string }>({ url, method, data: { reaction: reactionType } });
	}

	// Delete Post Reaction
	static async deletePostReactionApi(proposalType: EProposalType, index: string, reactionId: string) {
		const { url, method } = await this.getRouteConfig({ route: EApiRoute.DELETE_REACTION, routeSegments: [proposalType, index, 'reactions', reactionId] });
		return this.nextApiClientFetch<{ message: string }>({ url, method });
	}

	// details
	static async fetchProposalDetailsApi(proposalType: EProposalType, index: string) {
		const { url, method } = await this.getRouteConfig({ route: EApiRoute.FETCH_PROPOSAL_DETAILS, routeSegments: [proposalType, index] });
		return this.nextApiClientFetch<IPost>({ url, method });
	}

	static async editProposalDetailsApi(proposalType: EProposalType, index: string, data: { title: string; content: OutputData }) {
		const { url, method } = await this.getRouteConfig({ route: EApiRoute.EDIT_PROPOSAL_DETAILS, routeSegments: [proposalType, index] });
		return this.nextApiClientFetch<{ message: string }>({ url, method, data });
	}

	// comments
	protected static async getCommentsOfPostApi({ proposalType, index }: { proposalType: EProposalType; index: string }) {
		const { url, method } = await this.getRouteConfig({ route: EApiRoute.GET_COMMENTS, routeSegments: [proposalType, index, 'comments'] });
		return this.nextApiClientFetch<ICommentResponse[]>({ url, method });
	}

	protected static async addCommentToPostApi({
		proposalType,
		index,
		content,
		parentCommentId
	}: {
		proposalType: EProposalType;
		index: string;
		content: OutputData;
		parentCommentId?: string;
	}) {
		const { url, method } = await this.getRouteConfig({ route: EApiRoute.ADD_COMMENT, routeSegments: [proposalType, index, 'comments'] });
		return this.nextApiClientFetch<IComment>({
			url,
			method,
			data: {
				content,
				parentCommentId
			}
		});
	}

	// votes
	static async getVotesHistoryApi({ proposalType, index, page, decision }: { proposalType: EProposalType; index: string; page: number; decision: EVoteDecision }) {
		const queryParams = new URLSearchParams({
			page: page.toString(),
			limit: DEFAULT_LISTING_LIMIT.toString(),
			decision
		});
		const { url, method } = await this.getRouteConfig({ route: EApiRoute.GET_VOTES_HISTORY, routeSegments: [proposalType, index, 'votes'], queryParams });
		return this.nextApiClientFetch<{ votes: IVoteData[]; totalCount: number }>({ url, method });
	}

	// activity feed
	static async fetchActivityFeedApi(page: number, origin?: EPostOrigin, limit: number = DEFAULT_LISTING_LIMIT) {
		const queryParams = new URLSearchParams({
			page: page.toString(),
			limit: limit.toString()
		});

		if (origin) {
			queryParams.append('origin', origin.toString());
		}

		const { url, method } = await this.getRouteConfig({ route: EApiRoute.GET_ACTIVITY_FEED, routeSegments: ['activityFeed'], queryParams });
		return this.nextApiClientFetch<IGenericListingResponse<IPostListing>>({ url, method });
	}

	// user data
	static async fetchPublicUserByIdApi(userId: number) {
		const { url, method } = await this.getRouteConfig({ route: EApiRoute.PUBLIC_USER_DATA, routeSegments: [userId.toString()] });
		return this.nextApiClientFetch<IPublicUser>({ url, method });
	}

	// user profile
	protected static async getUserByIdApi({ userId }: { userId: string }) {
		const { url, method } = await this.getRouteConfig({ route: EApiRoute.GET_USER_BY_ID, routeSegments: [userId] });
		return this.nextApiClientFetch<IPublicUser>({ url, method });
	}
}<|MERGE_RESOLUTION|>--- conflicted
+++ resolved
@@ -48,7 +48,8 @@
 	GET_VOTES_HISTORY = 'GET_VOTES_HISTORY',
 	POST_REACTIONS = 'POST_REACTIONS',
 	DELETE_REACTION = 'DELETE_REACTION',
-	PUBLIC_USER_DATA = 'PUBLIC_USER_DATA'
+	PUBLIC_USER_DATA = 'PUBLIC_USER_DATA',
+	EDIT_PROPOSAL_DETAILS = 'EDIT_PROPOSAL_DETAILS'
 }
 
 export class NextApiClientService {
@@ -117,17 +118,12 @@
 			case EApiRoute.DELETE_REACTION:
 				method = 'DELETE';
 				break;
-<<<<<<< HEAD
-			case EApiRoute.GET_USER_BY_ID:
-				path = '/users/id';
-				break;
 			case EApiRoute.EDIT_PROPOSAL_DETAILS:
 				method = 'PATCH';
-=======
+				break;
 			case EApiRoute.PUBLIC_USER_DATA:
 				path = '/users/id';
 				method = 'GET';
->>>>>>> b8e83d25
 				break;
 			default:
 				throw new ClientError(`Invalid route: ${route}`);
@@ -325,10 +321,4 @@
 		const { url, method } = await this.getRouteConfig({ route: EApiRoute.PUBLIC_USER_DATA, routeSegments: [userId.toString()] });
 		return this.nextApiClientFetch<IPublicUser>({ url, method });
 	}
-
-	// user profile
-	protected static async getUserByIdApi({ userId }: { userId: string }) {
-		const { url, method } = await this.getRouteConfig({ route: EApiRoute.GET_USER_BY_ID, routeSegments: [userId] });
-		return this.nextApiClientFetch<IPublicUser>({ url, method });
-	}
 }