// Copyright 2019-2025 @polkassembly/polkassembly authors & contributors
// This software may be modified and distributed under the terms
// of the Apache-2.0 license. See the LICENSE file for details.

/* eslint-disable lines-between-class-members */

import { DEFAULT_LISTING_LIMIT, PREIMAGES_LISTING_LIMIT } from '@/_shared/_constants/listingLimit';
import { fetchPF } from '@/_shared/_utils/fetchPF';
import { getBaseUrl } from '@/_shared/_utils/getBaseUrl';
import {
	EPostOrigin,
	EProposalType,
	EReaction,
	EVoteDecision,
	EWallet,
	IAuthResponse,
	IComment,
	ICommentResponse,
	IErrorResponse,
	IGenerateTFAResponse,
	IGenericListingResponse,
	IPostListing,
	IPost,
	IPublicUser,
	IVoteData,
	IUserActivity,
	IPreimage,
	IQRSessionPayload
} from '@/_shared/types';
import { OutputData } from '@editorjs/editorjs';
import { StatusCodes } from 'http-status-codes';
import { getCurrentNetwork } from '@/_shared/_utils/getCurrentNetwork';
import { getSharedEnvVars } from '@/_shared/_utils/getSharedEnvVars';
import { ClientError } from '../_client-utils/clientError';
import { getNetworkFromHeaders } from '../api/_api-utils/getNetworkFromHeaders';

type Method = 'GET' | 'POST' | 'DELETE' | 'PATCH' | 'PUT';

enum EApiRoute {
	WEB2_LOGIN = 'WEB2_LOGIN',
	WEB2_SIGNUP = 'WEB2_SIGNUP',
	WEB3_LOGIN = 'WEB3_LOGIN',
	REFRESH_ACCESS_TOKEN = 'REFRESH_ACCESS_TOKEN',
	USER_EXISTS = 'USER_EXISTS',
	TFA_LOGIN = 'TFA_LOGIN',
	GEN_TFA_TOKEN = 'GEN_TFA_TOKEN',
	VERIFY_TFA_TOKEN = 'VERIFY_TFA_TOKEN',
	LOGOUT = 'LOGOUT',
	POSTS_LISTING = 'POSTS_LISTING',
	FETCH_PROPOSAL_DETAILS = 'FETCH_PROPOSAL_DETAILS',
	GET_COMMENTS = 'GET_COMMENTS',
	ADD_COMMENT = 'ADD_COMMENT',
	GET_ACTIVITY_FEED = 'GET_ACTIVITY_FEED',
	GET_VOTES_HISTORY = 'GET_VOTES_HISTORY',
	POST_REACTIONS = 'POST_REACTIONS',
	DELETE_REACTION = 'DELETE_REACTION',
	PUBLIC_USER_DATA_BY_ID = 'PUBLIC_USER_DATA_BY_ID',
	PUBLIC_USER_DATA_BY_ADDRESS = 'PUBLIC_USER_DATA_BY_ADDRESS',
	PUBLIC_USER_DATA_BY_USERNAME = 'PUBLIC_USER_DATA_BY_USERNAME',
	EDIT_PROPOSAL_DETAILS = 'EDIT_PROPOSAL_DETAILS',
	FETCH_USER_ACTIVITY = 'FETCH_USER_ACTIVITY',
	GET_PREIMAGE_FOR_POST = 'GET_PREIMAGE_FOR_POST',
	FETCH_PREIMAGES = 'FETCH_PREIMAGES',
<<<<<<< HEAD
	DELETE_COMMENT = 'DELETE_COMMENT'
=======
	GENERATE_QR_SESSION = 'GENERATE_QR_SESSION',
	CLAIM_QR_SESSION = 'CLAIM_QR_SESSION'
>>>>>>> 13462a1b
}

export class NextApiClientService {
	private static async getRouteConfig({
		route,
		routeSegments,
		queryParams
	}: {
		route: EApiRoute;
		routeSegments?: string[];
		queryParams?: URLSearchParams;
	}): Promise<{ url: URL; method: Method }> {
		const baseURL = await getBaseUrl();
		const segments = routeSegments?.length ? `/${routeSegments.join('/')}` : '';
		let path = '';
		let method: Method = 'GET';

		switch (route) {
			// Static routes
			case EApiRoute.WEB2_LOGIN:
				path = '/auth/actions/web2Login';
				method = 'POST';
				break;
			case EApiRoute.WEB2_SIGNUP:
				path = '/auth/actions/web2Signup';
				method = 'POST';
				break;
			case EApiRoute.WEB3_LOGIN:
				path = '/auth/actions/web3LoginOrSignup';
				method = 'POST';
				break;
			case EApiRoute.REFRESH_ACCESS_TOKEN:
				path = '/auth/actions/refreshAccessToken';
				break;
			case EApiRoute.USER_EXISTS:
				path = '/auth/actions/usernameExists';
				method = 'POST';
				break;
			case EApiRoute.TFA_LOGIN:
				path = '/auth/actions/tfa/login';
				method = 'POST';
				break;
			case EApiRoute.GEN_TFA_TOKEN:
				path = '/auth/actions/tfa/setup/generate';
				method = 'POST';
				break;
			case EApiRoute.VERIFY_TFA_TOKEN:
				path = '/auth/actions/tfa/setup/verify';
				method = 'POST';
				break;
			case EApiRoute.LOGOUT:
				path = '/auth/actions/logout';
				method = 'POST';
				break;
			// Dynamic routes
			case EApiRoute.POSTS_LISTING:
			case EApiRoute.FETCH_PROPOSAL_DETAILS:
			case EApiRoute.GET_PREIMAGE_FOR_POST:
			case EApiRoute.GET_COMMENTS:
			case EApiRoute.GET_ACTIVITY_FEED:
			case EApiRoute.GET_VOTES_HISTORY:
			case EApiRoute.FETCH_PREIMAGES:
				break;
			case EApiRoute.ADD_COMMENT:
			case EApiRoute.POST_REACTIONS:
				method = 'POST';
				break;
			case EApiRoute.DELETE_REACTION:
				method = 'DELETE';
				break;
			case EApiRoute.EDIT_PROPOSAL_DETAILS:
				method = 'PATCH';
				break;
			case EApiRoute.PUBLIC_USER_DATA_BY_ID:
			case EApiRoute.FETCH_USER_ACTIVITY:
				path = '/users/id';
				break;
			case EApiRoute.PUBLIC_USER_DATA_BY_ADDRESS:
				path = '/users/address';
				break;
			case EApiRoute.PUBLIC_USER_DATA_BY_USERNAME:
				path = '/users/username';
				break;
<<<<<<< HEAD
			case EApiRoute.DELETE_COMMENT:
				method = 'DELETE';
=======
			case EApiRoute.GENERATE_QR_SESSION:
				path = '/auth/actions/qr-session';
				method = 'GET';
				break;
			case EApiRoute.CLAIM_QR_SESSION:
				path = '/auth/actions/qr-session';
				method = 'POST';
>>>>>>> 13462a1b
				break;
			default:
				throw new ClientError(`Invalid route: ${route}`);
		}

		const url = new URL(`${baseURL}${path}${segments}`);
		if (queryParams) {
			queryParams.forEach((value, key) => url.searchParams.set(key, value));
		}

		return { url, method };
	}

	private static async nextApiClientFetch<T>({
		url,
		method,
		data
	}: {
		url: URL;
		method: Method;
		data?: Record<string, unknown>;
	}): Promise<{ data: T | null; error: IErrorResponse | null }> {
		const currentNetwork = global?.window ? getCurrentNetwork() : await getNetworkFromHeaders();

		const response = await fetchPF(url, {
			body: JSON.stringify(data),
			credentials: 'include',
			headers: {
				'Content-Type': 'application/json',
				'x-api-key': getSharedEnvVars().NEXT_PUBLIC_POLKASSEMBLY_API_KEY,
				'x-network': currentNetwork
			},
			method
		});

		const resJSON = await response.json();

		if (response.status === StatusCodes.OK) {
			return { data: resJSON as T, error: null };
		}
		return { data: null, error: resJSON as IErrorResponse };
	}

	// auth
	protected static async refreshAccessTokenApi() {
		const { url, method } = await this.getRouteConfig({ route: EApiRoute.REFRESH_ACCESS_TOKEN });
		return this.nextApiClientFetch<{ message: string }>({ url, method });
	}

	protected static async web2LoginApi({ emailOrUsername, password }: { emailOrUsername: string; password: string }) {
		const { url, method } = await this.getRouteConfig({ route: EApiRoute.WEB2_LOGIN });
		return this.nextApiClientFetch<IAuthResponse>({ url, method, data: { emailOrUsername, password } });
	}

	protected static async web2SignupApi({ email, username, password }: { email: string; username: string; password: string }) {
		const { url, method } = await this.getRouteConfig({ route: EApiRoute.WEB2_SIGNUP });
		return this.nextApiClientFetch<IAuthResponse>({ url, method, data: { email, username, password } });
	}

	protected static async web3LoginOrSignupApi({ address, signature, wallet }: { address: string; signature: string; wallet: EWallet }) {
		const { url, method } = await this.getRouteConfig({ route: EApiRoute.WEB3_LOGIN });
		return this.nextApiClientFetch<IAuthResponse>({ url, method, data: { address, signature, wallet } });
	}

	protected static async checkForUsernameAndEmailApi({ email, username }: { email: string; username: string }) {
		const { url, method } = await this.getRouteConfig({ route: EApiRoute.USER_EXISTS });
		return this.nextApiClientFetch<{ usernameExists: boolean; emailExists: boolean; message: string; status: StatusCodes }>({ url, method, data: { username, email } });
	}

	protected static async tfaLoginApi({ authCode, loginAddress, loginWallet, tfaToken }: { authCode: string; loginAddress: string; loginWallet: EWallet; tfaToken: string }) {
		const { url, method } = await this.getRouteConfig({ route: EApiRoute.TFA_LOGIN });
		return this.nextApiClientFetch<{ message: string; status: StatusCodes }>({ url, method, data: { authCode, loginAddress, loginWallet, tfaToken } });
	}

	protected static async generateTfaTokenApi() {
		const { url, method } = await this.getRouteConfig({ route: EApiRoute.GEN_TFA_TOKEN });
		return this.nextApiClientFetch<IGenerateTFAResponse>({ url, method });
	}

	protected static async verifyTfaTokenApi({ authCode }: { authCode: string }) {
		const { url, method } = await this.getRouteConfig({ route: EApiRoute.VERIFY_TFA_TOKEN });
		return this.nextApiClientFetch<{ message: string }>({ url, method, data: { authCode } });
	}

	protected static async logoutApi() {
		const { url, method } = await this.getRouteConfig({ route: EApiRoute.LOGOUT });
		return this.nextApiClientFetch<{ message: string }>({ url, method });
	}

	static async fetchListingDataApi(
		proposalType: string,
		page: number,
		statuses?: string[],
		origins?: string[],
		tags: string[] = []
	): Promise<{ data: IGenericListingResponse<IPostListing> | null; error: IErrorResponse | null }> {
		const queryParams = new URLSearchParams({
			page: page.toString(),
			limit: DEFAULT_LISTING_LIMIT.toString()
		});

		if (statuses?.length) {
			statuses.forEach((status) => queryParams.append('status', status));
		}

		if (tags.length) {
			tags.forEach((tag) => queryParams.append('tags', tag));
		}

		if (Array.isArray(origins) && origins.length) {
			origins.forEach((origin) => queryParams.append('origin', origin));
		}

		const { url, method } = await this.getRouteConfig({ route: EApiRoute.POSTS_LISTING, routeSegments: [proposalType], queryParams });
		return this.nextApiClientFetch<IGenericListingResponse<IPostListing>>({ url, method });
	}

	// Post Reactions
	static async postReactionsApi(proposalType: EProposalType, index: string, reactionType: EReaction) {
		const { url, method } = await this.getRouteConfig({ route: EApiRoute.POST_REACTIONS, routeSegments: [proposalType, index, 'reactions'] });
		return this.nextApiClientFetch<{ message: string; reactionId: string }>({ url, method, data: { reaction: reactionType } });
	}

	// Delete Post Reaction
	static async deletePostReactionApi(proposalType: EProposalType, index: string, reactionId: string) {
		const { url, method } = await this.getRouteConfig({ route: EApiRoute.DELETE_REACTION, routeSegments: [proposalType, index, 'reactions', reactionId] });
		return this.nextApiClientFetch<{ message: string }>({ url, method });
	}

	// details
	static async fetchProposalDetailsApi(proposalType: EProposalType, index: string) {
		const { url, method } = await this.getRouteConfig({ route: EApiRoute.FETCH_PROPOSAL_DETAILS, routeSegments: [proposalType, index] });
		return this.nextApiClientFetch<IPost>({ url, method });
	}

	static async editProposalDetailsApi(proposalType: EProposalType, index: string, data: { title: string; content: OutputData }) {
		const { url, method } = await this.getRouteConfig({ route: EApiRoute.EDIT_PROPOSAL_DETAILS, routeSegments: [proposalType, index] });
		return this.nextApiClientFetch<{ message: string }>({ url, method, data });
	}

	static async getPreimageForPostApi(proposalType: EProposalType, index: string) {
		const { url, method } = await this.getRouteConfig({ route: EApiRoute.GET_PREIMAGE_FOR_POST, routeSegments: [proposalType, index, 'preimage'] });
		return this.nextApiClientFetch<IPreimage>({ url, method });
	}

	// comments
	protected static async getCommentsOfPostApi({ proposalType, index }: { proposalType: EProposalType; index: string }) {
		const { url, method } = await this.getRouteConfig({ route: EApiRoute.GET_COMMENTS, routeSegments: [proposalType, index, 'comments'] });
		return this.nextApiClientFetch<ICommentResponse[]>({ url, method });
	}

	protected static async addCommentToPostApi({
		proposalType,
		index,
		content,
		parentCommentId
	}: {
		proposalType: EProposalType;
		index: string;
		content: OutputData;
		parentCommentId?: string;
	}) {
		const { url, method } = await this.getRouteConfig({ route: EApiRoute.ADD_COMMENT, routeSegments: [proposalType, index, 'comments'] });
		return this.nextApiClientFetch<IComment>({
			url,
			method,
			data: {
				content,
				parentCommentId
			}
		});
	}

	protected static async deleteCommentFromPostApi({ id, proposalType, index }: { id: string; proposalType: EProposalType; index: string }) {
		const { url, method } = await this.getRouteConfig({ route: EApiRoute.DELETE_COMMENT, routeSegments: [proposalType, index, 'comments', id] });
		return this.nextApiClientFetch<{ message: string }>({ url, method });
	}

	// votes
	static async getVotesHistoryApi({ proposalType, index, page, decision }: { proposalType: EProposalType; index: string; page: number; decision: EVoteDecision }) {
		const queryParams = new URLSearchParams({
			page: page.toString(),
			limit: DEFAULT_LISTING_LIMIT.toString(),
			decision
		});
		const { url, method } = await this.getRouteConfig({ route: EApiRoute.GET_VOTES_HISTORY, routeSegments: [proposalType, index, 'votes'], queryParams });
		return this.nextApiClientFetch<{ votes: IVoteData[]; totalCount: number }>({ url, method });
	}

	// activity feed
	static async fetchActivityFeedApi(page: number, origin?: EPostOrigin, limit: number = DEFAULT_LISTING_LIMIT) {
		const queryParams = new URLSearchParams({
			page: page.toString(),
			limit: limit.toString()
		});

		if (origin) {
			queryParams.append('origin', origin.toString());
		}

		const { url, method } = await this.getRouteConfig({ route: EApiRoute.GET_ACTIVITY_FEED, routeSegments: ['activityFeed'], queryParams });
		return this.nextApiClientFetch<IGenericListingResponse<IPostListing>>({ url, method });
	}

	// user data
	protected static async fetchPublicUserByIdApi({ userId }: { userId: number | string }) {
		const { url, method } = await this.getRouteConfig({ route: EApiRoute.PUBLIC_USER_DATA_BY_ID, routeSegments: [userId.toString()] });
		return this.nextApiClientFetch<IPublicUser>({ url, method });
	}

	protected static async fetchPublicUserByAddressApi({ address }: { address: string }) {
		const { url, method } = await this.getRouteConfig({ route: EApiRoute.PUBLIC_USER_DATA_BY_ADDRESS, routeSegments: [address] });
		return this.nextApiClientFetch<IPublicUser>({ url, method });
	}

	protected static async fetchPublicUserByUsernameApi({ username }: { username: string }) {
		const { url, method } = await this.getRouteConfig({ route: EApiRoute.PUBLIC_USER_DATA_BY_USERNAME, routeSegments: [username] });
		return this.nextApiClientFetch<IPublicUser>({ url, method });
	}

	protected static async fetchUserActivityApi({ userId }: { userId: number | string }) {
		const { url, method } = await this.getRouteConfig({ route: EApiRoute.FETCH_USER_ACTIVITY, routeSegments: [userId.toString(), 'activities'] });
		return this.nextApiClientFetch<IUserActivity[]>({ url, method });
	}

	static async fetchPreimagesApi({ page }: { page: number }) {
		const queryParams = new URLSearchParams({
			page: page.toString(),
			limit: PREIMAGES_LISTING_LIMIT.toString()
		});

		const { url, method } = await this.getRouteConfig({ route: EApiRoute.FETCH_PREIMAGES, routeSegments: ['preimages'], queryParams });
		return this.nextApiClientFetch<IGenericListingResponse<IPreimage>>({ url, method });
	}

	static async fetchPreimageByHashApi({ hash }: { hash: string }) {
		const { url, method } = await this.getRouteConfig({ route: EApiRoute.FETCH_PREIMAGES, routeSegments: ['preimages', hash] });
		return this.nextApiClientFetch<IPreimage>({ url, method });
	}

	protected static async generateQRSessionApi() {
		const { url, method } = await this.getRouteConfig({ route: EApiRoute.GENERATE_QR_SESSION });
		return this.nextApiClientFetch<IQRSessionPayload>({ url, method });
	}
}<|MERGE_RESOLUTION|>--- conflicted
+++ resolved
@@ -61,12 +61,9 @@
 	FETCH_USER_ACTIVITY = 'FETCH_USER_ACTIVITY',
 	GET_PREIMAGE_FOR_POST = 'GET_PREIMAGE_FOR_POST',
 	FETCH_PREIMAGES = 'FETCH_PREIMAGES',
-<<<<<<< HEAD
-	DELETE_COMMENT = 'DELETE_COMMENT'
-=======
+	DELETE_COMMENT = 'DELETE_COMMENT',
 	GENERATE_QR_SESSION = 'GENERATE_QR_SESSION',
 	CLAIM_QR_SESSION = 'CLAIM_QR_SESSION'
->>>>>>> 13462a1b
 }
 
 export class NextApiClientService {
@@ -150,10 +147,9 @@
 			case EApiRoute.PUBLIC_USER_DATA_BY_USERNAME:
 				path = '/users/username';
 				break;
-<<<<<<< HEAD
 			case EApiRoute.DELETE_COMMENT:
 				method = 'DELETE';
-=======
+				break;
 			case EApiRoute.GENERATE_QR_SESSION:
 				path = '/auth/actions/qr-session';
 				method = 'GET';
@@ -161,7 +157,6 @@
 			case EApiRoute.CLAIM_QR_SESSION:
 				path = '/auth/actions/qr-session';
 				method = 'POST';
->>>>>>> 13462a1b
 				break;
 			default:
 				throw new ClientError(`Invalid route: ${route}`);
