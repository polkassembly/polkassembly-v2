--- conflicted
+++ resolved
@@ -150,13 +150,6 @@
 			case EApiRoute.PUBLIC_USER_DATA_BY_USERNAME:
 				path = '/users/username';
 				break;
-<<<<<<< HEAD
-			case EApiRoute.FETCH_CHILD_BOUNTIES:
-				path = '/Bounty';
-				break;
-			// Post-related routes (do not put any static routes below this)
-=======
->>>>>>> aa2b7351
 			case EApiRoute.POSTS_LISTING:
 			case EApiRoute.FETCH_PROPOSAL_DETAILS:
 			case EApiRoute.GET_PREIMAGE_FOR_POST:
