// Copyright 2019-2025 @polkassembly/polkassembly authors & contributors
// This software may be modified and distributed under the terms
// of the Apache-2.0 license. See the LICENSE file for details.

/* eslint-disable sonarjs/no-duplicate-string */

import { DEFAULT_LISTING_LIMIT, PREIMAGES_LISTING_LIMIT } from '@/_shared/_constants/listingLimit';
import { getBaseUrl } from '@/_shared/_utils/getBaseUrl';
import {
	EPostOrigin,
	EProposalType,
	EReaction,
	EVoteDecision,
	EWallet,
	IAuthResponse,
	IComment,
	ICommentResponse,
	IErrorResponse,
	IGenerateTFAResponse,
	IGenericListingResponse,
	IPostListing,
	IPost,
	IPublicUser,
	IUserActivity,
	IPreimage,
	IQRSessionPayload,
	ESocial,
	IFollowEntry,
	ITag,
	EAllowedCommentor,
	EOffChainPostTopic,
	IBountyStats,
	IBountyUserActivity,
	IVoteCartItem,
	EConvictionAmount,
	IDelegationStats,
	IDelegateDetails,
	ITrackDelegationStats,
	ITrackDelegationDetails,
	ISocialHandle,
	IVoteHistoryData,
	ITreasuryStats,
	IContentSummary,
	IAddressRelations
} from '@/_shared/types';
import { StatusCodes } from 'http-status-codes';
import { getCurrentNetwork } from '@/_shared/_utils/getCurrentNetwork';
import { getSharedEnvVars } from '@/_shared/_utils/getSharedEnvVars';
import { ValidatorService } from '@/_shared/_services/validator_service';
import { ERROR_CODES, ERROR_MESSAGES } from '@/_shared/_constants/errorLiterals';
import { getCookieHeadersServer } from '@/_shared/_utils/getCookieHeadersServer';
import { ClientError } from '../_client-utils/clientError';
import { getNetworkFromHeaders } from '../api/_api-utils/getNetworkFromHeaders';
import { redisServiceSSR } from '../api/_api-utils/redisServiceSSR';

type Method = 'GET' | 'POST' | 'DELETE' | 'PATCH' | 'PUT';

enum EApiRoute {
	WEB2_LOGIN = 'WEB2_LOGIN',
	WEB2_SIGNUP = 'WEB2_SIGNUP',
	WEB3_LOGIN = 'WEB3_LOGIN',
	REFRESH_ACCESS_TOKEN = 'REFRESH_ACCESS_TOKEN',
	USER_EXISTS = 'USER_EXISTS',
	TFA_LOGIN = 'TFA_LOGIN',
	GEN_TFA_TOKEN = 'GEN_TFA_TOKEN',
	VERIFY_TFA_TOKEN = 'VERIFY_TFA_TOKEN',
	LOGOUT = 'LOGOUT',
	POSTS_LISTING = 'POSTS_LISTING',
	FETCH_PROPOSAL_DETAILS = 'FETCH_PROPOSAL_DETAILS',
	GET_COMMENTS = 'GET_COMMENTS',
	ADD_COMMENT = 'ADD_COMMENT',
	GET_ACTIVITY_FEED = 'GET_ACTIVITY_FEED',
	GET_VOTES_HISTORY = 'GET_VOTES_HISTORY',
	ADD_POST_REACTION = 'ADD_POST_REACTION',
	DELETE_REACTION = 'DELETE_REACTION',
	PUBLIC_USER_DATA_BY_ID = 'PUBLIC_USER_DATA_BY_ID',
	PUBLIC_USER_DATA_BY_ADDRESS = 'PUBLIC_USER_DATA_BY_ADDRESS',
	PUBLIC_USER_DATA_BY_USERNAME = 'PUBLIC_USER_DATA_BY_USERNAME',
	EDIT_PROPOSAL_DETAILS = 'EDIT_PROPOSAL_DETAILS',
	FETCH_USER_ACTIVITY = 'FETCH_USER_ACTIVITY',
	GET_PREIMAGE_FOR_POST = 'GET_PREIMAGE_FOR_POST',
	FETCH_PREIMAGES = 'FETCH_PREIMAGES',
	DELETE_COMMENT = 'DELETE_COMMENT',
	GENERATE_QR_SESSION = 'GENERATE_QR_SESSION',
	CLAIM_QR_SESSION = 'CLAIM_QR_SESSION',
	LINK_ADDRESS = 'LINK_ADDRESS',
	EDIT_USER_PROFILE = 'EDIT_USER_PROFILE',
	DELETE_ACCOUNT = 'DELETE_ACCOUNT',
	FETCH_LEADERBOARD = 'FETCH_LEADERBOARD',
	FOLLOW_USER = 'FOLLOW_USER',
	UNFOLLOW_USER = 'UNFOLLOW_USER',
	GET_FOLLOWING = 'GET_FOLLOWING',
	GET_FOLLOWERS = 'GET_FOLLOWERS',
	FETCH_ALL_TAGS = 'FETCH_ALL_TAGS',
	CREATE_TAGS = 'CREATE_TAGS',
	CREATE_OFFCHAIN_POST = 'CREATE_OFFCHAIN_POST',
	FETCH_CHILD_BOUNTIES = 'FETCH_CHILD_BOUNTIES',
	FETCH_BOUNTIES_STATS = 'FETCH_BOUNTIES_STATS',
	FETCH_BOUNTIES_USER_ACTIVITY = 'FETCH_BOUNTIES_USER_ACTIVITY',
	GET_CHILD_BOUNTIES = 'GET_CHILD_BOUNTIES',
	GET_BATCH_VOTE_CART = 'GET_BATCH_VOTE_CART',
	EDIT_BATCH_VOTE_CART_ITEM = 'EDIT_BATCH_VOTE_CART_ITEM',
	DELETE_BATCH_VOTE_CART_ITEM = 'DELETE_BATCH_VOTE_CART_ITEM',
	DELETE_BATCH_VOTE_CART = 'DELETE_BATCH_VOTE_CART',
	ADD_TO_BATCH_VOTE_CART = 'ADD_TO_BATCH_VOTE_CART',
	GET_SUBSCRIBED_ACTIVITY_FEED = 'GET_SUBSCRIBED_ACTIVITY_FEED',
	ADD_POST_SUBSCRIPTION = 'ADD_POST_SUBSCRIPTION',
	DELETE_POST_SUBSCRIPTION = 'DELETE_POST_SUBSCRIPTION',
	GET_DELEGATE_STATS = 'GET_DELEGATE_STATS',
	FETCH_DELEGATES = 'FETCH_DELEGATES',
	CREATE_PA_DELEGATE = 'CREATE_PA_DELEGATE',
	UPDATE_PA_DELEGATE = 'UPDATE_PA_DELEGATE',
	GET_USER_SOCIAL_HANDLES = 'GET_USER_SOCIAL_HANDLES',
	INIT_SOCIAL_VERIFICATION = 'INIT_SOCIAL_VERIFICATION',
	CONFIRM_SOCIAL_VERIFICATION = 'CONFIRM_SOCIAL_VERIFICATION',
	JUDGEMENT_CALL = 'JUDGEMENT_CALL',
	GET_TREASURY_STATS = 'GET_TREASURY_STATS',
	GET_CONTENT_SUMMARY = 'GET_CONTENT_SUMMARY',
	GET_ADDRESS_RELATIONS = 'GET_ADDRESS_RELATIONS'
}

export class NextApiClientService {
	private static isServerSide() {
		return !global?.window;
	}

	private static async getCurrentNetwork() {
		return this.isServerSide() ? getNetworkFromHeaders() : getCurrentNetwork();
	}

	private static async getRouteConfig({
		route,
		routeSegments,
		queryParams
	}: {
		route: EApiRoute;
		routeSegments?: string[];
		queryParams?: URLSearchParams;
	}): Promise<{ url: URL; method: Method }> {
		const baseURL = await getBaseUrl();
		const segments = routeSegments?.length ? `/${routeSegments.join('/')}` : '';
		let path = '';
		let method: Method = 'GET';

		// eslint-disable-next-line sonarjs/max-switch-cases
		switch (route) {
			// TODO: remove this route, use get public user via usernameroute instead
			case EApiRoute.USER_EXISTS:
				path = '/auth/username-exists';
				method = 'POST';
				break;

			// get routes
			case EApiRoute.REFRESH_ACCESS_TOKEN:
				path = '/auth/refresh-access-token';
				break;
			case EApiRoute.GENERATE_QR_SESSION:
				path = '/auth/qr-session';
				break;
			case EApiRoute.GET_ACTIVITY_FEED:
				path = '/activity-feed';
				break;
			case EApiRoute.GET_SUBSCRIBED_ACTIVITY_FEED:
				path = '/activity-feed/subscriptions';
				break;
			case EApiRoute.FETCH_LEADERBOARD:
				path = '/users';
				break;
			case EApiRoute.FETCH_PREIMAGES:
				path = '/preimages';
				break;
			case EApiRoute.FETCH_ALL_TAGS:
				path = '/meta/tags';
				break;
			case EApiRoute.GET_TREASURY_STATS:
				path = '/meta/treasury-stats';
				break;
			case EApiRoute.PUBLIC_USER_DATA_BY_ID:
			case EApiRoute.FETCH_USER_ACTIVITY:
			case EApiRoute.GET_FOLLOWING:
			case EApiRoute.GET_FOLLOWERS:
			case EApiRoute.GET_BATCH_VOTE_CART:
			case EApiRoute.GET_USER_SOCIAL_HANDLES:
				path = '/users/id';
				break;
			case EApiRoute.GET_ADDRESS_RELATIONS:
			case EApiRoute.PUBLIC_USER_DATA_BY_ADDRESS:
				path = '/users/address';
				break;
			case EApiRoute.PUBLIC_USER_DATA_BY_USERNAME:
				path = '/users/username';
				break;
			case EApiRoute.GET_DELEGATE_STATS:
				path = '/delegation/stats';
				break;
			case EApiRoute.FETCH_DELEGATES:
				path = '/delegation/delegates';
				break;
<<<<<<< HEAD
=======
			case EApiRoute.GET_TREASURY_STATS:
				path = '/meta/treasury-stats';
				break;
			case EApiRoute.FETCH_BOUNTIES_STATS:
				path = '/bounties/stats';
				break;
			case EApiRoute.FETCH_BOUNTIES_USER_ACTIVITY:
				path = '/bounties/user-activity';
				break;
			case EApiRoute.GET_CHILD_BOUNTIES:
>>>>>>> 62cde21b
			case EApiRoute.POSTS_LISTING:
			case EApiRoute.FETCH_PROPOSAL_DETAILS:
			case EApiRoute.GET_PREIMAGE_FOR_POST:
			case EApiRoute.GET_COMMENTS:
			case EApiRoute.GET_VOTES_HISTORY:
			case EApiRoute.GET_CONTENT_SUMMARY:
			case EApiRoute.FETCH_CHILD_BOUNTIES:
				break;

			// post routes
			case EApiRoute.LOGOUT:
				path = '/auth/logout';
				method = 'POST';
				break;
			case EApiRoute.LINK_ADDRESS:
				path = '/auth/link-address';
				method = 'POST';
				break;
			case EApiRoute.CLAIM_QR_SESSION:
				path = '/auth/qr-session';
				method = 'POST';
				break;
			case EApiRoute.VERIFY_TFA_TOKEN:
				path = '/auth/tfa/setup/verify';
				method = 'POST';
				break;
			case EApiRoute.GEN_TFA_TOKEN:
				path = '/auth/tfa/setup/generate';
				method = 'POST';
				break;
			case EApiRoute.TFA_LOGIN:
				path = '/auth/tfa/login';
				method = 'POST';
				break;
			case EApiRoute.WEB2_SIGNUP:
				path = '/auth/web2-auth/signup';
				method = 'POST';
				break;
			case EApiRoute.WEB3_LOGIN:
				path = '/auth/web3-auth';
				method = 'POST';
				break;
			case EApiRoute.WEB2_LOGIN:
				path = '/auth/web2-auth/login';
				method = 'POST';
				break;
			case EApiRoute.CREATE_TAGS:
				method = 'POST';
				path = '/meta/tags';
				break;
			case EApiRoute.ADD_TO_BATCH_VOTE_CART:
			case EApiRoute.FOLLOW_USER:
			case EApiRoute.INIT_SOCIAL_VERIFICATION:
			case EApiRoute.CONFIRM_SOCIAL_VERIFICATION:
				path = '/users/id';
				method = 'POST';
				break;
			case EApiRoute.CREATE_PA_DELEGATE:
				path = '/delegation/delegates';
				method = 'POST';
				break;
			case EApiRoute.CREATE_OFFCHAIN_POST:
			case EApiRoute.ADD_COMMENT:
			case EApiRoute.ADD_POST_SUBSCRIPTION:
			case EApiRoute.ADD_POST_REACTION:
				method = 'POST';
				break;
			case EApiRoute.JUDGEMENT_CALL:
				path = '/identity/judgement-call';
				method = 'POST';
				break;

			// patch routes
			case EApiRoute.EDIT_USER_PROFILE:
			case EApiRoute.EDIT_BATCH_VOTE_CART_ITEM:
				path = '/users/id';
				method = 'PATCH';
				break;
			case EApiRoute.UPDATE_PA_DELEGATE:
				path = '/delegation/delegates';
				method = 'PATCH';
				break;
			case EApiRoute.EDIT_PROPOSAL_DETAILS:
				method = 'PATCH';
				break;

			// delete routes
			case EApiRoute.DELETE_ACCOUNT:
			case EApiRoute.UNFOLLOW_USER:
			case EApiRoute.DELETE_BATCH_VOTE_CART_ITEM:
			case EApiRoute.DELETE_BATCH_VOTE_CART:
				path = '/users/id';
				method = 'DELETE';
				break;
			case EApiRoute.DELETE_REACTION:
			case EApiRoute.DELETE_POST_SUBSCRIPTION:
			case EApiRoute.DELETE_COMMENT:
				method = 'DELETE';
				break;

			default:
				throw new ClientError(`Invalid route: ${route}`);
		}

		const url = new URL(`${baseURL}${path}${segments}`);
		if (queryParams) {
			// Get all keys in the URLSearchParams
			const keys = Array.from(new Set(Array.from(queryParams.keys())));

			// For each unique key
			keys.forEach((key) => {
				// Get all values for this key
				const values = queryParams.getAll(key);

				// If there's only one value, use set
				if (values.length === 1) {
					url.searchParams.set(key, values[0]);
				}
				// If there are multiple values, use append for each
				else if (values.length > 1) {
					// First clear any existing values for this key
					url.searchParams.delete(key);
					// Then append each value
					values.forEach((value) => {
						url.searchParams.append(key, value);
					});
				}
			});
		}

		return { url, method };
	}

	private static async nextApiClientFetch<T>({
		url,
		method,
		data
	}: {
		url: URL;
		method: Method;
		data?: Record<string, unknown>;
	}): Promise<{ data: T | null; error: IErrorResponse | null }> {
		const currentNetwork = await this.getCurrentNetwork();

		const response = await fetch(url, {
			body: JSON.stringify(data),
			credentials: 'include',
			headers: {
				...(!global.window ? await getCookieHeadersServer() : {}),
				'Content-Type': 'application/json',
				'x-api-key': getSharedEnvVars().NEXT_PUBLIC_POLKASSEMBLY_API_KEY,
				'x-network': currentNetwork
			},
			method
		});

		const resJSON = await response.json();

		if (response.status === StatusCodes.OK) {
			return { data: resJSON as T, error: null };
		}
		return { data: null, error: resJSON as IErrorResponse };
	}

	// auth
	protected static async refreshAccessTokenApi() {
		const { url, method } = await this.getRouteConfig({ route: EApiRoute.REFRESH_ACCESS_TOKEN });
		return this.nextApiClientFetch<{ message: string }>({ url, method });
	}

	protected static async web2LoginApi({ emailOrUsername, password }: { emailOrUsername: string; password: string }) {
		const { url, method } = await this.getRouteConfig({ route: EApiRoute.WEB2_LOGIN });
		return this.nextApiClientFetch<IAuthResponse>({ url, method, data: { emailOrUsername, password } });
	}

	protected static async web2SignupApi({ email, username, password }: { email: string; username: string; password: string }) {
		const { url, method } = await this.getRouteConfig({ route: EApiRoute.WEB2_SIGNUP });
		return this.nextApiClientFetch<IAuthResponse>({ url, method, data: { email, username, password } });
	}

	protected static async web3LoginOrSignupApi({ address, signature, wallet }: { address: string; signature: string; wallet: EWallet }) {
		const { url, method } = await this.getRouteConfig({ route: EApiRoute.WEB3_LOGIN });
		return this.nextApiClientFetch<IAuthResponse>({ url, method, data: { address, signature, wallet } });
	}

	protected static async checkForUsernameAndEmailApi({ email, username }: { email: string; username: string }) {
		const { url, method } = await this.getRouteConfig({ route: EApiRoute.USER_EXISTS });
		return this.nextApiClientFetch<{ usernameExists: boolean; emailExists: boolean; message: string; status: StatusCodes }>({ url, method, data: { username, email } });
	}

	protected static async tfaLoginApi({ authCode, loginAddress, loginWallet, tfaToken }: { authCode: string; loginAddress: string; loginWallet: EWallet; tfaToken: string }) {
		const { url, method } = await this.getRouteConfig({ route: EApiRoute.TFA_LOGIN });
		return this.nextApiClientFetch<{ message: string; status: StatusCodes }>({ url, method, data: { authCode, loginAddress, loginWallet, tfaToken } });
	}

	protected static async generateTfaTokenApi() {
		const { url, method } = await this.getRouteConfig({ route: EApiRoute.GEN_TFA_TOKEN });
		return this.nextApiClientFetch<IGenerateTFAResponse>({ url, method });
	}

	protected static async verifyTfaTokenApi({ authCode }: { authCode: string }) {
		const { url, method } = await this.getRouteConfig({ route: EApiRoute.VERIFY_TFA_TOKEN });
		return this.nextApiClientFetch<{ message: string }>({ url, method, data: { authCode } });
	}

	protected static async logoutApi() {
		const { url, method } = await this.getRouteConfig({ route: EApiRoute.LOGOUT });
		return this.nextApiClientFetch<{ message: string }>({ url, method });
	}

	protected static async linkAddressApi({ address, signature, wallet }: { address: string; signature: string; wallet: EWallet }) {
		const { url, method } = await this.getRouteConfig({ route: EApiRoute.LINK_ADDRESS });
		return this.nextApiClientFetch<{ message: string }>({ url, method, data: { address, signature, wallet } });
	}

	static async fetchListingData({
		proposalType,
		page,
		statuses,
		origins = [],
		tags = [],
		limit = DEFAULT_LISTING_LIMIT
	}: {
		proposalType: string;
		page: number;
		statuses?: string[];
		origins?: EPostOrigin[];
		tags?: string[];
		limit?: number;
	}): Promise<{ data: IGenericListingResponse<IPostListing> | null; error: IErrorResponse | null }> {
		// try redis cache first if ssr
		if (this.isServerSide()) {
			const currentNetwork = await this.getCurrentNetwork();

			const cachedData = await redisServiceSSR('GetPostsListing', {
				network: currentNetwork,
				proposalType,
				page,
				limit,
				statuses,
				origins,
				tags
			});

			if (cachedData) {
				return { data: cachedData, error: null };
			}
		}

		const queryParams = new URLSearchParams({
			page: page.toString(),
			limit: DEFAULT_LISTING_LIMIT.toString()
		});

		if (limit) {
			queryParams.set('limit', limit.toString());
		}

		if (statuses?.length) {
			statuses.forEach((status) => queryParams.append('status', status));
		}

		if (tags?.length) {
			tags.forEach((tag) => queryParams.append('tags', tag));
		}

		if (origins?.length) {
			origins.forEach((origin) => queryParams.append('origin', origin));
		}

		const { url, method } = await this.getRouteConfig({ route: EApiRoute.POSTS_LISTING, routeSegments: [proposalType], queryParams });

		return this.nextApiClientFetch<IGenericListingResponse<IPostListing>>({ url, method });
	}

	// Post Reactions
	static async addPostReaction(proposalType: EProposalType, index: string, reactionType: EReaction) {
		const { url, method } = await this.getRouteConfig({ route: EApiRoute.ADD_POST_REACTION, routeSegments: [proposalType, index, 'reactions'] });
		return this.nextApiClientFetch<{ message: string; reactionId: string }>({ url, method, data: { reaction: reactionType } });
	}

	// Delete Post Reaction
	static async deletePostReaction(proposalType: EProposalType, index: string, reactionId: string) {
		const { url, method } = await this.getRouteConfig({ route: EApiRoute.DELETE_REACTION, routeSegments: [proposalType, index, 'reactions', reactionId] });
		return this.nextApiClientFetch<{ message: string }>({ url, method });
	}

	// details
	static async fetchProposalDetails({ proposalType, indexOrHash }: { proposalType: EProposalType; indexOrHash: string }) {
		if (this.isServerSide()) {
			const currentNetwork = await this.getCurrentNetwork();

			const cachedData = await redisServiceSSR('GetPostData', {
				network: currentNetwork,
				proposalType,
				indexOrHash
			});

			if (cachedData) {
				return { data: cachedData, error: null };
			}
		}

		const { url, method } = await this.getRouteConfig({ route: EApiRoute.FETCH_PROPOSAL_DETAILS, routeSegments: [proposalType, indexOrHash] });
		return this.nextApiClientFetch<IPost>({ url, method });
	}

	static async editProposalDetails({ proposalType, index, data }: { proposalType: EProposalType; index: string; data: { title: string; content: string } }) {
		const { url, method } = await this.getRouteConfig({ route: EApiRoute.EDIT_PROPOSAL_DETAILS, routeSegments: [proposalType, index] });
		return this.nextApiClientFetch<{ message: string }>({ url, method, data });
	}

	static async getPreimageForPost(proposalType: EProposalType, index: string) {
		const { url, method } = await this.getRouteConfig({ route: EApiRoute.GET_PREIMAGE_FOR_POST, routeSegments: [proposalType, index, 'preimage'] });
		return this.nextApiClientFetch<IPreimage>({ url, method });
	}

	// comments
	protected static async getCommentsOfPostApi({ proposalType, index }: { proposalType: EProposalType; index: string }) {
		const { url, method } = await this.getRouteConfig({ route: EApiRoute.GET_COMMENTS, routeSegments: [proposalType, index, 'comments'] });
		return this.nextApiClientFetch<ICommentResponse[]>({ url, method });
	}

	protected static async addCommentToPostApi({
		proposalType,
		index,
		content,
		parentCommentId
	}: {
		proposalType: EProposalType;
		index: string;
		content: string;
		parentCommentId?: string;
	}) {
		const { url, method } = await this.getRouteConfig({ route: EApiRoute.ADD_COMMENT, routeSegments: [proposalType, index, 'comments'] });
		return this.nextApiClientFetch<IComment>({
			url,
			method,
			data: {
				content,
				parentCommentId
			}
		});
	}

	protected static async deleteCommentFromPostApi({ id, proposalType, index }: { id: string; proposalType: EProposalType; index: string }) {
		const { url, method } = await this.getRouteConfig({ route: EApiRoute.DELETE_COMMENT, routeSegments: [proposalType, index, 'comments', id] });
		return this.nextApiClientFetch<{ message: string }>({ url, method });
	}

	// votes
	static async getVotesHistory({ proposalType, index, page, decision }: { proposalType: EProposalType; index: string; page: number; decision: EVoteDecision }) {
		const queryParams = new URLSearchParams({
			page: page.toString(),
			limit: DEFAULT_LISTING_LIMIT.toString(),
			decision
		});
		const { url, method } = await this.getRouteConfig({ route: EApiRoute.GET_VOTES_HISTORY, routeSegments: [proposalType, index, 'votes'], queryParams });
		return this.nextApiClientFetch<IVoteHistoryData>({ url, method });
	}

	// activity feed
	static async fetchActivityFeed({ page, origins, limit = DEFAULT_LISTING_LIMIT, userId }: { page: number; origins?: EPostOrigin[]; limit?: number; userId?: number }) {
		if (this.isServerSide()) {
			const currentNetwork = await this.getCurrentNetwork();

			const cachedData = await redisServiceSSR('GetActivityFeed', {
				network: currentNetwork,
				page,
				limit,
				...(origins ? { origins } : {}),
				...(userId ? { userId } : {})
			});

			if (cachedData) {
				return { data: cachedData, error: null };
			}
		}

		const queryParams = new URLSearchParams({
			page: page.toString(),
			limit: limit.toString()
		});

		if (origins?.length) {
			origins.forEach((origin) => queryParams.append('origin', origin));
		}

		const { url, method } = await this.getRouteConfig({ route: EApiRoute.GET_ACTIVITY_FEED, queryParams });
		return this.nextApiClientFetch<IGenericListingResponse<IPostListing>>({ url, method });
	}

	static async getSubscribedActivityFeed({ page, limit = DEFAULT_LISTING_LIMIT, userId }: { page: number; limit?: number; userId: number }) {
		if (this.isServerSide()) {
			const currentNetwork = await this.getCurrentNetwork();

			const cachedData = await redisServiceSSR('GetSubscriptionFeed', {
				network: currentNetwork,
				page,
				limit,
				userId
			});

			if (cachedData) {
				return { data: cachedData, error: null };
			}
		}

		const queryParams = new URLSearchParams({
			page: page.toString(),
			limit: limit.toString()
		});

		const { url, method } = await this.getRouteConfig({ route: EApiRoute.GET_SUBSCRIBED_ACTIVITY_FEED, queryParams });
		return this.nextApiClientFetch<IGenericListingResponse<IPostListing>>({ url, method });
	}

	// user data
	protected static async fetchPublicUserByIdApi({ userId }: { userId: number }) {
		const { url, method } = await this.getRouteConfig({ route: EApiRoute.PUBLIC_USER_DATA_BY_ID, routeSegments: [userId.toString()] });
		return this.nextApiClientFetch<IPublicUser>({ url, method });
	}

	protected static async fetchPublicUserByAddressApi({ address }: { address: string }) {
		const { url, method } = await this.getRouteConfig({ route: EApiRoute.PUBLIC_USER_DATA_BY_ADDRESS, routeSegments: [address] });
		return this.nextApiClientFetch<IPublicUser>({ url, method });
	}

	protected static async fetchPublicUserByUsernameApi({ username }: { username: string }) {
		const { url, method } = await this.getRouteConfig({ route: EApiRoute.PUBLIC_USER_DATA_BY_USERNAME, routeSegments: [username] });
		return this.nextApiClientFetch<IPublicUser>({ url, method });
	}

	protected static async fetchUserActivityApi({ userId }: { userId: number }) {
		const { url, method } = await this.getRouteConfig({ route: EApiRoute.FETCH_USER_ACTIVITY, routeSegments: [userId.toString(), 'activities'] });
		return this.nextApiClientFetch<IUserActivity[]>({ url, method });
	}

	protected static async editUserProfileApi({
		userId,
		bio,
		badges,
		title,
		image,
		coverImage,
		publicSocialLinks,
		email,
		username
	}: {
		userId: number;
		bio?: string;
		badges?: string[];
		title?: string;
		image?: string;
		coverImage?: string;
		publicSocialLinks?: { platform: ESocial; url: string }[];
		email?: string;
		username?: string;
	}) {
		const { url, method } = await this.getRouteConfig({ route: EApiRoute.EDIT_USER_PROFILE, routeSegments: [userId.toString()] });
		return this.nextApiClientFetch<{ message: string }>({ url, method, data: { bio, badges, title, image, coverImage, publicSocialLinks, email, username } });
	}

	protected static async deleteAccountApi({ userId }: { userId: number }) {
		const { url, method } = await this.getRouteConfig({ route: EApiRoute.DELETE_ACCOUNT, routeSegments: [userId.toString()] });
		return this.nextApiClientFetch<{ message: string }>({ url, method });
	}

	protected static async followUserApi({ userId }: { userId: number }) {
		const { url, method } = await this.getRouteConfig({ route: EApiRoute.FOLLOW_USER, routeSegments: [userId.toString(), 'followers'] });
		return this.nextApiClientFetch<{ message: string }>({ url, method });
	}

	protected static async unfollowUserApi({ userId }: { userId: number }) {
		const { url, method } = await this.getRouteConfig({ route: EApiRoute.UNFOLLOW_USER, routeSegments: [userId.toString(), 'followers'] });
		return this.nextApiClientFetch<{ message: string }>({ url, method });
	}

	protected static async getFollowingApi({ userId }: { userId: number }) {
		const { url, method } = await this.getRouteConfig({ route: EApiRoute.GET_FOLLOWING, routeSegments: [userId.toString(), 'following'] });
		return this.nextApiClientFetch<{ following: IFollowEntry[] }>({ url, method });
	}

	protected static async getFollowersApi({ userId }: { userId: number }) {
		const { url, method } = await this.getRouteConfig({ route: EApiRoute.GET_FOLLOWERS, routeSegments: [userId.toString(), 'followers'] });
		return this.nextApiClientFetch<{ followers: IFollowEntry[] }>({ url, method });
	}

	protected static async getBatchVoteCartApi({ userId }: { userId: number }) {
		const { url, method } = await this.getRouteConfig({ route: EApiRoute.GET_BATCH_VOTE_CART, routeSegments: [userId.toString(), 'vote-cart'] });
		return this.nextApiClientFetch<{ voteCart: IVoteCartItem[] }>({ url, method });
	}

	protected static async addToBatchVoteCartApi({
		userId,
		postIndexOrHash,
		proposalType,
		decision,
		amount,
		conviction
	}: {
		userId: number;
		postIndexOrHash: string;
		proposalType: EProposalType;
		decision: EVoteDecision;
		amount: { abstain?: string; aye?: string; nay?: string };
		conviction: EConvictionAmount;
	}) {
		const { url, method } = await this.getRouteConfig({ route: EApiRoute.ADD_TO_BATCH_VOTE_CART, routeSegments: [userId.toString(), 'vote-cart'] });
		return this.nextApiClientFetch<{ voteCartItem: IVoteCartItem }>({ url, method, data: { postIndexOrHash, proposalType, decision, amount, conviction } });
	}

	protected static async editBatchVoteCartItemApi({
		userId,
		id,
		decision,
		amount,
		conviction
	}: {
		userId: number;
		id: string;
		decision: EVoteDecision;
		amount: { abstain?: string; aye?: string; nay?: string };
		conviction: EConvictionAmount;
	}) {
		const { url, method } = await this.getRouteConfig({ route: EApiRoute.EDIT_BATCH_VOTE_CART_ITEM, routeSegments: [userId.toString(), 'vote-cart'] });
		return this.nextApiClientFetch<{ voteCartItem: IVoteCartItem }>({ url, method, data: { id, decision, amount, conviction } });
	}

	protected static async deleteBatchVoteCartItemApi({ userId, id }: { userId: number; id: string }) {
		const { url, method } = await this.getRouteConfig({ route: EApiRoute.DELETE_BATCH_VOTE_CART_ITEM, routeSegments: [userId.toString(), 'vote-cart'] });
		return this.nextApiClientFetch<{ message: string }>({ url, method, data: { id } });
	}

	protected static async clearBatchVoteCartApi({ userId }: { userId: number }) {
		const { url, method } = await this.getRouteConfig({ route: EApiRoute.DELETE_BATCH_VOTE_CART, routeSegments: [userId.toString(), 'vote-cart', 'clear'] });
		return this.nextApiClientFetch<{ message: string }>({ url, method });
	}

	static async fetchPreimages({ page }: { page: number }) {
		const queryParams = new URLSearchParams({
			page: page.toString(),
			limit: PREIMAGES_LISTING_LIMIT.toString()
		});

		const { url, method } = await this.getRouteConfig({ route: EApiRoute.FETCH_PREIMAGES, queryParams });
		return this.nextApiClientFetch<IGenericListingResponse<IPreimage>>({ url, method });
	}

	static async fetchPreimageByHash({ hash }: { hash: string }) {
		const { url, method } = await this.getRouteConfig({ route: EApiRoute.FETCH_PREIMAGES, routeSegments: [hash] });
		return this.nextApiClientFetch<IPreimage>({ url, method });
	}

	protected static async generateQRSession() {
		const { url, method } = await this.getRouteConfig({ route: EApiRoute.GENERATE_QR_SESSION });
		return this.nextApiClientFetch<IQRSessionPayload>({ url, method });
	}

	static async fetchAllTags() {
		const { url, method } = await this.getRouteConfig({ route: EApiRoute.FETCH_ALL_TAGS });
		return this.nextApiClientFetch<IGenericListingResponse<ITag>>({ url, method });
	}

	static async createTags(tags: string[]) {
		const { url, method } = await this.getRouteConfig({ route: EApiRoute.CREATE_TAGS });
		if (!tags.length || tags.some((tag) => !ValidatorService.isValidTag(tag))) {
			throw new ClientError(ERROR_CODES.CLIENT_ERROR, ERROR_MESSAGES[ERROR_CODES.CLIENT_ERROR]);
		}
		return this.nextApiClientFetch<{ message: string }>({ url, method, data: { tags } });
	}

	static async createOffChainPost({
		proposalType,
		allowedCommentor,
		content,
		title,
		tags,
		topic
	}: {
		proposalType: EProposalType;
		content: string;
		title: string;
		allowedCommentor: EAllowedCommentor;
		tags?: ITag[];
		topic?: EOffChainPostTopic;
	}) {
		if (!ValidatorService.isValidOffChainProposalType(proposalType)) {
			throw new ClientError(ERROR_CODES.CLIENT_ERROR, ERROR_MESSAGES[ERROR_CODES.CLIENT_ERROR]);
		}
		const { url, method } = await this.getRouteConfig({ route: EApiRoute.CREATE_OFFCHAIN_POST, routeSegments: [proposalType] });
		return this.nextApiClientFetch<{ message: string; data: { id: string; index: number } }>({ url, method, data: { content, title, allowedCommentor, tags, topic } });
	}

	static async fetchLeaderboardApi({ page, limit }: { page: number; limit?: number }) {
		const queryParams = new URLSearchParams({
			page: page.toString() || '1',
			limit: limit?.toString() || DEFAULT_LISTING_LIMIT.toString()
		});

		const { url, method } = await this.getRouteConfig({ route: EApiRoute.FETCH_LEADERBOARD, queryParams });
		return this.nextApiClientFetch<IGenericListingResponse<IPublicUser>>({ url, method });
	}

	static async fetchBountiesStats() {
		const { url, method } = await this.getRouteConfig({ route: EApiRoute.FETCH_BOUNTIES_STATS });
		return this.nextApiClientFetch<IBountyStats>({ url, method });
	}

	static async fetchBountiesUserActivity() {
		const { url, method } = await this.getRouteConfig({ route: EApiRoute.FETCH_BOUNTIES_USER_ACTIVITY });
		return this.nextApiClientFetch<IBountyUserActivity[]>({ url, method });
	}

	static async getChildBounties(proposalType: EProposalType, index: string) {
		const { url, method } = await this.getRouteConfig({ route: EApiRoute.GET_CHILD_BOUNTIES, routeSegments: [proposalType, index, 'child-bounties'] });
		return this.nextApiClientFetch<IPreimage>({ url, method });
	}

	static async addPostSubscription(proposalType: EProposalType, index: string) {
		const { url, method } = await this.getRouteConfig({ route: EApiRoute.ADD_POST_SUBSCRIPTION, routeSegments: [proposalType, index, 'subscription'] });
		return this.nextApiClientFetch<{ message: string; id: string }>({ url, method });
	}

	static async deletePostSubscription(proposalType: EProposalType, index: string) {
		const { url, method } = await this.getRouteConfig({ route: EApiRoute.DELETE_POST_SUBSCRIPTION, routeSegments: [proposalType, index, 'subscription'] });
		return this.nextApiClientFetch<{ message: string }>({ url, method });
	}

	static async getDelegateStats() {
		const { url, method } = await this.getRouteConfig({ route: EApiRoute.GET_DELEGATE_STATS });
		return this.nextApiClientFetch<IDelegationStats>({ url, method });
	}

	static async fetchDelegates() {
		const { url, method } = await this.getRouteConfig({ route: EApiRoute.FETCH_DELEGATES });
		return this.nextApiClientFetch<IDelegateDetails[]>({ url, method });
	}

	static async createPADelegate({ address, manifesto }: { address: string; manifesto: string }) {
		const { url, method } = await this.getRouteConfig({ route: EApiRoute.CREATE_PA_DELEGATE });
		return this.nextApiClientFetch<{ id: string }>({ url, method, data: { address, manifesto } });
	}

	static async updatePADelegate({ address, manifesto }: { address: string; manifesto: string }) {
		const { url, method } = await this.getRouteConfig({ route: EApiRoute.UPDATE_PA_DELEGATE, routeSegments: [address] });
		return this.nextApiClientFetch<{ message: string }>({ url, method, data: { manifesto } });
	}

	static async getDelegateTracks({ address }: { address: string }) {
		const { url, method } = await this.getRouteConfig({ route: EApiRoute.PUBLIC_USER_DATA_BY_ADDRESS, routeSegments: [address, 'delegation', 'tracks'] });
		return this.nextApiClientFetch<{ delegationStats: ITrackDelegationStats[] }>({ url, method });
	}

	static async getDelegateTrack({ address, trackId }: { address: string; trackId: number }) {
		const { url, method } = await this.getRouteConfig({ route: EApiRoute.PUBLIC_USER_DATA_BY_ADDRESS, routeSegments: [address, 'delegation', 'tracks', trackId.toString()] });
		return this.nextApiClientFetch<ITrackDelegationDetails>({ url, method });
	}

	static async fetchContentSummary({ proposalType, indexOrHash }: { proposalType: EProposalType; indexOrHash: string }) {
		if (this.isServerSide()) {
			const currentNetwork = await this.getCurrentNetwork();

			const cachedData = await redisServiceSSR('GetContentSummary', {
				network: currentNetwork,
				proposalType,
				indexOrHash
			});

			if (cachedData) {
				return { data: cachedData, error: null };
			}
		}

		const { url, method } = await this.getRouteConfig({
			route: EApiRoute.GET_CONTENT_SUMMARY,
			routeSegments: [proposalType, indexOrHash, 'content-summary']
		});
		return this.nextApiClientFetch<IContentSummary>({ url, method });
	}

	static async fetchChildBountiesApi({ bountyIndex, limit, page }: { bountyIndex: string; limit: string; page: string }) {
		const queryParams = new URLSearchParams({
			limit,
			page
		});

		const { url, method } = await this.getRouteConfig({
			route: EApiRoute.FETCH_CHILD_BOUNTIES,
			routeSegments: [EProposalType.BOUNTY, bountyIndex.toString(), 'child-bounties'],
			queryParams
		});
		return this.nextApiClientFetch<IGenericListingResponse<IPostListing>>({ url, method });
	}

	static async fetchUserSocialHandles({ userId, address }: { userId: number; address: string }) {
		const queryParams = new URLSearchParams({
			address
		});
		const { url, method } = await this.getRouteConfig({
			route: EApiRoute.GET_USER_SOCIAL_HANDLES,
			routeSegments: [userId.toString(), 'socials'],
			queryParams
		});
		return this.nextApiClientFetch<{ socialHandles: Record<ESocial, ISocialHandle> }>({ url, method });
	}

	static async initSocialVerification({ userId, social, handle, address }: { userId: number; social: ESocial; handle: string; address: string }) {
		const { url, method } = await this.getRouteConfig({ route: EApiRoute.INIT_SOCIAL_VERIFICATION, routeSegments: [userId.toString(), 'socials', 'init-verification'] });
		return this.nextApiClientFetch<ISocialHandle>({ url, method, data: { social, handle, address } });
	}

	static async confirmSocialVerification({ userId, social, token, twitterOauthVerifier }: { userId: number; social: ESocial; token: string; twitterOauthVerifier?: string }) {
		const { url, method } = await this.getRouteConfig({ route: EApiRoute.CONFIRM_SOCIAL_VERIFICATION, routeSegments: [userId.toString(), 'socials', 'confirm-verification'] });
		return this.nextApiClientFetch<{ message: string }>({ url, method, data: { social, token, twitterOauthVerifier } });
	}

	static async judgementCall({ userAddress, identityHash }: { userAddress: string; identityHash: string }) {
		const { url, method } = await this.getRouteConfig({ route: EApiRoute.JUDGEMENT_CALL });
		return this.nextApiClientFetch<{ message: string }>({ url, method, data: { userAddress, identityHash } });
	}

	static async fetchAddressRelations(address: string) {
		const { url, method } = await this.getRouteConfig({ route: EApiRoute.GET_ADDRESS_RELATIONS, routeSegments: [address, 'relations'] });
		return this.nextApiClientFetch<IAddressRelations>({ url, method });
	}

	static async getTreasuryStats(params?: { from?: Date; to?: Date }) {
		const queryParams = new URLSearchParams({
			from: params?.from?.toISOString() || '',
			to: params?.to?.toISOString() || ''
		});
		const { url, method } = await this.getRouteConfig({ route: EApiRoute.GET_TREASURY_STATS, queryParams });
		return this.nextApiClientFetch<ITreasuryStats[]>({ url, method });
	}
}<|MERGE_RESOLUTION|>--- conflicted
+++ resolved
@@ -196,11 +196,6 @@
 			case EApiRoute.FETCH_DELEGATES:
 				path = '/delegation/delegates';
 				break;
-<<<<<<< HEAD
-=======
-			case EApiRoute.GET_TREASURY_STATS:
-				path = '/meta/treasury-stats';
-				break;
 			case EApiRoute.FETCH_BOUNTIES_STATS:
 				path = '/bounties/stats';
 				break;
@@ -208,7 +203,6 @@
 				path = '/bounties/user-activity';
 				break;
 			case EApiRoute.GET_CHILD_BOUNTIES:
->>>>>>> 62cde21b
 			case EApiRoute.POSTS_LISTING:
 			case EApiRoute.FETCH_PROPOSAL_DETAILS:
 			case EApiRoute.GET_PREIMAGE_FOR_POST:
