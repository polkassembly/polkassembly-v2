--- conflicted
+++ resolved
@@ -26,20 +26,18 @@
 	IUserActivity,
 	IPreimage,
 	IQRSessionPayload,
-<<<<<<< HEAD
 	ESocial,
-	IFollowEntry
-=======
+	IFollowEntry,
 	ITag,
 	EAllowedCommentor,
 	EOffChainPostTopic
->>>>>>> 1c5eafa8
 } from '@/_shared/types';
 import { OutputData } from '@editorjs/editorjs';
 import { StatusCodes } from 'http-status-codes';
 import { getCurrentNetwork } from '@/_shared/_utils/getCurrentNetwork';
 import { getSharedEnvVars } from '@/_shared/_utils/getSharedEnvVars';
 import { ValidatorService } from '@/_shared/_services/validator_service';
+import { ERROR_CODES, ERROR_MESSAGES } from '@/_shared/_constants/errorLiterals';
 import { ClientError } from '../_client-utils/clientError';
 import { getNetworkFromHeaders } from '../api/_api-utils/getNetworkFromHeaders';
 
@@ -73,20 +71,16 @@
 	DELETE_COMMENT = 'DELETE_COMMENT',
 	GENERATE_QR_SESSION = 'GENERATE_QR_SESSION',
 	CLAIM_QR_SESSION = 'CLAIM_QR_SESSION',
-<<<<<<< HEAD
 	LINK_ADDRESS = 'LINK_ADDRESS',
 	EDIT_USER_PROFILE = 'EDIT_USER_PROFILE',
 	DELETE_ACCOUNT = 'DELETE_ACCOUNT',
 	FOLLOW_USER = 'FOLLOW_USER',
 	UNFOLLOW_USER = 'UNFOLLOW_USER',
 	GET_FOLLOWING = 'GET_FOLLOWING',
-	GET_FOLLOWERS = 'GET_FOLLOWERS'
-=======
+	GET_FOLLOWERS = 'GET_FOLLOWERS',
 	FETCH_ALL_TAGS = 'FETCH_ALL_TAGS',
 	CREATE_TAGS = 'CREATE_TAGS',
-	CREATE_OFFCHAIN_POST = 'CREATE_OFFCHAIN_POST',
-	LINK_ADDRESS = 'LINK_ADDRESS'
->>>>>>> 1c5eafa8
+	CREATE_OFFCHAIN_POST = 'CREATE_OFFCHAIN_POST'
 }
 
 export class NextApiClientService {
@@ -522,10 +516,10 @@
 	}
 
 	static async createTagsApi(tags: string[]) {
-		if (tags && !ValidatorService.isValidTags(tags)) {
-			throw new ClientError('Invalid tags');
-		}
 		const { url, method } = await this.getRouteConfig({ route: EApiRoute.CREATE_TAGS });
+		if (!tags.length || tags.some((tag) => !ValidatorService.isValidTag(tag))) {
+			throw new ClientError(ERROR_CODES.CLIENT_ERROR, ERROR_MESSAGES[ERROR_CODES.CLIENT_ERROR]);
+		}
 		return this.nextApiClientFetch<{ message: string }>({ url, method, data: { tags } });
 	}
 
@@ -544,6 +538,9 @@
 		tags?: string[];
 		topic?: EOffChainPostTopic;
 	}) {
+		if (!ValidatorService.isValidOffChainProposalType(proposalType)) {
+			throw new ClientError(ERROR_CODES.CLIENT_ERROR, ERROR_MESSAGES[ERROR_CODES.CLIENT_ERROR]);
+		}
 		const { url, method } = await this.getRouteConfig({ route: EApiRoute.CREATE_OFFCHAIN_POST, routeSegments: [proposalType] });
 		return this.nextApiClientFetch<{ message: string; data: { id: string; index: number } }>({ url, method, data: { content, title, allowedCommentor, tags, topic } });
 	}
