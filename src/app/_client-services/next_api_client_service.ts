// Copyright 2019-2025 @polkassembly/polkassembly authors & contributors
// This software may be modified and distributed under the terms
// of the Apache-2.0 license. See the LICENSE file for details.

/* eslint-disable lines-between-class-members */

import { DEFAULT_LISTING_LIMIT, PREIMAGES_LISTING_LIMIT } from '@/_shared/_constants/listingLimit';
import { getBaseUrl } from '@/_shared/_utils/getBaseUrl';
import {
	EPostOrigin,
	EProposalType,
	EReaction,
	EVoteDecision,
	EWallet,
	IAuthResponse,
	IComment,
	ICommentResponse,
	IErrorResponse,
	IGenerateTFAResponse,
	IGenericListingResponse,
	IPostListing,
	IPost,
	IPublicUser,
	IVoteData,
	IUserActivity,
	IPreimage,
	IQRSessionPayload,
	ESocial,
	IFollowEntry,
	ITag,
	EAllowedCommentor,
	EOffChainPostTopic,
	IVoteCartItem,
	EConvictionAmount,
	IDelegationStats,
	IDelegate
} from '@/_shared/types';
import { StatusCodes } from 'http-status-codes';
import { getCurrentNetwork } from '@/_shared/_utils/getCurrentNetwork';
import { getSharedEnvVars } from '@/_shared/_utils/getSharedEnvVars';
import { ValidatorService } from '@/_shared/_services/validator_service';
import { ERROR_CODES, ERROR_MESSAGES } from '@/_shared/_constants/errorLiterals';
import { getCookieHeadersServer } from '@/_shared/_utils/getCookieHeadersServer';
import { ClientError } from '../_client-utils/clientError';
import { getNetworkFromHeaders } from '../api/_api-utils/getNetworkFromHeaders';
import { redisServiceSSR } from '../api/_api-utils/redisServiceSSR';

type Method = 'GET' | 'POST' | 'DELETE' | 'PATCH' | 'PUT';

enum EApiRoute {
	WEB2_LOGIN = 'WEB2_LOGIN',
	WEB2_SIGNUP = 'WEB2_SIGNUP',
	WEB3_LOGIN = 'WEB3_LOGIN',
	REFRESH_ACCESS_TOKEN = 'REFRESH_ACCESS_TOKEN',
	USER_EXISTS = 'USER_EXISTS',
	TFA_LOGIN = 'TFA_LOGIN',
	GEN_TFA_TOKEN = 'GEN_TFA_TOKEN',
	VERIFY_TFA_TOKEN = 'VERIFY_TFA_TOKEN',
	LOGOUT = 'LOGOUT',
	POSTS_LISTING = 'POSTS_LISTING',
	FETCH_PROPOSAL_DETAILS = 'FETCH_PROPOSAL_DETAILS',
	GET_COMMENTS = 'GET_COMMENTS',
	ADD_COMMENT = 'ADD_COMMENT',
	GET_ACTIVITY_FEED = 'GET_ACTIVITY_FEED',
	GET_VOTES_HISTORY = 'GET_VOTES_HISTORY',
	ADD_POST_REACTION = 'ADD_POST_REACTION',
	DELETE_REACTION = 'DELETE_REACTION',
	PUBLIC_USER_DATA_BY_ID = 'PUBLIC_USER_DATA_BY_ID',
	PUBLIC_USER_DATA_BY_ADDRESS = 'PUBLIC_USER_DATA_BY_ADDRESS',
	PUBLIC_USER_DATA_BY_USERNAME = 'PUBLIC_USER_DATA_BY_USERNAME',
	EDIT_PROPOSAL_DETAILS = 'EDIT_PROPOSAL_DETAILS',
	FETCH_USER_ACTIVITY = 'FETCH_USER_ACTIVITY',
	GET_PREIMAGE_FOR_POST = 'GET_PREIMAGE_FOR_POST',
	FETCH_PREIMAGES = 'FETCH_PREIMAGES',
	DELETE_COMMENT = 'DELETE_COMMENT',
	GENERATE_QR_SESSION = 'GENERATE_QR_SESSION',
	CLAIM_QR_SESSION = 'CLAIM_QR_SESSION',
	LINK_ADDRESS = 'LINK_ADDRESS',
	EDIT_USER_PROFILE = 'EDIT_USER_PROFILE',
	DELETE_ACCOUNT = 'DELETE_ACCOUNT',
	FETCH_LEADERBOARD = 'FETCH_LEADERBOARD',
	FOLLOW_USER = 'FOLLOW_USER',
	UNFOLLOW_USER = 'UNFOLLOW_USER',
	GET_FOLLOWING = 'GET_FOLLOWING',
	GET_FOLLOWERS = 'GET_FOLLOWERS',
	FETCH_ALL_TAGS = 'FETCH_ALL_TAGS',
	CREATE_TAGS = 'CREATE_TAGS',
	CREATE_OFFCHAIN_POST = 'CREATE_OFFCHAIN_POST',
	GET_BATCH_VOTE_CART = 'GET_BATCH_VOTE_CART',
	EDIT_BATCH_VOTE_CART_ITEM = 'EDIT_BATCH_VOTE_CART_ITEM',
	DELETE_BATCH_VOTE_CART_ITEM = 'DELETE_BATCH_VOTE_CART_ITEM',
	DELETE_BATCH_VOTE_CART = 'DELETE_BATCH_VOTE_CART',
	ADD_TO_BATCH_VOTE_CART = 'ADD_TO_BATCH_VOTE_CART',
<<<<<<< HEAD
	GET_DELEGATION_STATS = 'GET_DELEGATION_STATS',
	GET_DELEGATES = 'GET_DELEGATES'
=======
	GET_SUBSCRIBED_ACTIVITY_FEED = 'GET_SUBSCRIBED_ACTIVITY_FEED',
	ADD_POST_SUBSCRIPTION = 'ADD_POST_SUBSCRIPTION',
	DELETE_POST_SUBSCRIPTION = 'DELETE_POST_SUBSCRIPTION'
>>>>>>> 9cef84c4
}

export class NextApiClientService {
	private static isServerSide() {
		return !global?.window;
	}

	private static async getCurrentNetwork() {
		return this.isServerSide() ? getNetworkFromHeaders() : getCurrentNetwork();
	}

	private static async getRouteConfig({
		route,
		routeSegments,
		queryParams
	}: {
		route: EApiRoute;
		routeSegments?: string[];
		queryParams?: URLSearchParams;
	}): Promise<{ url: URL; method: Method }> {
		const baseURL = await getBaseUrl();
		const segments = routeSegments?.length ? `/${routeSegments.join('/')}` : '';
		let path = '';
		let method: Method = 'GET';

		// eslint-disable-next-line sonarjs/max-switch-cases
		switch (route) {
			// TODO: remove this route, use get public user via usernameroute instead
			case EApiRoute.USER_EXISTS:
				path = '/auth/username-exists';
				method = 'POST';
				break;

			// get routes
			case EApiRoute.REFRESH_ACCESS_TOKEN:
				path = '/auth/refresh-access-token';
				break;
			case EApiRoute.GENERATE_QR_SESSION:
				path = '/auth/qr-session';
				break;
			case EApiRoute.GET_ACTIVITY_FEED:
				path = '/activity-feed';
				break;
			case EApiRoute.GET_SUBSCRIBED_ACTIVITY_FEED:
				path = '/activity-feed/subscriptions';
				break;
			case EApiRoute.FETCH_LEADERBOARD:
				path = '/users';
				break;
			case EApiRoute.FETCH_PREIMAGES:
				path = '/preimages';
				break;
			case EApiRoute.FETCH_ALL_TAGS:
				path = '/meta/tags';
				break;
			case EApiRoute.PUBLIC_USER_DATA_BY_ID:
			case EApiRoute.FETCH_USER_ACTIVITY:
			case EApiRoute.GET_FOLLOWING:
			case EApiRoute.GET_FOLLOWERS:
			case EApiRoute.GET_BATCH_VOTE_CART:
				path = '/users/id';
				break;
			case EApiRoute.PUBLIC_USER_DATA_BY_ADDRESS:
				path = '/users/address';
				break;
			case EApiRoute.PUBLIC_USER_DATA_BY_USERNAME:
				path = '/users/username';
				break;
			case EApiRoute.GET_DELEGATION_STATS:
				path = '/delegation/stats';
				break;
			case EApiRoute.GET_DELEGATES:
				path = '/delegation';
				break;
			case EApiRoute.POSTS_LISTING:
			case EApiRoute.FETCH_PROPOSAL_DETAILS:
			case EApiRoute.GET_PREIMAGE_FOR_POST:
			case EApiRoute.GET_COMMENTS:
			case EApiRoute.GET_VOTES_HISTORY:
				break;

			// post routes
			case EApiRoute.LOGOUT:
				path = '/auth/logout';
				method = 'POST';
				break;
			case EApiRoute.LINK_ADDRESS:
				path = '/auth/link-address';
				method = 'POST';
				break;
			case EApiRoute.CLAIM_QR_SESSION:
				path = '/auth/qr-session';
				method = 'POST';
				break;
			case EApiRoute.VERIFY_TFA_TOKEN:
				path = '/auth/tfa/setup/verify';
				method = 'POST';
				break;
			case EApiRoute.GEN_TFA_TOKEN:
				path = '/auth/tfa/setup/generate';
				method = 'POST';
				break;
			case EApiRoute.TFA_LOGIN:
				path = '/auth/tfa/login';
				method = 'POST';
				break;
			case EApiRoute.WEB2_SIGNUP:
				path = '/auth/web2-auth/signup';
				method = 'POST';
				break;
			case EApiRoute.WEB3_LOGIN:
				path = '/auth/web3-auth';
				method = 'POST';
				break;
			case EApiRoute.WEB2_LOGIN:
				path = '/auth/web2-auth/login';
				method = 'POST';
				break;
			case EApiRoute.CREATE_TAGS:
				method = 'POST';
				path = '/meta/tags';
				break;
			case EApiRoute.ADD_TO_BATCH_VOTE_CART:
			case EApiRoute.FOLLOW_USER:
				path = '/users/id';
				method = 'POST';
				break;
			case EApiRoute.CREATE_OFFCHAIN_POST:
			case EApiRoute.ADD_COMMENT:
			case EApiRoute.ADD_POST_SUBSCRIPTION:
			case EApiRoute.ADD_POST_REACTION:
				method = 'POST';
				break;

			// patch routes
			case EApiRoute.EDIT_USER_PROFILE:
			case EApiRoute.EDIT_BATCH_VOTE_CART_ITEM:
				path = '/users/id';
				method = 'PATCH';
				break;
			case EApiRoute.EDIT_PROPOSAL_DETAILS:
				method = 'PATCH';
				break;

			// delete routes
			case EApiRoute.DELETE_ACCOUNT:
			case EApiRoute.UNFOLLOW_USER:
			case EApiRoute.DELETE_BATCH_VOTE_CART_ITEM:
			case EApiRoute.DELETE_BATCH_VOTE_CART:
				path = '/users/id';
				method = 'DELETE';
				break;
			case EApiRoute.DELETE_REACTION:
			case EApiRoute.DELETE_POST_SUBSCRIPTION:
			case EApiRoute.DELETE_COMMENT:
				method = 'DELETE';
				break;

			default:
				throw new ClientError(`Invalid route: ${route}`);
		}

		const url = new URL(`${baseURL}${path}${segments}`);
		if (queryParams) {
			queryParams.forEach((value, key) => url.searchParams.set(key, value));
		}

		return { url, method };
	}

	private static async nextApiClientFetch<T>({
		url,
		method,
		data
	}: {
		url: URL;
		method: Method;
		data?: Record<string, unknown>;
	}): Promise<{ data: T | null; error: IErrorResponse | null }> {
		const currentNetwork = await this.getCurrentNetwork();

		const response = await fetch(url, {
			body: JSON.stringify(data),
			credentials: 'include',
			headers: {
				...(!global.window ? await getCookieHeadersServer() : {}),
				'Content-Type': 'application/json',
				'x-api-key': getSharedEnvVars().NEXT_PUBLIC_POLKASSEMBLY_API_KEY,
				'x-network': currentNetwork
			},
			method
		});

		const resJSON = await response.json();

		if (response.status === StatusCodes.OK) {
			return { data: resJSON as T, error: null };
		}
		return { data: null, error: resJSON as IErrorResponse };
	}

	// auth
	protected static async refreshAccessTokenApi() {
		const { url, method } = await this.getRouteConfig({ route: EApiRoute.REFRESH_ACCESS_TOKEN });
		return this.nextApiClientFetch<{ message: string }>({ url, method });
	}

	protected static async web2LoginApi({ emailOrUsername, password }: { emailOrUsername: string; password: string }) {
		const { url, method } = await this.getRouteConfig({ route: EApiRoute.WEB2_LOGIN });
		return this.nextApiClientFetch<IAuthResponse>({ url, method, data: { emailOrUsername, password } });
	}

	protected static async web2SignupApi({ email, username, password }: { email: string; username: string; password: string }) {
		const { url, method } = await this.getRouteConfig({ route: EApiRoute.WEB2_SIGNUP });
		return this.nextApiClientFetch<IAuthResponse>({ url, method, data: { email, username, password } });
	}

	protected static async web3LoginOrSignupApi({ address, signature, wallet }: { address: string; signature: string; wallet: EWallet }) {
		const { url, method } = await this.getRouteConfig({ route: EApiRoute.WEB3_LOGIN });
		return this.nextApiClientFetch<IAuthResponse>({ url, method, data: { address, signature, wallet } });
	}

	protected static async checkForUsernameAndEmailApi({ email, username }: { email: string; username: string }) {
		const { url, method } = await this.getRouteConfig({ route: EApiRoute.USER_EXISTS });
		return this.nextApiClientFetch<{ usernameExists: boolean; emailExists: boolean; message: string; status: StatusCodes }>({ url, method, data: { username, email } });
	}

	protected static async tfaLoginApi({ authCode, loginAddress, loginWallet, tfaToken }: { authCode: string; loginAddress: string; loginWallet: EWallet; tfaToken: string }) {
		const { url, method } = await this.getRouteConfig({ route: EApiRoute.TFA_LOGIN });
		return this.nextApiClientFetch<{ message: string; status: StatusCodes }>({ url, method, data: { authCode, loginAddress, loginWallet, tfaToken } });
	}

	protected static async generateTfaTokenApi() {
		const { url, method } = await this.getRouteConfig({ route: EApiRoute.GEN_TFA_TOKEN });
		return this.nextApiClientFetch<IGenerateTFAResponse>({ url, method });
	}

	protected static async verifyTfaTokenApi({ authCode }: { authCode: string }) {
		const { url, method } = await this.getRouteConfig({ route: EApiRoute.VERIFY_TFA_TOKEN });
		return this.nextApiClientFetch<{ message: string }>({ url, method, data: { authCode } });
	}

	protected static async logoutApi() {
		const { url, method } = await this.getRouteConfig({ route: EApiRoute.LOGOUT });
		return this.nextApiClientFetch<{ message: string }>({ url, method });
	}

	protected static async linkAddressApi({ address, signature, wallet }: { address: string; signature: string; wallet: EWallet }) {
		const { url, method } = await this.getRouteConfig({ route: EApiRoute.LINK_ADDRESS });
		return this.nextApiClientFetch<{ message: string }>({ url, method, data: { address, signature, wallet } });
	}

	static async fetchListingData({
		proposalType,
		page,
		statuses,
		origins = [],
		tags = [],
		limit = DEFAULT_LISTING_LIMIT
	}: {
		proposalType: string;
		page: number;
		statuses?: string[];
		origins?: EPostOrigin[];
		tags?: string[];
		limit?: number;
	}): Promise<{ data: IGenericListingResponse<IPostListing> | null; error: IErrorResponse | null }> {
		// try redis cache first if ssr
		if (this.isServerSide()) {
			const currentNetwork = await this.getCurrentNetwork();

			const cachedData = await redisServiceSSR('GetPostsListing', {
				network: currentNetwork,
				proposalType,
				page,
				limit,
				statuses,
				origins,
				tags
			});

			if (cachedData) {
				return { data: cachedData, error: null };
			}
		}

		const queryParams = new URLSearchParams({
			page: page.toString(),
			limit: DEFAULT_LISTING_LIMIT.toString()
		});

		if (limit) {
			queryParams.append('limit', limit.toString());
		}

		if (statuses?.length) {
			statuses.forEach((status) => queryParams.append('status', status));
		}

		if (tags?.length) {
			tags.forEach((tag) => queryParams.append('tags', tag));
		}

		if (origins?.length) {
			origins.forEach((origin) => queryParams.append('origin', origin));
		}

		const { url, method } = await this.getRouteConfig({ route: EApiRoute.POSTS_LISTING, routeSegments: [proposalType], queryParams });
		return this.nextApiClientFetch<IGenericListingResponse<IPostListing>>({ url, method });
	}

	// Post Reactions
	static async addPostReaction(proposalType: EProposalType, index: string, reactionType: EReaction) {
		const { url, method } = await this.getRouteConfig({ route: EApiRoute.ADD_POST_REACTION, routeSegments: [proposalType, index, 'reactions'] });
		return this.nextApiClientFetch<{ message: string; reactionId: string }>({ url, method, data: { reaction: reactionType } });
	}

	// Delete Post Reaction
	static async deletePostReaction(proposalType: EProposalType, index: string, reactionId: string) {
		const { url, method } = await this.getRouteConfig({ route: EApiRoute.DELETE_REACTION, routeSegments: [proposalType, index, 'reactions', reactionId] });
		return this.nextApiClientFetch<{ message: string }>({ url, method });
	}

	// details
	static async fetchProposalDetails({ proposalType, indexOrHash }: { proposalType: EProposalType; indexOrHash: string }) {
		if (this.isServerSide()) {
			const currentNetwork = await this.getCurrentNetwork();

			const cachedData = await redisServiceSSR('GetPostData', {
				network: currentNetwork,
				proposalType,
				indexOrHash
			});

			if (cachedData) {
				return { data: cachedData, error: null };
			}
		}

		const { url, method } = await this.getRouteConfig({ route: EApiRoute.FETCH_PROPOSAL_DETAILS, routeSegments: [proposalType, indexOrHash] });
		return this.nextApiClientFetch<IPost>({ url, method });
	}

	static async editProposalDetails({ proposalType, index, data }: { proposalType: EProposalType; index: string; data: { title: string; content: string } }) {
		const { url, method } = await this.getRouteConfig({ route: EApiRoute.EDIT_PROPOSAL_DETAILS, routeSegments: [proposalType, index] });
		return this.nextApiClientFetch<{ message: string }>({ url, method, data });
	}

	static async getPreimageForPost(proposalType: EProposalType, index: string) {
		const { url, method } = await this.getRouteConfig({ route: EApiRoute.GET_PREIMAGE_FOR_POST, routeSegments: [proposalType, index, 'preimage'] });
		return this.nextApiClientFetch<IPreimage>({ url, method });
	}

	// comments
	protected static async getCommentsOfPostApi({ proposalType, index }: { proposalType: EProposalType; index: string }) {
		const { url, method } = await this.getRouteConfig({ route: EApiRoute.GET_COMMENTS, routeSegments: [proposalType, index, 'comments'] });
		return this.nextApiClientFetch<ICommentResponse[]>({ url, method });
	}

	protected static async addCommentToPostApi({
		proposalType,
		index,
		content,
		parentCommentId
	}: {
		proposalType: EProposalType;
		index: string;
		content: string;
		parentCommentId?: string;
	}) {
		const { url, method } = await this.getRouteConfig({ route: EApiRoute.ADD_COMMENT, routeSegments: [proposalType, index, 'comments'] });
		return this.nextApiClientFetch<IComment>({
			url,
			method,
			data: {
				content,
				parentCommentId
			}
		});
	}

	protected static async deleteCommentFromPostApi({ id, proposalType, index }: { id: string; proposalType: EProposalType; index: string }) {
		const { url, method } = await this.getRouteConfig({ route: EApiRoute.DELETE_COMMENT, routeSegments: [proposalType, index, 'comments', id] });
		return this.nextApiClientFetch<{ message: string }>({ url, method });
	}

	// votes
	static async getVotesHistory({ proposalType, index, page, decision }: { proposalType: EProposalType; index: string; page: number; decision: EVoteDecision }) {
		const queryParams = new URLSearchParams({
			page: page.toString(),
			limit: DEFAULT_LISTING_LIMIT.toString(),
			decision
		});
		const { url, method } = await this.getRouteConfig({ route: EApiRoute.GET_VOTES_HISTORY, routeSegments: [proposalType, index, 'votes'], queryParams });
		return this.nextApiClientFetch<{ votes: IVoteData[]; totalCount: number }>({ url, method });
	}

	// activity feed
	static async fetchActivityFeed({ page, origins, limit = DEFAULT_LISTING_LIMIT, userId }: { page: number; origins?: EPostOrigin[]; limit?: number; userId?: number }) {
		if (this.isServerSide()) {
			const currentNetwork = await this.getCurrentNetwork();

			const cachedData = await redisServiceSSR('GetActivityFeed', {
				network: currentNetwork,
				page,
				limit,
				...(origins ? { origins } : {}),
				...(userId ? { userId } : {})
			});

			if (cachedData) {
				return { data: cachedData, error: null };
			}
		}

		const queryParams = new URLSearchParams({
			page: page.toString(),
			limit: limit.toString()
		});

		if (origins?.length) {
			origins.forEach((origin) => queryParams.append('origin', origin));
		}

		const { url, method } = await this.getRouteConfig({ route: EApiRoute.GET_ACTIVITY_FEED, queryParams });
		return this.nextApiClientFetch<IGenericListingResponse<IPostListing>>({ url, method });
	}

	static async getSubscribedActivityFeed({ page, limit = DEFAULT_LISTING_LIMIT, userId }: { page: number; limit?: number; userId: number }) {
		if (this.isServerSide()) {
			const currentNetwork = await this.getCurrentNetwork();

			const cachedData = await redisServiceSSR('GetSubscriptionFeed', {
				network: currentNetwork,
				page,
				limit,
				userId
			});

			if (cachedData) {
				return { data: cachedData, error: null };
			}
		}

		const queryParams = new URLSearchParams({
			page: page.toString(),
			limit: limit.toString()
		});

		const { url, method } = await this.getRouteConfig({ route: EApiRoute.GET_SUBSCRIBED_ACTIVITY_FEED, queryParams });
		return this.nextApiClientFetch<IGenericListingResponse<IPostListing>>({ url, method });
	}

	// user data
	protected static async fetchPublicUserByIdApi({ userId }: { userId: number }) {
		const { url, method } = await this.getRouteConfig({ route: EApiRoute.PUBLIC_USER_DATA_BY_ID, routeSegments: [userId.toString()] });
		return this.nextApiClientFetch<IPublicUser>({ url, method });
	}

	protected static async fetchPublicUserByAddressApi({ address }: { address: string }) {
		const { url, method } = await this.getRouteConfig({ route: EApiRoute.PUBLIC_USER_DATA_BY_ADDRESS, routeSegments: [address] });
		return this.nextApiClientFetch<IPublicUser>({ url, method });
	}

	protected static async fetchPublicUserByUsernameApi({ username }: { username: string }) {
		const { url, method } = await this.getRouteConfig({ route: EApiRoute.PUBLIC_USER_DATA_BY_USERNAME, routeSegments: [username] });
		return this.nextApiClientFetch<IPublicUser>({ url, method });
	}

	protected static async fetchUserActivityApi({ userId }: { userId: number }) {
		const { url, method } = await this.getRouteConfig({ route: EApiRoute.FETCH_USER_ACTIVITY, routeSegments: [userId.toString(), 'activities'] });
		return this.nextApiClientFetch<IUserActivity[]>({ url, method });
	}

	protected static async editUserProfileApi({
		userId,
		bio,
		badges,
		title,
		image,
		coverImage,
		publicSocialLinks,
		email,
		username
	}: {
		userId: number;
		bio?: string;
		badges?: string[];
		title?: string;
		image?: string;
		coverImage?: string;
		publicSocialLinks?: { platform: ESocial; url: string }[];
		email?: string;
		username?: string;
	}) {
		const { url, method } = await this.getRouteConfig({ route: EApiRoute.EDIT_USER_PROFILE, routeSegments: [userId.toString()] });
		return this.nextApiClientFetch<{ message: string }>({ url, method, data: { bio, badges, title, image, coverImage, publicSocialLinks, email, username } });
	}

	protected static async deleteAccountApi({ userId }: { userId: number }) {
		const { url, method } = await this.getRouteConfig({ route: EApiRoute.DELETE_ACCOUNT, routeSegments: [userId.toString()] });
		return this.nextApiClientFetch<{ message: string }>({ url, method });
	}

	protected static async followUserApi({ userId }: { userId: number }) {
		const { url, method } = await this.getRouteConfig({ route: EApiRoute.FOLLOW_USER, routeSegments: [userId.toString(), 'followers'] });
		return this.nextApiClientFetch<{ message: string }>({ url, method });
	}

	protected static async unfollowUserApi({ userId }: { userId: number }) {
		const { url, method } = await this.getRouteConfig({ route: EApiRoute.UNFOLLOW_USER, routeSegments: [userId.toString(), 'followers'] });
		return this.nextApiClientFetch<{ message: string }>({ url, method });
	}

	protected static async getFollowingApi({ userId }: { userId: number }) {
		const { url, method } = await this.getRouteConfig({ route: EApiRoute.GET_FOLLOWING, routeSegments: [userId.toString(), 'following'] });
		return this.nextApiClientFetch<{ following: IFollowEntry[] }>({ url, method });
	}

	protected static async getFollowersApi({ userId }: { userId: number }) {
		const { url, method } = await this.getRouteConfig({ route: EApiRoute.GET_FOLLOWERS, routeSegments: [userId.toString(), 'followers'] });
		return this.nextApiClientFetch<{ followers: IFollowEntry[] }>({ url, method });
	}

	protected static async getBatchVoteCartApi({ userId }: { userId: number }) {
		const { url, method } = await this.getRouteConfig({ route: EApiRoute.GET_BATCH_VOTE_CART, routeSegments: [userId.toString(), 'vote-cart'] });
		return this.nextApiClientFetch<{ voteCart: IVoteCartItem[] }>({ url, method });
	}

	protected static async addToBatchVoteCartApi({
		userId,
		postIndexOrHash,
		proposalType,
		decision,
		amount,
		conviction
	}: {
		userId: number;
		postIndexOrHash: string;
		proposalType: EProposalType;
		decision: EVoteDecision;
		amount: { abstain?: string; aye?: string; nay?: string };
		conviction: EConvictionAmount;
	}) {
		const { url, method } = await this.getRouteConfig({ route: EApiRoute.ADD_TO_BATCH_VOTE_CART, routeSegments: [userId.toString(), 'vote-cart'] });
		return this.nextApiClientFetch<{ voteCartItem: IVoteCartItem }>({ url, method, data: { postIndexOrHash, proposalType, decision, amount, conviction } });
	}

	protected static async editBatchVoteCartItemApi({
		userId,
		id,
		decision,
		amount,
		conviction
	}: {
		userId: number;
		id: string;
		decision: EVoteDecision;
		amount: { abstain?: string; aye?: string; nay?: string };
		conviction: EConvictionAmount;
	}) {
		const { url, method } = await this.getRouteConfig({ route: EApiRoute.EDIT_BATCH_VOTE_CART_ITEM, routeSegments: [userId.toString(), 'vote-cart'] });
		return this.nextApiClientFetch<{ voteCartItem: IVoteCartItem }>({ url, method, data: { id, decision, amount, conviction } });
	}

	protected static async deleteBatchVoteCartItemApi({ userId, id }: { userId: number; id: string }) {
		const { url, method } = await this.getRouteConfig({ route: EApiRoute.DELETE_BATCH_VOTE_CART_ITEM, routeSegments: [userId.toString(), 'vote-cart'] });
		return this.nextApiClientFetch<{ message: string }>({ url, method, data: { id } });
	}

	protected static async clearBatchVoteCartApi({ userId }: { userId: number }) {
		const { url, method } = await this.getRouteConfig({ route: EApiRoute.DELETE_BATCH_VOTE_CART, routeSegments: [userId.toString(), 'vote-cart', 'clear'] });
		return this.nextApiClientFetch<{ message: string }>({ url, method });
	}

	static async fetchPreimages({ page }: { page: number }) {
		const queryParams = new URLSearchParams({
			page: page.toString(),
			limit: PREIMAGES_LISTING_LIMIT.toString()
		});

		const { url, method } = await this.getRouteConfig({ route: EApiRoute.FETCH_PREIMAGES, queryParams });
		return this.nextApiClientFetch<IGenericListingResponse<IPreimage>>({ url, method });
	}

	static async fetchPreimageByHash({ hash }: { hash: string }) {
		const { url, method } = await this.getRouteConfig({ route: EApiRoute.FETCH_PREIMAGES, routeSegments: [hash] });
		return this.nextApiClientFetch<IPreimage>({ url, method });
	}

	protected static async generateQRSession() {
		const { url, method } = await this.getRouteConfig({ route: EApiRoute.GENERATE_QR_SESSION });
		return this.nextApiClientFetch<IQRSessionPayload>({ url, method });
	}
	static async fetchAllTags() {
		const { url, method } = await this.getRouteConfig({ route: EApiRoute.FETCH_ALL_TAGS });
		return this.nextApiClientFetch<IGenericListingResponse<ITag>>({ url, method });
	}

	static async createTags(tags: string[]) {
		const { url, method } = await this.getRouteConfig({ route: EApiRoute.CREATE_TAGS });
		if (!tags.length || tags.some((tag) => !ValidatorService.isValidTag(tag))) {
			throw new ClientError(ERROR_CODES.CLIENT_ERROR, ERROR_MESSAGES[ERROR_CODES.CLIENT_ERROR]);
		}
		return this.nextApiClientFetch<{ message: string }>({ url, method, data: { tags } });
	}

	static async createOffChainPost({
		proposalType,
		allowedCommentor,
		content,
		title,
		tags,
		topic
	}: {
		proposalType: EProposalType;
		content: string;
		title: string;
		allowedCommentor: EAllowedCommentor;
		tags?: ITag[];
		topic?: EOffChainPostTopic;
	}) {
		if (!ValidatorService.isValidOffChainProposalType(proposalType)) {
			throw new ClientError(ERROR_CODES.CLIENT_ERROR, ERROR_MESSAGES[ERROR_CODES.CLIENT_ERROR]);
		}
		const { url, method } = await this.getRouteConfig({ route: EApiRoute.CREATE_OFFCHAIN_POST, routeSegments: [proposalType] });
		return this.nextApiClientFetch<{ message: string; data: { id: string; index: number } }>({ url, method, data: { content, title, allowedCommentor, tags, topic } });
	}
	static async fetchLeaderboardApi({ page, limit }: { page: number; limit?: number }) {
		const queryParams = new URLSearchParams({
			page: page.toString() || '1',
			limit: limit?.toString() || DEFAULT_LISTING_LIMIT.toString()
		});

		const { url, method } = await this.getRouteConfig({ route: EApiRoute.FETCH_LEADERBOARD, queryParams });
		return this.nextApiClientFetch<IGenericListingResponse<IPublicUser>>({ url, method });
	}

<<<<<<< HEAD
	static async getDelegationStats() {
		const { url, method } = await this.getRouteConfig({ route: EApiRoute.GET_DELEGATION_STATS });
		return this.nextApiClientFetch<IDelegationStats>({ url, method });
	}

	static async getDelegates() {
		const { url, method } = await this.getRouteConfig({ route: EApiRoute.GET_DELEGATES });
		return this.nextApiClientFetch<{ delegates: IDelegate[] }>({ url, method });
=======
	static async addPostSubscription(proposalType: EProposalType, index: string) {
		const { url, method } = await this.getRouteConfig({ route: EApiRoute.ADD_POST_SUBSCRIPTION, routeSegments: [proposalType, index, 'subscription'] });
		return this.nextApiClientFetch<{ message: string; id: string }>({ url, method });
	}

	static async deletePostSubscription(proposalType: EProposalType, index: string) {
		const { url, method } = await this.getRouteConfig({ route: EApiRoute.DELETE_POST_SUBSCRIPTION, routeSegments: [proposalType, index, 'subscription'] });
		return this.nextApiClientFetch<{ message: string }>({ url, method });
>>>>>>> 9cef84c4
	}
}<|MERGE_RESOLUTION|>--- conflicted
+++ resolved
@@ -91,14 +91,11 @@
 	DELETE_BATCH_VOTE_CART_ITEM = 'DELETE_BATCH_VOTE_CART_ITEM',
 	DELETE_BATCH_VOTE_CART = 'DELETE_BATCH_VOTE_CART',
 	ADD_TO_BATCH_VOTE_CART = 'ADD_TO_BATCH_VOTE_CART',
-<<<<<<< HEAD
 	GET_DELEGATION_STATS = 'GET_DELEGATION_STATS',
-	GET_DELEGATES = 'GET_DELEGATES'
-=======
+	GET_DELEGATES = 'GET_DELEGATES',
 	GET_SUBSCRIBED_ACTIVITY_FEED = 'GET_SUBSCRIBED_ACTIVITY_FEED',
 	ADD_POST_SUBSCRIPTION = 'ADD_POST_SUBSCRIPTION',
 	DELETE_POST_SUBSCRIPTION = 'DELETE_POST_SUBSCRIPTION'
->>>>>>> 9cef84c4
 }
 
 export class NextApiClientService {
@@ -737,7 +734,6 @@
 		return this.nextApiClientFetch<IGenericListingResponse<IPublicUser>>({ url, method });
 	}
 
-<<<<<<< HEAD
 	static async getDelegationStats() {
 		const { url, method } = await this.getRouteConfig({ route: EApiRoute.GET_DELEGATION_STATS });
 		return this.nextApiClientFetch<IDelegationStats>({ url, method });
@@ -746,7 +742,8 @@
 	static async getDelegates() {
 		const { url, method } = await this.getRouteConfig({ route: EApiRoute.GET_DELEGATES });
 		return this.nextApiClientFetch<{ delegates: IDelegate[] }>({ url, method });
-=======
+	}
+
 	static async addPostSubscription(proposalType: EProposalType, index: string) {
 		const { url, method } = await this.getRouteConfig({ route: EApiRoute.ADD_POST_SUBSCRIPTION, routeSegments: [proposalType, index, 'subscription'] });
 		return this.nextApiClientFetch<{ message: string; id: string }>({ url, method });
@@ -755,6 +752,5 @@
 	static async deletePostSubscription(proposalType: EProposalType, index: string) {
 		const { url, method } = await this.getRouteConfig({ route: EApiRoute.DELETE_POST_SUBSCRIPTION, routeSegments: [proposalType, index, 'subscription'] });
 		return this.nextApiClientFetch<{ message: string }>({ url, method });
->>>>>>> 9cef84c4
 	}
 }