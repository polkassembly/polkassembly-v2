// Copyright 2019-2025 @polkassembly/polkassembly authors & contributors
// This software may be modified and distributed under the terms
// of the Apache-2.0 license. See the LICENSE file for details.

/* eslint-disable sonarjs/no-duplicate-string */

import { DEFAULT_LISTING_LIMIT, PREIMAGES_LISTING_LIMIT } from '@/_shared/_constants/listingLimit';
import { getBaseUrl } from '@/_shared/_utils/getBaseUrl';
import {
	EPostOrigin,
	EProposalType,
	EReaction,
	EVoteDecision,
	EWallet,
	IAuthResponse,
	IComment,
	ICommentResponse,
	IErrorResponse,
	IGenerateTFAResponse,
	IGenericListingResponse,
	IPostListing,
	IPost,
	IPublicUser,
	IUserActivity,
	IPreimage,
	IQRSessionPayload,
	ESocial,
	IFollowEntry,
	ITag,
	EAllowedCommentor,
	EOffChainPostTopic,
	IBountyStats,
	IBountyUserActivity,
	IVoteCartItem,
	EConvictionAmount,
	IDelegationStats,
	IDelegateDetails,
	ITrackDelegationStats,
	ITrackDelegationDetails,
	ISocialHandle,
	IVoteHistoryData,
	ITreasuryStats,
	IContentSummary,
	IAddressRelations,
	IVoteCurve,
	ITrackAnalyticsStats,
	ITrackAnalyticsDelegations,
	IUserPosts
} from '@/_shared/types';
import { StatusCodes } from 'http-status-codes';
import { getCurrentNetwork } from '@/_shared/_utils/getCurrentNetwork';
import { getSharedEnvVars } from '@/_shared/_utils/getSharedEnvVars';
import { ValidatorService } from '@/_shared/_services/validator_service';
import { ERROR_CODES, ERROR_MESSAGES } from '@/_shared/_constants/errorLiterals';
import { getCookieHeadersServer } from '@/_shared/_utils/getCookieHeadersServer';
import { dayjs } from '@/_shared/_utils/dayjsInit';
import { ClientError } from '../_client-utils/clientError';
import { getNetworkFromHeaders } from '../api/_api-utils/getNetworkFromHeaders';
import { redisServiceSSR } from '../api/_api-utils/redisServiceSSR';

type Method = 'GET' | 'POST' | 'DELETE' | 'PATCH' | 'PUT';

enum EApiRoute {
	WEB2_LOGIN = 'WEB2_LOGIN',
	WEB2_SIGNUP = 'WEB2_SIGNUP',
	WEB3_LOGIN = 'WEB3_LOGIN',
	REFRESH_ACCESS_TOKEN = 'REFRESH_ACCESS_TOKEN',
	USER_EXISTS = 'USER_EXISTS',
	TFA_LOGIN = 'TFA_LOGIN',
	GEN_TFA_TOKEN = 'GEN_TFA_TOKEN',
	VERIFY_TFA_TOKEN = 'VERIFY_TFA_TOKEN',
	LOGOUT = 'LOGOUT',
	POSTS_LISTING = 'POSTS_LISTING',
	FETCH_PROPOSAL_DETAILS = 'FETCH_PROPOSAL_DETAILS',
	GET_COMMENTS = 'GET_COMMENTS',
	ADD_COMMENT = 'ADD_COMMENT',
	GET_ACTIVITY_FEED = 'GET_ACTIVITY_FEED',
	GET_VOTES_HISTORY = 'GET_VOTES_HISTORY',
	ADD_POST_REACTION = 'ADD_POST_REACTION',
	DELETE_REACTION = 'DELETE_REACTION',
	PUBLIC_USER_DATA_BY_ID = 'PUBLIC_USER_DATA_BY_ID',
	PUBLIC_USER_DATA_BY_ADDRESS = 'PUBLIC_USER_DATA_BY_ADDRESS',
	PUBLIC_USER_DATA_BY_USERNAME = 'PUBLIC_USER_DATA_BY_USERNAME',
	EDIT_PROPOSAL_DETAILS = 'EDIT_PROPOSAL_DETAILS',
	FETCH_USER_ACTIVITY = 'FETCH_USER_ACTIVITY',
	GET_PREIMAGE_FOR_POST = 'GET_PREIMAGE_FOR_POST',
	FETCH_PREIMAGES = 'FETCH_PREIMAGES',
	DELETE_COMMENT = 'DELETE_COMMENT',
	GENERATE_QR_SESSION = 'GENERATE_QR_SESSION',
	CLAIM_QR_SESSION = 'CLAIM_QR_SESSION',
	LINK_ADDRESS = 'LINK_ADDRESS',
	EDIT_USER_PROFILE = 'EDIT_USER_PROFILE',
	DELETE_ACCOUNT = 'DELETE_ACCOUNT',
	FETCH_LEADERBOARD = 'FETCH_LEADERBOARD',
	FOLLOW_USER = 'FOLLOW_USER',
	UNFOLLOW_USER = 'UNFOLLOW_USER',
	GET_FOLLOWING = 'GET_FOLLOWING',
	GET_FOLLOWERS = 'GET_FOLLOWERS',
	FETCH_ALL_TAGS = 'FETCH_ALL_TAGS',
	CREATE_TAGS = 'CREATE_TAGS',
	CREATE_OFFCHAIN_POST = 'CREATE_OFFCHAIN_POST',
	FETCH_CHILD_BOUNTIES = 'FETCH_CHILD_BOUNTIES',
	FETCH_BOUNTIES_STATS = 'FETCH_BOUNTIES_STATS',
	FETCH_BOUNTIES_USER_ACTIVITY = 'FETCH_BOUNTIES_USER_ACTIVITY',
	GET_CHILD_BOUNTIES = 'GET_CHILD_BOUNTIES',
	GET_BATCH_VOTE_CART = 'GET_BATCH_VOTE_CART',
	EDIT_BATCH_VOTE_CART_ITEM = 'EDIT_BATCH_VOTE_CART_ITEM',
	DELETE_BATCH_VOTE_CART_ITEM = 'DELETE_BATCH_VOTE_CART_ITEM',
	DELETE_BATCH_VOTE_CART = 'DELETE_BATCH_VOTE_CART',
	ADD_TO_BATCH_VOTE_CART = 'ADD_TO_BATCH_VOTE_CART',
	GET_SUBSCRIBED_ACTIVITY_FEED = 'GET_SUBSCRIBED_ACTIVITY_FEED',
	ADD_POST_SUBSCRIPTION = 'ADD_POST_SUBSCRIPTION',
	DELETE_POST_SUBSCRIPTION = 'DELETE_POST_SUBSCRIPTION',
	GET_DELEGATE_STATS = 'GET_DELEGATE_STATS',
	FETCH_DELEGATES = 'FETCH_DELEGATES',
	CREATE_PA_DELEGATE = 'CREATE_PA_DELEGATE',
	UPDATE_PA_DELEGATE = 'UPDATE_PA_DELEGATE',
	GET_USER_SOCIAL_HANDLES = 'GET_USER_SOCIAL_HANDLES',
	INIT_SOCIAL_VERIFICATION = 'INIT_SOCIAL_VERIFICATION',
	CONFIRM_SOCIAL_VERIFICATION = 'CONFIRM_SOCIAL_VERIFICATION',
	JUDGEMENT_CALL = 'JUDGEMENT_CALL',
	GET_TREASURY_STATS = 'GET_TREASURY_STATS',
	GET_CONTENT_SUMMARY = 'GET_CONTENT_SUMMARY',
	GET_ADDRESS_RELATIONS = 'GET_ADDRESS_RELATIONS',
	GET_VOTE_CURVES = 'GET_VOTE_CURVES',
	GET_TRACK_ANALYTICS = 'GET_TRACK_ANALYTICS',
	GET_USER_POSTS = 'GET_USER_POSTS'
}

export class NextApiClientService {
	private static isServerSide() {
		return !global?.window;
	}

	private static async getCurrentNetwork() {
		return this.isServerSide() ? getNetworkFromHeaders() : getCurrentNetwork();
	}

	private static async getRouteConfig({
		route,
		routeSegments,
		queryParams
	}: {
		route: EApiRoute;
		routeSegments?: string[];
		queryParams?: URLSearchParams;
	}): Promise<{ url: URL; method: Method }> {
		const baseURL = await getBaseUrl();
		const segments = routeSegments?.length ? `/${routeSegments.join('/')}` : '';
		let path = '';
		let method: Method = 'GET';

		// eslint-disable-next-line sonarjs/max-switch-cases
		switch (route) {
			// TODO: remove this route, use get public user via usernameroute instead
			case EApiRoute.USER_EXISTS:
				path = '/auth/username-exists';
				method = 'POST';
				break;

			// get routes
			case EApiRoute.REFRESH_ACCESS_TOKEN:
				path = '/auth/refresh-access-token';
				break;
			case EApiRoute.GENERATE_QR_SESSION:
				path = '/auth/qr-session';
				break;
			case EApiRoute.GET_ACTIVITY_FEED:
				path = '/activity-feed';
				break;
			case EApiRoute.GET_SUBSCRIBED_ACTIVITY_FEED:
				path = '/activity-feed/subscriptions';
				break;
			case EApiRoute.FETCH_LEADERBOARD:
				path = '/users';
				break;
			case EApiRoute.FETCH_PREIMAGES:
				path = '/preimages';
				break;
			case EApiRoute.FETCH_ALL_TAGS:
				path = '/meta/tags';
				break;
			case EApiRoute.GET_TREASURY_STATS:
				path = '/meta/treasury-stats';
				break;
			case EApiRoute.PUBLIC_USER_DATA_BY_ID:
			case EApiRoute.FETCH_USER_ACTIVITY:
			case EApiRoute.GET_FOLLOWING:
			case EApiRoute.GET_FOLLOWERS:
			case EApiRoute.GET_BATCH_VOTE_CART:
			case EApiRoute.GET_USER_SOCIAL_HANDLES:
				path = '/users/id';
				break;
			case EApiRoute.GET_ADDRESS_RELATIONS:
			case EApiRoute.PUBLIC_USER_DATA_BY_ADDRESS:
			case EApiRoute.GET_USER_POSTS:
				path = '/users/address';
				break;
			case EApiRoute.PUBLIC_USER_DATA_BY_USERNAME:
				path = '/users/username';
				break;
			case EApiRoute.GET_DELEGATE_STATS:
				path = '/delegation/stats';
				break;
			case EApiRoute.FETCH_DELEGATES:
				path = '/delegation/delegates';
				break;
			case EApiRoute.FETCH_BOUNTIES_STATS:
				path = '/bounties/stats';
				break;
			case EApiRoute.FETCH_BOUNTIES_USER_ACTIVITY:
				path = '/bounties/user-activity';
				break;
			case EApiRoute.GET_CHILD_BOUNTIES:
			case EApiRoute.POSTS_LISTING:
			case EApiRoute.FETCH_PROPOSAL_DETAILS:
			case EApiRoute.GET_PREIMAGE_FOR_POST:
			case EApiRoute.GET_COMMENTS:
			case EApiRoute.GET_VOTES_HISTORY:
			case EApiRoute.GET_CONTENT_SUMMARY:
			case EApiRoute.FETCH_CHILD_BOUNTIES:
			case EApiRoute.GET_VOTE_CURVES:
				break;
			case EApiRoute.GET_TRACK_ANALYTICS:
				path = '/track-analytics';
				break;

			// post routes
			case EApiRoute.LOGOUT:
				path = '/auth/logout';
				method = 'POST';
				break;
			case EApiRoute.LINK_ADDRESS:
				path = '/auth/link-address';
				method = 'POST';
				break;
			case EApiRoute.CLAIM_QR_SESSION:
				path = '/auth/qr-session';
				method = 'POST';
				break;
			case EApiRoute.VERIFY_TFA_TOKEN:
				path = '/auth/tfa/setup/verify';
				method = 'POST';
				break;
			case EApiRoute.GEN_TFA_TOKEN:
				path = '/auth/tfa/setup/generate';
				method = 'POST';
				break;
			case EApiRoute.TFA_LOGIN:
				path = '/auth/tfa/login';
				method = 'POST';
				break;
			case EApiRoute.WEB2_SIGNUP:
				path = '/auth/web2-auth/signup';
				method = 'POST';
				break;
			case EApiRoute.WEB3_LOGIN:
				path = '/auth/web3-auth';
				method = 'POST';
				break;
			case EApiRoute.WEB2_LOGIN:
				path = '/auth/web2-auth/login';
				method = 'POST';
				break;
			case EApiRoute.CREATE_TAGS:
				method = 'POST';
				path = '/meta/tags';
				break;
			case EApiRoute.ADD_TO_BATCH_VOTE_CART:
			case EApiRoute.FOLLOW_USER:
			case EApiRoute.INIT_SOCIAL_VERIFICATION:
			case EApiRoute.CONFIRM_SOCIAL_VERIFICATION:
				path = '/users/id';
				method = 'POST';
				break;
			case EApiRoute.CREATE_PA_DELEGATE:
				path = '/delegation/delegates';
				method = 'POST';
				break;
			case EApiRoute.CREATE_OFFCHAIN_POST:
			case EApiRoute.ADD_COMMENT:
			case EApiRoute.ADD_POST_SUBSCRIPTION:
			case EApiRoute.ADD_POST_REACTION:
				method = 'POST';
				break;
			case EApiRoute.JUDGEMENT_CALL:
				path = '/identity/judgement-call';
				method = 'POST';
				break;

			// patch routes
			case EApiRoute.EDIT_USER_PROFILE:
			case EApiRoute.EDIT_BATCH_VOTE_CART_ITEM:
				path = '/users/id';
				method = 'PATCH';
				break;
			case EApiRoute.UPDATE_PA_DELEGATE:
				path = '/delegation/delegates';
				method = 'PATCH';
				break;
			case EApiRoute.EDIT_PROPOSAL_DETAILS:
				method = 'PATCH';
				break;

			// delete routes
			case EApiRoute.DELETE_ACCOUNT:
			case EApiRoute.UNFOLLOW_USER:
			case EApiRoute.DELETE_BATCH_VOTE_CART_ITEM:
			case EApiRoute.DELETE_BATCH_VOTE_CART:
				path = '/users/id';
				method = 'DELETE';
				break;
			case EApiRoute.DELETE_REACTION:
			case EApiRoute.DELETE_POST_SUBSCRIPTION:
			case EApiRoute.DELETE_COMMENT:
				method = 'DELETE';
				break;

			default:
				throw new ClientError(`Invalid route: ${route}`);
		}

		const url = new URL(`${baseURL}${path}${segments}`);
		if (queryParams) {
			// Get all keys in the URLSearchParams
			const keys = Array.from(new Set(Array.from(queryParams.keys())));

			// For each unique key
			keys.forEach((key) => {
				// Get all values for this key
				const values = queryParams.getAll(key);

				// If there's only one value, use set
				if (values.length === 1) {
					url.searchParams.set(key, values[0]);
				}
				// If there are multiple values, use append for each
				else if (values.length > 1) {
					// First clear any existing values for this key
					url.searchParams.delete(key);
					// Then append each value
					values.forEach((value) => {
						url.searchParams.append(key, value);
					});
				}
			});
		}

		return { url, method };
	}

	private static async nextApiClientFetch<T>({
		url,
		method,
		data
	}: {
		url: URL;
		method: Method;
		data?: Record<string, unknown>;
	}): Promise<{ data: T | null; error: IErrorResponse | null }> {
		const currentNetwork = await this.getCurrentNetwork();

		const response = await fetch(url, {
			body: JSON.stringify(data),
			credentials: 'include',
			headers: {
				...(!global.window ? await getCookieHeadersServer() : {}),
				'Content-Type': 'application/json',
				'x-api-key': getSharedEnvVars().NEXT_PUBLIC_POLKASSEMBLY_API_KEY,
				'x-network': currentNetwork
			},
			method
		});

		const resJSON = await response.json();

		if (response.status === StatusCodes.OK) {
			return { data: resJSON as T, error: null };
		}
		return { data: null, error: resJSON as IErrorResponse };
	}

	// auth
	protected static async refreshAccessTokenApi() {
		const { url, method } = await this.getRouteConfig({ route: EApiRoute.REFRESH_ACCESS_TOKEN });
		return this.nextApiClientFetch<{ message: string }>({ url, method });
	}

	protected static async web2LoginApi({ emailOrUsername, password }: { emailOrUsername: string; password: string }) {
		const { url, method } = await this.getRouteConfig({ route: EApiRoute.WEB2_LOGIN });
		return this.nextApiClientFetch<IAuthResponse>({ url, method, data: { emailOrUsername, password } });
	}

	protected static async web2SignupApi({ email, username, password }: { email: string; username: string; password: string }) {
		const { url, method } = await this.getRouteConfig({ route: EApiRoute.WEB2_SIGNUP });
		return this.nextApiClientFetch<IAuthResponse>({ url, method, data: { email, username, password } });
	}

	protected static async web3LoginOrSignupApi({ address, signature, wallet }: { address: string; signature: string; wallet: EWallet }) {
		const { url, method } = await this.getRouteConfig({ route: EApiRoute.WEB3_LOGIN });
		return this.nextApiClientFetch<IAuthResponse>({ url, method, data: { address, signature, wallet } });
	}

	protected static async checkForUsernameAndEmailApi({ email, username }: { email: string; username: string }) {
		const { url, method } = await this.getRouteConfig({ route: EApiRoute.USER_EXISTS });
		return this.nextApiClientFetch<{ usernameExists: boolean; emailExists: boolean; message: string; status: StatusCodes }>({ url, method, data: { username, email } });
	}

	protected static async tfaLoginApi({ authCode, loginAddress, loginWallet, tfaToken }: { authCode: string; loginAddress: string; loginWallet: EWallet; tfaToken: string }) {
		const { url, method } = await this.getRouteConfig({ route: EApiRoute.TFA_LOGIN });
		return this.nextApiClientFetch<{ message: string; status: StatusCodes }>({ url, method, data: { authCode, loginAddress, loginWallet, tfaToken } });
	}

	protected static async generateTfaTokenApi() {
		const { url, method } = await this.getRouteConfig({ route: EApiRoute.GEN_TFA_TOKEN });
		return this.nextApiClientFetch<IGenerateTFAResponse>({ url, method });
	}

	protected static async verifyTfaTokenApi({ authCode }: { authCode: string }) {
		const { url, method } = await this.getRouteConfig({ route: EApiRoute.VERIFY_TFA_TOKEN });
		return this.nextApiClientFetch<{ message: string }>({ url, method, data: { authCode } });
	}

	protected static async logoutApi() {
		const { url, method } = await this.getRouteConfig({ route: EApiRoute.LOGOUT });
		return this.nextApiClientFetch<{ message: string }>({ url, method });
	}

	protected static async linkAddressApi({ address, signature, wallet }: { address: string; signature: string; wallet: EWallet }) {
		const { url, method } = await this.getRouteConfig({ route: EApiRoute.LINK_ADDRESS });
		return this.nextApiClientFetch<{ message: string }>({ url, method, data: { address, signature, wallet } });
	}

	static async fetchListingData({
		proposalType,
		page,
		statuses,
		origins = [],
		tags = [],
		limit = DEFAULT_LISTING_LIMIT
	}: {
		proposalType: string;
		page: number;
		statuses?: string[];
		origins?: EPostOrigin[];
		tags?: string[];
		limit?: number;
	}): Promise<{ data: IGenericListingResponse<IPostListing> | null; error: IErrorResponse | null }> {
		// try redis cache first if ssr
		if (this.isServerSide()) {
			const currentNetwork = await this.getCurrentNetwork();

			const cachedData = await redisServiceSSR('GetPostsListing', {
				network: currentNetwork,
				proposalType,
				page,
				limit,
				statuses,
				origins,
				tags
			});

			if (cachedData) {
				return { data: cachedData, error: null };
			}
		}

		const queryParams = new URLSearchParams({
			page: page.toString(),
			limit: DEFAULT_LISTING_LIMIT.toString()
		});

		if (limit) {
			queryParams.set('limit', limit.toString());
		}

		if (statuses?.length) {
			statuses.forEach((status) => queryParams.append('status', status));
		}

		if (tags?.length) {
			tags.forEach((tag) => queryParams.append('tags', tag));
		}

		if (origins?.length) {
			origins.forEach((origin) => queryParams.append('origin', origin));
		}

		const { url, method } = await this.getRouteConfig({ route: EApiRoute.POSTS_LISTING, routeSegments: [proposalType], queryParams });

		return this.nextApiClientFetch<IGenericListingResponse<IPostListing>>({ url, method });
	}

	// Post Reactions
	static async addPostReaction(proposalType: EProposalType, index: string, reactionType: EReaction) {
		const { url, method } = await this.getRouteConfig({ route: EApiRoute.ADD_POST_REACTION, routeSegments: [proposalType, index, 'reactions'] });
		return this.nextApiClientFetch<{ message: string; reactionId: string }>({ url, method, data: { reaction: reactionType } });
	}

	// Delete Post Reaction
	static async deletePostReaction(proposalType: EProposalType, index: string, reactionId: string) {
		const { url, method } = await this.getRouteConfig({ route: EApiRoute.DELETE_REACTION, routeSegments: [proposalType, index, 'reactions', reactionId] });
		return this.nextApiClientFetch<{ message: string }>({ url, method });
	}

	// details
	static async fetchProposalDetails({ proposalType, indexOrHash }: { proposalType: EProposalType; indexOrHash: string }) {
		if (this.isServerSide()) {
			const currentNetwork = await this.getCurrentNetwork();

			const cachedData = await redisServiceSSR('GetPostData', {
				network: currentNetwork,
				proposalType,
				indexOrHash
			});

			if (cachedData) {
				return { data: cachedData, error: null };
			}
		}

		const { url, method } = await this.getRouteConfig({ route: EApiRoute.FETCH_PROPOSAL_DETAILS, routeSegments: [proposalType, indexOrHash] });
		return this.nextApiClientFetch<IPost>({ url, method });
	}

	static async editProposalDetails({ proposalType, index, data }: { proposalType: EProposalType; index: string; data: { title: string; content: string } }) {
		const { url, method } = await this.getRouteConfig({ route: EApiRoute.EDIT_PROPOSAL_DETAILS, routeSegments: [proposalType, index] });
		return this.nextApiClientFetch<{ message: string }>({ url, method, data });
	}

	static async getPreimageForPost(proposalType: EProposalType, index: string) {
		const { url, method } = await this.getRouteConfig({ route: EApiRoute.GET_PREIMAGE_FOR_POST, routeSegments: [proposalType, index, 'preimage'] });
		return this.nextApiClientFetch<IPreimage>({ url, method });
	}

	// comments
	protected static async getCommentsOfPostApi({ proposalType, index }: { proposalType: EProposalType; index: string }) {
		const { url, method } = await this.getRouteConfig({ route: EApiRoute.GET_COMMENTS, routeSegments: [proposalType, index, 'comments'] });
		return this.nextApiClientFetch<ICommentResponse[]>({ url, method });
	}

	protected static async addCommentToPostApi({
		proposalType,
		index,
		content,
		parentCommentId
	}: {
		proposalType: EProposalType;
		index: string;
		content: string;
		parentCommentId?: string;
	}) {
		const { url, method } = await this.getRouteConfig({ route: EApiRoute.ADD_COMMENT, routeSegments: [proposalType, index, 'comments'] });
		return this.nextApiClientFetch<IComment>({
			url,
			method,
			data: {
				content,
				parentCommentId
			}
		});
	}

	protected static async deleteCommentFromPostApi({ id, proposalType, index }: { id: string; proposalType: EProposalType; index: string }) {
		const { url, method } = await this.getRouteConfig({ route: EApiRoute.DELETE_COMMENT, routeSegments: [proposalType, index, 'comments', id] });
		return this.nextApiClientFetch<{ message: string }>({ url, method });
	}

	// votes
	static async getVotesHistory({ proposalType, index, page, decision }: { proposalType: EProposalType; index: string; page: number; decision: EVoteDecision }) {
		const queryParams = new URLSearchParams({
			page: page.toString(),
			limit: DEFAULT_LISTING_LIMIT.toString(),
			decision
		});
		const { url, method } = await this.getRouteConfig({ route: EApiRoute.GET_VOTES_HISTORY, routeSegments: [proposalType, index, 'votes'], queryParams });
		return this.nextApiClientFetch<IVoteHistoryData>({ url, method });
	}

	// activity feed
	static async fetchActivityFeed({ page, origins, limit = DEFAULT_LISTING_LIMIT, userId }: { page: number; origins?: EPostOrigin[]; limit?: number; userId?: number }) {
		if (this.isServerSide()) {
			const currentNetwork = await this.getCurrentNetwork();

			const cachedData = await redisServiceSSR('GetActivityFeed', {
				network: currentNetwork,
				page,
				limit,
				...(origins ? { origins } : {}),
				...(userId ? { userId } : {})
			});

			if (cachedData) {
				return { data: cachedData, error: null };
			}
		}

		const queryParams = new URLSearchParams({
			page: page.toString(),
			limit: limit.toString()
		});

		if (origins?.length) {
			origins.forEach((origin) => queryParams.append('origin', origin));
		}

		const { url, method } = await this.getRouteConfig({ route: EApiRoute.GET_ACTIVITY_FEED, queryParams });
		return this.nextApiClientFetch<IGenericListingResponse<IPostListing>>({ url, method });
	}

	static async getSubscribedActivityFeed({ page, limit = DEFAULT_LISTING_LIMIT, userId }: { page: number; limit?: number; userId: number }) {
		if (this.isServerSide()) {
			const currentNetwork = await this.getCurrentNetwork();

			const cachedData = await redisServiceSSR('GetSubscriptionFeed', {
				network: currentNetwork,
				page,
				limit,
				userId
			});

			if (cachedData) {
				return { data: cachedData, error: null };
			}
		}

		const queryParams = new URLSearchParams({
			page: page.toString(),
			limit: limit.toString()
		});

		const { url, method } = await this.getRouteConfig({ route: EApiRoute.GET_SUBSCRIBED_ACTIVITY_FEED, queryParams });
		return this.nextApiClientFetch<IGenericListingResponse<IPostListing>>({ url, method });
	}

	// user data
	protected static async fetchPublicUserByIdApi({ userId }: { userId: number }) {
		const { url, method } = await this.getRouteConfig({ route: EApiRoute.PUBLIC_USER_DATA_BY_ID, routeSegments: [userId.toString()] });
		return this.nextApiClientFetch<IPublicUser>({ url, method });
	}

	protected static async fetchPublicUserByAddressApi({ address }: { address: string }) {
		const { url, method } = await this.getRouteConfig({ route: EApiRoute.PUBLIC_USER_DATA_BY_ADDRESS, routeSegments: [address] });
		return this.nextApiClientFetch<IPublicUser>({ url, method });
	}

	protected static async fetchPublicUserByUsernameApi({ username }: { username: string }) {
		const { url, method } = await this.getRouteConfig({ route: EApiRoute.PUBLIC_USER_DATA_BY_USERNAME, routeSegments: [username] });
		return this.nextApiClientFetch<IPublicUser>({ url, method });
	}

	protected static async fetchUserActivityApi({ userId }: { userId: number }) {
		const { url, method } = await this.getRouteConfig({ route: EApiRoute.FETCH_USER_ACTIVITY, routeSegments: [userId.toString(), 'activities'] });
		return this.nextApiClientFetch<IUserActivity[]>({ url, method });
	}

	protected static async editUserProfileApi({
		userId,
		bio,
		badges,
		title,
		image,
		coverImage,
		publicSocialLinks,
		email,
		username
	}: {
		userId: number;
		bio?: string;
		badges?: string[];
		title?: string;
		image?: string;
		coverImage?: string;
		publicSocialLinks?: { platform: ESocial; url: string }[];
		email?: string;
		username?: string;
	}) {
		const { url, method } = await this.getRouteConfig({ route: EApiRoute.EDIT_USER_PROFILE, routeSegments: [userId.toString()] });
		return this.nextApiClientFetch<{ message: string }>({ url, method, data: { bio, badges, title, image, coverImage, publicSocialLinks, email, username } });
	}

	protected static async deleteAccountApi({ userId }: { userId: number }) {
		const { url, method } = await this.getRouteConfig({ route: EApiRoute.DELETE_ACCOUNT, routeSegments: [userId.toString()] });
		return this.nextApiClientFetch<{ message: string }>({ url, method });
	}

	protected static async followUserApi({ userId }: { userId: number }) {
		const { url, method } = await this.getRouteConfig({ route: EApiRoute.FOLLOW_USER, routeSegments: [userId.toString(), 'followers'] });
		return this.nextApiClientFetch<{ message: string }>({ url, method });
	}

	protected static async unfollowUserApi({ userId }: { userId: number }) {
		const { url, method } = await this.getRouteConfig({ route: EApiRoute.UNFOLLOW_USER, routeSegments: [userId.toString(), 'followers'] });
		return this.nextApiClientFetch<{ message: string }>({ url, method });
	}

	protected static async getFollowingApi({ userId }: { userId: number }) {
		const { url, method } = await this.getRouteConfig({ route: EApiRoute.GET_FOLLOWING, routeSegments: [userId.toString(), 'following'] });
		return this.nextApiClientFetch<{ following: IFollowEntry[] }>({ url, method });
	}

	protected static async getFollowersApi({ userId }: { userId: number }) {
		const { url, method } = await this.getRouteConfig({ route: EApiRoute.GET_FOLLOWERS, routeSegments: [userId.toString(), 'followers'] });
		return this.nextApiClientFetch<{ followers: IFollowEntry[] }>({ url, method });
	}

	protected static async getBatchVoteCartApi({ userId }: { userId: number }) {
		const { url, method } = await this.getRouteConfig({ route: EApiRoute.GET_BATCH_VOTE_CART, routeSegments: [userId.toString(), 'vote-cart'] });
		return this.nextApiClientFetch<{ voteCart: IVoteCartItem[] }>({ url, method });
	}

	protected static async addToBatchVoteCartApi({
		userId,
		postIndexOrHash,
		proposalType,
		decision,
		amount,
		conviction
	}: {
		userId: number;
		postIndexOrHash: string;
		proposalType: EProposalType;
		decision: EVoteDecision;
		amount: { abstain?: string; aye?: string; nay?: string };
		conviction: EConvictionAmount;
	}) {
		const { url, method } = await this.getRouteConfig({ route: EApiRoute.ADD_TO_BATCH_VOTE_CART, routeSegments: [userId.toString(), 'vote-cart'] });
		return this.nextApiClientFetch<{ voteCartItem: IVoteCartItem }>({ url, method, data: { postIndexOrHash, proposalType, decision, amount, conviction } });
	}

	protected static async editBatchVoteCartItemApi({
		userId,
		id,
		decision,
		amount,
		conviction
	}: {
		userId: number;
		id: string;
		decision: EVoteDecision;
		amount: { abstain?: string; aye?: string; nay?: string };
		conviction: EConvictionAmount;
	}) {
		const { url, method } = await this.getRouteConfig({ route: EApiRoute.EDIT_BATCH_VOTE_CART_ITEM, routeSegments: [userId.toString(), 'vote-cart'] });
		return this.nextApiClientFetch<{ voteCartItem: IVoteCartItem }>({ url, method, data: { id, decision, amount, conviction } });
	}

	protected static async deleteBatchVoteCartItemApi({ userId, id }: { userId: number; id: string }) {
		const { url, method } = await this.getRouteConfig({ route: EApiRoute.DELETE_BATCH_VOTE_CART_ITEM, routeSegments: [userId.toString(), 'vote-cart'] });
		return this.nextApiClientFetch<{ message: string }>({ url, method, data: { id } });
	}

	protected static async clearBatchVoteCartApi({ userId }: { userId: number }) {
		const { url, method } = await this.getRouteConfig({ route: EApiRoute.DELETE_BATCH_VOTE_CART, routeSegments: [userId.toString(), 'vote-cart', 'clear'] });
		return this.nextApiClientFetch<{ message: string }>({ url, method });
	}

	static async fetchPreimages({ page }: { page: number }) {
		const queryParams = new URLSearchParams({
			page: page.toString(),
			limit: PREIMAGES_LISTING_LIMIT.toString()
		});

		const { url, method } = await this.getRouteConfig({ route: EApiRoute.FETCH_PREIMAGES, queryParams });
		return this.nextApiClientFetch<IGenericListingResponse<IPreimage>>({ url, method });
	}

	static async fetchPreimageByHash({ hash }: { hash: string }) {
		const { url, method } = await this.getRouteConfig({ route: EApiRoute.FETCH_PREIMAGES, routeSegments: [hash] });
		return this.nextApiClientFetch<IPreimage>({ url, method });
	}

	protected static async generateQRSession() {
		const { url, method } = await this.getRouteConfig({ route: EApiRoute.GENERATE_QR_SESSION });
		return this.nextApiClientFetch<IQRSessionPayload>({ url, method });
	}

	static async fetchAllTags() {
		const { url, method } = await this.getRouteConfig({ route: EApiRoute.FETCH_ALL_TAGS });
		return this.nextApiClientFetch<IGenericListingResponse<ITag>>({ url, method });
	}

	static async createTags(tags: string[]) {
		const { url, method } = await this.getRouteConfig({ route: EApiRoute.CREATE_TAGS });
		if (!tags.length || tags.some((tag) => !ValidatorService.isValidTag(tag))) {
			throw new ClientError(ERROR_CODES.CLIENT_ERROR, ERROR_MESSAGES[ERROR_CODES.CLIENT_ERROR]);
		}
		return this.nextApiClientFetch<{ message: string }>({ url, method, data: { tags } });
	}

	static async createOffChainPost({
		proposalType,
		allowedCommentor,
		content,
		title,
		tags,
		topic
	}: {
		proposalType: EProposalType;
		content: string;
		title: string;
		allowedCommentor: EAllowedCommentor;
		tags?: ITag[];
		topic?: EOffChainPostTopic;
	}) {
		if (!ValidatorService.isValidOffChainProposalType(proposalType)) {
			throw new ClientError(ERROR_CODES.CLIENT_ERROR, ERROR_MESSAGES[ERROR_CODES.CLIENT_ERROR]);
		}
		const { url, method } = await this.getRouteConfig({ route: EApiRoute.CREATE_OFFCHAIN_POST, routeSegments: [proposalType] });
		return this.nextApiClientFetch<{ message: string; data: { id: string; index: number } }>({ url, method, data: { content, title, allowedCommentor, tags, topic } });
	}

	static async fetchLeaderboardApi({ page, limit }: { page: number; limit?: number }) {
		const queryParams = new URLSearchParams({
			page: page.toString() || '1',
			limit: limit?.toString() || DEFAULT_LISTING_LIMIT.toString()
		});

		const { url, method } = await this.getRouteConfig({ route: EApiRoute.FETCH_LEADERBOARD, queryParams });
		return this.nextApiClientFetch<IGenericListingResponse<IPublicUser>>({ url, method });
	}

	static async fetchBountiesStats() {
		const { url, method } = await this.getRouteConfig({ route: EApiRoute.FETCH_BOUNTIES_STATS });
		return this.nextApiClientFetch<IBountyStats>({ url, method });
	}

	static async fetchBountiesUserActivity() {
		const { url, method } = await this.getRouteConfig({ route: EApiRoute.FETCH_BOUNTIES_USER_ACTIVITY });
		return this.nextApiClientFetch<IBountyUserActivity[]>({ url, method });
	}

	static async getChildBounties(proposalType: EProposalType, index: string) {
		const { url, method } = await this.getRouteConfig({ route: EApiRoute.GET_CHILD_BOUNTIES, routeSegments: [proposalType, index, 'child-bounties'] });
		return this.nextApiClientFetch<IPreimage>({ url, method });
	}

	static async addPostSubscription(proposalType: EProposalType, index: string) {
		const { url, method } = await this.getRouteConfig({ route: EApiRoute.ADD_POST_SUBSCRIPTION, routeSegments: [proposalType, index, 'subscription'] });
		return this.nextApiClientFetch<{ message: string; id: string }>({ url, method });
	}

	static async deletePostSubscription(proposalType: EProposalType, index: string) {
		const { url, method } = await this.getRouteConfig({ route: EApiRoute.DELETE_POST_SUBSCRIPTION, routeSegments: [proposalType, index, 'subscription'] });
		return this.nextApiClientFetch<{ message: string }>({ url, method });
	}

	static async getDelegateStats() {
		const { url, method } = await this.getRouteConfig({ route: EApiRoute.GET_DELEGATE_STATS });
		return this.nextApiClientFetch<IDelegationStats>({ url, method });
	}

	static async fetchDelegates() {
		const { url, method } = await this.getRouteConfig({ route: EApiRoute.FETCH_DELEGATES });
		return this.nextApiClientFetch<IDelegateDetails[]>({ url, method });
	}

	static async createPADelegate({ address, manifesto }: { address: string; manifesto: string }) {
		const { url, method } = await this.getRouteConfig({ route: EApiRoute.CREATE_PA_DELEGATE });
		return this.nextApiClientFetch<{ id: string }>({ url, method, data: { address, manifesto } });
	}

	static async updatePADelegate({ address, manifesto }: { address: string; manifesto: string }) {
		const { url, method } = await this.getRouteConfig({ route: EApiRoute.UPDATE_PA_DELEGATE, routeSegments: [address] });
		return this.nextApiClientFetch<{ message: string }>({ url, method, data: { manifesto } });
	}

	static async getPADelegateManifesto({ address }: { address: string }) {
		const { url, method } = await this.getRouteConfig({ route: EApiRoute.FETCH_DELEGATES, routeSegments: [address] });
		return this.nextApiClientFetch<IDelegateDetails>({ url, method });
	}

	static async getDelegateTracks({ address }: { address: string }) {
		const { url, method } = await this.getRouteConfig({ route: EApiRoute.PUBLIC_USER_DATA_BY_ADDRESS, routeSegments: [address, 'delegation', 'tracks'] });
		return this.nextApiClientFetch<{ delegationStats: ITrackDelegationStats[] }>({ url, method });
	}

	static async getDelegateTrack({ address, trackId }: { address: string; trackId: number }) {
		const { url, method } = await this.getRouteConfig({ route: EApiRoute.PUBLIC_USER_DATA_BY_ADDRESS, routeSegments: [address, 'delegation', 'tracks', trackId.toString()] });
		return this.nextApiClientFetch<ITrackDelegationDetails>({ url, method });
	}

	static async fetchContentSummary({ proposalType, indexOrHash }: { proposalType: EProposalType; indexOrHash: string }) {
		if (this.isServerSide()) {
			const currentNetwork = await this.getCurrentNetwork();

			const cachedData = await redisServiceSSR('GetContentSummary', {
				network: currentNetwork,
				proposalType,
				indexOrHash
			});

			if (cachedData) {
				return { data: cachedData, error: null };
			}
		}

		const { url, method } = await this.getRouteConfig({
			route: EApiRoute.GET_CONTENT_SUMMARY,
			routeSegments: [proposalType, indexOrHash, 'content-summary']
		});
		return this.nextApiClientFetch<IContentSummary>({ url, method });
	}

	static async fetchChildBountiesApi({ bountyIndex, limit, page }: { bountyIndex: string; limit: string; page: string }) {
		const queryParams = new URLSearchParams({
			limit,
			page
		});

		const { url, method } = await this.getRouteConfig({
			route: EApiRoute.FETCH_CHILD_BOUNTIES,
			routeSegments: [EProposalType.BOUNTY, bountyIndex.toString(), 'child-bounties'],
			queryParams
		});
		return this.nextApiClientFetch<IGenericListingResponse<IPostListing>>({ url, method });
	}

	static async fetchUserSocialHandles({ userId, address }: { userId: number; address: string }) {
		const queryParams = new URLSearchParams({
			address
		});
		const { url, method } = await this.getRouteConfig({
			route: EApiRoute.GET_USER_SOCIAL_HANDLES,
			routeSegments: [userId.toString(), 'socials'],
			queryParams
		});
		return this.nextApiClientFetch<{ socialHandles: Record<ESocial, ISocialHandle> }>({ url, method });
	}

	static async initSocialVerification({ userId, social, handle, address }: { userId: number; social: ESocial; handle: string; address: string }) {
		const { url, method } = await this.getRouteConfig({ route: EApiRoute.INIT_SOCIAL_VERIFICATION, routeSegments: [userId.toString(), 'socials', 'init-verification'] });
		return this.nextApiClientFetch<ISocialHandle>({ url, method, data: { social, handle, address } });
	}

	static async confirmSocialVerification({ userId, social, token, twitterOauthVerifier }: { userId: number; social: ESocial; token: string; twitterOauthVerifier?: string }) {
		const { url, method } = await this.getRouteConfig({ route: EApiRoute.CONFIRM_SOCIAL_VERIFICATION, routeSegments: [userId.toString(), 'socials', 'confirm-verification'] });
		return this.nextApiClientFetch<{ message: string }>({ url, method, data: { social, token, twitterOauthVerifier } });
	}

	static async judgementCall({ userAddress, identityHash }: { userAddress: string; identityHash: string }) {
		const { url, method } = await this.getRouteConfig({ route: EApiRoute.JUDGEMENT_CALL });
		return this.nextApiClientFetch<{ message: string }>({ url, method, data: { userAddress, identityHash } });
	}

	static async fetchAddressRelations(address: string) {
		const { url, method } = await this.getRouteConfig({ route: EApiRoute.GET_ADDRESS_RELATIONS, routeSegments: [address, 'relations'] });
		return this.nextApiClientFetch<IAddressRelations>({ url, method });
	}

	static async getVoteCurves({ proposalType, indexOrHash }: { proposalType: EProposalType; indexOrHash: string }) {
		const { url, method } = await this.getRouteConfig({ route: EApiRoute.GET_VOTE_CURVES, routeSegments: [proposalType, indexOrHash, 'vote-curves'] });
		return this.nextApiClientFetch<IVoteCurve[]>({ url, method });
	}

	static async getTreasuryStats(params?: { from?: Date; to?: Date }) {
		const queryParams = new URLSearchParams({
			from: params?.from?.toISOString() || '',
			to: params?.to?.toISOString() || ''
		});
		const { url, method } = await this.getRouteConfig({ route: EApiRoute.GET_TREASURY_STATS, queryParams });
		return this.nextApiClientFetch<ITreasuryStats[]>({ url, method });
	}

	static async getTrackAnalyticsStats({ origin }: { origin: EPostOrigin | 'all' }) {
		const { url, method } = await this.getRouteConfig({ route: EApiRoute.GET_TRACK_ANALYTICS, routeSegments: [origin, 'stats'] });
		return this.nextApiClientFetch<ITrackAnalyticsStats>({ url, method });
	}

	static async getTrackAnalyticsDelegations({ origin }: { origin: EPostOrigin | 'all' }) {
		const { url, method } = await this.getRouteConfig({ route: EApiRoute.GET_TRACK_ANALYTICS, routeSegments: [origin, 'delegations'] });
		return this.nextApiClientFetch<ITrackAnalyticsDelegations>({ url, method });
	}

<<<<<<< HEAD
	static async getUserPosts({ address, page, limit }: { address: string; page: number; limit: number }) {
		const queryParams = new URLSearchParams({
			page: page.toString(),
			limit: limit.toString()
		});
		const { url, method } = await this.getRouteConfig({ route: EApiRoute.GET_USER_POSTS, routeSegments: [address, 'posts'], queryParams });
		return this.nextApiClientFetch<IUserPosts>({ url, method });
=======
	static async fetchOverviewData(): Promise<{
		allTracks: { data: IGenericListingResponse<IPostListing> | null; error: IErrorResponse | null };
		treasuryStats: { data: ITreasuryStats[] | null; error: IErrorResponse | null };
	}> {
		const currentNetwork = await this.getCurrentNetwork();

		if (this.isServerSide()) {
			const cachedOverviewData = await redisServiceSSR('GetOverviewPageData', {
				network: currentNetwork
			});

			if (cachedOverviewData) {
				return {
					allTracks: {
						data: cachedOverviewData.allTracks,
						error: null
					},
					treasuryStats: {
						data: cachedOverviewData.treasuryStats,
						error: null
					}
				};
			}
		}

		const [allTracksResponse, treasuryStatsResponse] = await Promise.all([
			this.fetchListingData({
				proposalType: EProposalType.REFERENDUM_V2,
				limit: DEFAULT_LISTING_LIMIT,
				page: 1
			}),
			this.getTreasuryStats({
				from: dayjs().subtract(1, 'hour').toDate(),
				to: dayjs().toDate()
			})
		]);

		if (allTracksResponse.data && treasuryStatsResponse.data) {
			await redisServiceSSR('SetOverviewPageData', {
				network: currentNetwork,
				data: {
					allTracks: allTracksResponse.data,
					treasuryStats: treasuryStatsResponse.data
				}
			});
		}

		return {
			allTracks: {
				data: allTracksResponse.data,
				error: allTracksResponse.error
			},
			treasuryStats: {
				data: treasuryStatsResponse.data,
				error: treasuryStatsResponse.error
			}
		};
>>>>>>> 95bbcd68
	}
}<|MERGE_RESOLUTION|>--- conflicted
+++ resolved
@@ -44,8 +44,7 @@
 	IAddressRelations,
 	IVoteCurve,
 	ITrackAnalyticsStats,
-	ITrackAnalyticsDelegations,
-	IUserPosts
+	ITrackAnalyticsDelegations
 } from '@/_shared/types';
 import { StatusCodes } from 'http-status-codes';
 import { getCurrentNetwork } from '@/_shared/_utils/getCurrentNetwork';
@@ -972,15 +971,6 @@
 		return this.nextApiClientFetch<ITrackAnalyticsDelegations>({ url, method });
 	}
 
-<<<<<<< HEAD
-	static async getUserPosts({ address, page, limit }: { address: string; page: number; limit: number }) {
-		const queryParams = new URLSearchParams({
-			page: page.toString(),
-			limit: limit.toString()
-		});
-		const { url, method } = await this.getRouteConfig({ route: EApiRoute.GET_USER_POSTS, routeSegments: [address, 'posts'], queryParams });
-		return this.nextApiClientFetch<IUserPosts>({ url, method });
-=======
 	static async fetchOverviewData(): Promise<{
 		allTracks: { data: IGenericListingResponse<IPostListing> | null; error: IErrorResponse | null };
 		treasuryStats: { data: ITreasuryStats[] | null; error: IErrorResponse | null };
@@ -1038,6 +1028,5 @@
 				error: treasuryStatsResponse.error
 			}
 		};
->>>>>>> 95bbcd68
 	}
 }