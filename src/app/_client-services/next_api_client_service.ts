--- conflicted
+++ resolved
@@ -412,18 +412,11 @@
 			credentials: 'include',
 			headers: {
 				...(!global.window ? await getCookieHeadersServer() : {}),
-<<<<<<< HEAD
-				'Content-Type': 'application/json',
-				'x-api-key': getSharedEnvVars().NEXT_PUBLIC_POLKASSEMBLY_API_KEY,
-				'x-network': currentNetwork,
-				[EHttpHeaderKey.SKIP_CACHE]: skipCache.toString(),
-				...(isMimirIframe ? { 'x-iframe-context': 'mimir' } : {})
-=======
+				...(isMimirIframe ? { 'x-iframe-context': 'mimir' } : {}),
 				[EHttpHeaderKey.CONTENT_TYPE]: 'application/json',
 				[EHttpHeaderKey.API_KEY]: getSharedEnvVars().NEXT_PUBLIC_POLKASSEMBLY_API_KEY,
 				[EHttpHeaderKey.NETWORK]: currentNetwork,
 				[EHttpHeaderKey.SKIP_CACHE]: skipCache.toString()
->>>>>>> 605a2fd4
 			},
 			method
 		});
