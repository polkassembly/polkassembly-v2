// Copyright 2019-2025 @polkassembly/polkassembly authors & contributors
// This software may be modified and distributed under the terms
// of the Apache-2.0 license. See the LICENSE file for details.

/* eslint-disable lines-between-class-members */

import { DEFAULT_LISTING_LIMIT, PREIMAGES_LISTING_LIMIT } from '@/_shared/_constants/listingLimit';
import { getBaseUrl } from '@/_shared/_utils/getBaseUrl';
import {
	EPostOrigin,
	EProposalType,
	EReaction,
	EVoteDecision,
	EWallet,
	IAuthResponse,
	IComment,
	ICommentResponse,
	IErrorResponse,
	IGenerateTFAResponse,
	IGenericListingResponse,
	IPostListing,
	IPost,
	IPublicUser,
	IUserActivity,
	IPreimage,
	IQRSessionPayload,
	ESocial,
	IFollowEntry,
	ITag,
	EAllowedCommentor,
	EOffChainPostTopic,
	IBountyStats,
	IBountyUserActivity,
	IVoteCartItem,
	EConvictionAmount,
	IDelegationStats,
	IDelegateDetails,
	ITrackDelegationStats,
	ITrackDelegationDetails,
	IContentSummary,
	ITreasuryStats,
	ISocialHandle,
	IVoteHistoryData
} from '@/_shared/types';
import { StatusCodes } from 'http-status-codes';
import { getCurrentNetwork } from '@/_shared/_utils/getCurrentNetwork';
import { getSharedEnvVars } from '@/_shared/_utils/getSharedEnvVars';
import { ValidatorService } from '@/_shared/_services/validator_service';
import { ERROR_CODES, ERROR_MESSAGES } from '@/_shared/_constants/errorLiterals';
import { getCookieHeadersServer } from '@/_shared/_utils/getCookieHeadersServer';
import { ClientError } from '../_client-utils/clientError';
import { getNetworkFromHeaders } from '../api/_api-utils/getNetworkFromHeaders';
import { redisServiceSSR } from '../api/_api-utils/redisServiceSSR';

type Method = 'GET' | 'POST' | 'DELETE' | 'PATCH' | 'PUT';

const DELEGATE_API_PATH = '/delegation/delegates';

enum EApiRoute {
	WEB2_LOGIN = 'WEB2_LOGIN',
	WEB2_SIGNUP = 'WEB2_SIGNUP',
	WEB3_LOGIN = 'WEB3_LOGIN',
	REFRESH_ACCESS_TOKEN = 'REFRESH_ACCESS_TOKEN',
	USER_EXISTS = 'USER_EXISTS',
	TFA_LOGIN = 'TFA_LOGIN',
	GEN_TFA_TOKEN = 'GEN_TFA_TOKEN',
	VERIFY_TFA_TOKEN = 'VERIFY_TFA_TOKEN',
	LOGOUT = 'LOGOUT',
	POSTS_LISTING = 'POSTS_LISTING',
	FETCH_PROPOSAL_DETAILS = 'FETCH_PROPOSAL_DETAILS',
	GET_COMMENTS = 'GET_COMMENTS',
	ADD_COMMENT = 'ADD_COMMENT',
	GET_ACTIVITY_FEED = 'GET_ACTIVITY_FEED',
	GET_VOTES_HISTORY = 'GET_VOTES_HISTORY',
	ADD_POST_REACTION = 'ADD_POST_REACTION',
	DELETE_REACTION = 'DELETE_REACTION',
	PUBLIC_USER_DATA_BY_ID = 'PUBLIC_USER_DATA_BY_ID',
	PUBLIC_USER_DATA_BY_ADDRESS = 'PUBLIC_USER_DATA_BY_ADDRESS',
	PUBLIC_USER_DATA_BY_USERNAME = 'PUBLIC_USER_DATA_BY_USERNAME',
	EDIT_PROPOSAL_DETAILS = 'EDIT_PROPOSAL_DETAILS',
	FETCH_USER_ACTIVITY = 'FETCH_USER_ACTIVITY',
	GET_PREIMAGE_FOR_POST = 'GET_PREIMAGE_FOR_POST',
	FETCH_PREIMAGES = 'FETCH_PREIMAGES',
	DELETE_COMMENT = 'DELETE_COMMENT',
	GENERATE_QR_SESSION = 'GENERATE_QR_SESSION',
	CLAIM_QR_SESSION = 'CLAIM_QR_SESSION',
	LINK_ADDRESS = 'LINK_ADDRESS',
	EDIT_USER_PROFILE = 'EDIT_USER_PROFILE',
	DELETE_ACCOUNT = 'DELETE_ACCOUNT',
	FETCH_LEADERBOARD = 'FETCH_LEADERBOARD',
	FOLLOW_USER = 'FOLLOW_USER',
	UNFOLLOW_USER = 'UNFOLLOW_USER',
	GET_FOLLOWING = 'GET_FOLLOWING',
	GET_FOLLOWERS = 'GET_FOLLOWERS',
	FETCH_ALL_TAGS = 'FETCH_ALL_TAGS',
	CREATE_TAGS = 'CREATE_TAGS',
	CREATE_OFFCHAIN_POST = 'CREATE_OFFCHAIN_POST',
<<<<<<< HEAD
	FETCH_BOUNTIES_STATS = 'FETCH_BOUNTIES_STATS',
	FETCH_BOUNTIES_USER_ACTIVITY = 'FETCH_BOUNTIES_USER_ACTIVITY',
	GET_CHILD_BOUNTIES = 'GET_CHILD_BOUNTIES',
=======
	FETCH_CHILD_BOUNTIES = 'FETCH_CHILD_BOUNTIES',
>>>>>>> f843089f
	GET_BATCH_VOTE_CART = 'GET_BATCH_VOTE_CART',
	EDIT_BATCH_VOTE_CART_ITEM = 'EDIT_BATCH_VOTE_CART_ITEM',
	DELETE_BATCH_VOTE_CART_ITEM = 'DELETE_BATCH_VOTE_CART_ITEM',
	DELETE_BATCH_VOTE_CART = 'DELETE_BATCH_VOTE_CART',
	ADD_TO_BATCH_VOTE_CART = 'ADD_TO_BATCH_VOTE_CART',
	GET_BOUNTY_AMOUNT = 'GET_BOUNTY_AMOUNT',
	GET_SUBSCRIBED_ACTIVITY_FEED = 'GET_SUBSCRIBED_ACTIVITY_FEED',
	ADD_POST_SUBSCRIPTION = 'ADD_POST_SUBSCRIPTION',
	DELETE_POST_SUBSCRIPTION = 'DELETE_POST_SUBSCRIPTION',
	GET_DELEGATE_STATS = 'GET_DELEGATE_STATS',
	FETCH_DELEGATES = 'FETCH_DELEGATES',
	CREATE_PA_DELEGATE = 'CREATE_PA_DELEGATE',
	UPDATE_PA_DELEGATE = 'UPDATE_PA_DELEGATE',
	GET_CONTENT_SUMMARY = 'GET_CONTENT_SUMMARY',
	GET_TREASURY_STATS = 'GET_TREASURY_STATS',
	GET_USER_SOCIAL_HANDLES = 'GET_USER_SOCIAL_HANDLES',
	INIT_SOCIAL_VERIFICATION = 'INIT_SOCIAL_VERIFICATION',
	CONFIRM_SOCIAL_VERIFICATION = 'CONFIRM_SOCIAL_VERIFICATION',
	JUDGEMENT_CALL = 'JUDGEMENT_CALL'
}

export class NextApiClientService {
	private static isServerSide() {
		return !global?.window;
	}

	private static async getCurrentNetwork() {
		return this.isServerSide() ? getNetworkFromHeaders() : getCurrentNetwork();
	}

	private static async getRouteConfig({
		route,
		routeSegments,
		queryParams
	}: {
		route: EApiRoute;
		routeSegments?: string[];
		queryParams?: URLSearchParams;
	}): Promise<{ url: URL; method: Method }> {
		const baseURL = await getBaseUrl();
		const segments = routeSegments?.length ? `/${routeSegments.join('/')}` : '';
		let path = '';
		let method: Method = 'GET';

		// eslint-disable-next-line sonarjs/max-switch-cases
		switch (route) {
			// TODO: remove this route, use get public user via usernameroute instead
			case EApiRoute.USER_EXISTS:
				path = '/auth/username-exists';
				method = 'POST';
				break;

			// get routes
			case EApiRoute.REFRESH_ACCESS_TOKEN:
				path = '/auth/refresh-access-token';
				break;
			case EApiRoute.GENERATE_QR_SESSION:
				path = '/auth/qr-session';
				break;
			case EApiRoute.GET_ACTIVITY_FEED:
				path = '/activity-feed';
				break;
			case EApiRoute.GET_SUBSCRIBED_ACTIVITY_FEED:
				path = '/activity-feed/subscriptions';
				break;
			case EApiRoute.FETCH_LEADERBOARD:
				path = '/users';
				break;
			case EApiRoute.FETCH_PREIMAGES:
				path = '/preimages';
				break;
			case EApiRoute.FETCH_ALL_TAGS:
				path = '/meta/tags';
				break;
			case EApiRoute.PUBLIC_USER_DATA_BY_ID:
			case EApiRoute.FETCH_USER_ACTIVITY:
			case EApiRoute.GET_FOLLOWING:
			case EApiRoute.GET_FOLLOWERS:
			case EApiRoute.GET_BATCH_VOTE_CART:
			case EApiRoute.GET_USER_SOCIAL_HANDLES:
				path = '/users/id';
				break;
			case EApiRoute.PUBLIC_USER_DATA_BY_ADDRESS:
				path = '/users/address';
				break;
			case EApiRoute.PUBLIC_USER_DATA_BY_USERNAME:
				path = '/users/username';
				break;
<<<<<<< HEAD
			case EApiRoute.FETCH_BOUNTIES_STATS:
				path = '/bounties/stats';
				break;
			case EApiRoute.GET_BOUNTY_AMOUNT:
				path = '/bounties/stats/amount';
				break;
			case EApiRoute.FETCH_BOUNTIES_USER_ACTIVITY:
				path = '/bounties/user-activity';
				break;
			case EApiRoute.GET_TREASURY_STATS:
				path = '/meta/treasury-stats';
				break;
			case EApiRoute.GET_CHILD_BOUNTIES:
=======
			case EApiRoute.GET_DELEGATE_STATS:
				path = '/delegation/stats';
				break;
			case EApiRoute.FETCH_DELEGATES:
				path = DELEGATE_API_PATH;
				break;
>>>>>>> f843089f
			case EApiRoute.POSTS_LISTING:
			case EApiRoute.FETCH_PROPOSAL_DETAILS:
			case EApiRoute.GET_PREIMAGE_FOR_POST:
			case EApiRoute.GET_COMMENTS:
			case EApiRoute.GET_VOTES_HISTORY:
			case EApiRoute.GET_CONTENT_SUMMARY:
			case EApiRoute.FETCH_CHILD_BOUNTIES:
				break;
			// post routes
			case EApiRoute.LOGOUT:
				path = '/auth/logout';
				method = 'POST';
				break;
			case EApiRoute.LINK_ADDRESS:
				path = '/auth/link-address';
				method = 'POST';
				break;
			case EApiRoute.CLAIM_QR_SESSION:
				path = '/auth/qr-session';
				method = 'POST';
				break;
			case EApiRoute.VERIFY_TFA_TOKEN:
				path = '/auth/tfa/setup/verify';
				method = 'POST';
				break;
			case EApiRoute.GEN_TFA_TOKEN:
				path = '/auth/tfa/setup/generate';
				method = 'POST';
				break;
			case EApiRoute.TFA_LOGIN:
				path = '/auth/tfa/login';
				method = 'POST';
				break;
			case EApiRoute.WEB2_SIGNUP:
				path = '/auth/web2-auth/signup';
				method = 'POST';
				break;
			case EApiRoute.WEB3_LOGIN:
				path = '/auth/web3-auth';
				method = 'POST';
				break;
			case EApiRoute.WEB2_LOGIN:
				path = '/auth/web2-auth/login';
				method = 'POST';
				break;
			case EApiRoute.CREATE_TAGS:
				method = 'POST';
				path = '/meta/tags';
				break;
			case EApiRoute.ADD_TO_BATCH_VOTE_CART:
			case EApiRoute.FOLLOW_USER:
			case EApiRoute.INIT_SOCIAL_VERIFICATION:
			case EApiRoute.CONFIRM_SOCIAL_VERIFICATION:
				path = '/users/id';
				method = 'POST';
				break;
			case EApiRoute.CREATE_PA_DELEGATE:
				path = DELEGATE_API_PATH;
				method = 'POST';
				break;
			case EApiRoute.CREATE_OFFCHAIN_POST:
			case EApiRoute.ADD_COMMENT:
			case EApiRoute.ADD_POST_SUBSCRIPTION:
			case EApiRoute.ADD_POST_REACTION:
				method = 'POST';
				break;
			case EApiRoute.JUDGEMENT_CALL:
				path = '/identity/judgement-call';
				method = 'POST';
				break;

			// patch routes
			case EApiRoute.EDIT_USER_PROFILE:
			case EApiRoute.EDIT_BATCH_VOTE_CART_ITEM:
				path = '/users/id';
				method = 'PATCH';
				break;
			case EApiRoute.UPDATE_PA_DELEGATE:
				path = DELEGATE_API_PATH;
				method = 'PATCH';
				break;
			case EApiRoute.EDIT_PROPOSAL_DETAILS:
				method = 'PATCH';
				break;

			// delete routes
			case EApiRoute.DELETE_ACCOUNT:
			case EApiRoute.UNFOLLOW_USER:
			case EApiRoute.DELETE_BATCH_VOTE_CART_ITEM:
			case EApiRoute.DELETE_BATCH_VOTE_CART:
				path = '/users/id';
				method = 'DELETE';
				break;
			case EApiRoute.DELETE_REACTION:
			case EApiRoute.DELETE_POST_SUBSCRIPTION:
			case EApiRoute.DELETE_COMMENT:
				method = 'DELETE';
				break;

			default:
				throw new ClientError(`Invalid route: ${route}`);
		}

		const url = new URL(`${baseURL}${path}${segments}`);
		if (queryParams) {
			queryParams.forEach((value, key) => url.searchParams.append(key, value));
		}

		return { url, method };
	}

	private static async nextApiClientFetch<T>({
		url,
		method,
		data
	}: {
		url: URL;
		method: Method;
		data?: Record<string, unknown>;
	}): Promise<{ data: T | null; error: IErrorResponse | null }> {
		const currentNetwork = await this.getCurrentNetwork();

		const response = await fetch(url, {
			body: JSON.stringify(data),
			credentials: 'include',
			headers: {
				...(!global.window ? await getCookieHeadersServer() : {}),
				'Content-Type': 'application/json',
				'x-api-key': getSharedEnvVars().NEXT_PUBLIC_POLKASSEMBLY_API_KEY,
				'x-network': currentNetwork
			},
			method
		});

		const resJSON = await response.json();

		if (response.status === StatusCodes.OK) {
			return { data: resJSON as T, error: null };
		}
		return { data: null, error: resJSON as IErrorResponse };
	}

	// auth
	protected static async refreshAccessTokenApi() {
		const { url, method } = await this.getRouteConfig({ route: EApiRoute.REFRESH_ACCESS_TOKEN });
		return this.nextApiClientFetch<{ message: string }>({ url, method });
	}

	protected static async web2LoginApi({ emailOrUsername, password }: { emailOrUsername: string; password: string }) {
		const { url, method } = await this.getRouteConfig({ route: EApiRoute.WEB2_LOGIN });
		return this.nextApiClientFetch<IAuthResponse>({ url, method, data: { emailOrUsername, password } });
	}

	protected static async web2SignupApi({ email, username, password }: { email: string; username: string; password: string }) {
		const { url, method } = await this.getRouteConfig({ route: EApiRoute.WEB2_SIGNUP });
		return this.nextApiClientFetch<IAuthResponse>({ url, method, data: { email, username, password } });
	}

	protected static async web3LoginOrSignupApi({ address, signature, wallet }: { address: string; signature: string; wallet: EWallet }) {
		const { url, method } = await this.getRouteConfig({ route: EApiRoute.WEB3_LOGIN });
		return this.nextApiClientFetch<IAuthResponse>({ url, method, data: { address, signature, wallet } });
	}

	protected static async checkForUsernameAndEmailApi({ email, username }: { email: string; username: string }) {
		const { url, method } = await this.getRouteConfig({ route: EApiRoute.USER_EXISTS });
		return this.nextApiClientFetch<{ usernameExists: boolean; emailExists: boolean; message: string; status: StatusCodes }>({ url, method, data: { username, email } });
	}

	protected static async tfaLoginApi({ authCode, loginAddress, loginWallet, tfaToken }: { authCode: string; loginAddress: string; loginWallet: EWallet; tfaToken: string }) {
		const { url, method } = await this.getRouteConfig({ route: EApiRoute.TFA_LOGIN });
		return this.nextApiClientFetch<{ message: string; status: StatusCodes }>({ url, method, data: { authCode, loginAddress, loginWallet, tfaToken } });
	}

	protected static async generateTfaTokenApi() {
		const { url, method } = await this.getRouteConfig({ route: EApiRoute.GEN_TFA_TOKEN });
		return this.nextApiClientFetch<IGenerateTFAResponse>({ url, method });
	}

	protected static async verifyTfaTokenApi({ authCode }: { authCode: string }) {
		const { url, method } = await this.getRouteConfig({ route: EApiRoute.VERIFY_TFA_TOKEN });
		return this.nextApiClientFetch<{ message: string }>({ url, method, data: { authCode } });
	}

	protected static async logoutApi() {
		const { url, method } = await this.getRouteConfig({ route: EApiRoute.LOGOUT });
		return this.nextApiClientFetch<{ message: string }>({ url, method });
	}

	protected static async linkAddressApi({ address, signature, wallet }: { address: string; signature: string; wallet: EWallet }) {
		const { url, method } = await this.getRouteConfig({ route: EApiRoute.LINK_ADDRESS });
		return this.nextApiClientFetch<{ message: string }>({ url, method, data: { address, signature, wallet } });
	}

	static async fetchListingData({
		proposalType,
		page,
		statuses,
		origins = [],
		tags = [],
		limit = DEFAULT_LISTING_LIMIT,
		preimageSection
	}: {
		proposalType: string;
		page: number;
		statuses?: string[];
		origins?: EPostOrigin[];
		tags?: string[];
		limit?: number;
		preimageSection?: string;
	}): Promise<{ data: IGenericListingResponse<IPostListing> | null; error: IErrorResponse | null }> {
		// try redis cache first if ssr
		if (this.isServerSide()) {
			const currentNetwork = await this.getCurrentNetwork();

			const cachedData = await redisServiceSSR('GetPostsListing', {
				network: currentNetwork,
				proposalType,
				page,
				limit,
				statuses,
				origins,
				tags,
				preimageSection
			});

			if (cachedData) {
				return { data: cachedData, error: null };
			}
		}

		const queryParams = new URLSearchParams({
			page: page.toString(),
			limit: DEFAULT_LISTING_LIMIT.toString()
		});

		if (limit) {
			queryParams.append('limit', limit.toString());
		}

		if (statuses?.length) {
			statuses.forEach((status) => queryParams.append('status', status));
		}

		if (tags?.length) {
			tags.forEach((tag) => queryParams.append('tags', tag));
		}

		if (origins?.length) {
			origins.forEach((origin) => queryParams.append('origin', origin));
		}

		if (preimageSection?.length) {
			queryParams.append('preimageSection', preimageSection);
		}

		const { url, method } = await this.getRouteConfig({ route: EApiRoute.POSTS_LISTING, routeSegments: [proposalType], queryParams });
		return this.nextApiClientFetch<IGenericListingResponse<IPostListing>>({ url, method });
	}

	// Post Reactions
	static async addPostReaction(proposalType: EProposalType, index: string, reactionType: EReaction) {
		const { url, method } = await this.getRouteConfig({ route: EApiRoute.ADD_POST_REACTION, routeSegments: [proposalType, index, 'reactions'] });
		return this.nextApiClientFetch<{ message: string; reactionId: string }>({ url, method, data: { reaction: reactionType } });
	}

	// Delete Post Reaction
	static async deletePostReaction(proposalType: EProposalType, index: string, reactionId: string) {
		const { url, method } = await this.getRouteConfig({ route: EApiRoute.DELETE_REACTION, routeSegments: [proposalType, index, 'reactions', reactionId] });
		return this.nextApiClientFetch<{ message: string }>({ url, method });
	}

	// details
	static async fetchProposalDetails({ proposalType, indexOrHash }: { proposalType: EProposalType; indexOrHash: string }) {
		if (this.isServerSide()) {
			const currentNetwork = await this.getCurrentNetwork();

			const cachedData = await redisServiceSSR('GetPostData', {
				network: currentNetwork,
				proposalType,
				indexOrHash
			});

			if (cachedData) {
				return { data: cachedData, error: null };
			}
		}

		const { url, method } = await this.getRouteConfig({ route: EApiRoute.FETCH_PROPOSAL_DETAILS, routeSegments: [proposalType, indexOrHash] });
		return this.nextApiClientFetch<IPost>({ url, method });
	}

	static async editProposalDetails({ proposalType, index, data }: { proposalType: EProposalType; index: string; data: { title: string; content: string } }) {
		const { url, method } = await this.getRouteConfig({ route: EApiRoute.EDIT_PROPOSAL_DETAILS, routeSegments: [proposalType, index] });
		return this.nextApiClientFetch<{ message: string }>({ url, method, data });
	}

	static async getPreimageForPost(proposalType: EProposalType, index: string) {
		const { url, method } = await this.getRouteConfig({ route: EApiRoute.GET_PREIMAGE_FOR_POST, routeSegments: [proposalType, index, 'preimage'] });
		return this.nextApiClientFetch<IPreimage>({ url, method });
	}

	// comments
	protected static async getCommentsOfPostApi({ proposalType, index }: { proposalType: EProposalType; index: string }) {
		const { url, method } = await this.getRouteConfig({ route: EApiRoute.GET_COMMENTS, routeSegments: [proposalType, index, 'comments'] });
		return this.nextApiClientFetch<ICommentResponse[]>({ url, method });
	}

	protected static async addCommentToPostApi({
		proposalType,
		index,
		content,
		parentCommentId
	}: {
		proposalType: EProposalType;
		index: string;
		content: string;
		parentCommentId?: string;
	}) {
		const { url, method } = await this.getRouteConfig({ route: EApiRoute.ADD_COMMENT, routeSegments: [proposalType, index, 'comments'] });
		return this.nextApiClientFetch<IComment>({
			url,
			method,
			data: {
				content,
				parentCommentId
			}
		});
	}

	protected static async deleteCommentFromPostApi({ id, proposalType, index }: { id: string; proposalType: EProposalType; index: string }) {
		const { url, method } = await this.getRouteConfig({ route: EApiRoute.DELETE_COMMENT, routeSegments: [proposalType, index, 'comments', id] });
		return this.nextApiClientFetch<{ message: string }>({ url, method });
	}

	// votes
	static async getVotesHistory({ proposalType, index, page, decision }: { proposalType: EProposalType; index: string; page: number; decision: EVoteDecision }) {
		const queryParams = new URLSearchParams({
			page: page.toString(),
			limit: DEFAULT_LISTING_LIMIT.toString(),
			decision
		});
		const { url, method } = await this.getRouteConfig({ route: EApiRoute.GET_VOTES_HISTORY, routeSegments: [proposalType, index, 'votes'], queryParams });
		return this.nextApiClientFetch<IVoteHistoryData>({ url, method });
	}

	// activity feed
	static async fetchActivityFeed({ page, origins, limit = DEFAULT_LISTING_LIMIT, userId }: { page: number; origins?: EPostOrigin[]; limit?: number; userId?: number }) {
		if (this.isServerSide()) {
			const currentNetwork = await this.getCurrentNetwork();

			const cachedData = await redisServiceSSR('GetActivityFeed', {
				network: currentNetwork,
				page,
				limit,
				...(origins ? { origins } : {}),
				...(userId ? { userId } : {})
			});

			if (cachedData) {
				return { data: cachedData, error: null };
			}
		}

		const queryParams = new URLSearchParams({
			page: page.toString(),
			limit: limit.toString()
		});

		if (origins?.length) {
			origins.forEach((origin) => queryParams.append('origin', origin));
		}

		const { url, method } = await this.getRouteConfig({ route: EApiRoute.GET_ACTIVITY_FEED, queryParams });
		return this.nextApiClientFetch<IGenericListingResponse<IPostListing>>({ url, method });
	}

	static async getSubscribedActivityFeed({ page, limit = DEFAULT_LISTING_LIMIT, userId }: { page: number; limit?: number; userId: number }) {
		if (this.isServerSide()) {
			const currentNetwork = await this.getCurrentNetwork();

			const cachedData = await redisServiceSSR('GetSubscriptionFeed', {
				network: currentNetwork,
				page,
				limit,
				userId
			});

			if (cachedData) {
				return { data: cachedData, error: null };
			}
		}

		const queryParams = new URLSearchParams({
			page: page.toString(),
			limit: limit.toString()
		});

		const { url, method } = await this.getRouteConfig({ route: EApiRoute.GET_SUBSCRIBED_ACTIVITY_FEED, queryParams });
		return this.nextApiClientFetch<IGenericListingResponse<IPostListing>>({ url, method });
	}

	// user data
	protected static async fetchPublicUserByIdApi({ userId }: { userId: number }) {
		const { url, method } = await this.getRouteConfig({ route: EApiRoute.PUBLIC_USER_DATA_BY_ID, routeSegments: [userId.toString()] });
		return this.nextApiClientFetch<IPublicUser>({ url, method });
	}

	protected static async fetchPublicUserByAddressApi({ address }: { address: string }) {
		const { url, method } = await this.getRouteConfig({ route: EApiRoute.PUBLIC_USER_DATA_BY_ADDRESS, routeSegments: [address] });
		return this.nextApiClientFetch<IPublicUser>({ url, method });
	}

	protected static async fetchPublicUserByUsernameApi({ username }: { username: string }) {
		const { url, method } = await this.getRouteConfig({ route: EApiRoute.PUBLIC_USER_DATA_BY_USERNAME, routeSegments: [username] });
		return this.nextApiClientFetch<IPublicUser>({ url, method });
	}

	protected static async fetchUserActivityApi({ userId }: { userId: number }) {
		const { url, method } = await this.getRouteConfig({ route: EApiRoute.FETCH_USER_ACTIVITY, routeSegments: [userId.toString(), 'activities'] });
		return this.nextApiClientFetch<IUserActivity[]>({ url, method });
	}

	protected static async editUserProfileApi({
		userId,
		bio,
		badges,
		title,
		image,
		coverImage,
		publicSocialLinks,
		email,
		username
	}: {
		userId: number;
		bio?: string;
		badges?: string[];
		title?: string;
		image?: string;
		coverImage?: string;
		publicSocialLinks?: { platform: ESocial; url: string }[];
		email?: string;
		username?: string;
	}) {
		const { url, method } = await this.getRouteConfig({ route: EApiRoute.EDIT_USER_PROFILE, routeSegments: [userId.toString()] });
		return this.nextApiClientFetch<{ message: string }>({ url, method, data: { bio, badges, title, image, coverImage, publicSocialLinks, email, username } });
	}

	protected static async deleteAccountApi({ userId }: { userId: number }) {
		const { url, method } = await this.getRouteConfig({ route: EApiRoute.DELETE_ACCOUNT, routeSegments: [userId.toString()] });
		return this.nextApiClientFetch<{ message: string }>({ url, method });
	}

	protected static async followUserApi({ userId }: { userId: number }) {
		const { url, method } = await this.getRouteConfig({ route: EApiRoute.FOLLOW_USER, routeSegments: [userId.toString(), 'followers'] });
		return this.nextApiClientFetch<{ message: string }>({ url, method });
	}

	protected static async unfollowUserApi({ userId }: { userId: number }) {
		const { url, method } = await this.getRouteConfig({ route: EApiRoute.UNFOLLOW_USER, routeSegments: [userId.toString(), 'followers'] });
		return this.nextApiClientFetch<{ message: string }>({ url, method });
	}

	protected static async getFollowingApi({ userId }: { userId: number }) {
		const { url, method } = await this.getRouteConfig({ route: EApiRoute.GET_FOLLOWING, routeSegments: [userId.toString(), 'following'] });
		return this.nextApiClientFetch<{ following: IFollowEntry[] }>({ url, method });
	}

	protected static async getFollowersApi({ userId }: { userId: number }) {
		const { url, method } = await this.getRouteConfig({ route: EApiRoute.GET_FOLLOWERS, routeSegments: [userId.toString(), 'followers'] });
		return this.nextApiClientFetch<{ followers: IFollowEntry[] }>({ url, method });
	}

	protected static async getBatchVoteCartApi({ userId }: { userId: number }) {
		const { url, method } = await this.getRouteConfig({ route: EApiRoute.GET_BATCH_VOTE_CART, routeSegments: [userId.toString(), 'vote-cart'] });
		return this.nextApiClientFetch<{ voteCart: IVoteCartItem[] }>({ url, method });
	}

	protected static async addToBatchVoteCartApi({
		userId,
		postIndexOrHash,
		proposalType,
		decision,
		amount,
		conviction
	}: {
		userId: number;
		postIndexOrHash: string;
		proposalType: EProposalType;
		decision: EVoteDecision;
		amount: { abstain?: string; aye?: string; nay?: string };
		conviction: EConvictionAmount;
	}) {
		const { url, method } = await this.getRouteConfig({ route: EApiRoute.ADD_TO_BATCH_VOTE_CART, routeSegments: [userId.toString(), 'vote-cart'] });
		return this.nextApiClientFetch<{ voteCartItem: IVoteCartItem }>({ url, method, data: { postIndexOrHash, proposalType, decision, amount, conviction } });
	}

	protected static async editBatchVoteCartItemApi({
		userId,
		id,
		decision,
		amount,
		conviction
	}: {
		userId: number;
		id: string;
		decision: EVoteDecision;
		amount: { abstain?: string; aye?: string; nay?: string };
		conviction: EConvictionAmount;
	}) {
		const { url, method } = await this.getRouteConfig({ route: EApiRoute.EDIT_BATCH_VOTE_CART_ITEM, routeSegments: [userId.toString(), 'vote-cart'] });
		return this.nextApiClientFetch<{ voteCartItem: IVoteCartItem }>({ url, method, data: { id, decision, amount, conviction } });
	}

	protected static async deleteBatchVoteCartItemApi({ userId, id }: { userId: number; id: string }) {
		const { url, method } = await this.getRouteConfig({ route: EApiRoute.DELETE_BATCH_VOTE_CART_ITEM, routeSegments: [userId.toString(), 'vote-cart'] });
		return this.nextApiClientFetch<{ message: string }>({ url, method, data: { id } });
	}

	protected static async clearBatchVoteCartApi({ userId }: { userId: number }) {
		const { url, method } = await this.getRouteConfig({ route: EApiRoute.DELETE_BATCH_VOTE_CART, routeSegments: [userId.toString(), 'vote-cart', 'clear'] });
		return this.nextApiClientFetch<{ message: string }>({ url, method });
	}

	static async fetchPreimages({ page }: { page: number }) {
		const queryParams = new URLSearchParams({
			page: page.toString(),
			limit: PREIMAGES_LISTING_LIMIT.toString()
		});

		const { url, method } = await this.getRouteConfig({ route: EApiRoute.FETCH_PREIMAGES, queryParams });
		return this.nextApiClientFetch<IGenericListingResponse<IPreimage>>({ url, method });
	}

	static async fetchPreimageByHash({ hash }: { hash: string }) {
		const { url, method } = await this.getRouteConfig({ route: EApiRoute.FETCH_PREIMAGES, routeSegments: [hash] });
		return this.nextApiClientFetch<IPreimage>({ url, method });
	}

	protected static async generateQRSession() {
		const { url, method } = await this.getRouteConfig({ route: EApiRoute.GENERATE_QR_SESSION });
		return this.nextApiClientFetch<IQRSessionPayload>({ url, method });
	}
	static async fetchAllTags() {
		const { url, method } = await this.getRouteConfig({ route: EApiRoute.FETCH_ALL_TAGS });
		return this.nextApiClientFetch<IGenericListingResponse<ITag>>({ url, method });
	}

	static async createTags(tags: string[]) {
		const { url, method } = await this.getRouteConfig({ route: EApiRoute.CREATE_TAGS });
		if (!tags.length || tags.some((tag) => !ValidatorService.isValidTag(tag))) {
			throw new ClientError(ERROR_CODES.CLIENT_ERROR, ERROR_MESSAGES[ERROR_CODES.CLIENT_ERROR]);
		}
		return this.nextApiClientFetch<{ message: string }>({ url, method, data: { tags } });
	}

	static async createOffChainPost({
		proposalType,
		allowedCommentor,
		content,
		title,
		tags,
		topic
	}: {
		proposalType: EProposalType;
		content: string;
		title: string;
		allowedCommentor: EAllowedCommentor;
		tags?: ITag[];
		topic?: EOffChainPostTopic;
	}) {
		if (!ValidatorService.isValidOffChainProposalType(proposalType)) {
			throw new ClientError(ERROR_CODES.CLIENT_ERROR, ERROR_MESSAGES[ERROR_CODES.CLIENT_ERROR]);
		}
		const { url, method } = await this.getRouteConfig({ route: EApiRoute.CREATE_OFFCHAIN_POST, routeSegments: [proposalType] });
		return this.nextApiClientFetch<{ message: string; data: { id: string; index: number } }>({ url, method, data: { content, title, allowedCommentor, tags, topic } });
	}
	static async fetchLeaderboardApi({ page, limit }: { page: number; limit?: number }) {
		const queryParams = new URLSearchParams({
			page: page.toString() || '1',
			limit: limit?.toString() || DEFAULT_LISTING_LIMIT.toString()
		});

		const { url, method } = await this.getRouteConfig({ route: EApiRoute.FETCH_LEADERBOARD, queryParams });
		return this.nextApiClientFetch<IGenericListingResponse<IPublicUser>>({ url, method });
	}

	static async fetchBountiesStats() {
		const { url, method } = await this.getRouteConfig({ route: EApiRoute.FETCH_BOUNTIES_STATS });
		return this.nextApiClientFetch<IBountyStats>({ url, method });
	}

	static async fetchBountiesUserActivity() {
		const { url, method } = await this.getRouteConfig({ route: EApiRoute.FETCH_BOUNTIES_USER_ACTIVITY });
		return this.nextApiClientFetch<IBountyUserActivity[]>({ url, method });
	}

	static async getChildBounties(proposalType: EProposalType, index: string) {
		const { url, method } = await this.getRouteConfig({ route: EApiRoute.GET_CHILD_BOUNTIES, routeSegments: [proposalType, index, 'child-bounties'] });
		return this.nextApiClientFetch<IPreimage>({ url, method });
	}

	static async getBountyAmount() {
		const { url, method } = await this.getRouteConfig({ route: EApiRoute.GET_BOUNTY_AMOUNT });
		return this.nextApiClientFetch<{ bountyAmount: string }>({ url, method });
	}

	static async addPostSubscription(proposalType: EProposalType, index: string) {
		const { url, method } = await this.getRouteConfig({ route: EApiRoute.ADD_POST_SUBSCRIPTION, routeSegments: [proposalType, index, 'subscription'] });
		return this.nextApiClientFetch<{ message: string; id: string }>({ url, method });
	}

	static async deletePostSubscription(proposalType: EProposalType, index: string) {
		const { url, method } = await this.getRouteConfig({ route: EApiRoute.DELETE_POST_SUBSCRIPTION, routeSegments: [proposalType, index, 'subscription'] });
		return this.nextApiClientFetch<{ message: string }>({ url, method });
	}

	static async getDelegateStats() {
		const { url, method } = await this.getRouteConfig({ route: EApiRoute.GET_DELEGATE_STATS });
		return this.nextApiClientFetch<IDelegationStats>({ url, method });
	}

	static async fetchDelegates() {
		const { url, method } = await this.getRouteConfig({ route: EApiRoute.FETCH_DELEGATES });
		return this.nextApiClientFetch<IDelegateDetails[]>({ url, method });
	}

	static async createPADelegate({ address, manifesto }: { address: string; manifesto: string }) {
		const { url, method } = await this.getRouteConfig({ route: EApiRoute.CREATE_PA_DELEGATE });
		return this.nextApiClientFetch<{ id: string }>({ url, method, data: { address, manifesto } });
	}

	static async updatePADelegate({ address, manifesto }: { address: string; manifesto: string }) {
		const { url, method } = await this.getRouteConfig({ route: EApiRoute.UPDATE_PA_DELEGATE, routeSegments: [address] });
		return this.nextApiClientFetch<{ message: string }>({ url, method, data: { manifesto } });
	}

	static async getDelegateTracks({ address }: { address: string }) {
		const { url, method } = await this.getRouteConfig({ route: EApiRoute.PUBLIC_USER_DATA_BY_ADDRESS, routeSegments: [address, 'delegation', 'tracks'] });
		return this.nextApiClientFetch<{ delegationStats: ITrackDelegationStats[] }>({ url, method });
	}
	static async getDelegateTrack({ address, trackId }: { address: string; trackId: number }) {
		const { url, method } = await this.getRouteConfig({ route: EApiRoute.PUBLIC_USER_DATA_BY_ADDRESS, routeSegments: [address, 'delegation', 'tracks', trackId.toString()] });
		return this.nextApiClientFetch<ITrackDelegationDetails>({ url, method });
	}

	static async fetchContentSummary({ proposalType, indexOrHash }: { proposalType: EProposalType; indexOrHash: string }) {
		if (this.isServerSide()) {
			const currentNetwork = await this.getCurrentNetwork();

			const cachedData = await redisServiceSSR('GetContentSummary', {
				network: currentNetwork,
				proposalType,
				indexOrHash
			});

			if (cachedData) {
				return { data: cachedData, error: null };
			}
		}

		const { url, method } = await this.getRouteConfig({
			route: EApiRoute.GET_CONTENT_SUMMARY,
			routeSegments: [proposalType, indexOrHash, 'content-summary']
		});
		return this.nextApiClientFetch<IContentSummary>({ url, method });
	}

<<<<<<< HEAD
	static async getTreasuryStats(params?: { from?: Date; to?: Date }) {
		const queryParams = new URLSearchParams({
			from: params?.from?.toISOString() || '',
			to: params?.to?.toISOString() || ''
		});
		const { url, method } = await this.getRouteConfig({ route: EApiRoute.GET_TREASURY_STATS, queryParams });
		return this.nextApiClientFetch<ITreasuryStats[]>({ url, method });
=======
	static async fetchChildBountiesApi({ bountyIndex }: { bountyIndex: number }) {
		const { url, method } = await this.getRouteConfig({
			route: EApiRoute.FETCH_CHILD_BOUNTIES,
			routeSegments: [EProposalType.BOUNTY, bountyIndex.toString(), 'child-bounties']
		});
		return this.nextApiClientFetch<IGenericListingResponse<IPostListing>>({ url, method });
>>>>>>> f843089f
	}

	static async fetchUserSocialHandles({ userId, address }: { userId: number; address: string }) {
		const queryParams = new URLSearchParams({
			address
		});
		const { url, method } = await this.getRouteConfig({
			route: EApiRoute.GET_USER_SOCIAL_HANDLES,
			routeSegments: [userId.toString(), 'socials'],
			queryParams
		});
		return this.nextApiClientFetch<{ socialHandles: Record<ESocial, ISocialHandle> }>({ url, method });
	}

	static async initSocialVerification({ userId, social, handle, address }: { userId: number; social: ESocial; handle: string; address: string }) {
		const { url, method } = await this.getRouteConfig({ route: EApiRoute.INIT_SOCIAL_VERIFICATION, routeSegments: [userId.toString(), 'socials', 'init-verification'] });
		return this.nextApiClientFetch<ISocialHandle>({ url, method, data: { social, handle, address } });
	}

	static async confirmSocialVerification({ userId, social, token, twitterOauthVerifier }: { userId: number; social: ESocial; token: string; twitterOauthVerifier?: string }) {
		const { url, method } = await this.getRouteConfig({ route: EApiRoute.CONFIRM_SOCIAL_VERIFICATION, routeSegments: [userId.toString(), 'socials', 'confirm-verification'] });
		return this.nextApiClientFetch<{ message: string }>({ url, method, data: { social, token, twitterOauthVerifier } });
	}

	static async judgementCall({ userAddress, identityHash }: { userAddress: string; identityHash: string }) {
		const { url, method } = await this.getRouteConfig({ route: EApiRoute.JUDGEMENT_CALL });
		return this.nextApiClientFetch<{ message: string }>({ url, method, data: { userAddress, identityHash } });
	}
}<|MERGE_RESOLUTION|>--- conflicted
+++ resolved
@@ -95,13 +95,10 @@
 	FETCH_ALL_TAGS = 'FETCH_ALL_TAGS',
 	CREATE_TAGS = 'CREATE_TAGS',
 	CREATE_OFFCHAIN_POST = 'CREATE_OFFCHAIN_POST',
-<<<<<<< HEAD
+	FETCH_CHILD_BOUNTIES = 'FETCH_CHILD_BOUNTIES',
 	FETCH_BOUNTIES_STATS = 'FETCH_BOUNTIES_STATS',
 	FETCH_BOUNTIES_USER_ACTIVITY = 'FETCH_BOUNTIES_USER_ACTIVITY',
 	GET_CHILD_BOUNTIES = 'GET_CHILD_BOUNTIES',
-=======
-	FETCH_CHILD_BOUNTIES = 'FETCH_CHILD_BOUNTIES',
->>>>>>> f843089f
 	GET_BATCH_VOTE_CART = 'GET_BATCH_VOTE_CART',
 	EDIT_BATCH_VOTE_CART_ITEM = 'EDIT_BATCH_VOTE_CART_ITEM',
 	DELETE_BATCH_VOTE_CART_ITEM = 'DELETE_BATCH_VOTE_CART_ITEM',
@@ -190,7 +187,12 @@
 			case EApiRoute.PUBLIC_USER_DATA_BY_USERNAME:
 				path = '/users/username';
 				break;
-<<<<<<< HEAD
+			case EApiRoute.GET_DELEGATE_STATS:
+				path = '/delegation/stats';
+				break;
+			case EApiRoute.FETCH_DELEGATES:
+				path = DELEGATE_API_PATH;
+				break;
 			case EApiRoute.FETCH_BOUNTIES_STATS:
 				path = '/bounties/stats';
 				break;
@@ -204,14 +206,6 @@
 				path = '/meta/treasury-stats';
 				break;
 			case EApiRoute.GET_CHILD_BOUNTIES:
-=======
-			case EApiRoute.GET_DELEGATE_STATS:
-				path = '/delegation/stats';
-				break;
-			case EApiRoute.FETCH_DELEGATES:
-				path = DELEGATE_API_PATH;
-				break;
->>>>>>> f843089f
 			case EApiRoute.POSTS_LISTING:
 			case EApiRoute.FETCH_PROPOSAL_DETAILS:
 			case EApiRoute.GET_PREIMAGE_FOR_POST:
@@ -879,7 +873,14 @@
 		return this.nextApiClientFetch<IContentSummary>({ url, method });
 	}
 
-<<<<<<< HEAD
+	static async fetchChildBountiesApi({ bountyIndex }: { bountyIndex: number }) {
+		const { url, method } = await this.getRouteConfig({
+			route: EApiRoute.FETCH_CHILD_BOUNTIES,
+			routeSegments: [EProposalType.BOUNTY, bountyIndex.toString(), 'child-bounties']
+		});
+		return this.nextApiClientFetch<IGenericListingResponse<IPostListing>>({ url, method });
+	}
+
 	static async getTreasuryStats(params?: { from?: Date; to?: Date }) {
 		const queryParams = new URLSearchParams({
 			from: params?.from?.toISOString() || '',
@@ -887,14 +888,6 @@
 		});
 		const { url, method } = await this.getRouteConfig({ route: EApiRoute.GET_TREASURY_STATS, queryParams });
 		return this.nextApiClientFetch<ITreasuryStats[]>({ url, method });
-=======
-	static async fetchChildBountiesApi({ bountyIndex }: { bountyIndex: number }) {
-		const { url, method } = await this.getRouteConfig({
-			route: EApiRoute.FETCH_CHILD_BOUNTIES,
-			routeSegments: [EProposalType.BOUNTY, bountyIndex.toString(), 'child-bounties']
-		});
-		return this.nextApiClientFetch<IGenericListingResponse<IPostListing>>({ url, method });
->>>>>>> f843089f
 	}
 
 	static async fetchUserSocialHandles({ userId, address }: { userId: number; address: string }) {
