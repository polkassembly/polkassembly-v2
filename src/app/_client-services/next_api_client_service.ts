// Copyright 2019-2025 @polkassembly/polkassembly authors & contributors
// This software may be modified and distributed under the terms
// of the Apache-2.0 license. See the LICENSE file for details.

/* eslint-disable sonarjs/no-duplicate-string */

import { DEFAULT_LISTING_LIMIT, PREIMAGES_LISTING_LIMIT } from '@/_shared/_constants/listingLimit';
import { getBaseUrl } from '@/_shared/_utils/getBaseUrl';
import {
	EPostOrigin,
	EProposalType,
	EReaction,
	EVoteDecision,
	EWallet,
	IAuthResponse,
	IComment,
	ICommentResponse,
	IErrorResponse,
	IGenerateTFAResponse,
	IGenericListingResponse,
	IPostListing,
	IPost,
	IPublicUser,
	IUserActivity,
	IPreimage,
	IQRSessionPayload,
	ESocial,
	IFollowEntry,
	ITag,
	EAllowedCommentor,
	EOffChainPostTopic,
	IVoteCartItem,
	EConvictionAmount,
	IDelegationStats,
	IDelegateDetails,
	ITrackDelegationStats,
	ITrackDelegationDetails,
	ISocialHandle,
	IVoteHistoryData,
<<<<<<< HEAD
	IVoteData
=======
	ITreasuryStats,
	IContentSummary,
	IAddressRelations
>>>>>>> eb34d45f
} from '@/_shared/types';
import { StatusCodes } from 'http-status-codes';
import { getCurrentNetwork } from '@/_shared/_utils/getCurrentNetwork';
import { getSharedEnvVars } from '@/_shared/_utils/getSharedEnvVars';
import { ValidatorService } from '@/_shared/_services/validator_service';
import { ERROR_CODES, ERROR_MESSAGES } from '@/_shared/_constants/errorLiterals';
import { getCookieHeadersServer } from '@/_shared/_utils/getCookieHeadersServer';
import { ClientError } from '../_client-utils/clientError';
import { getNetworkFromHeaders } from '../api/_api-utils/getNetworkFromHeaders';
import { redisServiceSSR } from '../api/_api-utils/redisServiceSSR';

type Method = 'GET' | 'POST' | 'DELETE' | 'PATCH' | 'PUT';

enum EApiRoute {
	WEB2_LOGIN = 'WEB2_LOGIN',
	WEB2_SIGNUP = 'WEB2_SIGNUP',
	WEB3_LOGIN = 'WEB3_LOGIN',
	REFRESH_ACCESS_TOKEN = 'REFRESH_ACCESS_TOKEN',
	USER_EXISTS = 'USER_EXISTS',
	TFA_LOGIN = 'TFA_LOGIN',
	GEN_TFA_TOKEN = 'GEN_TFA_TOKEN',
	VERIFY_TFA_TOKEN = 'VERIFY_TFA_TOKEN',
	LOGOUT = 'LOGOUT',
	POSTS_LISTING = 'POSTS_LISTING',
	FETCH_PROPOSAL_DETAILS = 'FETCH_PROPOSAL_DETAILS',
	GET_COMMENTS = 'GET_COMMENTS',
	ADD_COMMENT = 'ADD_COMMENT',
	GET_ACTIVITY_FEED = 'GET_ACTIVITY_FEED',
	GET_VOTES_HISTORY = 'GET_VOTES_HISTORY',
	ADD_POST_REACTION = 'ADD_POST_REACTION',
	DELETE_REACTION = 'DELETE_REACTION',
	PUBLIC_USER_DATA_BY_ID = 'PUBLIC_USER_DATA_BY_ID',
	PUBLIC_USER_DATA_BY_ADDRESS = 'PUBLIC_USER_DATA_BY_ADDRESS',
	PUBLIC_USER_DATA_BY_USERNAME = 'PUBLIC_USER_DATA_BY_USERNAME',
	EDIT_PROPOSAL_DETAILS = 'EDIT_PROPOSAL_DETAILS',
	FETCH_USER_ACTIVITY = 'FETCH_USER_ACTIVITY',
	GET_PREIMAGE_FOR_POST = 'GET_PREIMAGE_FOR_POST',
	FETCH_PREIMAGES = 'FETCH_PREIMAGES',
	DELETE_COMMENT = 'DELETE_COMMENT',
	GENERATE_QR_SESSION = 'GENERATE_QR_SESSION',
	CLAIM_QR_SESSION = 'CLAIM_QR_SESSION',
	LINK_ADDRESS = 'LINK_ADDRESS',
	EDIT_USER_PROFILE = 'EDIT_USER_PROFILE',
	DELETE_ACCOUNT = 'DELETE_ACCOUNT',
	FETCH_LEADERBOARD = 'FETCH_LEADERBOARD',
	FOLLOW_USER = 'FOLLOW_USER',
	UNFOLLOW_USER = 'UNFOLLOW_USER',
	GET_FOLLOWING = 'GET_FOLLOWING',
	GET_FOLLOWERS = 'GET_FOLLOWERS',
	FETCH_ALL_TAGS = 'FETCH_ALL_TAGS',
	CREATE_TAGS = 'CREATE_TAGS',
	CREATE_OFFCHAIN_POST = 'CREATE_OFFCHAIN_POST',
	FETCH_CHILD_BOUNTIES = 'FETCH_CHILD_BOUNTIES',
	GET_BATCH_VOTE_CART = 'GET_BATCH_VOTE_CART',
	EDIT_BATCH_VOTE_CART_ITEM = 'EDIT_BATCH_VOTE_CART_ITEM',
	DELETE_BATCH_VOTE_CART_ITEM = 'DELETE_BATCH_VOTE_CART_ITEM',
	DELETE_BATCH_VOTE_CART = 'DELETE_BATCH_VOTE_CART',
	ADD_TO_BATCH_VOTE_CART = 'ADD_TO_BATCH_VOTE_CART',
	GET_SUBSCRIBED_ACTIVITY_FEED = 'GET_SUBSCRIBED_ACTIVITY_FEED',
	ADD_POST_SUBSCRIPTION = 'ADD_POST_SUBSCRIPTION',
	DELETE_POST_SUBSCRIPTION = 'DELETE_POST_SUBSCRIPTION',
	GET_DELEGATE_STATS = 'GET_DELEGATE_STATS',
	FETCH_DELEGATES = 'FETCH_DELEGATES',
	CREATE_PA_DELEGATE = 'CREATE_PA_DELEGATE',
	UPDATE_PA_DELEGATE = 'UPDATE_PA_DELEGATE',
	GET_USER_SOCIAL_HANDLES = 'GET_USER_SOCIAL_HANDLES',
	INIT_SOCIAL_VERIFICATION = 'INIT_SOCIAL_VERIFICATION',
	CONFIRM_SOCIAL_VERIFICATION = 'CONFIRM_SOCIAL_VERIFICATION',
	JUDGEMENT_CALL = 'JUDGEMENT_CALL',
<<<<<<< HEAD
	USER_COMMENT_VOTES = 'USER_COMMENT_VOTES'
=======
	GET_TREASURY_STATS = 'GET_TREASURY_STATS',
	GET_CONTENT_SUMMARY = 'GET_CONTENT_SUMMARY',
	GET_ADDRESS_RELATIONS = 'GET_ADDRESS_RELATIONS'
>>>>>>> eb34d45f
}

export class NextApiClientService {
	private static isServerSide() {
		return !global?.window;
	}

	private static async getCurrentNetwork() {
		return this.isServerSide() ? getNetworkFromHeaders() : getCurrentNetwork();
	}

	private static async getRouteConfig({
		route,
		routeSegments,
		queryParams
	}: {
		route: EApiRoute;
		routeSegments?: string[];
		queryParams?: URLSearchParams;
	}): Promise<{ url: URL; method: Method }> {
		const baseURL = await getBaseUrl();
		const segments = routeSegments?.length ? `/${routeSegments.join('/')}` : '';
		let path = '';
		let method: Method = 'GET';

		// eslint-disable-next-line sonarjs/max-switch-cases
		switch (route) {
			// TODO: remove this route, use get public user via usernameroute instead
			case EApiRoute.USER_EXISTS:
				path = '/auth/username-exists';
				method = 'POST';
				break;

			// get routes
			case EApiRoute.REFRESH_ACCESS_TOKEN:
				path = '/auth/refresh-access-token';
				break;
			case EApiRoute.GENERATE_QR_SESSION:
				path = '/auth/qr-session';
				break;
			case EApiRoute.GET_ACTIVITY_FEED:
				path = '/activity-feed';
				break;
			case EApiRoute.GET_SUBSCRIBED_ACTIVITY_FEED:
				path = '/activity-feed/subscriptions';
				break;
			case EApiRoute.FETCH_LEADERBOARD:
				path = '/users';
				break;
			case EApiRoute.FETCH_PREIMAGES:
				path = '/preimages';
				break;
			case EApiRoute.FETCH_ALL_TAGS:
				path = '/meta/tags';
				break;
			case EApiRoute.PUBLIC_USER_DATA_BY_ID:
			case EApiRoute.FETCH_USER_ACTIVITY:
			case EApiRoute.GET_FOLLOWING:
			case EApiRoute.GET_FOLLOWERS:
			case EApiRoute.GET_BATCH_VOTE_CART:
			case EApiRoute.GET_USER_SOCIAL_HANDLES:
				path = '/users/id';
				break;
			case EApiRoute.GET_ADDRESS_RELATIONS:
			case EApiRoute.PUBLIC_USER_DATA_BY_ADDRESS:
				path = '/users/address';
				break;
			case EApiRoute.PUBLIC_USER_DATA_BY_USERNAME:
				path = '/users/username';
				break;
			case EApiRoute.GET_DELEGATE_STATS:
				path = '/delegation/stats';
				break;
			case EApiRoute.FETCH_DELEGATES:
				path = '/delegation/delegates';
				break;
			case EApiRoute.GET_TREASURY_STATS:
				path = '/meta/treasury-stats';
				break;
			case EApiRoute.POSTS_LISTING:
			case EApiRoute.FETCH_PROPOSAL_DETAILS:
			case EApiRoute.GET_PREIMAGE_FOR_POST:
			case EApiRoute.GET_COMMENTS:
			case EApiRoute.GET_VOTES_HISTORY:
			case EApiRoute.GET_CONTENT_SUMMARY:
<<<<<<< HEAD
			case EApiRoute.USER_COMMENT_VOTES:
=======
			case EApiRoute.FETCH_CHILD_BOUNTIES:
>>>>>>> eb34d45f
				break;

			// post routes
			case EApiRoute.LOGOUT:
				path = '/auth/logout';
				method = 'POST';
				break;
			case EApiRoute.LINK_ADDRESS:
				path = '/auth/link-address';
				method = 'POST';
				break;
			case EApiRoute.CLAIM_QR_SESSION:
				path = '/auth/qr-session';
				method = 'POST';
				break;
			case EApiRoute.VERIFY_TFA_TOKEN:
				path = '/auth/tfa/setup/verify';
				method = 'POST';
				break;
			case EApiRoute.GEN_TFA_TOKEN:
				path = '/auth/tfa/setup/generate';
				method = 'POST';
				break;
			case EApiRoute.TFA_LOGIN:
				path = '/auth/tfa/login';
				method = 'POST';
				break;
			case EApiRoute.WEB2_SIGNUP:
				path = '/auth/web2-auth/signup';
				method = 'POST';
				break;
			case EApiRoute.WEB3_LOGIN:
				path = '/auth/web3-auth';
				method = 'POST';
				break;
			case EApiRoute.WEB2_LOGIN:
				path = '/auth/web2-auth/login';
				method = 'POST';
				break;
			case EApiRoute.CREATE_TAGS:
				method = 'POST';
				path = '/meta/tags';
				break;
			case EApiRoute.ADD_TO_BATCH_VOTE_CART:
			case EApiRoute.FOLLOW_USER:
			case EApiRoute.INIT_SOCIAL_VERIFICATION:
			case EApiRoute.CONFIRM_SOCIAL_VERIFICATION:
				path = '/users/id';
				method = 'POST';
				break;
			case EApiRoute.CREATE_PA_DELEGATE:
				path = '/delegation/delegates';
				method = 'POST';
				break;
			case EApiRoute.CREATE_OFFCHAIN_POST:
			case EApiRoute.ADD_COMMENT:
			case EApiRoute.ADD_POST_SUBSCRIPTION:
			case EApiRoute.ADD_POST_REACTION:
				method = 'POST';
				break;
			case EApiRoute.JUDGEMENT_CALL:
				path = '/identity/judgement-call';
				method = 'POST';
				break;

			// patch routes
			case EApiRoute.EDIT_USER_PROFILE:
			case EApiRoute.EDIT_BATCH_VOTE_CART_ITEM:
				path = '/users/id';
				method = 'PATCH';
				break;
			case EApiRoute.UPDATE_PA_DELEGATE:
				path = '/delegation/delegates';
				method = 'PATCH';
				break;
			case EApiRoute.EDIT_PROPOSAL_DETAILS:
				method = 'PATCH';
				break;

			// delete routes
			case EApiRoute.DELETE_ACCOUNT:
			case EApiRoute.UNFOLLOW_USER:
			case EApiRoute.DELETE_BATCH_VOTE_CART_ITEM:
			case EApiRoute.DELETE_BATCH_VOTE_CART:
				path = '/users/id';
				method = 'DELETE';
				break;
			case EApiRoute.DELETE_REACTION:
			case EApiRoute.DELETE_POST_SUBSCRIPTION:
			case EApiRoute.DELETE_COMMENT:
				method = 'DELETE';
				break;

			default:
				throw new ClientError(`Invalid route: ${route}`);
		}

		const url = new URL(`${baseURL}${path}${segments}`);
		if (queryParams) {
			// Get all keys in the URLSearchParams
			const keys = Array.from(new Set(Array.from(queryParams.keys())));

			// For each unique key
			keys.forEach((key) => {
				// Get all values for this key
				const values = queryParams.getAll(key);

				// If there's only one value, use set
				if (values.length === 1) {
					url.searchParams.set(key, values[0]);
				}
				// If there are multiple values, use append for each
				else if (values.length > 1) {
					// First clear any existing values for this key
					url.searchParams.delete(key);
					// Then append each value
					values.forEach((value) => {
						url.searchParams.append(key, value);
					});
				}
			});
		}

		return { url, method };
	}

	private static async nextApiClientFetch<T>({
		url,
		method,
		data
	}: {
		url: URL;
		method: Method;
		data?: Record<string, unknown>;
	}): Promise<{ data: T | null; error: IErrorResponse | null }> {
		const currentNetwork = await this.getCurrentNetwork();

		const response = await fetch(url, {
			body: JSON.stringify(data),
			credentials: 'include',
			headers: {
				...(!global.window ? await getCookieHeadersServer() : {}),
				'Content-Type': 'application/json',
				'x-api-key': getSharedEnvVars().NEXT_PUBLIC_POLKASSEMBLY_API_KEY,
				'x-network': currentNetwork
			},
			method
		});

		const resJSON = await response.json();

		if (response.status === StatusCodes.OK) {
			return { data: resJSON as T, error: null };
		}
		return { data: null, error: resJSON as IErrorResponse };
	}

	// auth
	protected static async refreshAccessTokenApi() {
		const { url, method } = await this.getRouteConfig({ route: EApiRoute.REFRESH_ACCESS_TOKEN });
		return this.nextApiClientFetch<{ message: string }>({ url, method });
	}

	protected static async web2LoginApi({ emailOrUsername, password }: { emailOrUsername: string; password: string }) {
		const { url, method } = await this.getRouteConfig({ route: EApiRoute.WEB2_LOGIN });
		return this.nextApiClientFetch<IAuthResponse>({ url, method, data: { emailOrUsername, password } });
	}

	protected static async web2SignupApi({ email, username, password }: { email: string; username: string; password: string }) {
		const { url, method } = await this.getRouteConfig({ route: EApiRoute.WEB2_SIGNUP });
		return this.nextApiClientFetch<IAuthResponse>({ url, method, data: { email, username, password } });
	}

	protected static async web3LoginOrSignupApi({ address, signature, wallet }: { address: string; signature: string; wallet: EWallet }) {
		const { url, method } = await this.getRouteConfig({ route: EApiRoute.WEB3_LOGIN });
		return this.nextApiClientFetch<IAuthResponse>({ url, method, data: { address, signature, wallet } });
	}

	protected static async checkForUsernameAndEmailApi({ email, username }: { email: string; username: string }) {
		const { url, method } = await this.getRouteConfig({ route: EApiRoute.USER_EXISTS });
		return this.nextApiClientFetch<{ usernameExists: boolean; emailExists: boolean; message: string; status: StatusCodes }>({ url, method, data: { username, email } });
	}

	protected static async tfaLoginApi({ authCode, loginAddress, loginWallet, tfaToken }: { authCode: string; loginAddress: string; loginWallet: EWallet; tfaToken: string }) {
		const { url, method } = await this.getRouteConfig({ route: EApiRoute.TFA_LOGIN });
		return this.nextApiClientFetch<{ message: string; status: StatusCodes }>({ url, method, data: { authCode, loginAddress, loginWallet, tfaToken } });
	}

	protected static async generateTfaTokenApi() {
		const { url, method } = await this.getRouteConfig({ route: EApiRoute.GEN_TFA_TOKEN });
		return this.nextApiClientFetch<IGenerateTFAResponse>({ url, method });
	}

	protected static async verifyTfaTokenApi({ authCode }: { authCode: string }) {
		const { url, method } = await this.getRouteConfig({ route: EApiRoute.VERIFY_TFA_TOKEN });
		return this.nextApiClientFetch<{ message: string }>({ url, method, data: { authCode } });
	}

	protected static async logoutApi() {
		const { url, method } = await this.getRouteConfig({ route: EApiRoute.LOGOUT });
		return this.nextApiClientFetch<{ message: string }>({ url, method });
	}

	protected static async linkAddressApi({ address, signature, wallet }: { address: string; signature: string; wallet: EWallet }) {
		const { url, method } = await this.getRouteConfig({ route: EApiRoute.LINK_ADDRESS });
		return this.nextApiClientFetch<{ message: string }>({ url, method, data: { address, signature, wallet } });
	}

	static async fetchListingData({
		proposalType,
		page,
		statuses,
		origins = [],
		tags = [],
		limit = DEFAULT_LISTING_LIMIT
	}: {
		proposalType: string;
		page: number;
		statuses?: string[];
		origins?: EPostOrigin[];
		tags?: string[];
		limit?: number;
	}): Promise<{ data: IGenericListingResponse<IPostListing> | null; error: IErrorResponse | null }> {
		// try redis cache first if ssr
		if (this.isServerSide()) {
			const currentNetwork = await this.getCurrentNetwork();

			const cachedData = await redisServiceSSR('GetPostsListing', {
				network: currentNetwork,
				proposalType,
				page,
				limit,
				statuses,
				origins,
				tags
			});

			if (cachedData) {
				return { data: cachedData, error: null };
			}
		}

		const queryParams = new URLSearchParams({
			page: page.toString(),
			limit: DEFAULT_LISTING_LIMIT.toString()
		});

		if (limit) {
			queryParams.set('limit', limit.toString());
		}

		if (statuses?.length) {
			statuses.forEach((status) => queryParams.append('status', status));
		}

		if (tags?.length) {
			tags.forEach((tag) => queryParams.append('tags', tag));
		}

		if (origins?.length) {
			origins.forEach((origin) => queryParams.append('origin', origin));
		}

		const { url, method } = await this.getRouteConfig({ route: EApiRoute.POSTS_LISTING, routeSegments: [proposalType], queryParams });

		return this.nextApiClientFetch<IGenericListingResponse<IPostListing>>({ url, method });
	}

	// Post Reactions
	static async addPostReaction(proposalType: EProposalType, index: string, reactionType: EReaction) {
		const { url, method } = await this.getRouteConfig({ route: EApiRoute.ADD_POST_REACTION, routeSegments: [proposalType, index, 'reactions'] });
		return this.nextApiClientFetch<{ message: string; reactionId: string }>({ url, method, data: { reaction: reactionType } });
	}

	// Delete Post Reaction
	static async deletePostReaction(proposalType: EProposalType, index: string, reactionId: string) {
		const { url, method } = await this.getRouteConfig({ route: EApiRoute.DELETE_REACTION, routeSegments: [proposalType, index, 'reactions', reactionId] });
		return this.nextApiClientFetch<{ message: string }>({ url, method });
	}

	// details
	static async fetchProposalDetails({ proposalType, indexOrHash }: { proposalType: EProposalType; indexOrHash: string }) {
		if (this.isServerSide()) {
			const currentNetwork = await this.getCurrentNetwork();

			const cachedData = await redisServiceSSR('GetPostData', {
				network: currentNetwork,
				proposalType,
				indexOrHash
			});

			if (cachedData) {
				return { data: cachedData, error: null };
			}
		}

		const { url, method } = await this.getRouteConfig({ route: EApiRoute.FETCH_PROPOSAL_DETAILS, routeSegments: [proposalType, indexOrHash] });
		return this.nextApiClientFetch<IPost>({ url, method });
	}

	static async editProposalDetails({ proposalType, index, data }: { proposalType: EProposalType; index: string; data: { title: string; content: string } }) {
		const { url, method } = await this.getRouteConfig({ route: EApiRoute.EDIT_PROPOSAL_DETAILS, routeSegments: [proposalType, index] });
		return this.nextApiClientFetch<{ message: string }>({ url, method, data });
	}

	static async getPreimageForPost(proposalType: EProposalType, index: string) {
		const { url, method } = await this.getRouteConfig({ route: EApiRoute.GET_PREIMAGE_FOR_POST, routeSegments: [proposalType, index, 'preimage'] });
		return this.nextApiClientFetch<IPreimage>({ url, method });
	}

	// comments
	protected static async getCommentsOfPostApi({ proposalType, index }: { proposalType: EProposalType; index: string }) {
		const { url, method } = await this.getRouteConfig({ route: EApiRoute.GET_COMMENTS, routeSegments: [proposalType, index, 'comments'] });
		return this.nextApiClientFetch<ICommentResponse[]>({ url, method });
	}

	protected static async addCommentToPostApi({
		proposalType,
		index,
		content,
		parentCommentId
	}: {
		proposalType: EProposalType;
		index: string;
		content: string;
		parentCommentId?: string;
	}) {
		const { url, method } = await this.getRouteConfig({ route: EApiRoute.ADD_COMMENT, routeSegments: [proposalType, index, 'comments'] });
		return this.nextApiClientFetch<IComment>({
			url,
			method,
			data: {
				content,
				parentCommentId
			}
		});
	}

	protected static async deleteCommentFromPostApi({ id, proposalType, index }: { id: string; proposalType: EProposalType; index: string }) {
		const { url, method } = await this.getRouteConfig({ route: EApiRoute.DELETE_COMMENT, routeSegments: [proposalType, index, 'comments', id] });
		return this.nextApiClientFetch<{ message: string }>({ url, method });
	}

	// votes
	static async getVotesHistory({ proposalType, index, page, decision }: { proposalType: EProposalType; index: string; page: number; decision: EVoteDecision }) {
		const queryParams = new URLSearchParams({
			page: page.toString(),
			limit: DEFAULT_LISTING_LIMIT.toString(),
			decision
		});
		const { url, method } = await this.getRouteConfig({ route: EApiRoute.GET_VOTES_HISTORY, routeSegments: [proposalType, index, 'votes'], queryParams });
		return this.nextApiClientFetch<IVoteHistoryData>({ url, method });
	}

	// activity feed
	static async fetchActivityFeed({ page, origins, limit = DEFAULT_LISTING_LIMIT, userId }: { page: number; origins?: EPostOrigin[]; limit?: number; userId?: number }) {
		if (this.isServerSide()) {
			const currentNetwork = await this.getCurrentNetwork();

			const cachedData = await redisServiceSSR('GetActivityFeed', {
				network: currentNetwork,
				page,
				limit,
				...(origins ? { origins } : {}),
				...(userId ? { userId } : {})
			});

			if (cachedData) {
				return { data: cachedData, error: null };
			}
		}

		const queryParams = new URLSearchParams({
			page: page.toString(),
			limit: limit.toString()
		});

		if (origins?.length) {
			origins.forEach((origin) => queryParams.append('origin', origin));
		}

		const { url, method } = await this.getRouteConfig({ route: EApiRoute.GET_ACTIVITY_FEED, queryParams });
		return this.nextApiClientFetch<IGenericListingResponse<IPostListing>>({ url, method });
	}

	static async getSubscribedActivityFeed({ page, limit = DEFAULT_LISTING_LIMIT, userId }: { page: number; limit?: number; userId: number }) {
		if (this.isServerSide()) {
			const currentNetwork = await this.getCurrentNetwork();

			const cachedData = await redisServiceSSR('GetSubscriptionFeed', {
				network: currentNetwork,
				page,
				limit,
				userId
			});

			if (cachedData) {
				return { data: cachedData, error: null };
			}
		}

		const queryParams = new URLSearchParams({
			page: page.toString(),
			limit: limit.toString()
		});

		const { url, method } = await this.getRouteConfig({ route: EApiRoute.GET_SUBSCRIBED_ACTIVITY_FEED, queryParams });
		return this.nextApiClientFetch<IGenericListingResponse<IPostListing>>({ url, method });
	}

	// user data
	protected static async fetchPublicUserByIdApi({ userId }: { userId: number }) {
		const { url, method } = await this.getRouteConfig({ route: EApiRoute.PUBLIC_USER_DATA_BY_ID, routeSegments: [userId.toString()] });
		return this.nextApiClientFetch<IPublicUser>({ url, method });
	}

	protected static async fetchPublicUserByAddressApi({ address }: { address: string }) {
		const { url, method } = await this.getRouteConfig({ route: EApiRoute.PUBLIC_USER_DATA_BY_ADDRESS, routeSegments: [address] });
		return this.nextApiClientFetch<IPublicUser>({ url, method });
	}

	protected static async fetchPublicUserByUsernameApi({ username }: { username: string }) {
		const { url, method } = await this.getRouteConfig({ route: EApiRoute.PUBLIC_USER_DATA_BY_USERNAME, routeSegments: [username] });
		return this.nextApiClientFetch<IPublicUser>({ url, method });
	}

	protected static async fetchUserActivityApi({ userId }: { userId: number }) {
		const { url, method } = await this.getRouteConfig({ route: EApiRoute.FETCH_USER_ACTIVITY, routeSegments: [userId.toString(), 'activities'] });
		return this.nextApiClientFetch<IUserActivity[]>({ url, method });
	}

	protected static async editUserProfileApi({
		userId,
		bio,
		badges,
		title,
		image,
		coverImage,
		publicSocialLinks,
		email,
		username
	}: {
		userId: number;
		bio?: string;
		badges?: string[];
		title?: string;
		image?: string;
		coverImage?: string;
		publicSocialLinks?: { platform: ESocial; url: string }[];
		email?: string;
		username?: string;
	}) {
		const { url, method } = await this.getRouteConfig({ route: EApiRoute.EDIT_USER_PROFILE, routeSegments: [userId.toString()] });
		return this.nextApiClientFetch<{ message: string }>({ url, method, data: { bio, badges, title, image, coverImage, publicSocialLinks, email, username } });
	}

	protected static async deleteAccountApi({ userId }: { userId: number }) {
		const { url, method } = await this.getRouteConfig({ route: EApiRoute.DELETE_ACCOUNT, routeSegments: [userId.toString()] });
		return this.nextApiClientFetch<{ message: string }>({ url, method });
	}

	protected static async followUserApi({ userId }: { userId: number }) {
		const { url, method } = await this.getRouteConfig({ route: EApiRoute.FOLLOW_USER, routeSegments: [userId.toString(), 'followers'] });
		return this.nextApiClientFetch<{ message: string }>({ url, method });
	}

	protected static async unfollowUserApi({ userId }: { userId: number }) {
		const { url, method } = await this.getRouteConfig({ route: EApiRoute.UNFOLLOW_USER, routeSegments: [userId.toString(), 'followers'] });
		return this.nextApiClientFetch<{ message: string }>({ url, method });
	}

	protected static async getFollowingApi({ userId }: { userId: number }) {
		const { url, method } = await this.getRouteConfig({ route: EApiRoute.GET_FOLLOWING, routeSegments: [userId.toString(), 'following'] });
		return this.nextApiClientFetch<{ following: IFollowEntry[] }>({ url, method });
	}

	protected static async getFollowersApi({ userId }: { userId: number }) {
		const { url, method } = await this.getRouteConfig({ route: EApiRoute.GET_FOLLOWERS, routeSegments: [userId.toString(), 'followers'] });
		return this.nextApiClientFetch<{ followers: IFollowEntry[] }>({ url, method });
	}

	protected static async getBatchVoteCartApi({ userId }: { userId: number }) {
		const { url, method } = await this.getRouteConfig({ route: EApiRoute.GET_BATCH_VOTE_CART, routeSegments: [userId.toString(), 'vote-cart'] });
		return this.nextApiClientFetch<{ voteCart: IVoteCartItem[] }>({ url, method });
	}

	protected static async addToBatchVoteCartApi({
		userId,
		postIndexOrHash,
		proposalType,
		decision,
		amount,
		conviction
	}: {
		userId: number;
		postIndexOrHash: string;
		proposalType: EProposalType;
		decision: EVoteDecision;
		amount: { abstain?: string; aye?: string; nay?: string };
		conviction: EConvictionAmount;
	}) {
		const { url, method } = await this.getRouteConfig({ route: EApiRoute.ADD_TO_BATCH_VOTE_CART, routeSegments: [userId.toString(), 'vote-cart'] });
		return this.nextApiClientFetch<{ voteCartItem: IVoteCartItem }>({ url, method, data: { postIndexOrHash, proposalType, decision, amount, conviction } });
	}

	protected static async editBatchVoteCartItemApi({
		userId,
		id,
		decision,
		amount,
		conviction
	}: {
		userId: number;
		id: string;
		decision: EVoteDecision;
		amount: { abstain?: string; aye?: string; nay?: string };
		conviction: EConvictionAmount;
	}) {
		const { url, method } = await this.getRouteConfig({ route: EApiRoute.EDIT_BATCH_VOTE_CART_ITEM, routeSegments: [userId.toString(), 'vote-cart'] });
		return this.nextApiClientFetch<{ voteCartItem: IVoteCartItem }>({ url, method, data: { id, decision, amount, conviction } });
	}

	protected static async deleteBatchVoteCartItemApi({ userId, id }: { userId: number; id: string }) {
		const { url, method } = await this.getRouteConfig({ route: EApiRoute.DELETE_BATCH_VOTE_CART_ITEM, routeSegments: [userId.toString(), 'vote-cart'] });
		return this.nextApiClientFetch<{ message: string }>({ url, method, data: { id } });
	}

	protected static async clearBatchVoteCartApi({ userId }: { userId: number }) {
		const { url, method } = await this.getRouteConfig({ route: EApiRoute.DELETE_BATCH_VOTE_CART, routeSegments: [userId.toString(), 'vote-cart', 'clear'] });
		return this.nextApiClientFetch<{ message: string }>({ url, method });
	}

	static async fetchPreimages({ page }: { page: number }) {
		const queryParams = new URLSearchParams({
			page: page.toString(),
			limit: PREIMAGES_LISTING_LIMIT.toString()
		});

		const { url, method } = await this.getRouteConfig({ route: EApiRoute.FETCH_PREIMAGES, queryParams });
		return this.nextApiClientFetch<IGenericListingResponse<IPreimage>>({ url, method });
	}

	static async fetchPreimageByHash({ hash }: { hash: string }) {
		const { url, method } = await this.getRouteConfig({ route: EApiRoute.FETCH_PREIMAGES, routeSegments: [hash] });
		return this.nextApiClientFetch<IPreimage>({ url, method });
	}

	protected static async generateQRSession() {
		const { url, method } = await this.getRouteConfig({ route: EApiRoute.GENERATE_QR_SESSION });
		return this.nextApiClientFetch<IQRSessionPayload>({ url, method });
	}

	static async fetchAllTags() {
		const { url, method } = await this.getRouteConfig({ route: EApiRoute.FETCH_ALL_TAGS });
		return this.nextApiClientFetch<IGenericListingResponse<ITag>>({ url, method });
	}

	static async createTags(tags: string[]) {
		const { url, method } = await this.getRouteConfig({ route: EApiRoute.CREATE_TAGS });
		if (!tags.length || tags.some((tag) => !ValidatorService.isValidTag(tag))) {
			throw new ClientError(ERROR_CODES.CLIENT_ERROR, ERROR_MESSAGES[ERROR_CODES.CLIENT_ERROR]);
		}
		return this.nextApiClientFetch<{ message: string }>({ url, method, data: { tags } });
	}

	static async createOffChainPost({
		proposalType,
		allowedCommentor,
		content,
		title,
		tags,
		topic
	}: {
		proposalType: EProposalType;
		content: string;
		title: string;
		allowedCommentor: EAllowedCommentor;
		tags?: ITag[];
		topic?: EOffChainPostTopic;
	}) {
		if (!ValidatorService.isValidOffChainProposalType(proposalType)) {
			throw new ClientError(ERROR_CODES.CLIENT_ERROR, ERROR_MESSAGES[ERROR_CODES.CLIENT_ERROR]);
		}
		const { url, method } = await this.getRouteConfig({ route: EApiRoute.CREATE_OFFCHAIN_POST, routeSegments: [proposalType] });
		return this.nextApiClientFetch<{ message: string; data: { id: string; index: number } }>({ url, method, data: { content, title, allowedCommentor, tags, topic } });
	}

	static async fetchLeaderboardApi({ page, limit }: { page: number; limit?: number }) {
		const queryParams = new URLSearchParams({
			page: page.toString() || '1',
			limit: limit?.toString() || DEFAULT_LISTING_LIMIT.toString()
		});

		const { url, method } = await this.getRouteConfig({ route: EApiRoute.FETCH_LEADERBOARD, queryParams });
		return this.nextApiClientFetch<IGenericListingResponse<IPublicUser>>({ url, method });
	}

	static async addPostSubscription(proposalType: EProposalType, index: string) {
		const { url, method } = await this.getRouteConfig({ route: EApiRoute.ADD_POST_SUBSCRIPTION, routeSegments: [proposalType, index, 'subscription'] });
		return this.nextApiClientFetch<{ message: string; id: string }>({ url, method });
	}

	static async deletePostSubscription(proposalType: EProposalType, index: string) {
		const { url, method } = await this.getRouteConfig({ route: EApiRoute.DELETE_POST_SUBSCRIPTION, routeSegments: [proposalType, index, 'subscription'] });
		return this.nextApiClientFetch<{ message: string }>({ url, method });
	}

	static async getDelegateStats() {
		const { url, method } = await this.getRouteConfig({ route: EApiRoute.GET_DELEGATE_STATS });
		return this.nextApiClientFetch<IDelegationStats>({ url, method });
	}

	static async fetchDelegates() {
		const { url, method } = await this.getRouteConfig({ route: EApiRoute.FETCH_DELEGATES });
		return this.nextApiClientFetch<IDelegateDetails[]>({ url, method });
	}

	static async createPADelegate({ address, manifesto }: { address: string; manifesto: string }) {
		const { url, method } = await this.getRouteConfig({ route: EApiRoute.CREATE_PA_DELEGATE });
		return this.nextApiClientFetch<{ id: string }>({ url, method, data: { address, manifesto } });
	}

	static async updatePADelegate({ address, manifesto }: { address: string; manifesto: string }) {
		const { url, method } = await this.getRouteConfig({ route: EApiRoute.UPDATE_PA_DELEGATE, routeSegments: [address] });
		return this.nextApiClientFetch<{ message: string }>({ url, method, data: { manifesto } });
	}

	static async getDelegateTracks({ address }: { address: string }) {
		const { url, method } = await this.getRouteConfig({ route: EApiRoute.PUBLIC_USER_DATA_BY_ADDRESS, routeSegments: [address, 'delegation', 'tracks'] });
		return this.nextApiClientFetch<{ delegationStats: ITrackDelegationStats[] }>({ url, method });
	}

	static async getDelegateTrack({ address, trackId }: { address: string; trackId: number }) {
		const { url, method } = await this.getRouteConfig({ route: EApiRoute.PUBLIC_USER_DATA_BY_ADDRESS, routeSegments: [address, 'delegation', 'tracks', trackId.toString()] });
		return this.nextApiClientFetch<ITrackDelegationDetails>({ url, method });
	}

	static async getTreasuryStats(params?: { from?: Date; to?: Date }) {
		const queryParams = new URLSearchParams({
			from: params?.from?.toISOString() || '',
			to: params?.to?.toISOString() || ''
		});
		const { url, method } = await this.getRouteConfig({ route: EApiRoute.GET_TREASURY_STATS, queryParams });
		return this.nextApiClientFetch<ITreasuryStats[]>({ url, method });
	}

	static async fetchContentSummary({ proposalType, indexOrHash }: { proposalType: EProposalType; indexOrHash: string }) {
		if (this.isServerSide()) {
			const currentNetwork = await this.getCurrentNetwork();

			const cachedData = await redisServiceSSR('GetContentSummary', {
				network: currentNetwork,
				proposalType,
				indexOrHash
			});

			if (cachedData) {
				return { data: cachedData, error: null };
			}
		}

		const { url, method } = await this.getRouteConfig({
			route: EApiRoute.GET_CONTENT_SUMMARY,
			routeSegments: [proposalType, indexOrHash, 'content-summary']
		});
		return this.nextApiClientFetch<IContentSummary>({ url, method });
	}

	static async fetchChildBountiesApi({ bountyIndex, limit, page }: { bountyIndex: string; limit: string; page: string }) {
		const queryParams = new URLSearchParams({
			limit,
			page
		});

		const { url, method } = await this.getRouteConfig({
			route: EApiRoute.FETCH_CHILD_BOUNTIES,
			routeSegments: [EProposalType.BOUNTY, bountyIndex.toString(), 'child-bounties'],
			queryParams
		});
		return this.nextApiClientFetch<IGenericListingResponse<IPostListing>>({ url, method });
	}

	static async fetchUserSocialHandles({ userId, address }: { userId: number; address: string }) {
		const queryParams = new URLSearchParams({
			address
		});
		const { url, method } = await this.getRouteConfig({
			route: EApiRoute.GET_USER_SOCIAL_HANDLES,
			routeSegments: [userId.toString(), 'socials'],
			queryParams
		});
		return this.nextApiClientFetch<{ socialHandles: Record<ESocial, ISocialHandle> }>({ url, method });
	}

	static async initSocialVerification({ userId, social, handle, address }: { userId: number; social: ESocial; handle: string; address: string }) {
		const { url, method } = await this.getRouteConfig({ route: EApiRoute.INIT_SOCIAL_VERIFICATION, routeSegments: [userId.toString(), 'socials', 'init-verification'] });
		return this.nextApiClientFetch<ISocialHandle>({ url, method, data: { social, handle, address } });
	}

	static async confirmSocialVerification({ userId, social, token, twitterOauthVerifier }: { userId: number; social: ESocial; token: string; twitterOauthVerifier?: string }) {
		const { url, method } = await this.getRouteConfig({ route: EApiRoute.CONFIRM_SOCIAL_VERIFICATION, routeSegments: [userId.toString(), 'socials', 'confirm-verification'] });
		return this.nextApiClientFetch<{ message: string }>({ url, method, data: { social, token, twitterOauthVerifier } });
	}

	static async judgementCall({ userAddress, identityHash }: { userAddress: string; identityHash: string }) {
		const { url, method } = await this.getRouteConfig({ route: EApiRoute.JUDGEMENT_CALL });
		return this.nextApiClientFetch<{ message: string }>({ url, method, data: { userAddress, identityHash } });
	}

<<<<<<< HEAD
	static async userCommentVotes({
		userId,
		page,
		limit,
		proposalType,
		indexOrHash
	}: {
		userId: number;
		page: number;
		limit: number;
		proposalType: EProposalType;
		indexOrHash: string;
	}) {
		const queryParams = new URLSearchParams({
			page: page.toString(),
			limit: limit.toString()
		});
		const { url, method } = await this.getRouteConfig({
			route: EApiRoute.USER_COMMENT_VOTES,
			routeSegments: [proposalType, indexOrHash, 'votes', 'user', 'id', userId.toString()],
			queryParams
		});
		return this.nextApiClientFetch<{ votes: IVoteData[]; totalCounts: number }>({ url, method });
=======
	static async fetchAddressRelations(address: string) {
		const { url, method } = await this.getRouteConfig({ route: EApiRoute.GET_ADDRESS_RELATIONS, routeSegments: [address, 'relations'] });
		return this.nextApiClientFetch<IAddressRelations>({ url, method });
>>>>>>> eb34d45f
	}
}<|MERGE_RESOLUTION|>--- conflicted
+++ resolved
@@ -37,13 +37,10 @@
 	ITrackDelegationDetails,
 	ISocialHandle,
 	IVoteHistoryData,
-<<<<<<< HEAD
-	IVoteData
-=======
+	IVoteData,
 	ITreasuryStats,
 	IContentSummary,
 	IAddressRelations
->>>>>>> eb34d45f
 } from '@/_shared/types';
 import { StatusCodes } from 'http-status-codes';
 import { getCurrentNetwork } from '@/_shared/_utils/getCurrentNetwork';
@@ -113,13 +110,10 @@
 	INIT_SOCIAL_VERIFICATION = 'INIT_SOCIAL_VERIFICATION',
 	CONFIRM_SOCIAL_VERIFICATION = 'CONFIRM_SOCIAL_VERIFICATION',
 	JUDGEMENT_CALL = 'JUDGEMENT_CALL',
-<<<<<<< HEAD
-	USER_COMMENT_VOTES = 'USER_COMMENT_VOTES'
-=======
+	USER_COMMENT_VOTES = 'USER_COMMENT_VOTES',
 	GET_TREASURY_STATS = 'GET_TREASURY_STATS',
 	GET_CONTENT_SUMMARY = 'GET_CONTENT_SUMMARY',
 	GET_ADDRESS_RELATIONS = 'GET_ADDRESS_RELATIONS'
->>>>>>> eb34d45f
 }
 
 export class NextApiClientService {
@@ -205,11 +199,8 @@
 			case EApiRoute.GET_COMMENTS:
 			case EApiRoute.GET_VOTES_HISTORY:
 			case EApiRoute.GET_CONTENT_SUMMARY:
-<<<<<<< HEAD
 			case EApiRoute.USER_COMMENT_VOTES:
-=======
 			case EApiRoute.FETCH_CHILD_BOUNTIES:
->>>>>>> eb34d45f
 				break;
 
 			// post routes
@@ -919,7 +910,6 @@
 		return this.nextApiClientFetch<{ message: string }>({ url, method, data: { userAddress, identityHash } });
 	}
 
-<<<<<<< HEAD
 	static async userCommentVotes({
 		userId,
 		page,
@@ -943,10 +933,10 @@
 			queryParams
 		});
 		return this.nextApiClientFetch<{ votes: IVoteData[]; totalCounts: number }>({ url, method });
-=======
+	}
+
 	static async fetchAddressRelations(address: string) {
 		const { url, method } = await this.getRouteConfig({ route: EApiRoute.GET_ADDRESS_RELATIONS, routeSegments: [address, 'relations'] });
 		return this.nextApiClientFetch<IAddressRelations>({ url, method });
->>>>>>> eb34d45f
 	}
 }