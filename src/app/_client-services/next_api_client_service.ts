--- conflicted
+++ resolved
@@ -1570,20 +1570,6 @@
 		});
 	}
 
-<<<<<<< HEAD
-	static async klaraSendMessage({ message, userId, conversationId, signal }: { message: string; userId: string; conversationId: string; signal: AbortSignal }) {
-		const { url, method } = await this.getRouteConfig({
-			route: EApiRoute.KLARA_SEND_MESSAGE,
-			routeSegments: ['send-message']
-		});
-
-		return this.nextApiClientFetchStream({
-			url,
-			method,
-			signal,
-			data: { message, userId, conversationId }
-		});
-=======
 	static async klaraSendMessage({
 		message,
 		userId,
@@ -1600,7 +1586,6 @@
 		const { url, method } = await this.getRouteConfig({ route: EApiRoute.KLARA_SEND_MESSAGE, routeSegments: ['send-message'] });
 
 		return this.nextApiClientFetchStream({ url, method, signal, data: { message, userId, conversationId, conversationHistory } });
->>>>>>> 7a77afa2
 	}
 
 	static async submitKlaraFeedback(payload: {
