// Copyright 2019-2025 @polkassembly/polkassembly authors & contributors
// This software may be modified and distributed under the terms
// of the Apache-2.0 license. See the LICENSE file for details.

/* eslint-disable sonarjs/no-duplicate-string */

import { DEFAULT_LISTING_LIMIT, PREIMAGES_LISTING_LIMIT } from '@/_shared/_constants/listingLimit';
import { getBaseUrl } from '@/_shared/_utils/getBaseUrl';
import {
	EPostOrigin,
	EProposalType,
	EReaction,
	EVoteDecision,
	EWallet,
	IAuthResponse,
	IComment,
	ICommentResponse,
	IErrorResponse,
	IGenerateTFAResponse,
	IGenericListingResponse,
	IPostListing,
	IPost,
	IPublicUser,
	IUserActivity,
	IPreimage,
	IQRSessionPayload,
	ESocial,
	IFollowEntry,
	ITag,
	IBountyStats,
	IBountyUserActivity,
	IVoteCartItem,
	EConvictionAmount,
	IDelegationStats,
	IDelegateDetails,
	ITrackDelegationStats,
	ITrackDelegationDetails,
	ISocialHandle,
	ITreasuryStats,
	IContentSummary,
	IAddressRelations,
	IVoteCurve,
	ITrackAnalyticsStats,
	IVoteHistoryData,
	IUserPosts,
	ITrackAnalyticsDelegations,
	IOnChainMetadata,
	EVoteSortOptions,
	EHttpHeaderKey,
	IPostLink,
	ICreateOffChainPostPayload,
	IPollVote,
	EAllowedCommentor,
	IPostAnalytics,
	IPostBubbleVotes,
	EAnalyticsType,
	EVotesDisplayType,
	IProfileVote,
	EProposalStatus,
<<<<<<< HEAD
	IUserNotificationSettings,
	IUpdateNotificationPreferencesRequest,
	ENotificationChannel
=======
	IGovAnalyticsStats,
	IGovAnalyticsReferendumOutcome,
	IRawTurnoutData,
	IGovAnalyticsDelegationStats,
	IGovAnalyticsCategoryCounts
>>>>>>> 993e27a1
} from '@/_shared/types';
import { StatusCodes } from 'http-status-codes';
import { getCurrentNetwork } from '@/_shared/_utils/getCurrentNetwork';
import { getSharedEnvVars } from '@/_shared/_utils/getSharedEnvVars';
import { ValidatorService } from '@/_shared/_services/validator_service';
import { ERROR_CODES, ERROR_MESSAGES } from '@/_shared/_constants/errorLiterals';
import { getCookieHeadersServer } from '@/_shared/_utils/getCookieHeadersServer';
import { dayjs } from '@/_shared/_utils/dayjsInit';
import { ClientError } from '../_client-utils/clientError';
import { getNetworkFromHeaders } from '../api/_api-utils/getNetworkFromHeaders';
import { redisServiceSSR } from '../api/_api-utils/redisServiceSSR';
import { isMimirDetected } from './isMimirDetected';

type Method = 'GET' | 'POST' | 'DELETE' | 'PATCH' | 'PUT';

enum EApiRoute {
	WEB2_LOGIN = 'WEB2_LOGIN',
	WEB2_SIGNUP = 'WEB2_SIGNUP',
	WEB3_LOGIN = 'WEB3_LOGIN',
	REMARK_LOGIN = 'REMARK_LOGIN',
	GET_REMARK_LOGIN_MESSAGE = 'GET_REMARK_LOGIN_MESSAGE',
	REFRESH_ACCESS_TOKEN = 'REFRESH_ACCESS_TOKEN',
	USER_EXISTS = 'USER_EXISTS',
	TFA_LOGIN = 'TFA_LOGIN',
	GEN_TFA_TOKEN = 'GEN_TFA_TOKEN',
	VERIFY_TFA_TOKEN = 'VERIFY_TFA_TOKEN',
	LOGOUT = 'LOGOUT',
	POSTS_LISTING = 'POSTS_LISTING',
	FETCH_PROPOSAL_DETAILS = 'FETCH_PROPOSAL_DETAILS',
	GET_COMMENTS = 'GET_COMMENTS',
	ADD_COMMENT = 'ADD_COMMENT',
	GET_ACTIVITY_FEED = 'GET_ACTIVITY_FEED',
	GET_VOTES_HISTORY = 'GET_VOTES_HISTORY',
	GET_POST_VOTES_BY_ADDRESS = 'GET_POST_VOTES_BY_ADDRESS',
	ADD_POST_REACTION = 'ADD_POST_REACTION',
	DELETE_REACTION = 'DELETE_REACTION',
	PUBLIC_USER_DATA_BY_ID = 'PUBLIC_USER_DATA_BY_ID',
	PUBLIC_USER_DATA_BY_ADDRESS = 'PUBLIC_USER_DATA_BY_ADDRESS',
	PUBLIC_USER_DATA_BY_USERNAME = 'PUBLIC_USER_DATA_BY_USERNAME',
	EDIT_PROPOSAL_DETAILS = 'EDIT_PROPOSAL_DETAILS',
	FETCH_USER_ACTIVITY = 'FETCH_USER_ACTIVITY',
	GET_ON_CHAIN_METADATA_FOR_POST = 'GET_ON_CHAIN_METADATA_FOR_POST',
	FETCH_PREIMAGES = 'FETCH_PREIMAGES',
	FETCH_USER_PREIMAGES = 'FETCH_USER_PREIMAGES',
	DELETE_COMMENT = 'DELETE_COMMENT',
	EDIT_COMMENT = 'EDIT_COMMENT',
	GENERATE_QR_SESSION = 'GENERATE_QR_SESSION',
	CLAIM_QR_SESSION = 'CLAIM_QR_SESSION',
	LINK_ADDRESS = 'LINK_ADDRESS',
	EDIT_USER_PROFILE = 'EDIT_USER_PROFILE',
	DELETE_ACCOUNT = 'DELETE_ACCOUNT',
	FETCH_LEADERBOARD = 'FETCH_LEADERBOARD',
	FOLLOW_USER = 'FOLLOW_USER',
	UNFOLLOW_USER = 'UNFOLLOW_USER',
	GET_FOLLOWING = 'GET_FOLLOWING',
	GET_FOLLOWERS = 'GET_FOLLOWERS',
	FETCH_ALL_TAGS = 'FETCH_ALL_TAGS',
	CREATE_TAGS = 'CREATE_TAGS',
	CREATE_OFFCHAIN_POST = 'CREATE_OFFCHAIN_POST',
	FETCH_CHILD_BOUNTIES = 'FETCH_CHILD_BOUNTIES',
	FETCH_BOUNTIES_STATS = 'FETCH_BOUNTIES_STATS',
	FETCH_BOUNTIES_USER_ACTIVITY = 'FETCH_BOUNTIES_USER_ACTIVITY',
	GET_CHILD_BOUNTIES = 'GET_CHILD_BOUNTIES',
	GET_BATCH_VOTE_CART = 'GET_BATCH_VOTE_CART',
	EDIT_BATCH_VOTE_CART_ITEM = 'EDIT_BATCH_VOTE_CART_ITEM',
	DELETE_BATCH_VOTE_CART_ITEM = 'DELETE_BATCH_VOTE_CART_ITEM',
	DELETE_BATCH_VOTE_CART = 'DELETE_BATCH_VOTE_CART',
	ADD_TO_BATCH_VOTE_CART = 'ADD_TO_BATCH_VOTE_CART',
	GET_SUBSCRIBED_ACTIVITY_FEED = 'GET_SUBSCRIBED_ACTIVITY_FEED',
	ADD_POST_SUBSCRIPTION = 'ADD_POST_SUBSCRIPTION',
	DELETE_POST_SUBSCRIPTION = 'DELETE_POST_SUBSCRIPTION',
	GET_DELEGATE_STATS = 'GET_DELEGATE_STATS',
	FETCH_DELEGATES = 'FETCH_DELEGATES',
	CREATE_PA_DELEGATE = 'CREATE_PA_DELEGATE',
	UPDATE_PA_DELEGATE = 'UPDATE_PA_DELEGATE',
	GET_USER_SOCIAL_HANDLES = 'GET_USER_SOCIAL_HANDLES',
	INIT_SOCIAL_VERIFICATION = 'INIT_SOCIAL_VERIFICATION',
	CONFIRM_SOCIAL_VERIFICATION = 'CONFIRM_SOCIAL_VERIFICATION',
	JUDGEMENT_CALL = 'JUDGEMENT_CALL',
	GET_TREASURY_STATS = 'GET_TREASURY_STATS',
	GET_ADDRESS_RELATIONS = 'GET_ADDRESS_RELATIONS',
	GET_VOTE_CURVES = 'GET_VOTE_CURVES',
	GET_CONTENT_SUMMARY = 'GET_CONTENT_SUMMARY',
	GET_TRACK_ANALYTICS = 'GET_TRACK_ANALYTICS',
	GET_USER_POSTS_BY_ADDRESS = 'GET_USER_POSTS_BY_ADDRESS',
	GET_POLL_VOTES = 'GET_POLL_VOTES',
	ADD_POLL_VOTE = 'ADD_POLL_VOTE',
	DELETE_POLL_VOTE = 'DELETE_POLL_VOTE',
	GET_POST_ANALYTICS = 'GET_POST_ANALYTICS',
	GET_POST_BUBBLE_VOTES = 'GET_POST_BUBBLE_VOTES',
	ADD_COMMENT_REACTION = 'ADD_COMMENT_REACTION',
	DELETE_COMMENT_REACTION = 'DELETE_COMMENT_REACTION',
	GET_VOTES_BY_ADDRESSES = 'GET_VOTES_BY_ADDRESSES',
<<<<<<< HEAD
	GET_NOTIFICATION_PREFERENCES = 'GET_NOTIFICATION_PREFERENCES',
	UPDATE_NOTIFICATION_PREFERENCES = 'UPDATE_NOTIFICATION_PREFERENCES',
	GENERATE_VERIFICATION_TOKEN = 'GENERATE_VERIFICATION_TOKEN',
	VERIFY_CHANNEL_TOKEN = 'VERIFY_CHANNEL_TOKEN'
=======
	GET_GOV_ANALYTICS = 'GET_GOV_ANALYTICS'
>>>>>>> 993e27a1
}

export class NextApiClientService {
	private static isServerSide() {
		return !global?.window;
	}

	private static async getCurrentNetwork() {
		return this.isServerSide() ? getNetworkFromHeaders() : getCurrentNetwork();
	}

	private static async getRouteConfig({
		route,
		routeSegments,
		queryParams
	}: {
		route: EApiRoute;
		routeSegments?: string[];
		queryParams?: URLSearchParams;
	}): Promise<{ url: URL; method: Method }> {
		const baseURL = await getBaseUrl();
		const segments = routeSegments?.length ? `/${routeSegments.join('/')}` : '';
		let path = '';
		let method: Method = 'GET';

		// eslint-disable-next-line sonarjs/max-switch-cases
		switch (route) {
			// TODO: remove this route, use get public user via usernameroute instead
			case EApiRoute.USER_EXISTS:
				path = '/auth/username-exists';
				method = 'POST';
				break;

			// get routes
			case EApiRoute.REFRESH_ACCESS_TOKEN:
				path = '/auth/refresh-access-token';
				break;
			case EApiRoute.GET_REMARK_LOGIN_MESSAGE:
				path = '/auth/web3-auth/remark';
				break;
			case EApiRoute.GENERATE_QR_SESSION:
				path = '/auth/qr-session';
				break;
			case EApiRoute.GET_ACTIVITY_FEED:
				path = '/activity-feed';
				break;
			case EApiRoute.GET_SUBSCRIBED_ACTIVITY_FEED:
				path = '/activity-feed/subscriptions';
				break;
			case EApiRoute.FETCH_LEADERBOARD:
				path = '/users';
				break;
			case EApiRoute.GET_VOTES_BY_ADDRESSES:
				path = '/users/votes';
				break;
			case EApiRoute.FETCH_PREIMAGES:
				path = '/preimages';
				break;
			case EApiRoute.FETCH_USER_PREIMAGES:
				path = '/users/address';
				break;
			case EApiRoute.FETCH_ALL_TAGS:
				path = '/meta/tags';
				break;
			case EApiRoute.GET_TREASURY_STATS:
				path = '/meta/treasury-stats';
				break;
			case EApiRoute.PUBLIC_USER_DATA_BY_ID:
			case EApiRoute.FETCH_USER_ACTIVITY:
			case EApiRoute.GET_FOLLOWING:
			case EApiRoute.GET_FOLLOWERS:
			case EApiRoute.GET_BATCH_VOTE_CART:
			case EApiRoute.GET_USER_SOCIAL_HANDLES:
			case EApiRoute.GET_NOTIFICATION_PREFERENCES:
				path = '/users/id';
				break;
			case EApiRoute.GET_ADDRESS_RELATIONS:
			case EApiRoute.PUBLIC_USER_DATA_BY_ADDRESS:
			case EApiRoute.GET_USER_POSTS_BY_ADDRESS:
				path = '/users/address';
				break;

			case EApiRoute.PUBLIC_USER_DATA_BY_USERNAME:
				path = '/users/username';
				break;
			case EApiRoute.GET_DELEGATE_STATS:
				path = '/delegation/stats';
				break;
			case EApiRoute.FETCH_DELEGATES:
				path = '/delegation/delegates';
				break;
			case EApiRoute.FETCH_BOUNTIES_STATS:
				path = '/bounties/stats';
				break;
			case EApiRoute.FETCH_BOUNTIES_USER_ACTIVITY:
				path = '/bounties/user-activity';
				break;
			case EApiRoute.GET_CHILD_BOUNTIES:
			case EApiRoute.POSTS_LISTING:
			case EApiRoute.FETCH_PROPOSAL_DETAILS:
			case EApiRoute.GET_ON_CHAIN_METADATA_FOR_POST:
			case EApiRoute.GET_COMMENTS:
			case EApiRoute.GET_VOTES_HISTORY:
			case EApiRoute.GET_POST_VOTES_BY_ADDRESS:
			case EApiRoute.GET_CONTENT_SUMMARY:
			case EApiRoute.FETCH_CHILD_BOUNTIES:
			case EApiRoute.GET_VOTE_CURVES:
			case EApiRoute.GET_POST_ANALYTICS:
			case EApiRoute.GET_POST_BUBBLE_VOTES:
				break;

			case EApiRoute.GET_POLL_VOTES:
				method = 'GET';
				break;

			case EApiRoute.ADD_POLL_VOTE:
				method = 'POST';
				break;
			case EApiRoute.DELETE_POLL_VOTE:
				method = 'DELETE';
				break;
			case EApiRoute.GET_TRACK_ANALYTICS:
				path = '/track-analytics';
				break;
			case EApiRoute.GET_GOV_ANALYTICS:
				path = '/gov-analytics';
				break;
			// post routes
			case EApiRoute.LOGOUT:
				path = '/auth/logout';
				method = 'POST';
				break;
			case EApiRoute.LINK_ADDRESS:
				path = '/auth/link-address';
				method = 'POST';
				break;
			case EApiRoute.CLAIM_QR_SESSION:
				path = '/auth/qr-session';
				method = 'POST';
				break;
			case EApiRoute.VERIFY_TFA_TOKEN:
				path = '/auth/tfa/setup/verify';
				method = 'POST';
				break;
			case EApiRoute.GEN_TFA_TOKEN:
				path = '/auth/tfa/setup/generate';
				method = 'POST';
				break;
			case EApiRoute.TFA_LOGIN:
				path = '/auth/tfa/login';
				method = 'POST';
				break;
			case EApiRoute.WEB2_SIGNUP:
				path = '/auth/web2-auth/signup';
				method = 'POST';
				break;
			case EApiRoute.REMARK_LOGIN:
				path = '/auth/web3-auth/remark';
				method = 'POST';
				break;
			case EApiRoute.WEB3_LOGIN:
				path = '/auth/web3-auth';
				method = 'POST';
				break;
			case EApiRoute.WEB2_LOGIN:
				path = '/auth/web2-auth/login';
				method = 'POST';
				break;
			case EApiRoute.CREATE_TAGS:
				method = 'POST';
				path = '/meta/tags';
				break;
			case EApiRoute.ADD_TO_BATCH_VOTE_CART:
			case EApiRoute.FOLLOW_USER:
			case EApiRoute.INIT_SOCIAL_VERIFICATION:
			case EApiRoute.GENERATE_VERIFICATION_TOKEN:
			case EApiRoute.VERIFY_CHANNEL_TOKEN:
			case EApiRoute.CONFIRM_SOCIAL_VERIFICATION:
				path = '/users/id';
				method = 'POST';
				break;
			case EApiRoute.CREATE_PA_DELEGATE:
				path = '/delegation/delegates';
				method = 'POST';
				break;
			case EApiRoute.CREATE_OFFCHAIN_POST:
			case EApiRoute.ADD_COMMENT:
			case EApiRoute.ADD_POST_SUBSCRIPTION:
			case EApiRoute.ADD_POST_REACTION:
			case EApiRoute.ADD_COMMENT_REACTION:
				method = 'POST';
				break;
			case EApiRoute.JUDGEMENT_CALL:
				path = '/identity/judgement-call';
				method = 'POST';
				break;

			// patch routes
			case EApiRoute.EDIT_USER_PROFILE:
			case EApiRoute.EDIT_BATCH_VOTE_CART_ITEM:
				path = '/users/id';
				method = 'PATCH';
				break;
			case EApiRoute.UPDATE_PA_DELEGATE:
				path = '/delegation/delegates';
				method = 'PATCH';
				break;
			case EApiRoute.UPDATE_NOTIFICATION_PREFERENCES:
				path = '/users/id';
				method = 'PUT';
				break;
			case EApiRoute.EDIT_PROPOSAL_DETAILS:
			case EApiRoute.EDIT_COMMENT:
				method = 'PATCH';
				break;

			// delete routes
			case EApiRoute.DELETE_ACCOUNT:
			case EApiRoute.UNFOLLOW_USER:
			case EApiRoute.DELETE_BATCH_VOTE_CART_ITEM:
			case EApiRoute.DELETE_BATCH_VOTE_CART:
				path = '/users/id';
				method = 'DELETE';
				break;
			case EApiRoute.DELETE_REACTION:
			case EApiRoute.DELETE_POST_SUBSCRIPTION:
			case EApiRoute.DELETE_COMMENT:
			case EApiRoute.DELETE_COMMENT_REACTION:
				method = 'DELETE';
				break;

			default:
				throw new ClientError(`Invalid route: ${route}`);
		}

		const url = new URL(`${baseURL}${path}${segments}`);
		if (queryParams) {
			// Get all keys in the URLSearchParams
			const keys = Array.from(new Set(Array.from(queryParams.keys())));

			// For each unique key
			keys.forEach((key) => {
				// Get all values for this key
				const values = queryParams.getAll(key);

				// If there's only one value, use set
				if (values.length === 1) {
					url.searchParams.set(key, values[0]);
				}
				// If there are multiple values, use append for each
				else if (values.length > 1) {
					// First clear any existing values for this key
					url.searchParams.delete(key);
					// Then append each value
					values.forEach((value) => {
						url.searchParams.append(key, value);
					});
				}
			});
		}

		return { url, method };
	}

	private static async nextApiClientFetch<T>({
		url,
		method,
		data,
		skipCache = false
	}: {
		url: URL;
		method: Method;
		data?: Record<string, unknown>;
		skipCache?: boolean;
	}): Promise<{ data: T | null; error: IErrorResponse | null }> {
		const currentNetwork = await this.getCurrentNetwork();

		// Detect if we're in an iframe and specifically from Mimir
		const isMimir = await isMimirDetected();

		const response = await fetch(url, {
			body: JSON.stringify(data),
			credentials: 'include',
			headers: {
				...(!global.window ? await getCookieHeadersServer() : {}),
				...(isMimir ? { 'x-iframe-context': 'mimir' } : {}),
				[EHttpHeaderKey.CONTENT_TYPE]: 'application/json',
				[EHttpHeaderKey.API_KEY]: getSharedEnvVars().NEXT_PUBLIC_POLKASSEMBLY_API_KEY,
				[EHttpHeaderKey.NETWORK]: currentNetwork,
				[EHttpHeaderKey.SKIP_CACHE]: skipCache.toString()
			},
			method
		});

		const resJSON = await response.json();

		if (response.status === StatusCodes.OK) {
			return { data: resJSON as T, error: null };
		}
		return { data: null, error: resJSON as IErrorResponse };
	}

	// auth
	protected static async refreshAccessTokenApi() {
		const { url, method } = await this.getRouteConfig({ route: EApiRoute.REFRESH_ACCESS_TOKEN });
		return this.nextApiClientFetch<{ message: string }>({ url, method });
	}

	protected static async web2LoginApi({ emailOrUsername, password }: { emailOrUsername: string; password: string }) {
		const { url, method } = await this.getRouteConfig({ route: EApiRoute.WEB2_LOGIN });
		return this.nextApiClientFetch<IAuthResponse>({ url, method, data: { emailOrUsername, password } });
	}

	protected static async web2SignupApi({ email, username, password }: { email: string; username: string; password: string }) {
		const { url, method } = await this.getRouteConfig({ route: EApiRoute.WEB2_SIGNUP });
		return this.nextApiClientFetch<IAuthResponse>({ url, method, data: { email, username, password } });
	}

	protected static async web3LoginOrSignupApi({ address, signature, wallet }: { address: string; signature: string; wallet: EWallet }) {
		const { url, method } = await this.getRouteConfig({ route: EApiRoute.WEB3_LOGIN });
		return this.nextApiClientFetch<IAuthResponse>({ url, method, data: { address, signature, wallet } });
	}

	protected static async remarkLoginApi({ address, wallet, remarkHash }: { address: string; wallet: EWallet; remarkHash: string }) {
		const { url, method } = await this.getRouteConfig({ route: EApiRoute.REMARK_LOGIN });
		return this.nextApiClientFetch<IAuthResponse>({ url, method, data: { address, wallet, remarkHash } });
	}

	protected static async getRemarkLoginMessageApi({ address }: { address: string }) {
		const queryParams = new URLSearchParams({ address });
		const { url, method } = await this.getRouteConfig({ route: EApiRoute.GET_REMARK_LOGIN_MESSAGE, queryParams });
		return this.nextApiClientFetch<{ message: string }>({ url, method });
	}

	protected static async checkForUsernameAndEmailApi({ email, username }: { email: string; username: string }) {
		const { url, method } = await this.getRouteConfig({ route: EApiRoute.USER_EXISTS });
		return this.nextApiClientFetch<{ usernameExists: boolean; emailExists: boolean; message: string; status: StatusCodes }>({ url, method, data: { username, email } });
	}

	protected static async tfaLoginApi({ authCode, loginAddress, loginWallet, tfaToken }: { authCode: string; loginAddress: string; loginWallet: EWallet; tfaToken: string }) {
		const { url, method } = await this.getRouteConfig({ route: EApiRoute.TFA_LOGIN });
		return this.nextApiClientFetch<{ message: string; status: StatusCodes }>({ url, method, data: { authCode, loginAddress, loginWallet, tfaToken } });
	}

	protected static async generateTfaTokenApi() {
		const { url, method } = await this.getRouteConfig({ route: EApiRoute.GEN_TFA_TOKEN });
		return this.nextApiClientFetch<IGenerateTFAResponse>({ url, method });
	}

	protected static async verifyTfaTokenApi({ authCode }: { authCode: string }) {
		const { url, method } = await this.getRouteConfig({ route: EApiRoute.VERIFY_TFA_TOKEN });
		return this.nextApiClientFetch<{ message: string }>({ url, method, data: { authCode } });
	}

	protected static async logoutApi() {
		const { url, method } = await this.getRouteConfig({ route: EApiRoute.LOGOUT });
		return this.nextApiClientFetch<{ message: string }>({ url, method });
	}

	protected static async linkAddressApi({ address, signature, wallet }: { address: string; signature: string; wallet: EWallet }) {
		const { url, method } = await this.getRouteConfig({ route: EApiRoute.LINK_ADDRESS });
		return this.nextApiClientFetch<{ message: string }>({ url, method, data: { address, signature, wallet } });
	}

	static async fetchListingData({
		proposalType,
		page,
		statuses,
		origins = [],
		tags = [],
		limit = DEFAULT_LISTING_LIMIT,
		userId,
		skipCache = false
	}: {
		proposalType: EProposalType;
		page: number;
		statuses?: string[];
		origins?: EPostOrigin[];
		tags?: string[];
		limit?: number;
		userId?: number;
		skipCache?: boolean;
	}): Promise<{ data: IGenericListingResponse<IPostListing> | null; error: IErrorResponse | null }> {
		// try redis cache first if ssr
		if (this.isServerSide() && !ValidatorService.isValidNumber(userId) && !skipCache) {
			const currentNetwork = await this.getCurrentNetwork();

			const cachedData = await redisServiceSSR('GetPostsListing', {
				network: currentNetwork,
				proposalType,
				page,
				limit,
				statuses,
				origins,
				tags
			});

			if (cachedData) {
				return { data: cachedData, error: null };
			}
		}

		const queryParams = new URLSearchParams({
			page: page.toString(),
			limit: DEFAULT_LISTING_LIMIT.toString()
		});

		if (userId) {
			queryParams.set('userId', userId.toString());
		}

		if (limit) {
			queryParams.set('limit', limit.toString());
		}

		if (statuses?.length) {
			statuses.forEach((status) => queryParams.append('status', status));
		}

		if (tags?.length) {
			tags.forEach((tag) => queryParams.append('tags', tag));
		}

		if (origins?.length) {
			origins.forEach((origin) => queryParams.append('origin', origin));
		}

		const { url, method } = await this.getRouteConfig({ route: EApiRoute.POSTS_LISTING, routeSegments: [proposalType], queryParams });

		return this.nextApiClientFetch<IGenericListingResponse<IPostListing>>({ url, method, skipCache });
	}

	// Post Reactions
	static async addPostReaction(proposalType: EProposalType, index: string, reactionType: EReaction) {
		const { url, method } = await this.getRouteConfig({ route: EApiRoute.ADD_POST_REACTION, routeSegments: [proposalType, index, 'reactions'] });
		return this.nextApiClientFetch<{ message: string; reactionId: string }>({ url, method, data: { reaction: reactionType } });
	}

	// Delete Post Reaction
	static async deletePostReaction(proposalType: EProposalType, index: string, reactionId: string) {
		const { url, method } = await this.getRouteConfig({ route: EApiRoute.DELETE_REACTION, routeSegments: [proposalType, index, 'reactions', reactionId] });
		return this.nextApiClientFetch<{ message: string }>({ url, method });
	}

	// details
	static async fetchProposalDetails({ proposalType, indexOrHash, skipCache = false }: { proposalType: EProposalType; indexOrHash: string; skipCache?: boolean }) {
		if (this.isServerSide() && !skipCache) {
			const currentNetwork = await this.getCurrentNetwork();

			const cachedData = await redisServiceSSR('GetPostData', {
				network: currentNetwork,
				proposalType,
				indexOrHash
			});

			if (cachedData) {
				return { data: cachedData, error: null };
			}
		}

		const { url, method } = await this.getRouteConfig({ route: EApiRoute.FETCH_PROPOSAL_DETAILS, routeSegments: [proposalType, indexOrHash] });
		return this.nextApiClientFetch<IPost>({ url, method, skipCache });
	}

	static async editProposalDetails({
		proposalType,
		index,
		data
	}: {
		proposalType: EProposalType;
		index: string;
		data: { title: string; content: string; allowedCommentor: EAllowedCommentor; linkedPost?: IPostLink };
	}) {
		const { url, method } = await this.getRouteConfig({ route: EApiRoute.EDIT_PROPOSAL_DETAILS, routeSegments: [proposalType, index] });
		return this.nextApiClientFetch<{ message: string }>({ url, method, data });
	}

	static async getOnChainMetadataForPost(proposalType: EProposalType, index: string) {
		const { url, method } = await this.getRouteConfig({ route: EApiRoute.GET_ON_CHAIN_METADATA_FOR_POST, routeSegments: [proposalType, index, 'on-chain-metadata'] });
		return this.nextApiClientFetch<IOnChainMetadata>({ url, method });
	}

	// comments
	protected static async getCommentsOfPostApi({ proposalType, index }: { proposalType: EProposalType; index: string }) {
		const { url, method } = await this.getRouteConfig({ route: EApiRoute.GET_COMMENTS, routeSegments: [proposalType, index, 'comments'] });
		return this.nextApiClientFetch<ICommentResponse[]>({ url, method });
	}

	protected static async addCommentToPostApi({
		proposalType,
		index,
		content,
		parentCommentId,
		authorAddress
	}: {
		proposalType: EProposalType;
		index: string;
		content: string;
		parentCommentId?: string;
		authorAddress?: string;
	}) {
		const { url, method } = await this.getRouteConfig({ route: EApiRoute.ADD_COMMENT, routeSegments: [proposalType, index, 'comments'] });
		return this.nextApiClientFetch<IComment>({
			url,
			method,
			data: {
				content,
				parentCommentId,
				authorAddress
			}
		});
	}

	protected static async deleteCommentFromPostApi({ id, proposalType, index }: { id: string; proposalType: EProposalType; index: string }) {
		const { url, method } = await this.getRouteConfig({ route: EApiRoute.DELETE_COMMENT, routeSegments: [proposalType, index, 'comments', id] });
		return this.nextApiClientFetch<{ message: string }>({ url, method });
	}

	protected static async editCommentFromPostApi({ id, proposalType, index, content }: { id: string; proposalType: EProposalType; index: string; content: string }) {
		const { url, method } = await this.getRouteConfig({ route: EApiRoute.EDIT_COMMENT, routeSegments: [proposalType, index, 'comments', id] });
		return this.nextApiClientFetch<{ message: string }>({ url, method, data: { content } });
	}

	// votes
	static async getVotesHistory({
		proposalType,
		index,
		page,
		decision,
		orderBy,
		votesType
	}: {
		proposalType: EProposalType;
		index: string;
		page: number;
		decision: EVoteDecision;
		orderBy: EVoteSortOptions;
		votesType: EVotesDisplayType;
	}) {
		const queryParams = new URLSearchParams({
			page: page.toString(),
			limit: DEFAULT_LISTING_LIMIT.toString(),
			decision,
			orderBy,
			votesType
		});
		const { url, method } = await this.getRouteConfig({ route: EApiRoute.GET_VOTES_HISTORY, routeSegments: [proposalType, index, 'votes'], queryParams });
		return this.nextApiClientFetch<IVoteHistoryData>({ url, method });
	}

	static async getPostVotesByAddresses({ proposalType, index, addresses }: { proposalType: EProposalType; index: string; addresses: string[] }) {
		const queryParams = new URLSearchParams({
			page: '1',
			limit: addresses.length.toString()
		});

		if (addresses.length) {
			addresses.forEach((address) => queryParams.append('address', address));
		}

		const { url, method } = await NextApiClientService.getRouteConfig({
			route: EApiRoute.GET_POST_VOTES_BY_ADDRESS,
			routeSegments: [proposalType, index, 'votes', 'address'],
			queryParams
		});
		return NextApiClientService.nextApiClientFetch<IVoteHistoryData>({ url, method });
	}

	// activity feed
	static async fetchActivityFeed({ page, origins, limit = DEFAULT_LISTING_LIMIT, userId }: { page: number; origins?: EPostOrigin[]; limit?: number; userId?: number }) {
		if (this.isServerSide()) {
			const currentNetwork = await this.getCurrentNetwork();

			const cachedData = await redisServiceSSR('GetActivityFeed', {
				network: currentNetwork,
				page,
				limit,
				...(origins ? { origins } : {}),
				...(userId ? { userId } : {})
			});

			if (cachedData) {
				return { data: cachedData, error: null };
			}
		}

		const queryParams = new URLSearchParams({
			page: page.toString(),
			limit: limit.toString()
		});

		if (origins?.length) {
			origins.forEach((origin) => queryParams.append('origin', origin));
		}

		const { url, method } = await this.getRouteConfig({ route: EApiRoute.GET_ACTIVITY_FEED, queryParams });
		return this.nextApiClientFetch<IGenericListingResponse<IPostListing>>({ url, method });
	}

	static async getSubscribedActivityFeed({ page, limit = DEFAULT_LISTING_LIMIT, userId }: { page: number; limit?: number; userId: number }) {
		if (this.isServerSide()) {
			const currentNetwork = await this.getCurrentNetwork();

			const cachedData = await redisServiceSSR('GetSubscriptionFeed', {
				network: currentNetwork,
				page,
				limit,
				userId
			});

			if (cachedData) {
				return { data: cachedData, error: null };
			}
		}

		const queryParams = new URLSearchParams({
			page: page.toString(),
			limit: limit.toString()
		});

		const { url, method } = await this.getRouteConfig({ route: EApiRoute.GET_SUBSCRIBED_ACTIVITY_FEED, queryParams });
		return this.nextApiClientFetch<IGenericListingResponse<IPostListing>>({ url, method });
	}

	// user data
	protected static async fetchPublicUserByIdApi({ userId }: { userId: number }) {
		const { url, method } = await this.getRouteConfig({ route: EApiRoute.PUBLIC_USER_DATA_BY_ID, routeSegments: [userId.toString()] });
		return this.nextApiClientFetch<IPublicUser>({ url, method });
	}

	protected static async fetchPublicUserByAddressApi({ address }: { address: string }) {
		const { url, method } = await this.getRouteConfig({ route: EApiRoute.PUBLIC_USER_DATA_BY_ADDRESS, routeSegments: [address] });
		return this.nextApiClientFetch<IPublicUser>({ url, method });
	}

	protected static async fetchPublicUserByUsernameApi({ username }: { username: string }) {
		const { url, method } = await this.getRouteConfig({ route: EApiRoute.PUBLIC_USER_DATA_BY_USERNAME, routeSegments: [username] });
		return this.nextApiClientFetch<IPublicUser>({ url, method });
	}

	protected static async fetchUserActivityApi({ userId }: { userId: number }) {
		const { url, method } = await this.getRouteConfig({ route: EApiRoute.FETCH_USER_ACTIVITY, routeSegments: [userId.toString(), 'activities'] });
		return this.nextApiClientFetch<IUserActivity[]>({ url, method });
	}

	protected static async editUserProfileApi({
		userId,
		bio,
		badges,
		title,
		image,
		coverImage,
		publicSocialLinks,
		email,
		username
	}: {
		userId: number;
		bio?: string;
		badges?: string[];
		title?: string;
		image?: string;
		coverImage?: string;
		publicSocialLinks?: { platform: ESocial; url: string }[];
		email?: string;
		username?: string;
	}) {
		const { url, method } = await this.getRouteConfig({ route: EApiRoute.EDIT_USER_PROFILE, routeSegments: [userId.toString()] });
		return this.nextApiClientFetch<{ message: string }>({ url, method, data: { bio, badges, title, image, coverImage, publicSocialLinks, email, username } });
	}

	protected static async deleteAccountApi({ userId }: { userId: number }) {
		const { url, method } = await this.getRouteConfig({ route: EApiRoute.DELETE_ACCOUNT, routeSegments: [userId.toString()] });
		return this.nextApiClientFetch<{ message: string }>({ url, method });
	}

	protected static async followUserApi({ userId }: { userId: number }) {
		const { url, method } = await this.getRouteConfig({ route: EApiRoute.FOLLOW_USER, routeSegments: [userId.toString(), 'followers'] });
		return this.nextApiClientFetch<{ message: string }>({ url, method });
	}

	protected static async unfollowUserApi({ userId }: { userId: number }) {
		const { url, method } = await this.getRouteConfig({ route: EApiRoute.UNFOLLOW_USER, routeSegments: [userId.toString(), 'followers'] });
		return this.nextApiClientFetch<{ message: string }>({ url, method });
	}

	protected static async getFollowingApi({ userId }: { userId: number }) {
		const { url, method } = await this.getRouteConfig({ route: EApiRoute.GET_FOLLOWING, routeSegments: [userId.toString(), 'following'] });
		return this.nextApiClientFetch<{ following: IFollowEntry[] }>({ url, method });
	}

	protected static async getFollowersApi({ userId }: { userId: number }) {
		const { url, method } = await this.getRouteConfig({ route: EApiRoute.GET_FOLLOWERS, routeSegments: [userId.toString(), 'followers'] });
		return this.nextApiClientFetch<{ followers: IFollowEntry[] }>({ url, method });
	}

	protected static async getBatchVoteCartApi({ userId }: { userId: number }) {
		const { url, method } = await this.getRouteConfig({ route: EApiRoute.GET_BATCH_VOTE_CART, routeSegments: [userId.toString(), 'vote-cart'] });
		return this.nextApiClientFetch<{ voteCart: IVoteCartItem[] }>({ url, method });
	}

	protected static async addToBatchVoteCartApi({
		userId,
		postIndexOrHash,
		proposalType,
		decision,
		amount,
		conviction
	}: {
		userId: number;
		postIndexOrHash: string;
		proposalType: EProposalType;
		decision: EVoteDecision;
		amount: { abstain?: string; aye?: string; nay?: string };
		conviction: EConvictionAmount;
	}) {
		const { url, method } = await this.getRouteConfig({ route: EApiRoute.ADD_TO_BATCH_VOTE_CART, routeSegments: [userId.toString(), 'vote-cart'] });
		return this.nextApiClientFetch<{ voteCartItem: IVoteCartItem }>({ url, method, data: { postIndexOrHash, proposalType, decision, amount, conviction } });
	}

	protected static async editBatchVoteCartItemApi({
		userId,
		id,
		decision,
		amount,
		conviction
	}: {
		userId: number;
		id: string;
		decision: EVoteDecision;
		amount: { abstain?: string; aye?: string; nay?: string };
		conviction: EConvictionAmount;
	}) {
		const { url, method } = await this.getRouteConfig({ route: EApiRoute.EDIT_BATCH_VOTE_CART_ITEM, routeSegments: [userId.toString(), 'vote-cart'] });
		return this.nextApiClientFetch<{ voteCartItem: IVoteCartItem }>({ url, method, data: { id, decision, amount, conviction } });
	}

	protected static async deleteBatchVoteCartItemApi({ userId, id }: { userId: number; id: string }) {
		const { url, method } = await this.getRouteConfig({ route: EApiRoute.DELETE_BATCH_VOTE_CART_ITEM, routeSegments: [userId.toString(), 'vote-cart'] });
		return this.nextApiClientFetch<{ message: string }>({ url, method, data: { id } });
	}

	protected static async clearBatchVoteCartApi({ userId }: { userId: number }) {
		const { url, method } = await this.getRouteConfig({ route: EApiRoute.DELETE_BATCH_VOTE_CART, routeSegments: [userId.toString(), 'vote-cart', 'clear'] });
		return this.nextApiClientFetch<{ message: string }>({ url, method });
	}

	static async fetchPreimages({ page }: { page: number }) {
		const queryParams = new URLSearchParams({
			page: page.toString(),
			limit: PREIMAGES_LISTING_LIMIT.toString()
		});

		const { url, method } = await this.getRouteConfig({ route: EApiRoute.FETCH_PREIMAGES, queryParams });
		return this.nextApiClientFetch<IGenericListingResponse<IPreimage>>({ url, method });
	}

	static async fetchPreimageByHash({ hash }: { hash: string }) {
		const { url, method } = await this.getRouteConfig({ route: EApiRoute.FETCH_PREIMAGES, routeSegments: [hash] });
		return this.nextApiClientFetch<IPreimage>({ url, method });
	}

	static async fetchUserPreimages({ page, address }: { page: number; address: string }) {
		const queryParams = new URLSearchParams({
			page: page.toString(),
			limit: PREIMAGES_LISTING_LIMIT.toString()
		});

		const { url, method } = await this.getRouteConfig({
			route: EApiRoute.FETCH_USER_PREIMAGES,
			routeSegments: [address, 'preimages'],
			queryParams
		});
		return this.nextApiClientFetch<IGenericListingResponse<IPreimage>>({ url, method });
	}

	protected static async generateQRSessionApi() {
		const { url, method } = await this.getRouteConfig({ route: EApiRoute.GENERATE_QR_SESSION });
		return this.nextApiClientFetch<IQRSessionPayload>({ url, method });
	}

	static async fetchAllTags() {
		const { url, method } = await this.getRouteConfig({ route: EApiRoute.FETCH_ALL_TAGS });
		return this.nextApiClientFetch<IGenericListingResponse<ITag>>({ url, method });
	}

	static async createTags(tags: string[]) {
		const { url, method } = await this.getRouteConfig({ route: EApiRoute.CREATE_TAGS });
		if (!tags.length || tags.some((tag) => !ValidatorService.isValidTag(tag))) {
			throw new ClientError(ERROR_CODES.CLIENT_ERROR, ERROR_MESSAGES[ERROR_CODES.CLIENT_ERROR]);
		}
		return this.nextApiClientFetch<{ message: string }>({ url, method, data: { tags } });
	}

	static async createOffChainPost({ proposalType, allowedCommentor, content, title, tags, topic, poll }: ICreateOffChainPostPayload) {
		if (!ValidatorService.isValidOffChainProposalType(proposalType)) {
			throw new ClientError(ERROR_CODES.CLIENT_ERROR, ERROR_MESSAGES[ERROR_CODES.CLIENT_ERROR]);
		}
		const { url, method } = await this.getRouteConfig({ route: EApiRoute.CREATE_OFFCHAIN_POST, routeSegments: [proposalType] });
		return this.nextApiClientFetch<{ message: string; data: { id: string; index: number } }>({
			url,
			method,
			data: { content, title, allowedCommentor, tags, topic, poll }
		});
	}

	static async fetchLeaderboardApi({ page, limit }: { page: number; limit?: number }) {
		const queryParams = new URLSearchParams({
			page: page.toString() || '1',
			limit: limit?.toString() || DEFAULT_LISTING_LIMIT.toString()
		});

		const { url, method } = await this.getRouteConfig({ route: EApiRoute.FETCH_LEADERBOARD, queryParams });
		return this.nextApiClientFetch<IGenericListingResponse<IPublicUser>>({ url, method });
	}

	static async fetchBountiesStats() {
		const { url, method } = await this.getRouteConfig({ route: EApiRoute.FETCH_BOUNTIES_STATS });
		return this.nextApiClientFetch<IBountyStats>({ url, method });
	}

	static async fetchBountiesUserActivity() {
		const { url, method } = await this.getRouteConfig({ route: EApiRoute.FETCH_BOUNTIES_USER_ACTIVITY });
		return this.nextApiClientFetch<IBountyUserActivity[]>({ url, method });
	}

	static async getChildBounties(proposalType: EProposalType, index: string) {
		const { url, method } = await this.getRouteConfig({ route: EApiRoute.GET_CHILD_BOUNTIES, routeSegments: [proposalType, index, 'child-bounties'] });
		return this.nextApiClientFetch<IPreimage>({ url, method });
	}

	static async addPostSubscription(proposalType: EProposalType, index: string) {
		const { url, method } = await this.getRouteConfig({ route: EApiRoute.ADD_POST_SUBSCRIPTION, routeSegments: [proposalType, index, 'subscription'] });
		return this.nextApiClientFetch<{ message: string; id: string }>({ url, method });
	}

	static async deletePostSubscription(proposalType: EProposalType, index: string) {
		const { url, method } = await this.getRouteConfig({ route: EApiRoute.DELETE_POST_SUBSCRIPTION, routeSegments: [proposalType, index, 'subscription'] });
		return this.nextApiClientFetch<{ message: string }>({ url, method });
	}

	static async getDelegateStats() {
		const { url, method } = await this.getRouteConfig({ route: EApiRoute.GET_DELEGATE_STATS });
		return this.nextApiClientFetch<IDelegationStats>({ url, method });
	}

	static async fetchDelegates() {
		const { url, method } = await this.getRouteConfig({ route: EApiRoute.FETCH_DELEGATES });
		return this.nextApiClientFetch<IDelegateDetails[]>({ url, method });
	}

	static async createPADelegate({ address, manifesto }: { address: string; manifesto: string }) {
		const { url, method } = await this.getRouteConfig({ route: EApiRoute.CREATE_PA_DELEGATE });
		return this.nextApiClientFetch<{ id: string }>({ url, method, data: { address, manifesto } });
	}

	static async updatePADelegate({ address, manifesto }: { address: string; manifesto: string }) {
		const { url, method } = await this.getRouteConfig({ route: EApiRoute.UPDATE_PA_DELEGATE, routeSegments: [address] });
		return this.nextApiClientFetch<{ message: string }>({ url, method, data: { manifesto } });
	}

	static async getPADelegateManifesto({ address }: { address: string }) {
		const { url, method } = await this.getRouteConfig({ route: EApiRoute.FETCH_DELEGATES, routeSegments: [address] });
		return this.nextApiClientFetch<IDelegateDetails>({ url, method });
	}

	static async getDelegateTracks({ address }: { address: string }) {
		const { url, method } = await this.getRouteConfig({ route: EApiRoute.PUBLIC_USER_DATA_BY_ADDRESS, routeSegments: [address, 'delegation', 'tracks'] });
		return this.nextApiClientFetch<{ delegationStats: ITrackDelegationStats[] }>({ url, method });
	}

	static async getDelegateTrack({ address, trackId }: { address: string; trackId: number }) {
		const network = getCurrentNetwork();

		// Check if it's a valid number first
		if (!ValidatorService.isValidNumber(trackId)) {
			throw new Error('Invalid track ID: must be a valid number');
		}

		// Check if it's a valid track number for the network
		if (!ValidatorService.isValidTrackNumber({ trackNum: trackId, network })) {
			throw new Error(`Track ID ${trackId} is not valid for network ${network}`);
		}

		const { url, method } = await this.getRouteConfig({ route: EApiRoute.PUBLIC_USER_DATA_BY_ADDRESS, routeSegments: [address, 'delegation', 'tracks', trackId.toString()] });
		return this.nextApiClientFetch<ITrackDelegationDetails>({ url, method });
	}

	static async fetchContentSummary({ proposalType, indexOrHash }: { proposalType: EProposalType; indexOrHash: string }) {
		if (this.isServerSide()) {
			const currentNetwork = await this.getCurrentNetwork();

			const cachedData = await redisServiceSSR('GetContentSummary', {
				network: currentNetwork,
				proposalType,
				indexOrHash
			});

			if (cachedData) {
				return { data: cachedData, error: null };
			}
		}

		const { url, method } = await this.getRouteConfig({
			route: EApiRoute.GET_CONTENT_SUMMARY,
			routeSegments: [proposalType, indexOrHash, 'content-summary']
		});
		return this.nextApiClientFetch<IContentSummary>({ url, method });
	}

	static async fetchChildBountiesApi({ bountyIndex, limit, page }: { bountyIndex: string; limit: string; page: string }) {
		const queryParams = new URLSearchParams({
			limit,
			page
		});

		const { url, method } = await this.getRouteConfig({
			route: EApiRoute.FETCH_CHILD_BOUNTIES,
			routeSegments: [EProposalType.BOUNTY, bountyIndex.toString(), 'child-bounties'],
			queryParams
		});
		return this.nextApiClientFetch<IGenericListingResponse<IPostListing>>({ url, method });
	}

	static async fetchUserSocialHandles({ userId, address }: { userId: number; address: string }) {
		const queryParams = new URLSearchParams({
			address
		});
		const { url, method } = await this.getRouteConfig({
			route: EApiRoute.GET_USER_SOCIAL_HANDLES,
			routeSegments: [userId.toString(), 'socials'],
			queryParams
		});
		return this.nextApiClientFetch<{ socialHandles: Record<ESocial, ISocialHandle> }>({ url, method });
	}

	static async initSocialVerification({ userId, social, handle, address }: { userId: number; social: ESocial; handle: string; address: string }) {
		const { url, method } = await this.getRouteConfig({ route: EApiRoute.INIT_SOCIAL_VERIFICATION, routeSegments: [userId.toString(), 'socials', 'init-verification'] });
		return this.nextApiClientFetch<ISocialHandle>({ url, method, data: { social, handle, address } });
	}

	static async confirmSocialVerification({ userId, social, token, twitterOauthVerifier }: { userId: number; social: ESocial; token: string; twitterOauthVerifier?: string }) {
		const { url, method } = await this.getRouteConfig({ route: EApiRoute.CONFIRM_SOCIAL_VERIFICATION, routeSegments: [userId.toString(), 'socials', 'confirm-verification'] });
		return this.nextApiClientFetch<{ message: string }>({ url, method, data: { social, token, twitterOauthVerifier } });
	}

	static async judgementCall({ userAddress, identityHash }: { userAddress: string; identityHash: string }) {
		const { url, method } = await this.getRouteConfig({ route: EApiRoute.JUDGEMENT_CALL });
		return this.nextApiClientFetch<{ message: string }>({ url, method, data: { userAddress, identityHash } });
	}

	static async fetchAddressRelations(address: string) {
		const { url, method } = await this.getRouteConfig({ route: EApiRoute.GET_ADDRESS_RELATIONS, routeSegments: [address, 'relations'] });
		return this.nextApiClientFetch<IAddressRelations>({ url, method });
	}

	static async getVoteCurves({ proposalType, indexOrHash }: { proposalType: EProposalType; indexOrHash: string }) {
		const { url, method } = await this.getRouteConfig({ route: EApiRoute.GET_VOTE_CURVES, routeSegments: [proposalType, indexOrHash, 'vote-curves'] });
		return this.nextApiClientFetch<IVoteCurve[]>({ url, method });
	}

	static async getTreasuryStats(params?: { from?: Date; to?: Date }) {
		const queryParams = new URLSearchParams({
			from: params?.from?.toISOString() || '',
			to: params?.to?.toISOString() || ''
		});
		const { url, method } = await this.getRouteConfig({ route: EApiRoute.GET_TREASURY_STATS, queryParams });
		return this.nextApiClientFetch<ITreasuryStats[]>({ url, method });
	}

	static async getTrackAnalyticsStats({ origin }: { origin: EPostOrigin | 'all' }) {
		const { url, method } = await this.getRouteConfig({ route: EApiRoute.GET_TRACK_ANALYTICS, routeSegments: [origin, 'stats'] });
		return this.nextApiClientFetch<ITrackAnalyticsStats>({ url, method });
	}

	static async getTrackAnalyticsDelegations({ origin }: { origin: EPostOrigin | 'all' }) {
		const { url, method } = await this.getRouteConfig({ route: EApiRoute.GET_TRACK_ANALYTICS, routeSegments: [origin, 'delegations'] });
		return this.nextApiClientFetch<ITrackAnalyticsDelegations>({ url, method });
	}

	static async fetchOverviewData(): Promise<{
		allTracks: { data: IGenericListingResponse<IPostListing> | null; error: IErrorResponse | null };
		treasuryStats: { data: ITreasuryStats[] | null; error: IErrorResponse | null };
	}> {
		const currentNetwork = await this.getCurrentNetwork();

		if (this.isServerSide()) {
			const cachedOverviewData = await redisServiceSSR('GetOverviewPageData', {
				network: currentNetwork
			});

			if (cachedOverviewData) {
				return {
					allTracks: {
						data: cachedOverviewData.allTracks,
						error: null
					},
					treasuryStats: {
						data: cachedOverviewData.treasuryStats,
						error: null
					}
				};
			}
		}

		const [allTracksResponse, treasuryStatsResponse] = await Promise.all([
			this.fetchListingData({
				proposalType: EProposalType.REFERENDUM_V2,
				limit: DEFAULT_LISTING_LIMIT,
				page: 1
			}),
			this.getTreasuryStats({
				from: dayjs().subtract(1, 'hour').toDate(),
				to: dayjs().toDate()
			})
		]);

		if (allTracksResponse.data && treasuryStatsResponse.data) {
			await redisServiceSSR('SetOverviewPageData', {
				network: currentNetwork,
				data: {
					allTracks: allTracksResponse.data,
					treasuryStats: treasuryStatsResponse.data
				}
			});
		}

		return {
			allTracks: {
				data: allTracksResponse.data,
				error: allTracksResponse.error
			},
			treasuryStats: {
				data: treasuryStatsResponse.data,
				error: treasuryStatsResponse.error
			}
		};
	}

	static async getUserPostsByAddress({ address, page, limit }: { address: string; page: number; limit: number }) {
		const queryParams = new URLSearchParams({
			page: page.toString(),
			limit: limit.toString()
		});
		const { url, method } = await this.getRouteConfig({ route: EApiRoute.GET_USER_POSTS_BY_ADDRESS, routeSegments: [address, 'posts'], queryParams });
		return this.nextApiClientFetch<IUserPosts>({ url, method });
	}

	static async addPollVote({ proposalType, index, pollId, decision }: { proposalType: EProposalType; index: number; pollId: string; decision: string }) {
		const { url, method } = await this.getRouteConfig({ route: EApiRoute.ADD_POLL_VOTE, routeSegments: [proposalType, index.toString(), 'poll', pollId, 'votes'] });
		return this.nextApiClientFetch<{ vote: IPollVote }>({ url, method, data: { decision } });
	}

	static async deletePollVote({ proposalType, index, pollId }: { proposalType: EProposalType; index: number; pollId: string }) {
		const { url, method } = await this.getRouteConfig({ route: EApiRoute.DELETE_POLL_VOTE, routeSegments: [proposalType, index.toString(), 'poll', pollId, 'votes'] });
		return this.nextApiClientFetch<{ message: string }>({ url, method });
	}

	static async getPollVotes({ proposalType, index, pollId }: { proposalType: EProposalType; index: number; pollId: string }) {
		const { url, method } = await this.getRouteConfig({ route: EApiRoute.GET_POLL_VOTES, routeSegments: [proposalType, index.toString(), 'poll', pollId, 'votes'] });
		return this.nextApiClientFetch<{ votes: IPollVote[] }>({ url, method });
	}

	static async getPostAnalytics({ proposalType, index }: { proposalType: EProposalType; index: string }) {
		const { url, method } = await this.getRouteConfig({ route: EApiRoute.GET_POST_ANALYTICS, routeSegments: [proposalType, index, 'analytics'] });
		return this.nextApiClientFetch<IPostAnalytics | null>({ url, method });
	}

	static async getPostBubbleVotes({
		proposalType,
		index,
		analyticsType,
		votesType
	}: {
		proposalType: EProposalType;
		index: string;
		analyticsType: EAnalyticsType;
		votesType: EVotesDisplayType;
	}) {
		const queryParams = new URLSearchParams({
			analyticsType: analyticsType ? analyticsType.toString() : '',
			votesType: votesType.toString()
		});
		const { url, method } = await this.getRouteConfig({ route: EApiRoute.GET_POST_BUBBLE_VOTES, routeSegments: [proposalType, index, 'votes', 'votes-bubble'], queryParams });
		return this.nextApiClientFetch<IPostBubbleVotes | null>({ url, method });
	}

	static async addCommentReaction(proposalType: EProposalType, index: string, commentId: string, reactionType: EReaction) {
		const { url, method } = await this.getRouteConfig({ route: EApiRoute.ADD_COMMENT_REACTION, routeSegments: [proposalType, index, 'comments', commentId, 'reactions'] });
		return this.nextApiClientFetch<{ message: string; reactionId: string }>({ url, method, data: { reaction: reactionType } });
	}

	static async deleteCommentReaction(proposalType: EProposalType, index: string, commentId: string, reactionId: string) {
		const { url, method } = await this.getRouteConfig({
			route: EApiRoute.DELETE_COMMENT_REACTION,
			routeSegments: [proposalType, index, 'comments', commentId, 'reactions', reactionId]
		});
		return this.nextApiClientFetch<{ message: string }>({ url, method });
	}

	static async getVotesByAddresses({ addresses, page, limit, proposalStatuses }: { addresses: string[]; page: number; limit: number; proposalStatuses?: EProposalStatus[] }) {
		const queryParams = new URLSearchParams({
			page: page.toString(),
			limit: limit.toString()
		});

		if (addresses.length) {
			addresses.forEach((address) => queryParams.append('address', address));
		}

		if (proposalStatuses?.length) {
			proposalStatuses.forEach((status) => queryParams.append('proposalStatus', status));
		}

		const { url, method } = await this.getRouteConfig({ route: EApiRoute.GET_VOTES_BY_ADDRESSES, queryParams });
		return this.nextApiClientFetch<IGenericListingResponse<IProfileVote>>({ url, method });
	}

<<<<<<< HEAD
	static async fetchNotificationPreferences({ userId, getAllNetworks }: { userId: number; getAllNetworks?: boolean }) {
		const queryParams = new URLSearchParams();

		if (getAllNetworks) {
			queryParams.set('allNetworks', 'true');
		}

		const { url, method } = await this.getRouteConfig({
			route: EApiRoute.GET_NOTIFICATION_PREFERENCES,
			routeSegments: [userId.toString(), 'notifications'],
			queryParams: queryParams.toString() ? queryParams : undefined
		});

		return this.nextApiClientFetch<IUserNotificationSettings>({ url, method });
	}

	static async updateNotificationPreferences({ userId, updateData }: { userId: number; updateData: IUpdateNotificationPreferencesRequest }) {
		const { url, method } = await this.getRouteConfig({
			route: EApiRoute.UPDATE_NOTIFICATION_PREFERENCES,
			routeSegments: [userId.toString(), 'notifications']
		});

		return this.nextApiClientFetch<IUserNotificationSettings>({
			url,
			method,
			data: {
				section: updateData.section,
				key: updateData.key,
				value: updateData.value,
				network: updateData.network
			}
		});
	}

	static async bulkUpdateNotificationPreferences({
		userId,
		updates,
		network
	}: {
		userId: number;
		updates: Array<{ section: string; key: string; value: unknown; network?: string }>;
		network?: string;
	}) {
		const { url, method } = await this.getRouteConfig({
			route: EApiRoute.UPDATE_NOTIFICATION_PREFERENCES,
			routeSegments: [userId.toString(), 'notifications']
		});

		return this.nextApiClientFetch<IUserNotificationSettings>({ url, method, data: { updates, network } });
	}

	static async generateVerificationToken({ userId, channel }: { userId: number; channel: ENotificationChannel }) {
		const { url, method } = await this.getRouteConfig({
			route: EApiRoute.GENERATE_VERIFICATION_TOKEN,
			routeSegments: [userId.toString(), 'notifications', 'generate-token']
		});

		return this.nextApiClientFetch<{ token: string }>({
			url,
			method,
			data: { channel }
		});
	}

	static async verifyChannelToken({ userId, channel, token, handle }: { userId: number; channel: ENotificationChannel; token: string; handle: string }) {
		const { url, method } = await this.getRouteConfig({
			route: EApiRoute.VERIFY_CHANNEL_TOKEN,
			routeSegments: [userId.toString(), 'notifications', 'verify-token']
		});

		return this.nextApiClientFetch<{ verified: boolean }>({
			url,
			method,
			data: { channel, token, handle }
=======
	static async getGovAnalyticsStats() {
		const { url, method } = await this.getRouteConfig({ route: EApiRoute.GET_GOV_ANALYTICS, routeSegments: ['stats'] });
		return this.nextApiClientFetch<IGovAnalyticsStats>({ url, method });
	}

	static async getGovAnalyticsReferendumOutcome({ trackNo }: { trackNo?: number }) {
		// Validate trackNo if provided, but allow 0 (ROOT track)
		if (trackNo !== undefined && trackNo !== null) {
			const network = getCurrentNetwork();

			// Check if it's a valid number first
			if (!ValidatorService.isValidNumber(trackNo)) {
				throw new Error('Invalid track number: must be a valid number');
			}

			// Check if it's a valid track number for the network
			if (!ValidatorService.isValidTrackNumber({ trackNum: trackNo, network })) {
				throw new Error(`Track number ${trackNo} is not valid for network ${network}`);
			}

			const { url, method } = await this.getRouteConfig({ route: EApiRoute.GET_GOV_ANALYTICS, routeSegments: ['referendum-outcome', 'track', trackNo.toString()] });
			return this.nextApiClientFetch<IGovAnalyticsReferendumOutcome>({ url, method });
		}

		const { url, method } = await this.getRouteConfig({ route: EApiRoute.GET_GOV_ANALYTICS, routeSegments: ['referendum-outcome'] });
		return this.nextApiClientFetch<IGovAnalyticsReferendumOutcome>({ url, method });
	}

	static async getGovAnalyticsReferendumCount() {
		const { url, method } = await this.getRouteConfig({
			route: EApiRoute.GET_GOV_ANALYTICS,
			routeSegments: ['referendum-count']
		});

		return this.nextApiClientFetch<{
			categoryCounts: IGovAnalyticsCategoryCounts;
		}>({
			method,
			url
		});
	}

	static async getTurnoutData() {
		const { url, method } = await this.getRouteConfig({
			route: EApiRoute.GET_GOV_ANALYTICS,
			routeSegments: ['turnout-percentage']
		});

		return this.nextApiClientFetch<IRawTurnoutData>({
			method,
			url
		});
	}

	static async getTrackDelegationAnalyticsStats() {
		const { url, method } = await this.getRouteConfig({ route: EApiRoute.GET_GOV_ANALYTICS, routeSegments: ['track-delegation'] });
		return this.nextApiClientFetch<IGovAnalyticsDelegationStats[]>({ url, method });
	}

	static async getTrackLevelProposalsAnalytics() {
		const { url, method } = await this.getRouteConfig({
			route: EApiRoute.GET_GOV_ANALYTICS,
			routeSegments: ['track-proposals']
		});

		return this.nextApiClientFetch<{
			data: Record<number, number>;
			totalProposals: number;
		}>({
			method,
			url
>>>>>>> 993e27a1
		});
	}
}<|MERGE_RESOLUTION|>--- conflicted
+++ resolved
@@ -57,17 +57,14 @@
 	EVotesDisplayType,
 	IProfileVote,
 	EProposalStatus,
-<<<<<<< HEAD
 	IUserNotificationSettings,
 	IUpdateNotificationPreferencesRequest,
-	ENotificationChannel
-=======
+	ENotificationChannel,
 	IGovAnalyticsStats,
 	IGovAnalyticsReferendumOutcome,
 	IRawTurnoutData,
 	IGovAnalyticsDelegationStats,
 	IGovAnalyticsCategoryCounts
->>>>>>> 993e27a1
 } from '@/_shared/types';
 import { StatusCodes } from 'http-status-codes';
 import { getCurrentNetwork } from '@/_shared/_utils/getCurrentNetwork';
@@ -161,14 +158,11 @@
 	ADD_COMMENT_REACTION = 'ADD_COMMENT_REACTION',
 	DELETE_COMMENT_REACTION = 'DELETE_COMMENT_REACTION',
 	GET_VOTES_BY_ADDRESSES = 'GET_VOTES_BY_ADDRESSES',
-<<<<<<< HEAD
 	GET_NOTIFICATION_PREFERENCES = 'GET_NOTIFICATION_PREFERENCES',
 	UPDATE_NOTIFICATION_PREFERENCES = 'UPDATE_NOTIFICATION_PREFERENCES',
 	GENERATE_VERIFICATION_TOKEN = 'GENERATE_VERIFICATION_TOKEN',
-	VERIFY_CHANNEL_TOKEN = 'VERIFY_CHANNEL_TOKEN'
-=======
+	VERIFY_CHANNEL_TOKEN = 'VERIFY_CHANNEL_TOKEN',
 	GET_GOV_ANALYTICS = 'GET_GOV_ANALYTICS'
->>>>>>> 993e27a1
 }
 
 export class NextApiClientService {
@@ -1286,7 +1280,6 @@
 		return this.nextApiClientFetch<IGenericListingResponse<IProfileVote>>({ url, method });
 	}
 
-<<<<<<< HEAD
 	static async fetchNotificationPreferences({ userId, getAllNetworks }: { userId: number; getAllNetworks?: boolean }) {
 		const queryParams = new URLSearchParams();
 
@@ -1361,7 +1354,9 @@
 			url,
 			method,
 			data: { channel, token, handle }
-=======
+		});
+	}
+
 	static async getGovAnalyticsStats() {
 		const { url, method } = await this.getRouteConfig({ route: EApiRoute.GET_GOV_ANALYTICS, routeSegments: ['stats'] });
 		return this.nextApiClientFetch<IGovAnalyticsStats>({ url, method });
@@ -1433,7 +1428,6 @@
 		}>({
 			method,
 			url
->>>>>>> 993e27a1
 		});
 	}
 }