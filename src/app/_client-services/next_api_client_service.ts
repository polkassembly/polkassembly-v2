// Copyright 2019-2025 @polkassembly/polkassembly authors & contributors
// This software may be modified and distributed under the terms
// of the Apache-2.0 license. See the LICENSE file for details.

/* eslint-disable sonarjs/no-duplicate-string */

import { DEFAULT_LISTING_LIMIT, PREIMAGES_LISTING_LIMIT } from '@/_shared/_constants/listingLimit';
import { getBaseUrl } from '@/_shared/_utils/getBaseUrl';
import {
	EPostOrigin,
	EProposalType,
	EReaction,
	EVoteDecision,
	EWallet,
	IAuthResponse,
	IComment,
	ICommentResponse,
	IErrorResponse,
	IGenerateTFAResponse,
	IGenericListingResponse,
	IPostListing,
	IPost,
	IPublicUser,
	IUserActivity,
	IPreimage,
	IQRSessionPayload,
	ESocial,
	IFollowEntry,
	ITag,
	IBountyStats,
	IBountyUserActivity,
	IVoteCartItem,
	EConvictionAmount,
	IDelegationStats,
	IDelegateDetails,
	ITrackDelegationStats,
	ITrackDelegationDetails,
	ISocialHandle,
	ITreasuryStats,
	IContentSummary,
	IAddressRelations,
	IVoteCurve,
	ITrackAnalyticsStats,
	IVoteHistoryData,
	IUserPosts,
	ITrackAnalyticsDelegations,
	IOnChainMetadata,
	EVoteSortOptions,
	EHttpHeaderKey,
	IPostLink,
<<<<<<< HEAD
	ICreateOffChainPostPayload,
	IPollVote,
	EAllowedCommentor
=======
	IPostAnalytics,
	IPostBubbleVotes,
	EAnalyticsType,
	EVotesDisplayType
>>>>>>> 07d8b474
} from '@/_shared/types';
import { StatusCodes } from 'http-status-codes';
import { getCurrentNetwork } from '@/_shared/_utils/getCurrentNetwork';
import { getSharedEnvVars } from '@/_shared/_utils/getSharedEnvVars';
import { ValidatorService } from '@/_shared/_services/validator_service';
import { ERROR_CODES, ERROR_MESSAGES } from '@/_shared/_constants/errorLiterals';
import { getCookieHeadersServer } from '@/_shared/_utils/getCookieHeadersServer';
import { dayjs } from '@/_shared/_utils/dayjsInit';
import { ClientError } from '../_client-utils/clientError';
import { getNetworkFromHeaders } from '../api/_api-utils/getNetworkFromHeaders';
import { redisServiceSSR } from '../api/_api-utils/redisServiceSSR';

type Method = 'GET' | 'POST' | 'DELETE' | 'PATCH' | 'PUT';

enum EApiRoute {
	WEB2_LOGIN = 'WEB2_LOGIN',
	WEB2_SIGNUP = 'WEB2_SIGNUP',
	WEB3_LOGIN = 'WEB3_LOGIN',
	REFRESH_ACCESS_TOKEN = 'REFRESH_ACCESS_TOKEN',
	USER_EXISTS = 'USER_EXISTS',
	TFA_LOGIN = 'TFA_LOGIN',
	GEN_TFA_TOKEN = 'GEN_TFA_TOKEN',
	VERIFY_TFA_TOKEN = 'VERIFY_TFA_TOKEN',
	LOGOUT = 'LOGOUT',
	POSTS_LISTING = 'POSTS_LISTING',
	FETCH_PROPOSAL_DETAILS = 'FETCH_PROPOSAL_DETAILS',
	GET_COMMENTS = 'GET_COMMENTS',
	ADD_COMMENT = 'ADD_COMMENT',
	GET_ACTIVITY_FEED = 'GET_ACTIVITY_FEED',
	GET_VOTES_HISTORY = 'GET_VOTES_HISTORY',
	ADD_POST_REACTION = 'ADD_POST_REACTION',
	DELETE_REACTION = 'DELETE_REACTION',
	PUBLIC_USER_DATA_BY_ID = 'PUBLIC_USER_DATA_BY_ID',
	PUBLIC_USER_DATA_BY_ADDRESS = 'PUBLIC_USER_DATA_BY_ADDRESS',
	PUBLIC_USER_DATA_BY_USERNAME = 'PUBLIC_USER_DATA_BY_USERNAME',
	EDIT_PROPOSAL_DETAILS = 'EDIT_PROPOSAL_DETAILS',
	FETCH_USER_ACTIVITY = 'FETCH_USER_ACTIVITY',
	GET_ON_CHAIN_METADATA_FOR_POST = 'GET_ON_CHAIN_METADATA_FOR_POST',
	FETCH_PREIMAGES = 'FETCH_PREIMAGES',
	DELETE_COMMENT = 'DELETE_COMMENT',
	EDIT_COMMENT = 'EDIT_COMMENT',
	GENERATE_QR_SESSION = 'GENERATE_QR_SESSION',
	CLAIM_QR_SESSION = 'CLAIM_QR_SESSION',
	LINK_ADDRESS = 'LINK_ADDRESS',
	EDIT_USER_PROFILE = 'EDIT_USER_PROFILE',
	DELETE_ACCOUNT = 'DELETE_ACCOUNT',
	FETCH_LEADERBOARD = 'FETCH_LEADERBOARD',
	FOLLOW_USER = 'FOLLOW_USER',
	UNFOLLOW_USER = 'UNFOLLOW_USER',
	GET_FOLLOWING = 'GET_FOLLOWING',
	GET_FOLLOWERS = 'GET_FOLLOWERS',
	FETCH_ALL_TAGS = 'FETCH_ALL_TAGS',
	CREATE_TAGS = 'CREATE_TAGS',
	CREATE_OFFCHAIN_POST = 'CREATE_OFFCHAIN_POST',
	FETCH_CHILD_BOUNTIES = 'FETCH_CHILD_BOUNTIES',
	FETCH_BOUNTIES_STATS = 'FETCH_BOUNTIES_STATS',
	FETCH_BOUNTIES_USER_ACTIVITY = 'FETCH_BOUNTIES_USER_ACTIVITY',
	GET_CHILD_BOUNTIES = 'GET_CHILD_BOUNTIES',
	GET_BATCH_VOTE_CART = 'GET_BATCH_VOTE_CART',
	EDIT_BATCH_VOTE_CART_ITEM = 'EDIT_BATCH_VOTE_CART_ITEM',
	DELETE_BATCH_VOTE_CART_ITEM = 'DELETE_BATCH_VOTE_CART_ITEM',
	DELETE_BATCH_VOTE_CART = 'DELETE_BATCH_VOTE_CART',
	ADD_TO_BATCH_VOTE_CART = 'ADD_TO_BATCH_VOTE_CART',
	GET_SUBSCRIBED_ACTIVITY_FEED = 'GET_SUBSCRIBED_ACTIVITY_FEED',
	ADD_POST_SUBSCRIPTION = 'ADD_POST_SUBSCRIPTION',
	DELETE_POST_SUBSCRIPTION = 'DELETE_POST_SUBSCRIPTION',
	GET_DELEGATE_STATS = 'GET_DELEGATE_STATS',
	FETCH_DELEGATES = 'FETCH_DELEGATES',
	CREATE_PA_DELEGATE = 'CREATE_PA_DELEGATE',
	UPDATE_PA_DELEGATE = 'UPDATE_PA_DELEGATE',
	GET_USER_SOCIAL_HANDLES = 'GET_USER_SOCIAL_HANDLES',
	INIT_SOCIAL_VERIFICATION = 'INIT_SOCIAL_VERIFICATION',
	CONFIRM_SOCIAL_VERIFICATION = 'CONFIRM_SOCIAL_VERIFICATION',
	JUDGEMENT_CALL = 'JUDGEMENT_CALL',
	GET_TREASURY_STATS = 'GET_TREASURY_STATS',
	GET_ADDRESS_RELATIONS = 'GET_ADDRESS_RELATIONS',
	GET_VOTE_CURVES = 'GET_VOTE_CURVES',
	GET_CONTENT_SUMMARY = 'GET_CONTENT_SUMMARY',
	GET_TRACK_ANALYTICS = 'GET_TRACK_ANALYTICS',
	GET_USER_POSTS = 'GET_USER_POSTS',
<<<<<<< HEAD
	GET_POLL_VOTES = 'GET_POLL_VOTES',
	ADD_POLL_VOTE = 'ADD_POLL_VOTE',
	REMOVE_POLL_VOTE = 'REMOVE_POLL_VOTE'
=======
	GET_POST_ANALYTICS = 'GET_POST_ANALYTICS',
	GET_POST_BUBBLE_VOTES = 'GET_POST_BUBBLE_VOTES'
>>>>>>> 07d8b474
}

export class NextApiClientService {
	private static isServerSide() {
		return !global?.window;
	}

	private static async getCurrentNetwork() {
		return this.isServerSide() ? getNetworkFromHeaders() : getCurrentNetwork();
	}

	private static async getRouteConfig({
		route,
		routeSegments,
		queryParams
	}: {
		route: EApiRoute;
		routeSegments?: string[];
		queryParams?: URLSearchParams;
	}): Promise<{ url: URL; method: Method }> {
		const baseURL = await getBaseUrl();
		const segments = routeSegments?.length ? `/${routeSegments.join('/')}` : '';
		let path = '';
		let method: Method = 'GET';

		// eslint-disable-next-line sonarjs/max-switch-cases
		switch (route) {
			// TODO: remove this route, use get public user via usernameroute instead
			case EApiRoute.USER_EXISTS:
				path = '/auth/username-exists';
				method = 'POST';
				break;

			// get routes
			case EApiRoute.REFRESH_ACCESS_TOKEN:
				path = '/auth/refresh-access-token';
				break;
			case EApiRoute.GENERATE_QR_SESSION:
				path = '/auth/qr-session';
				break;
			case EApiRoute.GET_ACTIVITY_FEED:
				path = '/activity-feed';
				break;
			case EApiRoute.GET_SUBSCRIBED_ACTIVITY_FEED:
				path = '/activity-feed/subscriptions';
				break;
			case EApiRoute.FETCH_LEADERBOARD:
				path = '/users';
				break;
			case EApiRoute.FETCH_PREIMAGES:
				path = '/preimages';
				break;
			case EApiRoute.FETCH_ALL_TAGS:
				path = '/meta/tags';
				break;
			case EApiRoute.GET_TREASURY_STATS:
				path = '/meta/treasury-stats';
				break;
			case EApiRoute.PUBLIC_USER_DATA_BY_ID:
			case EApiRoute.FETCH_USER_ACTIVITY:
			case EApiRoute.GET_FOLLOWING:
			case EApiRoute.GET_FOLLOWERS:
			case EApiRoute.GET_BATCH_VOTE_CART:
			case EApiRoute.GET_USER_SOCIAL_HANDLES:
				path = '/users/id';
				break;
			case EApiRoute.GET_ADDRESS_RELATIONS:
			case EApiRoute.PUBLIC_USER_DATA_BY_ADDRESS:
			case EApiRoute.GET_USER_POSTS:
				path = '/users/address';
				break;

			case EApiRoute.PUBLIC_USER_DATA_BY_USERNAME:
				path = '/users/username';
				break;
			case EApiRoute.GET_DELEGATE_STATS:
				path = '/delegation/stats';
				break;
			case EApiRoute.FETCH_DELEGATES:
				path = '/delegation/delegates';
				break;
			case EApiRoute.FETCH_BOUNTIES_STATS:
				path = '/bounties/stats';
				break;
			case EApiRoute.FETCH_BOUNTIES_USER_ACTIVITY:
				path = '/bounties/user-activity';
				break;
			case EApiRoute.GET_CHILD_BOUNTIES:
			case EApiRoute.POSTS_LISTING:
			case EApiRoute.FETCH_PROPOSAL_DETAILS:
			case EApiRoute.GET_ON_CHAIN_METADATA_FOR_POST:
			case EApiRoute.GET_COMMENTS:
			case EApiRoute.GET_VOTES_HISTORY:
			case EApiRoute.GET_CONTENT_SUMMARY:
			case EApiRoute.FETCH_CHILD_BOUNTIES:
			case EApiRoute.GET_VOTE_CURVES:
			case EApiRoute.GET_POST_ANALYTICS:
			case EApiRoute.GET_POST_BUBBLE_VOTES:
				break;

			case EApiRoute.GET_POLL_VOTES:
				method = 'GET';
				break;

			case EApiRoute.ADD_POLL_VOTE:
				method = 'POST';
				break;
			case EApiRoute.REMOVE_POLL_VOTE:
				method = 'DELETE';
				break;
			case EApiRoute.GET_TRACK_ANALYTICS:
				path = '/track-analytics';
				break;

			// post routes
			case EApiRoute.LOGOUT:
				path = '/auth/logout';
				method = 'POST';
				break;
			case EApiRoute.LINK_ADDRESS:
				path = '/auth/link-address';
				method = 'POST';
				break;
			case EApiRoute.CLAIM_QR_SESSION:
				path = '/auth/qr-session';
				method = 'POST';
				break;
			case EApiRoute.VERIFY_TFA_TOKEN:
				path = '/auth/tfa/setup/verify';
				method = 'POST';
				break;
			case EApiRoute.GEN_TFA_TOKEN:
				path = '/auth/tfa/setup/generate';
				method = 'POST';
				break;
			case EApiRoute.TFA_LOGIN:
				path = '/auth/tfa/login';
				method = 'POST';
				break;
			case EApiRoute.WEB2_SIGNUP:
				path = '/auth/web2-auth/signup';
				method = 'POST';
				break;
			case EApiRoute.WEB3_LOGIN:
				path = '/auth/web3-auth';
				method = 'POST';
				break;
			case EApiRoute.WEB2_LOGIN:
				path = '/auth/web2-auth/login';
				method = 'POST';
				break;
			case EApiRoute.CREATE_TAGS:
				method = 'POST';
				path = '/meta/tags';
				break;
			case EApiRoute.ADD_TO_BATCH_VOTE_CART:
			case EApiRoute.FOLLOW_USER:
			case EApiRoute.INIT_SOCIAL_VERIFICATION:
			case EApiRoute.CONFIRM_SOCIAL_VERIFICATION:
				path = '/users/id';
				method = 'POST';
				break;
			case EApiRoute.CREATE_PA_DELEGATE:
				path = '/delegation/delegates';
				method = 'POST';
				break;
			case EApiRoute.CREATE_OFFCHAIN_POST:
			case EApiRoute.ADD_COMMENT:
			case EApiRoute.ADD_POST_SUBSCRIPTION:
			case EApiRoute.ADD_POST_REACTION:
				method = 'POST';
				break;
			case EApiRoute.JUDGEMENT_CALL:
				path = '/identity/judgement-call';
				method = 'POST';
				break;

			// patch routes
			case EApiRoute.EDIT_USER_PROFILE:
			case EApiRoute.EDIT_BATCH_VOTE_CART_ITEM:
				path = '/users/id';
				method = 'PATCH';
				break;
			case EApiRoute.UPDATE_PA_DELEGATE:
				path = '/delegation/delegates';
				method = 'PATCH';
				break;
			case EApiRoute.EDIT_PROPOSAL_DETAILS:
			case EApiRoute.EDIT_COMMENT:
				method = 'PATCH';
				break;

			// delete routes
			case EApiRoute.DELETE_ACCOUNT:
			case EApiRoute.UNFOLLOW_USER:
			case EApiRoute.DELETE_BATCH_VOTE_CART_ITEM:
			case EApiRoute.DELETE_BATCH_VOTE_CART:
				path = '/users/id';
				method = 'DELETE';
				break;
			case EApiRoute.DELETE_REACTION:
			case EApiRoute.DELETE_POST_SUBSCRIPTION:
			case EApiRoute.DELETE_COMMENT:
				method = 'DELETE';
				break;

			default:
				throw new ClientError(`Invalid route: ${route}`);
		}

		const url = new URL(`${baseURL}${path}${segments}`);
		if (queryParams) {
			// Get all keys in the URLSearchParams
			const keys = Array.from(new Set(Array.from(queryParams.keys())));

			// For each unique key
			keys.forEach((key) => {
				// Get all values for this key
				const values = queryParams.getAll(key);

				// If there's only one value, use set
				if (values.length === 1) {
					url.searchParams.set(key, values[0]);
				}
				// If there are multiple values, use append for each
				else if (values.length > 1) {
					// First clear any existing values for this key
					url.searchParams.delete(key);
					// Then append each value
					values.forEach((value) => {
						url.searchParams.append(key, value);
					});
				}
			});
		}

		return { url, method };
	}

	private static async nextApiClientFetch<T>({
		url,
		method,
		data,
		skipCache = false
	}: {
		url: URL;
		method: Method;
		data?: Record<string, unknown>;
		skipCache?: boolean;
	}): Promise<{ data: T | null; error: IErrorResponse | null }> {
		const currentNetwork = await this.getCurrentNetwork();

		const response = await fetch(url, {
			body: JSON.stringify(data),
			credentials: 'include',
			headers: {
				...(!global.window ? await getCookieHeadersServer() : {}),
				[EHttpHeaderKey.CONTENT_TYPE]: 'application/json',
				[EHttpHeaderKey.API_KEY]: getSharedEnvVars().NEXT_PUBLIC_POLKASSEMBLY_API_KEY,
				[EHttpHeaderKey.NETWORK]: currentNetwork,
				[EHttpHeaderKey.SKIP_CACHE]: skipCache.toString()
			},
			method
		});

		const resJSON = await response.json();

		if (response.status === StatusCodes.OK) {
			return { data: resJSON as T, error: null };
		}
		return { data: null, error: resJSON as IErrorResponse };
	}

	// auth
	protected static async refreshAccessTokenApi() {
		const { url, method } = await this.getRouteConfig({ route: EApiRoute.REFRESH_ACCESS_TOKEN });
		return this.nextApiClientFetch<{ message: string }>({ url, method });
	}

	protected static async web2LoginApi({ emailOrUsername, password }: { emailOrUsername: string; password: string }) {
		const { url, method } = await this.getRouteConfig({ route: EApiRoute.WEB2_LOGIN });
		return this.nextApiClientFetch<IAuthResponse>({ url, method, data: { emailOrUsername, password } });
	}

	protected static async web2SignupApi({ email, username, password }: { email: string; username: string; password: string }) {
		const { url, method } = await this.getRouteConfig({ route: EApiRoute.WEB2_SIGNUP });
		return this.nextApiClientFetch<IAuthResponse>({ url, method, data: { email, username, password } });
	}

	protected static async web3LoginOrSignupApi({ address, signature, wallet }: { address: string; signature: string; wallet: EWallet }) {
		const { url, method } = await this.getRouteConfig({ route: EApiRoute.WEB3_LOGIN });
		return this.nextApiClientFetch<IAuthResponse>({ url, method, data: { address, signature, wallet } });
	}

	protected static async checkForUsernameAndEmailApi({ email, username }: { email: string; username: string }) {
		const { url, method } = await this.getRouteConfig({ route: EApiRoute.USER_EXISTS });
		return this.nextApiClientFetch<{ usernameExists: boolean; emailExists: boolean; message: string; status: StatusCodes }>({ url, method, data: { username, email } });
	}

	protected static async tfaLoginApi({ authCode, loginAddress, loginWallet, tfaToken }: { authCode: string; loginAddress: string; loginWallet: EWallet; tfaToken: string }) {
		const { url, method } = await this.getRouteConfig({ route: EApiRoute.TFA_LOGIN });
		return this.nextApiClientFetch<{ message: string; status: StatusCodes }>({ url, method, data: { authCode, loginAddress, loginWallet, tfaToken } });
	}

	protected static async generateTfaTokenApi() {
		const { url, method } = await this.getRouteConfig({ route: EApiRoute.GEN_TFA_TOKEN });
		return this.nextApiClientFetch<IGenerateTFAResponse>({ url, method });
	}

	protected static async verifyTfaTokenApi({ authCode }: { authCode: string }) {
		const { url, method } = await this.getRouteConfig({ route: EApiRoute.VERIFY_TFA_TOKEN });
		return this.nextApiClientFetch<{ message: string }>({ url, method, data: { authCode } });
	}

	protected static async logoutApi() {
		const { url, method } = await this.getRouteConfig({ route: EApiRoute.LOGOUT });
		return this.nextApiClientFetch<{ message: string }>({ url, method });
	}

	protected static async linkAddressApi({ address, signature, wallet }: { address: string; signature: string; wallet: EWallet }) {
		const { url, method } = await this.getRouteConfig({ route: EApiRoute.LINK_ADDRESS });
		return this.nextApiClientFetch<{ message: string }>({ url, method, data: { address, signature, wallet } });
	}

	static async fetchListingData({
		proposalType,
		page,
		statuses,
		origins = [],
		tags = [],
		limit = DEFAULT_LISTING_LIMIT,
		userId,
		skipCache = false
	}: {
		proposalType: EProposalType;
		page: number;
		statuses?: string[];
		origins?: EPostOrigin[];
		tags?: string[];
		limit?: number;
		userId?: number;
		skipCache?: boolean;
	}): Promise<{ data: IGenericListingResponse<IPostListing> | null; error: IErrorResponse | null }> {
		// try redis cache first if ssr
		if (this.isServerSide() && !ValidatorService.isValidNumber(userId) && !skipCache) {
			const currentNetwork = await this.getCurrentNetwork();

			const cachedData = await redisServiceSSR('GetPostsListing', {
				network: currentNetwork,
				proposalType,
				page,
				limit,
				statuses,
				origins,
				tags
			});

			if (cachedData) {
				return { data: cachedData, error: null };
			}
		}

		const queryParams = new URLSearchParams({
			page: page.toString(),
			limit: DEFAULT_LISTING_LIMIT.toString()
		});

		if (userId) {
			queryParams.set('userId', userId.toString());
		}

		if (limit) {
			queryParams.set('limit', limit.toString());
		}

		if (statuses?.length) {
			statuses.forEach((status) => queryParams.append('status', status));
		}

		if (tags?.length) {
			tags.forEach((tag) => queryParams.append('tags', tag));
		}

		if (origins?.length) {
			origins.forEach((origin) => queryParams.append('origin', origin));
		}

		const { url, method } = await this.getRouteConfig({ route: EApiRoute.POSTS_LISTING, routeSegments: [proposalType], queryParams });

		return this.nextApiClientFetch<IGenericListingResponse<IPostListing>>({ url, method, skipCache });
	}

	// Post Reactions
	static async addPostReaction(proposalType: EProposalType, index: string, reactionType: EReaction) {
		const { url, method } = await this.getRouteConfig({ route: EApiRoute.ADD_POST_REACTION, routeSegments: [proposalType, index, 'reactions'] });
		return this.nextApiClientFetch<{ message: string; reactionId: string }>({ url, method, data: { reaction: reactionType } });
	}

	// Delete Post Reaction
	static async deletePostReaction(proposalType: EProposalType, index: string, reactionId: string) {
		const { url, method } = await this.getRouteConfig({ route: EApiRoute.DELETE_REACTION, routeSegments: [proposalType, index, 'reactions', reactionId] });
		return this.nextApiClientFetch<{ message: string }>({ url, method });
	}

	// details
	static async fetchProposalDetails({ proposalType, indexOrHash, skipCache = false }: { proposalType: EProposalType; indexOrHash: string; skipCache?: boolean }) {
		if (this.isServerSide() && !skipCache) {
			const currentNetwork = await this.getCurrentNetwork();

			const cachedData = await redisServiceSSR('GetPostData', {
				network: currentNetwork,
				proposalType,
				indexOrHash
			});

			if (cachedData) {
				return { data: cachedData, error: null };
			}
		}

		const { url, method } = await this.getRouteConfig({ route: EApiRoute.FETCH_PROPOSAL_DETAILS, routeSegments: [proposalType, indexOrHash] });
		return this.nextApiClientFetch<IPost>({ url, method, skipCache });
	}

	static async editProposalDetails({
		proposalType,
		index,
		data
	}: {
		proposalType: EProposalType;
		index: string;
		data: { title: string; content: string; allowedCommentor: EAllowedCommentor; linkedPost?: IPostLink };
	}) {
		const { url, method } = await this.getRouteConfig({ route: EApiRoute.EDIT_PROPOSAL_DETAILS, routeSegments: [proposalType, index] });
		return this.nextApiClientFetch<{ message: string }>({ url, method, data });
	}

	static async getOnChainMetadataForPost(proposalType: EProposalType, index: string) {
		const { url, method } = await this.getRouteConfig({ route: EApiRoute.GET_ON_CHAIN_METADATA_FOR_POST, routeSegments: [proposalType, index, 'on-chain-metadata'] });
		return this.nextApiClientFetch<IOnChainMetadata>({ url, method });
	}

	// comments
	protected static async getCommentsOfPostApi({ proposalType, index }: { proposalType: EProposalType; index: string }) {
		const { url, method } = await this.getRouteConfig({ route: EApiRoute.GET_COMMENTS, routeSegments: [proposalType, index, 'comments'] });
		return this.nextApiClientFetch<ICommentResponse[]>({ url, method });
	}

	protected static async addCommentToPostApi({
		proposalType,
		index,
		content,
		parentCommentId
	}: {
		proposalType: EProposalType;
		index: string;
		content: string;
		parentCommentId?: string;
	}) {
		const { url, method } = await this.getRouteConfig({ route: EApiRoute.ADD_COMMENT, routeSegments: [proposalType, index, 'comments'] });
		return this.nextApiClientFetch<IComment>({
			url,
			method,
			data: {
				content,
				parentCommentId
			}
		});
	}

	protected static async deleteCommentFromPostApi({ id, proposalType, index }: { id: string; proposalType: EProposalType; index: string }) {
		const { url, method } = await this.getRouteConfig({ route: EApiRoute.DELETE_COMMENT, routeSegments: [proposalType, index, 'comments', id] });
		return this.nextApiClientFetch<{ message: string }>({ url, method });
	}

	protected static async editCommentFromPostApi({ id, proposalType, index, content }: { id: string; proposalType: EProposalType; index: string; content: string }) {
		const { url, method } = await this.getRouteConfig({ route: EApiRoute.EDIT_COMMENT, routeSegments: [proposalType, index, 'comments', id] });
		return this.nextApiClientFetch<{ message: string }>({ url, method, data: { content } });
	}

	// votes
	static async getVotesHistory({
		proposalType,
		index,
		page,
		decision,
		orderBy,
		votesType
	}: {
		proposalType: EProposalType;
		index: string;
		page: number;
		decision: EVoteDecision;
		orderBy: EVoteSortOptions;
		votesType: EVotesDisplayType;
	}) {
		const queryParams = new URLSearchParams({
			page: page.toString(),
			limit: DEFAULT_LISTING_LIMIT.toString(),
			decision,
			orderBy,
			votesType
		});
		const { url, method } = await this.getRouteConfig({ route: EApiRoute.GET_VOTES_HISTORY, routeSegments: [proposalType, index, 'votes'], queryParams });
		return this.nextApiClientFetch<IVoteHistoryData>({ url, method });
	}

	// activity feed
	static async fetchActivityFeed({ page, origins, limit = DEFAULT_LISTING_LIMIT, userId }: { page: number; origins?: EPostOrigin[]; limit?: number; userId?: number }) {
		if (this.isServerSide()) {
			const currentNetwork = await this.getCurrentNetwork();

			const cachedData = await redisServiceSSR('GetActivityFeed', {
				network: currentNetwork,
				page,
				limit,
				...(origins ? { origins } : {}),
				...(userId ? { userId } : {})
			});

			if (cachedData) {
				return { data: cachedData, error: null };
			}
		}

		const queryParams = new URLSearchParams({
			page: page.toString(),
			limit: limit.toString()
		});

		if (origins?.length) {
			origins.forEach((origin) => queryParams.append('origin', origin));
		}

		const { url, method } = await this.getRouteConfig({ route: EApiRoute.GET_ACTIVITY_FEED, queryParams });
		return this.nextApiClientFetch<IGenericListingResponse<IPostListing>>({ url, method });
	}

	static async getSubscribedActivityFeed({ page, limit = DEFAULT_LISTING_LIMIT, userId }: { page: number; limit?: number; userId: number }) {
		if (this.isServerSide()) {
			const currentNetwork = await this.getCurrentNetwork();

			const cachedData = await redisServiceSSR('GetSubscriptionFeed', {
				network: currentNetwork,
				page,
				limit,
				userId
			});

			if (cachedData) {
				return { data: cachedData, error: null };
			}
		}

		const queryParams = new URLSearchParams({
			page: page.toString(),
			limit: limit.toString()
		});

		const { url, method } = await this.getRouteConfig({ route: EApiRoute.GET_SUBSCRIBED_ACTIVITY_FEED, queryParams });
		return this.nextApiClientFetch<IGenericListingResponse<IPostListing>>({ url, method });
	}

	// user data
	protected static async fetchPublicUserByIdApi({ userId }: { userId: number }) {
		const { url, method } = await this.getRouteConfig({ route: EApiRoute.PUBLIC_USER_DATA_BY_ID, routeSegments: [userId.toString()] });
		return this.nextApiClientFetch<IPublicUser>({ url, method });
	}

	protected static async fetchPublicUserByAddressApi({ address }: { address: string }) {
		const { url, method } = await this.getRouteConfig({ route: EApiRoute.PUBLIC_USER_DATA_BY_ADDRESS, routeSegments: [address] });
		return this.nextApiClientFetch<IPublicUser>({ url, method });
	}

	protected static async fetchPublicUserByUsernameApi({ username }: { username: string }) {
		const { url, method } = await this.getRouteConfig({ route: EApiRoute.PUBLIC_USER_DATA_BY_USERNAME, routeSegments: [username] });
		return this.nextApiClientFetch<IPublicUser>({ url, method });
	}

	protected static async fetchUserActivityApi({ userId }: { userId: number }) {
		const { url, method } = await this.getRouteConfig({ route: EApiRoute.FETCH_USER_ACTIVITY, routeSegments: [userId.toString(), 'activities'] });
		return this.nextApiClientFetch<IUserActivity[]>({ url, method });
	}

	protected static async editUserProfileApi({
		userId,
		bio,
		badges,
		title,
		image,
		coverImage,
		publicSocialLinks,
		email,
		username
	}: {
		userId: number;
		bio?: string;
		badges?: string[];
		title?: string;
		image?: string;
		coverImage?: string;
		publicSocialLinks?: { platform: ESocial; url: string }[];
		email?: string;
		username?: string;
	}) {
		const { url, method } = await this.getRouteConfig({ route: EApiRoute.EDIT_USER_PROFILE, routeSegments: [userId.toString()] });
		return this.nextApiClientFetch<{ message: string }>({ url, method, data: { bio, badges, title, image, coverImage, publicSocialLinks, email, username } });
	}

	protected static async deleteAccountApi({ userId }: { userId: number }) {
		const { url, method } = await this.getRouteConfig({ route: EApiRoute.DELETE_ACCOUNT, routeSegments: [userId.toString()] });
		return this.nextApiClientFetch<{ message: string }>({ url, method });
	}

	protected static async followUserApi({ userId }: { userId: number }) {
		const { url, method } = await this.getRouteConfig({ route: EApiRoute.FOLLOW_USER, routeSegments: [userId.toString(), 'followers'] });
		return this.nextApiClientFetch<{ message: string }>({ url, method });
	}

	protected static async unfollowUserApi({ userId }: { userId: number }) {
		const { url, method } = await this.getRouteConfig({ route: EApiRoute.UNFOLLOW_USER, routeSegments: [userId.toString(), 'followers'] });
		return this.nextApiClientFetch<{ message: string }>({ url, method });
	}

	protected static async getFollowingApi({ userId }: { userId: number }) {
		const { url, method } = await this.getRouteConfig({ route: EApiRoute.GET_FOLLOWING, routeSegments: [userId.toString(), 'following'] });
		return this.nextApiClientFetch<{ following: IFollowEntry[] }>({ url, method });
	}

	protected static async getFollowersApi({ userId }: { userId: number }) {
		const { url, method } = await this.getRouteConfig({ route: EApiRoute.GET_FOLLOWERS, routeSegments: [userId.toString(), 'followers'] });
		return this.nextApiClientFetch<{ followers: IFollowEntry[] }>({ url, method });
	}

	protected static async getBatchVoteCartApi({ userId }: { userId: number }) {
		const { url, method } = await this.getRouteConfig({ route: EApiRoute.GET_BATCH_VOTE_CART, routeSegments: [userId.toString(), 'vote-cart'] });
		return this.nextApiClientFetch<{ voteCart: IVoteCartItem[] }>({ url, method });
	}

	protected static async addToBatchVoteCartApi({
		userId,
		postIndexOrHash,
		proposalType,
		decision,
		amount,
		conviction
	}: {
		userId: number;
		postIndexOrHash: string;
		proposalType: EProposalType;
		decision: EVoteDecision;
		amount: { abstain?: string; aye?: string; nay?: string };
		conviction: EConvictionAmount;
	}) {
		const { url, method } = await this.getRouteConfig({ route: EApiRoute.ADD_TO_BATCH_VOTE_CART, routeSegments: [userId.toString(), 'vote-cart'] });
		return this.nextApiClientFetch<{ voteCartItem: IVoteCartItem }>({ url, method, data: { postIndexOrHash, proposalType, decision, amount, conviction } });
	}

	protected static async editBatchVoteCartItemApi({
		userId,
		id,
		decision,
		amount,
		conviction
	}: {
		userId: number;
		id: string;
		decision: EVoteDecision;
		amount: { abstain?: string; aye?: string; nay?: string };
		conviction: EConvictionAmount;
	}) {
		const { url, method } = await this.getRouteConfig({ route: EApiRoute.EDIT_BATCH_VOTE_CART_ITEM, routeSegments: [userId.toString(), 'vote-cart'] });
		return this.nextApiClientFetch<{ voteCartItem: IVoteCartItem }>({ url, method, data: { id, decision, amount, conviction } });
	}

	protected static async deleteBatchVoteCartItemApi({ userId, id }: { userId: number; id: string }) {
		const { url, method } = await this.getRouteConfig({ route: EApiRoute.DELETE_BATCH_VOTE_CART_ITEM, routeSegments: [userId.toString(), 'vote-cart'] });
		return this.nextApiClientFetch<{ message: string }>({ url, method, data: { id } });
	}

	protected static async clearBatchVoteCartApi({ userId }: { userId: number }) {
		const { url, method } = await this.getRouteConfig({ route: EApiRoute.DELETE_BATCH_VOTE_CART, routeSegments: [userId.toString(), 'vote-cart', 'clear'] });
		return this.nextApiClientFetch<{ message: string }>({ url, method });
	}

	static async fetchPreimages({ page }: { page: number }) {
		const queryParams = new URLSearchParams({
			page: page.toString(),
			limit: PREIMAGES_LISTING_LIMIT.toString()
		});

		const { url, method } = await this.getRouteConfig({ route: EApiRoute.FETCH_PREIMAGES, queryParams });
		return this.nextApiClientFetch<IGenericListingResponse<IPreimage>>({ url, method });
	}

	static async fetchPreimageByHash({ hash }: { hash: string }) {
		const { url, method } = await this.getRouteConfig({ route: EApiRoute.FETCH_PREIMAGES, routeSegments: [hash] });
		return this.nextApiClientFetch<IPreimage>({ url, method });
	}

	protected static async generateQRSessionApi() {
		const { url, method } = await this.getRouteConfig({ route: EApiRoute.GENERATE_QR_SESSION });
		return this.nextApiClientFetch<IQRSessionPayload>({ url, method });
	}

	static async fetchAllTags() {
		const { url, method } = await this.getRouteConfig({ route: EApiRoute.FETCH_ALL_TAGS });
		return this.nextApiClientFetch<IGenericListingResponse<ITag>>({ url, method });
	}

	static async createTags(tags: string[]) {
		const { url, method } = await this.getRouteConfig({ route: EApiRoute.CREATE_TAGS });
		if (!tags.length || tags.some((tag) => !ValidatorService.isValidTag(tag))) {
			throw new ClientError(ERROR_CODES.CLIENT_ERROR, ERROR_MESSAGES[ERROR_CODES.CLIENT_ERROR]);
		}
		return this.nextApiClientFetch<{ message: string }>({ url, method, data: { tags } });
	}

	static async createOffChainPost({ proposalType, allowedCommentor, content, title, tags, topic, poll }: ICreateOffChainPostPayload) {
		if (!ValidatorService.isValidOffChainProposalType(proposalType)) {
			throw new ClientError(ERROR_CODES.CLIENT_ERROR, ERROR_MESSAGES[ERROR_CODES.CLIENT_ERROR]);
		}
		const { url, method } = await this.getRouteConfig({ route: EApiRoute.CREATE_OFFCHAIN_POST, routeSegments: [proposalType] });
		return this.nextApiClientFetch<{ message: string; data: { id: string; index: number } }>({
			url,
			method,
			data: { content, title, allowedCommentor, tags, topic, poll }
		});
	}

	static async fetchLeaderboardApi({ page, limit }: { page: number; limit?: number }) {
		const queryParams = new URLSearchParams({
			page: page.toString() || '1',
			limit: limit?.toString() || DEFAULT_LISTING_LIMIT.toString()
		});

		const { url, method } = await this.getRouteConfig({ route: EApiRoute.FETCH_LEADERBOARD, queryParams });
		return this.nextApiClientFetch<IGenericListingResponse<IPublicUser>>({ url, method });
	}

	static async fetchBountiesStats() {
		const { url, method } = await this.getRouteConfig({ route: EApiRoute.FETCH_BOUNTIES_STATS });
		return this.nextApiClientFetch<IBountyStats>({ url, method });
	}

	static async fetchBountiesUserActivity() {
		const { url, method } = await this.getRouteConfig({ route: EApiRoute.FETCH_BOUNTIES_USER_ACTIVITY });
		return this.nextApiClientFetch<IBountyUserActivity[]>({ url, method });
	}

	static async getChildBounties(proposalType: EProposalType, index: string) {
		const { url, method } = await this.getRouteConfig({ route: EApiRoute.GET_CHILD_BOUNTIES, routeSegments: [proposalType, index, 'child-bounties'] });
		return this.nextApiClientFetch<IPreimage>({ url, method });
	}

	static async addPostSubscription(proposalType: EProposalType, index: string) {
		const { url, method } = await this.getRouteConfig({ route: EApiRoute.ADD_POST_SUBSCRIPTION, routeSegments: [proposalType, index, 'subscription'] });
		return this.nextApiClientFetch<{ message: string; id: string }>({ url, method });
	}

	static async deletePostSubscription(proposalType: EProposalType, index: string) {
		const { url, method } = await this.getRouteConfig({ route: EApiRoute.DELETE_POST_SUBSCRIPTION, routeSegments: [proposalType, index, 'subscription'] });
		return this.nextApiClientFetch<{ message: string }>({ url, method });
	}

	static async getDelegateStats() {
		const { url, method } = await this.getRouteConfig({ route: EApiRoute.GET_DELEGATE_STATS });
		return this.nextApiClientFetch<IDelegationStats>({ url, method });
	}

	static async fetchDelegates() {
		const { url, method } = await this.getRouteConfig({ route: EApiRoute.FETCH_DELEGATES });
		return this.nextApiClientFetch<IDelegateDetails[]>({ url, method });
	}

	static async createPADelegate({ address, manifesto }: { address: string; manifesto: string }) {
		const { url, method } = await this.getRouteConfig({ route: EApiRoute.CREATE_PA_DELEGATE });
		return this.nextApiClientFetch<{ id: string }>({ url, method, data: { address, manifesto } });
	}

	static async updatePADelegate({ address, manifesto }: { address: string; manifesto: string }) {
		const { url, method } = await this.getRouteConfig({ route: EApiRoute.UPDATE_PA_DELEGATE, routeSegments: [address] });
		return this.nextApiClientFetch<{ message: string }>({ url, method, data: { manifesto } });
	}

	static async getPADelegateManifesto({ address }: { address: string }) {
		const { url, method } = await this.getRouteConfig({ route: EApiRoute.FETCH_DELEGATES, routeSegments: [address] });
		return this.nextApiClientFetch<IDelegateDetails>({ url, method });
	}

	static async getDelegateTracks({ address }: { address: string }) {
		const { url, method } = await this.getRouteConfig({ route: EApiRoute.PUBLIC_USER_DATA_BY_ADDRESS, routeSegments: [address, 'delegation', 'tracks'] });
		return this.nextApiClientFetch<{ delegationStats: ITrackDelegationStats[] }>({ url, method });
	}

	static async getDelegateTrack({ address, trackId }: { address: string; trackId: number }) {
		const { url, method } = await this.getRouteConfig({ route: EApiRoute.PUBLIC_USER_DATA_BY_ADDRESS, routeSegments: [address, 'delegation', 'tracks', trackId.toString()] });
		return this.nextApiClientFetch<ITrackDelegationDetails>({ url, method });
	}

	static async fetchContentSummary({ proposalType, indexOrHash }: { proposalType: EProposalType; indexOrHash: string }) {
		if (this.isServerSide()) {
			const currentNetwork = await this.getCurrentNetwork();

			const cachedData = await redisServiceSSR('GetContentSummary', {
				network: currentNetwork,
				proposalType,
				indexOrHash
			});

			if (cachedData) {
				return { data: cachedData, error: null };
			}
		}

		const { url, method } = await this.getRouteConfig({
			route: EApiRoute.GET_CONTENT_SUMMARY,
			routeSegments: [proposalType, indexOrHash, 'content-summary']
		});
		return this.nextApiClientFetch<IContentSummary>({ url, method });
	}

	static async fetchChildBountiesApi({ bountyIndex, limit, page }: { bountyIndex: string; limit: string; page: string }) {
		const queryParams = new URLSearchParams({
			limit,
			page
		});

		const { url, method } = await this.getRouteConfig({
			route: EApiRoute.FETCH_CHILD_BOUNTIES,
			routeSegments: [EProposalType.BOUNTY, bountyIndex.toString(), 'child-bounties'],
			queryParams
		});
		return this.nextApiClientFetch<IGenericListingResponse<IPostListing>>({ url, method });
	}

	static async fetchUserSocialHandles({ userId, address }: { userId: number; address: string }) {
		const queryParams = new URLSearchParams({
			address
		});
		const { url, method } = await this.getRouteConfig({
			route: EApiRoute.GET_USER_SOCIAL_HANDLES,
			routeSegments: [userId.toString(), 'socials'],
			queryParams
		});
		return this.nextApiClientFetch<{ socialHandles: Record<ESocial, ISocialHandle> }>({ url, method });
	}

	static async initSocialVerification({ userId, social, handle, address }: { userId: number; social: ESocial; handle: string; address: string }) {
		const { url, method } = await this.getRouteConfig({ route: EApiRoute.INIT_SOCIAL_VERIFICATION, routeSegments: [userId.toString(), 'socials', 'init-verification'] });
		return this.nextApiClientFetch<ISocialHandle>({ url, method, data: { social, handle, address } });
	}

	static async confirmSocialVerification({ userId, social, token, twitterOauthVerifier }: { userId: number; social: ESocial; token: string; twitterOauthVerifier?: string }) {
		const { url, method } = await this.getRouteConfig({ route: EApiRoute.CONFIRM_SOCIAL_VERIFICATION, routeSegments: [userId.toString(), 'socials', 'confirm-verification'] });
		return this.nextApiClientFetch<{ message: string }>({ url, method, data: { social, token, twitterOauthVerifier } });
	}

	static async judgementCall({ userAddress, identityHash }: { userAddress: string; identityHash: string }) {
		const { url, method } = await this.getRouteConfig({ route: EApiRoute.JUDGEMENT_CALL });
		return this.nextApiClientFetch<{ message: string }>({ url, method, data: { userAddress, identityHash } });
	}

	static async fetchAddressRelations(address: string) {
		const { url, method } = await this.getRouteConfig({ route: EApiRoute.GET_ADDRESS_RELATIONS, routeSegments: [address, 'relations'] });
		return this.nextApiClientFetch<IAddressRelations>({ url, method });
	}

	static async getVoteCurves({ proposalType, indexOrHash }: { proposalType: EProposalType; indexOrHash: string }) {
		const { url, method } = await this.getRouteConfig({ route: EApiRoute.GET_VOTE_CURVES, routeSegments: [proposalType, indexOrHash, 'vote-curves'] });
		return this.nextApiClientFetch<IVoteCurve[]>({ url, method });
	}

	static async getTreasuryStats(params?: { from?: Date; to?: Date }) {
		const queryParams = new URLSearchParams({
			from: params?.from?.toISOString() || '',
			to: params?.to?.toISOString() || ''
		});
		const { url, method } = await this.getRouteConfig({ route: EApiRoute.GET_TREASURY_STATS, queryParams });
		return this.nextApiClientFetch<ITreasuryStats[]>({ url, method });
	}

	static async getTrackAnalyticsStats({ origin }: { origin: EPostOrigin | 'all' }) {
		const { url, method } = await this.getRouteConfig({ route: EApiRoute.GET_TRACK_ANALYTICS, routeSegments: [origin, 'stats'] });
		return this.nextApiClientFetch<ITrackAnalyticsStats>({ url, method });
	}

	static async getTrackAnalyticsDelegations({ origin }: { origin: EPostOrigin | 'all' }) {
		const { url, method } = await this.getRouteConfig({ route: EApiRoute.GET_TRACK_ANALYTICS, routeSegments: [origin, 'delegations'] });
		return this.nextApiClientFetch<ITrackAnalyticsDelegations>({ url, method });
	}

	static async fetchOverviewData(): Promise<{
		allTracks: { data: IGenericListingResponse<IPostListing> | null; error: IErrorResponse | null };
		treasuryStats: { data: ITreasuryStats[] | null; error: IErrorResponse | null };
	}> {
		const currentNetwork = await this.getCurrentNetwork();

		if (this.isServerSide()) {
			const cachedOverviewData = await redisServiceSSR('GetOverviewPageData', {
				network: currentNetwork
			});

			if (cachedOverviewData) {
				return {
					allTracks: {
						data: cachedOverviewData.allTracks,
						error: null
					},
					treasuryStats: {
						data: cachedOverviewData.treasuryStats,
						error: null
					}
				};
			}
		}

		const [allTracksResponse, treasuryStatsResponse] = await Promise.all([
			this.fetchListingData({
				proposalType: EProposalType.REFERENDUM_V2,
				limit: DEFAULT_LISTING_LIMIT,
				page: 1
			}),
			this.getTreasuryStats({
				from: dayjs().subtract(1, 'hour').toDate(),
				to: dayjs().toDate()
			})
		]);

		if (allTracksResponse.data && treasuryStatsResponse.data) {
			await redisServiceSSR('SetOverviewPageData', {
				network: currentNetwork,
				data: {
					allTracks: allTracksResponse.data,
					treasuryStats: treasuryStatsResponse.data
				}
			});
		}

		return {
			allTracks: {
				data: allTracksResponse.data,
				error: allTracksResponse.error
			},
			treasuryStats: {
				data: treasuryStatsResponse.data,
				error: treasuryStatsResponse.error
			}
		};
	}

	static async getUserPosts({ address, page, limit }: { address: string; page: number; limit: number }) {
		const queryParams = new URLSearchParams({
			page: page.toString(),
			limit: limit.toString()
		});
		const { url, method } = await this.getRouteConfig({ route: EApiRoute.GET_USER_POSTS, routeSegments: [address, 'posts'], queryParams });
		return this.nextApiClientFetch<IUserPosts>({ url, method });
	}

<<<<<<< HEAD
	static async addPollVote({ proposalType, index, pollId, decision }: { proposalType: EProposalType; index: string; pollId: string; decision: string }) {
		const { url, method } = await this.getRouteConfig({ route: EApiRoute.ADD_POLL_VOTE, routeSegments: [proposalType, index, 'poll', pollId, 'votes'] });
		return this.nextApiClientFetch<{ vote: IPollVote }>({ url, method, data: { decision } });
	}

	static async removePollVote({ proposalType, index, pollId }: { proposalType: EProposalType; index: string; pollId: string }) {
		const { url, method } = await this.getRouteConfig({ route: EApiRoute.REMOVE_POLL_VOTE, routeSegments: [proposalType, index, 'poll', pollId, 'votes'] });
		return this.nextApiClientFetch<{ message: string }>({ url, method });
	}

	static async getPollVotes({ proposalType, index, pollId }: { proposalType: EProposalType; index: string; pollId: string }) {
		const { url, method } = await this.getRouteConfig({ route: EApiRoute.GET_POLL_VOTES, routeSegments: [proposalType, index, 'poll', pollId, 'votes'] });
		return this.nextApiClientFetch<{ votes: IPollVote[] }>({ url, method });
=======
	static async getPostAnalytics({ proposalType, index }: { proposalType: EProposalType; index: string }) {
		const { url, method } = await this.getRouteConfig({ route: EApiRoute.GET_POST_ANALYTICS, routeSegments: [proposalType, index, 'analytics'] });
		return this.nextApiClientFetch<IPostAnalytics | null>({ url, method });
	}

	static async getPostBubbleVotes({
		proposalType,
		index,
		analyticsType,
		votesType
	}: {
		proposalType: EProposalType;
		index: string;
		analyticsType: EAnalyticsType;
		votesType: EVotesDisplayType;
	}) {
		const queryParams = new URLSearchParams({
			analyticsType: analyticsType ? analyticsType.toString() : '',
			votesType: votesType.toString()
		});
		const { url, method } = await this.getRouteConfig({ route: EApiRoute.GET_POST_BUBBLE_VOTES, routeSegments: [proposalType, index, 'votes', 'votes-bubble'], queryParams });
		return this.nextApiClientFetch<IPostBubbleVotes | null>({ url, method });
>>>>>>> 07d8b474
	}
}<|MERGE_RESOLUTION|>--- conflicted
+++ resolved
@@ -48,16 +48,13 @@
 	EVoteSortOptions,
 	EHttpHeaderKey,
 	IPostLink,
-<<<<<<< HEAD
 	ICreateOffChainPostPayload,
 	IPollVote,
-	EAllowedCommentor
-=======
+	EAllowedCommentor,
 	IPostAnalytics,
 	IPostBubbleVotes,
 	EAnalyticsType,
 	EVotesDisplayType
->>>>>>> 07d8b474
 } from '@/_shared/types';
 import { StatusCodes } from 'http-status-codes';
 import { getCurrentNetwork } from '@/_shared/_utils/getCurrentNetwork';
@@ -138,14 +135,11 @@
 	GET_CONTENT_SUMMARY = 'GET_CONTENT_SUMMARY',
 	GET_TRACK_ANALYTICS = 'GET_TRACK_ANALYTICS',
 	GET_USER_POSTS = 'GET_USER_POSTS',
-<<<<<<< HEAD
 	GET_POLL_VOTES = 'GET_POLL_VOTES',
 	ADD_POLL_VOTE = 'ADD_POLL_VOTE',
-	REMOVE_POLL_VOTE = 'REMOVE_POLL_VOTE'
-=======
+	REMOVE_POLL_VOTE = 'REMOVE_POLL_VOTE',
 	GET_POST_ANALYTICS = 'GET_POST_ANALYTICS',
 	GET_POST_BUBBLE_VOTES = 'GET_POST_BUBBLE_VOTES'
->>>>>>> 07d8b474
 }
 
 export class NextApiClientService {
@@ -1106,7 +1100,6 @@
 		return this.nextApiClientFetch<IUserPosts>({ url, method });
 	}
 
-<<<<<<< HEAD
 	static async addPollVote({ proposalType, index, pollId, decision }: { proposalType: EProposalType; index: string; pollId: string; decision: string }) {
 		const { url, method } = await this.getRouteConfig({ route: EApiRoute.ADD_POLL_VOTE, routeSegments: [proposalType, index, 'poll', pollId, 'votes'] });
 		return this.nextApiClientFetch<{ vote: IPollVote }>({ url, method, data: { decision } });
@@ -1120,7 +1113,8 @@
 	static async getPollVotes({ proposalType, index, pollId }: { proposalType: EProposalType; index: string; pollId: string }) {
 		const { url, method } = await this.getRouteConfig({ route: EApiRoute.GET_POLL_VOTES, routeSegments: [proposalType, index, 'poll', pollId, 'votes'] });
 		return this.nextApiClientFetch<{ votes: IPollVote[] }>({ url, method });
-=======
+	}
+
 	static async getPostAnalytics({ proposalType, index }: { proposalType: EProposalType; index: string }) {
 		const { url, method } = await this.getRouteConfig({ route: EApiRoute.GET_POST_ANALYTICS, routeSegments: [proposalType, index, 'analytics'] });
 		return this.nextApiClientFetch<IPostAnalytics | null>({ url, method });
@@ -1143,6 +1137,5 @@
 		});
 		const { url, method } = await this.getRouteConfig({ route: EApiRoute.GET_POST_BUBBLE_VOTES, routeSegments: [proposalType, index, 'votes', 'votes-bubble'], queryParams });
 		return this.nextApiClientFetch<IPostBubbleVotes | null>({ url, method });
->>>>>>> 07d8b474
 	}
 }