// Copyright 2019-2025 @polkassembly/polkassembly authors & contributors
// This software may be modified and distributed under the terms
// of the Apache-2.0 license. See the LICENSE file for details.

/* eslint-disable lines-between-class-members */

import { DEFAULT_LISTING_LIMIT, PREIMAGES_LISTING_LIMIT } from '@/_shared/_constants/listingLimit';
import { fetchPF } from '@/_shared/_utils/fetchPF';
import { getBaseUrl } from '@/_shared/_utils/getBaseUrl';
import {
	EPostOrigin,
	EProposalType,
	EReaction,
	EVoteDecision,
	EWallet,
	IAuthResponse,
	IComment,
	ICommentResponse,
	IErrorResponse,
	IGenerateTFAResponse,
	IGenericListingResponse,
	IPostListing,
	IPost,
	IPublicUser,
	IVoteData,
	IUserActivity,
	IPreimage,
	IQRSessionPayload,
	ESocial,
	IFollowEntry,
	ITag,
	EAllowedCommentor,
	EOffChainPostTopic
} from '@/_shared/types';
import { OutputData } from '@editorjs/editorjs';
import { StatusCodes } from 'http-status-codes';
import { getCurrentNetwork } from '@/_shared/_utils/getCurrentNetwork';
import { getSharedEnvVars } from '@/_shared/_utils/getSharedEnvVars';
import { ValidatorService } from '@/_shared/_services/validator_service';
import { ERROR_CODES, ERROR_MESSAGES } from '@/_shared/_constants/errorLiterals';
import { ClientError } from '../_client-utils/clientError';
import { getNetworkFromHeaders } from '../api/_api-utils/getNetworkFromHeaders';

type Method = 'GET' | 'POST' | 'DELETE' | 'PATCH' | 'PUT';

enum EApiRoute {
	WEB2_LOGIN = 'WEB2_LOGIN',
	WEB2_SIGNUP = 'WEB2_SIGNUP',
	WEB3_LOGIN = 'WEB3_LOGIN',
	REFRESH_ACCESS_TOKEN = 'REFRESH_ACCESS_TOKEN',
	USER_EXISTS = 'USER_EXISTS',
	TFA_LOGIN = 'TFA_LOGIN',
	GEN_TFA_TOKEN = 'GEN_TFA_TOKEN',
	VERIFY_TFA_TOKEN = 'VERIFY_TFA_TOKEN',
	LOGOUT = 'LOGOUT',
	POSTS_LISTING = 'POSTS_LISTING',
	FETCH_PROPOSAL_DETAILS = 'FETCH_PROPOSAL_DETAILS',
	GET_COMMENTS = 'GET_COMMENTS',
	ADD_COMMENT = 'ADD_COMMENT',
	GET_ACTIVITY_FEED = 'GET_ACTIVITY_FEED',
	GET_VOTES_HISTORY = 'GET_VOTES_HISTORY',
	POST_REACTIONS = 'POST_REACTIONS',
	DELETE_REACTION = 'DELETE_REACTION',
	PUBLIC_USER_DATA_BY_ID = 'PUBLIC_USER_DATA_BY_ID',
	PUBLIC_USER_DATA_BY_ADDRESS = 'PUBLIC_USER_DATA_BY_ADDRESS',
	PUBLIC_USER_DATA_BY_USERNAME = 'PUBLIC_USER_DATA_BY_USERNAME',
	EDIT_PROPOSAL_DETAILS = 'EDIT_PROPOSAL_DETAILS',
	FETCH_USER_ACTIVITY = 'FETCH_USER_ACTIVITY',
	GET_PREIMAGE_FOR_POST = 'GET_PREIMAGE_FOR_POST',
	FETCH_PREIMAGES = 'FETCH_PREIMAGES',
	DELETE_COMMENT = 'DELETE_COMMENT',
	GENERATE_QR_SESSION = 'GENERATE_QR_SESSION',
	CLAIM_QR_SESSION = 'CLAIM_QR_SESSION',
	LINK_ADDRESS = 'LINK_ADDRESS',
	EDIT_USER_PROFILE = 'EDIT_USER_PROFILE',
	DELETE_ACCOUNT = 'DELETE_ACCOUNT',
	FETCH_LEADERBOARD = 'FETCH_LEADERBOARD',
	FOLLOW_USER = 'FOLLOW_USER',
	UNFOLLOW_USER = 'UNFOLLOW_USER',
	GET_FOLLOWING = 'GET_FOLLOWING',
	GET_FOLLOWERS = 'GET_FOLLOWERS',
	FETCH_ALL_TAGS = 'FETCH_ALL_TAGS',
	CREATE_TAGS = 'CREATE_TAGS',
	CREATE_OFFCHAIN_POST = 'CREATE_OFFCHAIN_POST'
}

export class NextApiClientService {
	private static async getRouteConfig({
		route,
		routeSegments,
		queryParams
	}: {
		route: EApiRoute;
		routeSegments?: string[];
		queryParams?: URLSearchParams;
	}): Promise<{ url: URL; method: Method }> {
		const baseURL = await getBaseUrl();
		const segments = routeSegments?.length ? `/${routeSegments.join('/')}` : '';
		let path = '';
		let method: Method = 'GET';

		switch (route) {
			// Static routes
			case EApiRoute.WEB2_LOGIN:
				path = '/auth/web2-auth/login';
				method = 'POST';
				break;
			case EApiRoute.WEB2_SIGNUP:
				path = '/auth/web2-auth/signup';
				method = 'POST';
				break;
			case EApiRoute.WEB3_LOGIN:
				path = '/auth/web3-auth';
				method = 'POST';
				break;
			case EApiRoute.REFRESH_ACCESS_TOKEN:
				path = '/auth/refresh-access-token';
				break;
			case EApiRoute.USER_EXISTS:
				path = '/auth/username-exists';
				method = 'POST';
				break;
			case EApiRoute.TFA_LOGIN:
				path = '/auth/tfa/login';
				method = 'POST';
				break;
			case EApiRoute.GEN_TFA_TOKEN:
				path = '/auth/tfa/setup/generate';
				method = 'POST';
				break;
			case EApiRoute.VERIFY_TFA_TOKEN:
				path = '/auth/tfa/setup/verify';
				method = 'POST';
				break;
			case EApiRoute.LOGOUT:
				path = '/auth/logout';
				method = 'POST';
				break;
			case EApiRoute.LINK_ADDRESS:
				path = '/auth/link-address';
				method = 'POST';
				break;
			case EApiRoute.GET_ACTIVITY_FEED:
				path = '/activity-feed';
				method = 'GET';
				break;
			// Dynamic routes
			case EApiRoute.POSTS_LISTING:
			case EApiRoute.FETCH_PROPOSAL_DETAILS:
			case EApiRoute.GET_PREIMAGE_FOR_POST:
			case EApiRoute.GET_COMMENTS:
			case EApiRoute.GET_VOTES_HISTORY:
			case EApiRoute.FETCH_LEADERBOARD:
			case EApiRoute.FETCH_PREIMAGES:
				break;
			case EApiRoute.CREATE_OFFCHAIN_POST:
				method = 'POST';
				break;
			case EApiRoute.ADD_COMMENT:
			case EApiRoute.POST_REACTIONS:
				method = 'POST';
				break;
			case EApiRoute.DELETE_REACTION:
				method = 'DELETE';
				break;
			case EApiRoute.EDIT_PROPOSAL_DETAILS:
				method = 'PATCH';
				break;
			case EApiRoute.PUBLIC_USER_DATA_BY_ID:
			case EApiRoute.FETCH_USER_ACTIVITY:
				path = '/users/id';
				break;
			case EApiRoute.EDIT_USER_PROFILE:
				path = '/users/id';
				method = 'PATCH';
				break;
			case EApiRoute.DELETE_ACCOUNT:
			case EApiRoute.UNFOLLOW_USER:
				path = '/users/id';
				method = 'DELETE';
				break;
			case EApiRoute.FOLLOW_USER:
				path = '/users/id';
				method = 'POST';
				break;
			case EApiRoute.GET_FOLLOWING:
				path = '/users/id';
				break;
			case EApiRoute.GET_FOLLOWERS:
				path = '/users/id';
				break;
			case EApiRoute.PUBLIC_USER_DATA_BY_ADDRESS:
				path = '/users/address';
				break;
			case EApiRoute.PUBLIC_USER_DATA_BY_USERNAME:
				path = '/users/username';
				break;
			case EApiRoute.DELETE_COMMENT:
				method = 'DELETE';
				break;
			case EApiRoute.GENERATE_QR_SESSION:
				path = '/auth/qr-session';
				method = 'GET';
				break;
			case EApiRoute.CLAIM_QR_SESSION:
				path = '/auth/qr-session';
				method = 'POST';
				break;
			case EApiRoute.FETCH_ALL_TAGS:
				method = 'GET';
				path = '/meta/tags';
				break;
			case EApiRoute.CREATE_TAGS:
				method = 'POST';
				path = '/meta/tags';
				break;
			default:
				throw new ClientError(`Invalid route: ${route}`);
		}

		const url = new URL(`${baseURL}${path}${segments}`);
		if (queryParams) {
			queryParams.forEach((value, key) => url.searchParams.set(key, value));
		}

		return { url, method };
	}

	private static async nextApiClientFetch<T>({
		url,
		method,
		data
	}: {
		url: URL;
		method: Method;
		data?: Record<string, unknown>;
	}): Promise<{ data: T | null; error: IErrorResponse | null }> {
		const currentNetwork = global?.window ? getCurrentNetwork() : await getNetworkFromHeaders();

		const response = await fetchPF(url, {
			body: JSON.stringify(data),
			credentials: 'include',
			headers: {
				'Content-Type': 'application/json',
				'x-api-key': getSharedEnvVars().NEXT_PUBLIC_POLKASSEMBLY_API_KEY,
				'x-network': currentNetwork
			},
			method
		});

		const resJSON = await response.json();

		if (response.status === StatusCodes.OK) {
			return { data: resJSON as T, error: null };
		}
		return { data: null, error: resJSON as IErrorResponse };
	}

	// auth
	protected static async refreshAccessTokenApi() {
		const { url, method } = await this.getRouteConfig({ route: EApiRoute.REFRESH_ACCESS_TOKEN });
		return this.nextApiClientFetch<{ message: string }>({ url, method });
	}

	protected static async web2LoginApi({ emailOrUsername, password }: { emailOrUsername: string; password: string }) {
		const { url, method } = await this.getRouteConfig({ route: EApiRoute.WEB2_LOGIN });
		return this.nextApiClientFetch<IAuthResponse>({ url, method, data: { emailOrUsername, password } });
	}

	protected static async web2SignupApi({ email, username, password }: { email: string; username: string; password: string }) {
		const { url, method } = await this.getRouteConfig({ route: EApiRoute.WEB2_SIGNUP });
		return this.nextApiClientFetch<IAuthResponse>({ url, method, data: { email, username, password } });
	}

	protected static async web3LoginOrSignupApi({ address, signature, wallet }: { address: string; signature: string; wallet: EWallet }) {
		const { url, method } = await this.getRouteConfig({ route: EApiRoute.WEB3_LOGIN });
		return this.nextApiClientFetch<IAuthResponse>({ url, method, data: { address, signature, wallet } });
	}

	protected static async checkForUsernameAndEmailApi({ email, username }: { email: string; username: string }) {
		const { url, method } = await this.getRouteConfig({ route: EApiRoute.USER_EXISTS });
		return this.nextApiClientFetch<{ usernameExists: boolean; emailExists: boolean; message: string; status: StatusCodes }>({ url, method, data: { username, email } });
	}

	protected static async tfaLoginApi({ authCode, loginAddress, loginWallet, tfaToken }: { authCode: string; loginAddress: string; loginWallet: EWallet; tfaToken: string }) {
		const { url, method } = await this.getRouteConfig({ route: EApiRoute.TFA_LOGIN });
		return this.nextApiClientFetch<{ message: string; status: StatusCodes }>({ url, method, data: { authCode, loginAddress, loginWallet, tfaToken } });
	}

	protected static async generateTfaTokenApi() {
		const { url, method } = await this.getRouteConfig({ route: EApiRoute.GEN_TFA_TOKEN });
		return this.nextApiClientFetch<IGenerateTFAResponse>({ url, method });
	}

	protected static async verifyTfaTokenApi({ authCode }: { authCode: string }) {
		const { url, method } = await this.getRouteConfig({ route: EApiRoute.VERIFY_TFA_TOKEN });
		return this.nextApiClientFetch<{ message: string }>({ url, method, data: { authCode } });
	}

	protected static async logoutApi() {
		const { url, method } = await this.getRouteConfig({ route: EApiRoute.LOGOUT });
		return this.nextApiClientFetch<{ message: string }>({ url, method });
	}

	protected static async linkAddressApi({ address, signature, wallet }: { address: string; signature: string; wallet: EWallet }) {
		const { url, method } = await this.getRouteConfig({ route: EApiRoute.LINK_ADDRESS });
		return this.nextApiClientFetch<{ message: string }>({ url, method, data: { address, signature, wallet } });
	}

	static async fetchListingDataApi(
		proposalType: string,
		page: number,
		statuses?: string[],
		origins?: string[],
		tags: string[] = []
	): Promise<{ data: IGenericListingResponse<IPostListing> | null; error: IErrorResponse | null }> {
		const queryParams = new URLSearchParams({
			page: page.toString(),
			limit: DEFAULT_LISTING_LIMIT.toString()
		});

		if (statuses?.length) {
			statuses.forEach((status) => queryParams.append('status', status));
		}

		if (tags.length) {
			tags.forEach((tag) => queryParams.append('tags', tag));
		}

		if (Array.isArray(origins) && origins.length) {
			origins.forEach((origin) => queryParams.append('origin', origin));
		}

		const { url, method } = await this.getRouteConfig({ route: EApiRoute.POSTS_LISTING, routeSegments: [proposalType], queryParams });
		return this.nextApiClientFetch<IGenericListingResponse<IPostListing>>({ url, method });
	}

	// Post Reactions
	static async postReactionsApi(proposalType: EProposalType, index: string, reactionType: EReaction) {
		const { url, method } = await this.getRouteConfig({ route: EApiRoute.POST_REACTIONS, routeSegments: [proposalType, index, 'reactions'] });
		return this.nextApiClientFetch<{ message: string; reactionId: string }>({ url, method, data: { reaction: reactionType } });
	}

	// Delete Post Reaction
	static async deletePostReactionApi(proposalType: EProposalType, index: string, reactionId: string) {
		const { url, method } = await this.getRouteConfig({ route: EApiRoute.DELETE_REACTION, routeSegments: [proposalType, index, 'reactions', reactionId] });
		return this.nextApiClientFetch<{ message: string }>({ url, method });
	}

	// details
	static async fetchProposalDetailsApi(proposalType: EProposalType, index: string) {
		const { url, method } = await this.getRouteConfig({ route: EApiRoute.FETCH_PROPOSAL_DETAILS, routeSegments: [proposalType, index] });
		return this.nextApiClientFetch<IPost>({ url, method });
	}

	static async editProposalDetailsApi(proposalType: EProposalType, index: string, data: { title: string; content: OutputData }) {
		const { url, method } = await this.getRouteConfig({ route: EApiRoute.EDIT_PROPOSAL_DETAILS, routeSegments: [proposalType, index] });
		return this.nextApiClientFetch<{ message: string }>({ url, method, data });
	}

	static async getPreimageForPostApi(proposalType: EProposalType, index: string) {
		const { url, method } = await this.getRouteConfig({ route: EApiRoute.GET_PREIMAGE_FOR_POST, routeSegments: [proposalType, index, 'preimage'] });
		return this.nextApiClientFetch<IPreimage>({ url, method });
	}

	// comments
	protected static async getCommentsOfPostApi({ proposalType, index }: { proposalType: EProposalType; index: string }) {
		const { url, method } = await this.getRouteConfig({ route: EApiRoute.GET_COMMENTS, routeSegments: [proposalType, index, 'comments'] });
		return this.nextApiClientFetch<ICommentResponse[]>({ url, method });
	}

	protected static async addCommentToPostApi({
		proposalType,
		index,
		content,
		parentCommentId
	}: {
		proposalType: EProposalType;
		index: string;
		content: OutputData;
		parentCommentId?: string;
	}) {
		const { url, method } = await this.getRouteConfig({ route: EApiRoute.ADD_COMMENT, routeSegments: [proposalType, index, 'comments'] });
		return this.nextApiClientFetch<IComment>({
			url,
			method,
			data: {
				content,
				parentCommentId
			}
		});
	}

	protected static async deleteCommentFromPostApi({ id, proposalType, index }: { id: string; proposalType: EProposalType; index: string }) {
		const { url, method } = await this.getRouteConfig({ route: EApiRoute.DELETE_COMMENT, routeSegments: [proposalType, index, 'comments', id] });
		return this.nextApiClientFetch<{ message: string }>({ url, method });
	}

	// votes
	static async getVotesHistoryApi({ proposalType, index, page, decision }: { proposalType: EProposalType; index: string; page: number; decision: EVoteDecision }) {
		const queryParams = new URLSearchParams({
			page: page.toString(),
			limit: DEFAULT_LISTING_LIMIT.toString(),
			decision
		});
		const { url, method } = await this.getRouteConfig({ route: EApiRoute.GET_VOTES_HISTORY, routeSegments: [proposalType, index, 'votes'], queryParams });
		return this.nextApiClientFetch<{ votes: IVoteData[]; totalCount: number }>({ url, method });
	}

	// activity feed
	static async fetchActivityFeedApi({ page, origin, limit = DEFAULT_LISTING_LIMIT }: { page: number; origin?: EPostOrigin; limit?: number }) {
		const queryParams = new URLSearchParams({
			page: page.toString(),
			limit: limit.toString()
		});

		if (origin) {
			queryParams.append('origin', origin.toString());
		}

		const { url, method } = await this.getRouteConfig({ route: EApiRoute.GET_ACTIVITY_FEED, queryParams });
		return this.nextApiClientFetch<IGenericListingResponse<IPostListing>>({ url, method });
	}

	// user data
	protected static async fetchPublicUserByIdApi({ userId }: { userId: number }) {
		const { url, method } = await this.getRouteConfig({ route: EApiRoute.PUBLIC_USER_DATA_BY_ID, routeSegments: [userId.toString()] });
		return this.nextApiClientFetch<IPublicUser>({ url, method });
	}

	protected static async fetchPublicUserByAddressApi({ address }: { address: string }) {
		const { url, method } = await this.getRouteConfig({ route: EApiRoute.PUBLIC_USER_DATA_BY_ADDRESS, routeSegments: [address] });
		return this.nextApiClientFetch<IPublicUser>({ url, method });
	}

	protected static async fetchPublicUserByUsernameApi({ username }: { username: string }) {
		const { url, method } = await this.getRouteConfig({ route: EApiRoute.PUBLIC_USER_DATA_BY_USERNAME, routeSegments: [username] });
		return this.nextApiClientFetch<IPublicUser>({ url, method });
	}

	protected static async fetchUserActivityApi({ userId }: { userId: number }) {
		const { url, method } = await this.getRouteConfig({ route: EApiRoute.FETCH_USER_ACTIVITY, routeSegments: [userId.toString(), 'activities'] });
		return this.nextApiClientFetch<IUserActivity[]>({ url, method });
	}

	protected static async editUserProfileApi({
		userId,
		bio,
		badges,
		title,
		image,
		coverImage,
		publicSocialLinks,
		email,
		username
	}: {
		userId: number;
		bio?: string;
		badges?: string[];
		title?: string;
		image?: string;
		coverImage?: string;
		publicSocialLinks?: { platform: ESocial; url: string }[];
		email?: string;
		username?: string;
	}) {
		const { url, method } = await this.getRouteConfig({ route: EApiRoute.EDIT_USER_PROFILE, routeSegments: [userId.toString()] });
		return this.nextApiClientFetch<{ message: string }>({ url, method, data: { bio, badges, title, image, coverImage, publicSocialLinks, email, username } });
	}

	protected static async deleteAccountApi({ userId }: { userId: number }) {
		const { url, method } = await this.getRouteConfig({ route: EApiRoute.DELETE_ACCOUNT, routeSegments: [userId.toString()] });
		return this.nextApiClientFetch<{ message: string }>({ url, method });
	}

	protected static async followUserApi({ userId }: { userId: number }) {
		const { url, method } = await this.getRouteConfig({ route: EApiRoute.FOLLOW_USER, routeSegments: [userId.toString(), 'followers'] });
		return this.nextApiClientFetch<{ message: string }>({ url, method });
	}

	protected static async unfollowUserApi({ userId }: { userId: number }) {
		const { url, method } = await this.getRouteConfig({ route: EApiRoute.UNFOLLOW_USER, routeSegments: [userId.toString(), 'followers'] });
		return this.nextApiClientFetch<{ message: string }>({ url, method });
	}

	protected static async getFollowingApi({ userId }: { userId: number }) {
		const { url, method } = await this.getRouteConfig({ route: EApiRoute.GET_FOLLOWING, routeSegments: [userId.toString(), 'following'] });
		return this.nextApiClientFetch<{ following: IFollowEntry[] }>({ url, method });
	}

	protected static async getFollowersApi({ userId }: { userId: number }) {
		const { url, method } = await this.getRouteConfig({ route: EApiRoute.GET_FOLLOWERS, routeSegments: [userId.toString(), 'followers'] });
		return this.nextApiClientFetch<{ followers: IFollowEntry[] }>({ url, method });
	}

	static async fetchPreimagesApi({ page }: { page: number }) {
		const queryParams = new URLSearchParams({
			page: page.toString(),
			limit: PREIMAGES_LISTING_LIMIT.toString()
		});

		const { url, method } = await this.getRouteConfig({ route: EApiRoute.FETCH_PREIMAGES, routeSegments: ['preimages'], queryParams });
		return this.nextApiClientFetch<IGenericListingResponse<IPreimage>>({ url, method });
	}

	static async fetchPreimageByHashApi({ hash }: { hash: string }) {
		const { url, method } = await this.getRouteConfig({ route: EApiRoute.FETCH_PREIMAGES, routeSegments: ['preimages', hash] });
		return this.nextApiClientFetch<IPreimage>({ url, method });
	}

	protected static async generateQRSessionApi() {
		const { url, method } = await this.getRouteConfig({ route: EApiRoute.GENERATE_QR_SESSION });
		return this.nextApiClientFetch<IQRSessionPayload>({ url, method });
	}
<<<<<<< HEAD

	static async fetchLeaderboardApi({ page }: { page: number }) {
		const queryParams = new URLSearchParams({
			page: page.toString() || '1',
			limit: DEFAULT_LISTING_LIMIT.toString()
		});

		const { url, method } = await this.getRouteConfig({ route: EApiRoute.FETCH_LEADERBOARD, queryParams, routeSegments: ['users'] });
		return this.nextApiClientFetch<IGenericListingResponse<IPublicUser>>({ url, method });
=======
	static async fetchAllTagsApi() {
		const { url, method } = await this.getRouteConfig({ route: EApiRoute.FETCH_ALL_TAGS });
		return this.nextApiClientFetch<IGenericListingResponse<ITag>>({ url, method });
	}

	static async createTagsApi(tags: string[]) {
		const { url, method } = await this.getRouteConfig({ route: EApiRoute.CREATE_TAGS });
		if (!tags.length || tags.some((tag) => !ValidatorService.isValidTag(tag))) {
			throw new ClientError(ERROR_CODES.CLIENT_ERROR, ERROR_MESSAGES[ERROR_CODES.CLIENT_ERROR]);
		}
		return this.nextApiClientFetch<{ message: string }>({ url, method, data: { tags } });
	}

	static async createOffChainPostApi({
		proposalType,
		allowedCommentor,
		content,
		title,
		tags,
		topic
	}: {
		proposalType: EProposalType;
		content: OutputData;
		title: string;
		allowedCommentor: EAllowedCommentor;
		tags?: ITag[];
		topic?: EOffChainPostTopic;
	}) {
		if (!ValidatorService.isValidOffChainProposalType(proposalType)) {
			throw new ClientError(ERROR_CODES.CLIENT_ERROR, ERROR_MESSAGES[ERROR_CODES.CLIENT_ERROR]);
		}
		const { url, method } = await this.getRouteConfig({ route: EApiRoute.CREATE_OFFCHAIN_POST, routeSegments: [proposalType] });
		return this.nextApiClientFetch<{ message: string; data: { id: string; index: number } }>({ url, method, data: { content, title, allowedCommentor, tags, topic } });
>>>>>>> 60b1a488
	}
}<|MERGE_RESOLUTION|>--- conflicted
+++ resolved
@@ -512,17 +512,6 @@
 		const { url, method } = await this.getRouteConfig({ route: EApiRoute.GENERATE_QR_SESSION });
 		return this.nextApiClientFetch<IQRSessionPayload>({ url, method });
 	}
-<<<<<<< HEAD
-
-	static async fetchLeaderboardApi({ page }: { page: number }) {
-		const queryParams = new URLSearchParams({
-			page: page.toString() || '1',
-			limit: DEFAULT_LISTING_LIMIT.toString()
-		});
-
-		const { url, method } = await this.getRouteConfig({ route: EApiRoute.FETCH_LEADERBOARD, queryParams, routeSegments: ['users'] });
-		return this.nextApiClientFetch<IGenericListingResponse<IPublicUser>>({ url, method });
-=======
 	static async fetchAllTagsApi() {
 		const { url, method } = await this.getRouteConfig({ route: EApiRoute.FETCH_ALL_TAGS });
 		return this.nextApiClientFetch<IGenericListingResponse<ITag>>({ url, method });
@@ -556,6 +545,14 @@
 		}
 		const { url, method } = await this.getRouteConfig({ route: EApiRoute.CREATE_OFFCHAIN_POST, routeSegments: [proposalType] });
 		return this.nextApiClientFetch<{ message: string; data: { id: string; index: number } }>({ url, method, data: { content, title, allowedCommentor, tags, topic } });
->>>>>>> 60b1a488
+	}
+	static async fetchLeaderboardApi({ page }: { page: number }) {
+		const queryParams = new URLSearchParams({
+			page: page.toString() || '1',
+			limit: DEFAULT_LISTING_LIMIT.toString()
+		});
+
+		const { url, method } = await this.getRouteConfig({ route: EApiRoute.FETCH_LEADERBOARD, queryParams, routeSegments: ['users'] });
+		return this.nextApiClientFetch<IGenericListingResponse<IPublicUser>>({ url, method });
 	}
 }