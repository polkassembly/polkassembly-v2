--- conflicted
+++ resolved
@@ -32,18 +32,14 @@
 	ICalendarEvent,
 	IVoteCartItem,
 	EConvictionAmount,
-<<<<<<< HEAD
 	IDelegationStats,
 	IDelegateDetails,
 	ITrackDelegationStats,
 	ITrackDelegationDetails,
-	IContentSummary,
 	ISocialHandle,
-	IVoteHistoryData
-=======
+	IVoteHistoryData,
 	ITreasuryStats,
 	IContentSummary
->>>>>>> d8784d63
 } from '@/_shared/types';
 import { StatusCodes } from 'http-status-codes';
 import { getCurrentNetwork } from '@/_shared/_utils/getCurrentNetwork';
@@ -56,8 +52,6 @@
 import { redisServiceSSR } from '../api/_api-utils/redisServiceSSR';
 
 type Method = 'GET' | 'POST' | 'DELETE' | 'PATCH' | 'PUT';
-
-const DELEGATE_API_PATH = '/delegation/delegates';
 
 enum EApiRoute {
 	WEB2_LOGIN = 'WEB2_LOGIN',
@@ -98,11 +92,8 @@
 	FETCH_ALL_TAGS = 'FETCH_ALL_TAGS',
 	CREATE_TAGS = 'CREATE_TAGS',
 	CREATE_OFFCHAIN_POST = 'CREATE_OFFCHAIN_POST',
-<<<<<<< HEAD
 	FETCH_CHILD_BOUNTIES = 'FETCH_CHILD_BOUNTIES',
-=======
 	GET_CALENDAR_EVENTS = 'GET_CALENDAR_EVENTS',
->>>>>>> d8784d63
 	GET_BATCH_VOTE_CART = 'GET_BATCH_VOTE_CART',
 	EDIT_BATCH_VOTE_CART_ITEM = 'EDIT_BATCH_VOTE_CART_ITEM',
 	DELETE_BATCH_VOTE_CART_ITEM = 'DELETE_BATCH_VOTE_CART_ITEM',
@@ -111,20 +102,16 @@
 	GET_SUBSCRIBED_ACTIVITY_FEED = 'GET_SUBSCRIBED_ACTIVITY_FEED',
 	ADD_POST_SUBSCRIPTION = 'ADD_POST_SUBSCRIPTION',
 	DELETE_POST_SUBSCRIPTION = 'DELETE_POST_SUBSCRIPTION',
-<<<<<<< HEAD
 	GET_DELEGATE_STATS = 'GET_DELEGATE_STATS',
 	FETCH_DELEGATES = 'FETCH_DELEGATES',
 	CREATE_PA_DELEGATE = 'CREATE_PA_DELEGATE',
 	UPDATE_PA_DELEGATE = 'UPDATE_PA_DELEGATE',
-	GET_CONTENT_SUMMARY = 'GET_CONTENT_SUMMARY',
 	GET_USER_SOCIAL_HANDLES = 'GET_USER_SOCIAL_HANDLES',
 	INIT_SOCIAL_VERIFICATION = 'INIT_SOCIAL_VERIFICATION',
 	CONFIRM_SOCIAL_VERIFICATION = 'CONFIRM_SOCIAL_VERIFICATION',
-	JUDGEMENT_CALL = 'JUDGEMENT_CALL'
-=======
+	JUDGEMENT_CALL = 'JUDGEMENT_CALL',
 	GET_TREASURY_STATS = 'GET_TREASURY_STATS',
 	GET_CONTENT_SUMMARY = 'GET_CONTENT_SUMMARY'
->>>>>>> d8784d63
 }
 
 export class NextApiClientService {
@@ -194,16 +181,14 @@
 			case EApiRoute.PUBLIC_USER_DATA_BY_USERNAME:
 				path = '/users/username';
 				break;
-<<<<<<< HEAD
 			case EApiRoute.GET_DELEGATE_STATS:
 				path = '/delegation/stats';
 				break;
 			case EApiRoute.FETCH_DELEGATES:
-				path = DELEGATE_API_PATH;
-=======
+				path = '/delegation/delegates';
+				break;
 			case EApiRoute.GET_TREASURY_STATS:
 				path = '/meta/treasury-stats';
->>>>>>> d8784d63
 				break;
 			case EApiRoute.POSTS_LISTING:
 			case EApiRoute.FETCH_PROPOSAL_DETAILS:
@@ -262,7 +247,7 @@
 				method = 'POST';
 				break;
 			case EApiRoute.CREATE_PA_DELEGATE:
-				path = DELEGATE_API_PATH;
+				path = '/delegation/delegates';
 				method = 'POST';
 				break;
 			case EApiRoute.CREATE_OFFCHAIN_POST:
@@ -271,14 +256,12 @@
 			case EApiRoute.ADD_POST_REACTION:
 				method = 'POST';
 				break;
-<<<<<<< HEAD
 			case EApiRoute.JUDGEMENT_CALL:
 				path = '/identity/judgement-call';
-=======
+				method = 'POST';
+				break;
 			case EApiRoute.GET_CALENDAR_EVENTS:
 				path = '/calendar';
->>>>>>> d8784d63
-				method = 'POST';
 				break;
 
 			// patch routes
@@ -288,7 +271,7 @@
 				method = 'PATCH';
 				break;
 			case EApiRoute.UPDATE_PA_DELEGATE:
-				path = DELEGATE_API_PATH;
+				path = '/delegation/delegates';
 				method = 'PATCH';
 				break;
 			case EApiRoute.EDIT_PROPOSAL_DETAILS:
@@ -835,7 +818,6 @@
 		return this.nextApiClientFetch<{ message: string }>({ url, method });
 	}
 
-<<<<<<< HEAD
 	static async getDelegateStats() {
 		const { url, method } = await this.getRouteConfig({ route: EApiRoute.GET_DELEGATE_STATS });
 		return this.nextApiClientFetch<IDelegationStats>({ url, method });
@@ -864,7 +846,8 @@
 	static async getDelegateTrack({ address, trackId }: { address: string; trackId: number }) {
 		const { url, method } = await this.getRouteConfig({ route: EApiRoute.PUBLIC_USER_DATA_BY_ADDRESS, routeSegments: [address, 'delegation', 'tracks', trackId.toString()] });
 		return this.nextApiClientFetch<ITrackDelegationDetails>({ url, method });
-=======
+	}
+
 	static async getTreasuryStats(params?: { from?: Date; to?: Date }) {
 		const queryParams = new URLSearchParams({
 			from: params?.from?.toISOString() || '',
@@ -872,7 +855,6 @@
 		});
 		const { url, method } = await this.getRouteConfig({ route: EApiRoute.GET_TREASURY_STATS, queryParams });
 		return this.nextApiClientFetch<ITreasuryStats[]>({ url, method });
->>>>>>> d8784d63
 	}
 
 	static async fetchContentSummary({ proposalType, indexOrHash }: { proposalType: EProposalType; indexOrHash: string }) {
