--- conflicted
+++ resolved
@@ -48,13 +48,6 @@
 	EVoteSortOptions,
 	EHttpHeaderKey,
 	IPostLink,
-<<<<<<< HEAD
-	IGovAnalyticsStats,
-	IGovAnalyticsReferendumOutcome,
-	IRawTurnoutData,
-	IGovAnalyticsDelegationStats,
-	IGovAnalyticsCategoryCounts
-=======
 	ICreateOffChainPostPayload,
 	IPollVote,
 	EAllowedCommentor,
@@ -63,8 +56,12 @@
 	EAnalyticsType,
 	EVotesDisplayType,
 	IProfileVote,
-	EProposalStatus
->>>>>>> 1176502f
+	EProposalStatus,
+	IGovAnalyticsStats,
+	IGovAnalyticsReferendumOutcome,
+	IRawTurnoutData,
+	IGovAnalyticsDelegationStats,
+	IGovAnalyticsCategoryCounts
 } from '@/_shared/types';
 import { StatusCodes } from 'http-status-codes';
 import { getCurrentNetwork } from '@/_shared/_utils/getCurrentNetwork';
@@ -149,10 +146,6 @@
 	GET_VOTE_CURVES = 'GET_VOTE_CURVES',
 	GET_CONTENT_SUMMARY = 'GET_CONTENT_SUMMARY',
 	GET_TRACK_ANALYTICS = 'GET_TRACK_ANALYTICS',
-<<<<<<< HEAD
-	GET_USER_POSTS = 'GET_USER_POSTS',
-	GET_GOV_ANALYTICS = 'GET_GOV_ANALYTICS'
-=======
 	GET_USER_POSTS_BY_ADDRESS = 'GET_USER_POSTS_BY_ADDRESS',
 	GET_POLL_VOTES = 'GET_POLL_VOTES',
 	ADD_POLL_VOTE = 'ADD_POLL_VOTE',
@@ -161,8 +154,8 @@
 	GET_POST_BUBBLE_VOTES = 'GET_POST_BUBBLE_VOTES',
 	ADD_COMMENT_REACTION = 'ADD_COMMENT_REACTION',
 	DELETE_COMMENT_REACTION = 'DELETE_COMMENT_REACTION',
-	GET_VOTES_BY_ADDRESSES = 'GET_VOTES_BY_ADDRESSES'
->>>>>>> 1176502f
+	GET_VOTES_BY_ADDRESSES = 'GET_VOTES_BY_ADDRESSES',
+	GET_GOV_ANALYTICS = 'GET_GOV_ANALYTICS'
 }
 
 export class NextApiClientService {
@@ -1191,67 +1184,6 @@
 		return this.nextApiClientFetch<IUserPosts>({ url, method });
 	}
 
-<<<<<<< HEAD
-	static async getGovAnalyticsStats() {
-		const { url, method } = await this.getRouteConfig({ route: EApiRoute.GET_GOV_ANALYTICS, routeSegments: ['stats'] });
-		return this.nextApiClientFetch<IGovAnalyticsStats>({ url, method });
-	}
-
-	static async getGovAnalyticsReferendumOutcome({ trackNo }: { trackNo?: number }) {
-		if (trackNo) {
-			const { url, method } = await this.getRouteConfig({ route: EApiRoute.GET_GOV_ANALYTICS, routeSegments: ['referendum-outcome', 'track', trackNo.toString()] });
-			return this.nextApiClientFetch<IGovAnalyticsReferendumOutcome>({ url, method });
-		}
-
-		const { url, method } = await this.getRouteConfig({ route: EApiRoute.GET_GOV_ANALYTICS, routeSegments: ['referendum-outcome'] });
-		return this.nextApiClientFetch<IGovAnalyticsReferendumOutcome>({ url, method });
-	}
-
-	static async getGovAnalyticsReferendumCount() {
-		const { url, method } = await this.getRouteConfig({
-			route: EApiRoute.GET_GOV_ANALYTICS,
-			routeSegments: ['referendum-count']
-		});
-
-		return this.nextApiClientFetch<{
-			categoryCounts: IGovAnalyticsCategoryCounts;
-		}>({
-			method,
-			url
-		});
-	}
-
-	static async getTurnoutData() {
-		const { url, method } = await this.getRouteConfig({
-			route: EApiRoute.GET_GOV_ANALYTICS,
-			routeSegments: ['turnout-percentage']
-		});
-
-		return this.nextApiClientFetch<IRawTurnoutData>({
-			method,
-			url
-		});
-	}
-
-	static async getTrackDelegationAnalyticsStats() {
-		const { url, method } = await this.getRouteConfig({ route: EApiRoute.GET_GOV_ANALYTICS, routeSegments: ['track-delegation'] });
-		return this.nextApiClientFetch<IGovAnalyticsDelegationStats[]>({ url, method });
-	}
-
-	static async getTrackLevelProposalsAnalytics() {
-		const { url, method } = await this.getRouteConfig({
-			route: EApiRoute.GET_GOV_ANALYTICS,
-			routeSegments: ['track-proposals']
-		});
-
-		return this.nextApiClientFetch<{
-			data: Record<number, number>;
-			totalProposals: number;
-		}>({
-			method,
-			url
-		});
-=======
 	static async addPollVote({ proposalType, index, pollId, decision }: { proposalType: EProposalType; index: number; pollId: string; decision: string }) {
 		const { url, method } = await this.getRouteConfig({ route: EApiRoute.ADD_POLL_VOTE, routeSegments: [proposalType, index.toString(), 'poll', pollId, 'votes'] });
 		return this.nextApiClientFetch<{ vote: IPollVote }>({ url, method, data: { decision } });
@@ -1320,6 +1252,66 @@
 
 		const { url, method } = await this.getRouteConfig({ route: EApiRoute.GET_VOTES_BY_ADDRESSES, queryParams });
 		return this.nextApiClientFetch<IGenericListingResponse<IProfileVote>>({ url, method });
->>>>>>> 1176502f
+	}
+
+	static async getGovAnalyticsStats() {
+		const { url, method } = await this.getRouteConfig({ route: EApiRoute.GET_GOV_ANALYTICS, routeSegments: ['stats'] });
+		return this.nextApiClientFetch<IGovAnalyticsStats>({ url, method });
+	}
+
+	static async getGovAnalyticsReferendumOutcome({ trackNo }: { trackNo?: number }) {
+		if (trackNo) {
+			const { url, method } = await this.getRouteConfig({ route: EApiRoute.GET_GOV_ANALYTICS, routeSegments: ['referendum-outcome', 'track', trackNo.toString()] });
+			return this.nextApiClientFetch<IGovAnalyticsReferendumOutcome>({ url, method });
+		}
+
+		const { url, method } = await this.getRouteConfig({ route: EApiRoute.GET_GOV_ANALYTICS, routeSegments: ['referendum-outcome'] });
+		return this.nextApiClientFetch<IGovAnalyticsReferendumOutcome>({ url, method });
+	}
+
+	static async getGovAnalyticsReferendumCount() {
+		const { url, method } = await this.getRouteConfig({
+			route: EApiRoute.GET_GOV_ANALYTICS,
+			routeSegments: ['referendum-count']
+		});
+
+		return this.nextApiClientFetch<{
+			categoryCounts: IGovAnalyticsCategoryCounts;
+		}>({
+			method,
+			url
+		});
+	}
+
+	static async getTurnoutData() {
+		const { url, method } = await this.getRouteConfig({
+			route: EApiRoute.GET_GOV_ANALYTICS,
+			routeSegments: ['turnout-percentage']
+		});
+
+		return this.nextApiClientFetch<IRawTurnoutData>({
+			method,
+			url
+		});
+	}
+
+	static async getTrackDelegationAnalyticsStats() {
+		const { url, method } = await this.getRouteConfig({ route: EApiRoute.GET_GOV_ANALYTICS, routeSegments: ['track-delegation'] });
+		return this.nextApiClientFetch<IGovAnalyticsDelegationStats[]>({ url, method });
+	}
+
+	static async getTrackLevelProposalsAnalytics() {
+		const { url, method } = await this.getRouteConfig({
+			route: EApiRoute.GET_GOV_ANALYTICS,
+			routeSegments: ['track-proposals']
+		});
+
+		return this.nextApiClientFetch<{
+			data: Record<number, number>;
+			totalProposals: number;
+		}>({
+			method,
+			url
+		});
 	}
 }