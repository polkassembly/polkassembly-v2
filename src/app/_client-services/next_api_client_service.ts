// Copyright 2019-2025 @polkassembly/polkassembly authors & contributors
// This software may be modified and distributed under the terms
// of the Apache-2.0 license. See the LICENSE file for details.

/* eslint-disable lines-between-class-members */

import { DEFAULT_LISTING_LIMIT, PREIMAGES_LISTING_LIMIT } from '@/_shared/_constants/listingLimit';
import { fetchPF } from '@/_shared/_utils/fetchPF';
import { getBaseUrl } from '@/_shared/_utils/getBaseUrl';
import {
	EPostOrigin,
	EProposalType,
	EReaction,
	EVoteDecision,
	EWallet,
	IAuthResponse,
	IComment,
	ICommentResponse,
	IErrorResponse,
	IGenerateTFAResponse,
	IGenericListingResponse,
	IPostListing,
	IPost,
	IPublicUser,
	IVoteData,
<<<<<<< HEAD
=======
	IUserActivity,
>>>>>>> d1a97485
	IPreimage
} from '@/_shared/types';
import { OutputData } from '@editorjs/editorjs';
import { StatusCodes } from 'http-status-codes';
import { ClientError } from '../_client-utils/clientError';

type Method = 'GET' | 'POST' | 'DELETE' | 'PATCH' | 'PUT';

enum EApiRoute {
	WEB2_LOGIN = 'WEB2_LOGIN',
	WEB2_SIGNUP = 'WEB2_SIGNUP',
	WEB3_LOGIN = 'WEB3_LOGIN',
	REFRESH_ACCESS_TOKEN = 'REFRESH_ACCESS_TOKEN',
	USER_EXISTS = 'USER_EXISTS',
	TFA_LOGIN = 'TFA_LOGIN',
	GEN_TFA_TOKEN = 'GEN_TFA_TOKEN',
	VERIFY_TFA_TOKEN = 'VERIFY_TFA_TOKEN',
	LOGOUT = 'LOGOUT',
	POSTS_LISTING = 'POSTS_LISTING',
	FETCH_PROPOSAL_DETAILS = 'FETCH_PROPOSAL_DETAILS',
	GET_COMMENTS = 'GET_COMMENTS',
	ADD_COMMENT = 'ADD_COMMENT',
	GET_ACTIVITY_FEED = 'GET_ACTIVITY_FEED',
	GET_VOTES_HISTORY = 'GET_VOTES_HISTORY',
	FETCH_PREIMAGES = 'FETCH_PREIMAGES',
	POST_REACTIONS = 'POST_REACTIONS',
	DELETE_REACTION = 'DELETE_REACTION',
	PUBLIC_USER_DATA = 'PUBLIC_USER_DATA',
	EDIT_PROPOSAL_DETAILS = 'EDIT_PROPOSAL_DETAILS',
	FETCH_USER_ACTIVITY = 'FETCH_USER_ACTIVITY',
	GET_PREIMAGE = 'GET_PREIMAGE'
}

export class NextApiClientService {
	private static async getRouteConfig({
		route,
		routeSegments,
		queryParams
	}: {
		route: EApiRoute;
		routeSegments?: string[];
		queryParams?: URLSearchParams;
	}): Promise<{ url: URL; method: Method }> {
		const baseURL = await getBaseUrl();
		const segments = routeSegments?.length ? `/${routeSegments.join('/')}` : '';
		let path = '';
		let method: Method = 'GET';

		switch (route) {
			// Static routes
			case EApiRoute.WEB2_LOGIN:
				path = '/auth/actions/web2Login';
				method = 'POST';
				break;
			case EApiRoute.WEB2_SIGNUP:
				path = '/auth/actions/web2Signup';
				method = 'POST';
				break;
			case EApiRoute.WEB3_LOGIN:
				path = '/auth/actions/web3LoginOrSignup';
				method = 'POST';
				break;
			case EApiRoute.REFRESH_ACCESS_TOKEN:
				path = '/auth/actions/refreshAccessToken';
				break;
			case EApiRoute.USER_EXISTS:
				path = '/auth/actions/usernameExists';
				method = 'POST';
				break;
			case EApiRoute.TFA_LOGIN:
				path = '/auth/actions/tfa/login';
				method = 'POST';
				break;
			case EApiRoute.GEN_TFA_TOKEN:
				path = '/auth/actions/tfa/setup/generate';
				method = 'POST';
				break;
			case EApiRoute.VERIFY_TFA_TOKEN:
				path = '/auth/actions/tfa/setup/verify';
				method = 'POST';
				break;
			case EApiRoute.LOGOUT:
				path = '/auth/actions/logout';
				method = 'POST';
				break;
			// Dynamic routes
			case EApiRoute.POSTS_LISTING:
			case EApiRoute.FETCH_PROPOSAL_DETAILS:
			case EApiRoute.GET_PREIMAGE:
			case EApiRoute.GET_COMMENTS:
			case EApiRoute.GET_ACTIVITY_FEED:
			case EApiRoute.GET_VOTES_HISTORY:
			case EApiRoute.ADD_COMMENT:
			case EApiRoute.FETCH_PREIMAGES:
				path = '/preimages';
				break;
			case EApiRoute.POST_REACTIONS:
				method = 'POST';
				break;
			case EApiRoute.DELETE_REACTION:
				method = 'DELETE';
				break;
			case EApiRoute.EDIT_PROPOSAL_DETAILS:
				method = 'PATCH';
				break;
			case EApiRoute.PUBLIC_USER_DATA:
			case EApiRoute.FETCH_USER_ACTIVITY:
				path = '/users/id';
				break;
			default:
				throw new ClientError(`Invalid route: ${route}`);
		}

		const url = new URL(`${baseURL}${path}${segments}`);
		if (queryParams) {
			queryParams.forEach((value, key) => url.searchParams.set(key, value));
		}

		return { url, method };
	}

	private static async nextApiClientFetch<T>({
		url,
		method,
		data
	}: {
		url: URL;
		method: Method;
		data?: Record<string, unknown>;
	}): Promise<{ data: T | null; error: IErrorResponse | null }> {
		const response = await fetchPF(url, {
			body: JSON.stringify(data),
			credentials: 'include',
			headers: {
				'Content-Type': 'application/json',
				'x-api-key': process.env.NEXT_PUBLIC_POLKASSEMBLY_API_KEY || '',
				'x-network': process.env.NEXT_PUBLIC_DEFAULT_NETWORK || ''
			},
			method
		});

		const resJSON = await response.json();

		if (response.status === StatusCodes.OK) {
			return { data: resJSON as T, error: null };
		}
		return { data: null, error: resJSON as IErrorResponse };
	}

	// auth
	protected static async refreshAccessTokenApi() {
		const { url, method } = await this.getRouteConfig({ route: EApiRoute.REFRESH_ACCESS_TOKEN });
		return this.nextApiClientFetch<{ message: string }>({ url, method });
	}

	protected static async web2LoginApi({ emailOrUsername, password }: { emailOrUsername: string; password: string }) {
		const { url, method } = await this.getRouteConfig({ route: EApiRoute.WEB2_LOGIN });
		return this.nextApiClientFetch<IAuthResponse>({ url, method, data: { emailOrUsername, password } });
	}

	protected static async web2SignupApi({ email, username, password }: { email: string; username: string; password: string }) {
		const { url, method } = await this.getRouteConfig({ route: EApiRoute.WEB2_SIGNUP });
		return this.nextApiClientFetch<IAuthResponse>({ url, method, data: { email, username, password } });
	}

	protected static async web3LoginOrSignupApi({ address, signature, wallet }: { address: string; signature: string; wallet: EWallet }) {
		const { url, method } = await this.getRouteConfig({ route: EApiRoute.WEB3_LOGIN });
		return this.nextApiClientFetch<IAuthResponse>({ url, method, data: { address, signature, wallet } });
	}

	protected static async checkForUsernameAndEmailApi({ email, username }: { email: string; username: string }) {
		const { url, method } = await this.getRouteConfig({ route: EApiRoute.USER_EXISTS });
		return this.nextApiClientFetch<{ usernameExists: boolean; emailExists: boolean; message: string; status: StatusCodes }>({ url, method, data: { username, email } });
	}

	protected static async tfaLoginApi({ authCode, loginAddress, loginWallet, tfaToken }: { authCode: string; loginAddress: string; loginWallet: EWallet; tfaToken: string }) {
		const { url, method } = await this.getRouteConfig({ route: EApiRoute.TFA_LOGIN });
		return this.nextApiClientFetch<{ message: string; status: StatusCodes }>({ url, method, data: { authCode, loginAddress, loginWallet, tfaToken } });
	}

	protected static async generateTfaTokenApi() {
		const { url, method } = await this.getRouteConfig({ route: EApiRoute.GEN_TFA_TOKEN });
		return this.nextApiClientFetch<IGenerateTFAResponse>({ url, method });
	}

	protected static async verifyTfaTokenApi({ authCode }: { authCode: string }) {
		const { url, method } = await this.getRouteConfig({ route: EApiRoute.VERIFY_TFA_TOKEN });
		return this.nextApiClientFetch<{ message: string }>({ url, method, data: { authCode } });
	}

	protected static async logoutApi() {
		const { url, method } = await this.getRouteConfig({ route: EApiRoute.LOGOUT });
		return this.nextApiClientFetch<{ message: string }>({ url, method });
	}

	static async fetchListingDataApi(
		proposalType: string,
		page: number,
		statuses?: string[],
		origins?: string[],
		tags: string[] = []
	): Promise<{ data: IGenericListingResponse<IPostListing> | null; error: IErrorResponse | null }> {
		const queryParams = new URLSearchParams({
			page: page.toString(),
			limit: DEFAULT_LISTING_LIMIT.toString()
		});

		if (statuses?.length) {
			statuses.forEach((status) => queryParams.append('status', status));
		}

		if (tags.length) {
			tags.forEach((tag) => queryParams.append('tags', tag));
		}

		if (Array.isArray(origins) && origins.length) {
			origins.forEach((origin) => queryParams.append('origin', origin));
		}

		const { url, method } = await this.getRouteConfig({ route: EApiRoute.POSTS_LISTING, routeSegments: [proposalType], queryParams });
		return this.nextApiClientFetch<IGenericListingResponse<IPostListing>>({ url, method });
	}

	// Post Reactions
	static async postReactionsApi(proposalType: EProposalType, index: string, reactionType: EReaction) {
		const { url, method } = await this.getRouteConfig({ route: EApiRoute.POST_REACTIONS, routeSegments: [proposalType, index, 'reactions'] });
		return this.nextApiClientFetch<{ message: string; reactionId: string }>({ url, method, data: { reaction: reactionType } });
	}

	// Delete Post Reaction
	static async deletePostReactionApi(proposalType: EProposalType, index: string, reactionId: string) {
		const { url, method } = await this.getRouteConfig({ route: EApiRoute.DELETE_REACTION, routeSegments: [proposalType, index, 'reactions', reactionId] });
		return this.nextApiClientFetch<{ message: string }>({ url, method });
	}

	// details
	static async fetchProposalDetailsApi(proposalType: EProposalType, index: string) {
		const { url, method } = await this.getRouteConfig({ route: EApiRoute.FETCH_PROPOSAL_DETAILS, routeSegments: [proposalType, index] });
		return this.nextApiClientFetch<IPost>({ url, method });
	}

	static async editProposalDetailsApi(proposalType: EProposalType, index: string, data: { title: string; content: OutputData }) {
		const { url, method } = await this.getRouteConfig({ route: EApiRoute.EDIT_PROPOSAL_DETAILS, routeSegments: [proposalType, index] });
		return this.nextApiClientFetch<{ message: string }>({ url, method, data });
	}

	static async getPreimageApi(proposalType: EProposalType, index: string) {
		const { url, method } = await this.getRouteConfig({ route: EApiRoute.GET_PREIMAGE, routeSegments: [proposalType, index, 'preimage'] });
		return this.nextApiClientFetch<IPreimage>({ url, method });
	}

	// comments
	protected static async getCommentsOfPostApi({ proposalType, index }: { proposalType: EProposalType; index: string }) {
		const { url, method } = await this.getRouteConfig({ route: EApiRoute.GET_COMMENTS, routeSegments: [proposalType, index, 'comments'] });
		return this.nextApiClientFetch<ICommentResponse[]>({ url, method });
	}

	protected static async addCommentToPostApi({
		proposalType,
		index,
		content,
		parentCommentId
	}: {
		proposalType: EProposalType;
		index: string;
		content: OutputData;
		parentCommentId?: string;
	}) {
		const { url, method } = await this.getRouteConfig({ route: EApiRoute.ADD_COMMENT, routeSegments: [proposalType, index, 'comments'] });
		return this.nextApiClientFetch<IComment>({
			url,
			method,
			data: {
				content,
				parentCommentId
			}
		});
	}

	// votes
	static async getVotesHistoryApi({ proposalType, index, page, decision }: { proposalType: EProposalType; index: string; page: number; decision: EVoteDecision }) {
		const queryParams = new URLSearchParams({
			page: page.toString(),
			limit: DEFAULT_LISTING_LIMIT.toString(),
			decision
		});
		const { url, method } = await this.getRouteConfig({ route: EApiRoute.GET_VOTES_HISTORY, routeSegments: [proposalType, index, 'votes'], queryParams });
		return this.nextApiClientFetch<{ votes: IVoteData[]; totalCount: number }>({ url, method });
	}

	// activity feed
	static async fetchActivityFeedApi(page: number, origin?: EPostOrigin, limit: number = DEFAULT_LISTING_LIMIT) {
		const queryParams = new URLSearchParams({
			page: page.toString(),
			limit: limit.toString()
		});

		if (origin) {
			queryParams.append('origin', origin.toString());
		}

		const { url, method } = await this.getRouteConfig({ route: EApiRoute.GET_ACTIVITY_FEED, routeSegments: ['activityFeed'], queryParams });
		return this.nextApiClientFetch<IGenericListingResponse<IPostListing>>({ url, method });
	}

	// user data
	protected static async fetchPublicUserByIdApi({ userId }: { userId: number | string }) {
		const { url, method } = await this.getRouteConfig({ route: EApiRoute.PUBLIC_USER_DATA, routeSegments: [userId.toString()] });
		return this.nextApiClientFetch<IPublicUser>({ url, method });
	}

<<<<<<< HEAD
	// preimages
	static async fetchPreimagesApi(page: number, hashContains?: string, limit: number = PREIMAGES_LISTING_LIMIT) {
		if (hashContains) {
			const { url, method } = await this.getRouteConfig({
				route: EApiRoute.FETCH_PREIMAGES,
				routeSegments: [hashContains]
			});
			const response = await this.nextApiClientFetch<IPreimage>({ url, method });
			if (response.data) {
				return {
					data: response.data,
					error: null
				};
			}
			return { data: null, error: response.error };
		}
		const queryParams = new URLSearchParams({
			page: page.toString(),
			limit: limit.toString()
		});

		const { url, method } = await this.getRouteConfig({
			route: EApiRoute.FETCH_PREIMAGES,
			queryParams
		});
		return this.nextApiClientFetch<IGenericListingResponse<IPreimage>>({ url, method });
=======
	protected static async fetchUserActivityApi({ userId }: { userId: number | string }) {
		const { url, method } = await this.getRouteConfig({ route: EApiRoute.FETCH_USER_ACTIVITY, routeSegments: [userId.toString(), 'activities'] });
		return this.nextApiClientFetch<IUserActivity[]>({ url, method });
>>>>>>> d1a97485
	}
}<|MERGE_RESOLUTION|>--- conflicted
+++ resolved
@@ -23,10 +23,7 @@
 	IPost,
 	IPublicUser,
 	IVoteData,
-<<<<<<< HEAD
-=======
 	IUserActivity,
->>>>>>> d1a97485
 	IPreimage
 } from '@/_shared/types';
 import { OutputData } from '@editorjs/editorjs';
@@ -51,13 +48,13 @@
 	ADD_COMMENT = 'ADD_COMMENT',
 	GET_ACTIVITY_FEED = 'GET_ACTIVITY_FEED',
 	GET_VOTES_HISTORY = 'GET_VOTES_HISTORY',
-	FETCH_PREIMAGES = 'FETCH_PREIMAGES',
 	POST_REACTIONS = 'POST_REACTIONS',
 	DELETE_REACTION = 'DELETE_REACTION',
 	PUBLIC_USER_DATA = 'PUBLIC_USER_DATA',
 	EDIT_PROPOSAL_DETAILS = 'EDIT_PROPOSAL_DETAILS',
 	FETCH_USER_ACTIVITY = 'FETCH_USER_ACTIVITY',
-	GET_PREIMAGE = 'GET_PREIMAGE'
+	GET_PREIMAGE = 'GET_PREIMAGE',
+	FETCH_PREIMAGES = 'FETCH_PREIMAGES'
 }
 
 export class NextApiClientService {
@@ -119,10 +116,10 @@
 			case EApiRoute.GET_COMMENTS:
 			case EApiRoute.GET_ACTIVITY_FEED:
 			case EApiRoute.GET_VOTES_HISTORY:
-			case EApiRoute.ADD_COMMENT:
 			case EApiRoute.FETCH_PREIMAGES:
 				path = '/preimages';
 				break;
+			case EApiRoute.ADD_COMMENT:
 			case EApiRoute.POST_REACTIONS:
 				method = 'POST';
 				break;
@@ -338,8 +335,11 @@
 		return this.nextApiClientFetch<IPublicUser>({ url, method });
 	}
 
-<<<<<<< HEAD
-	// preimages
+	protected static async fetchUserActivityApi({ userId }: { userId: number | string }) {
+		const { url, method } = await this.getRouteConfig({ route: EApiRoute.FETCH_USER_ACTIVITY, routeSegments: [userId.toString(), 'activities'] });
+		return this.nextApiClientFetch<IUserActivity[]>({ url, method });
+	}
+
 	static async fetchPreimagesApi(page: number, hashContains?: string, limit: number = PREIMAGES_LISTING_LIMIT) {
 		if (hashContains) {
 			const { url, method } = await this.getRouteConfig({
@@ -347,7 +347,7 @@
 				routeSegments: [hashContains]
 			});
 			const response = await this.nextApiClientFetch<IPreimage>({ url, method });
-			if (response.data) {
+			if (response.data && response.data.length > 0) {
 				return {
 					data: response.data,
 					error: null
@@ -365,10 +365,5 @@
 			queryParams
 		});
 		return this.nextApiClientFetch<IGenericListingResponse<IPreimage>>({ url, method });
-=======
-	protected static async fetchUserActivityApi({ userId }: { userId: number | string }) {
-		const { url, method } = await this.getRouteConfig({ route: EApiRoute.FETCH_USER_ACTIVITY, routeSegments: [userId.toString(), 'activities'] });
-		return this.nextApiClientFetch<IUserActivity[]>({ url, method });
->>>>>>> d1a97485
 	}
 }