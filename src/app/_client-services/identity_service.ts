--- conflicted
+++ resolved
@@ -18,15 +18,11 @@
 import { ERROR_CODES } from '@shared/_constants/errorLiterals';
 import { NETWORKS_DETAILS } from '@shared/_constants/networks';
 
-<<<<<<< HEAD
-import { ENetwork, IOnChainIdentity, IJudgementStats, EJudgementStatus, EJudgementStatusType, IJudgementRequest, IJudgementListingResponse, IRegistrarInfo } from '@shared/types';
-=======
 import { ENetwork, IOnChainIdentity, IJudgementRequest, EAccountType, EWallet, ISelectedAccount, IVaultQrState } from '@shared/types';
 import { Dispatch, SetStateAction } from 'react';
 import { isMimirDetected } from './isMimirDetected';
 import { VaultQrSigner } from './vault_qr_signer_service';
 import { getInjectedWallet } from '../_client-utils/getInjectedWallet';
->>>>>>> 4080d63c
 
 // Usage:
 // const identityService = await IdentityService.Init(ENetwork.POLKADOT, api);
@@ -615,77 +611,7 @@
 		return paymentInfo?.partialFee;
 	}
 
-<<<<<<< HEAD
-	async getJudgementStats(): Promise<IJudgementStats> {
-		try {
-			const currentDate = new Date();
-			const currentMonth = currentDate.getMonth();
-			const currentYear = currentDate.getFullYear();
-
-			// Get all identity judgements for current month
-			const currentMonthJudgements = await this.getAllIdentityJudgements();
-			const currentMonthRequests = currentMonthJudgements.filter((judgement) => {
-				const judgementDate = new Date(judgement.dateInitiated);
-				return judgementDate.getMonth() === currentMonth && judgementDate.getFullYear() === currentYear;
-			});
-
-			// Get all identity judgements for previous month
-			const previousMonth = currentMonth === 0 ? 11 : currentMonth - 1;
-			const previousYear = currentMonth === 0 ? currentYear - 1 : currentYear;
-			const previousMonthJudgements = await this.getAllIdentityJudgements();
-			const previousMonthRequests = previousMonthJudgements.filter((judgement) => {
-				const judgementDate = new Date(judgement.dateInitiated);
-				return judgementDate.getMonth() === previousMonth && judgementDate.getFullYear() === previousYear;
-			});
-
-			const totalRequestedThisMonth = currentMonthRequests.length;
-			const totalRequestedLastMonth = previousMonthRequests.length;
-
-			// Calculate percentage increase
-			const percentageIncreaseFromLastMonth = totalRequestedLastMonth === 0 ? 100 : ((totalRequestedThisMonth - totalRequestedLastMonth) / totalRequestedLastMonth) * 100;
-
-			// Calculate completed judgements this month
-			const completedThisMonth = currentMonthRequests.filter(
-				(judgement) => judgement.status === EJudgementStatus.APPROVED || judgement.status === EJudgementStatus.REJECTED
-			).length;
-
-			const percentageCompletedThisMonth = totalRequestedThisMonth === 0 ? 0 : (completedThisMonth / totalRequestedThisMonth) * 100;
-
-			return {
-				totalRequestedThisMonth,
-				percentageIncreaseFromLastMonth,
-				percentageCompletedThisMonth
-			};
-		} catch (error) {
-			console.error('Error calculating judgement stats:', error);
-			return {
-				totalRequestedThisMonth: 0,
-				percentageIncreaseFromLastMonth: 0,
-				percentageCompletedThisMonth: 0
-			};
-		}
-	}
-
-	private static mapJudgementStatus(judgementData: string): EJudgementStatus {
-		switch (judgementData) {
-			case EJudgementStatusType.REASONABLE:
-			case EJudgementStatusType.KNOWN_GOOD:
-				return EJudgementStatus.APPROVED;
-			case EJudgementStatusType.OUT_OF_DATE:
-			case EJudgementStatusType.LOW_QUALITY:
-			case EJudgementStatusType.ERRONEOUS:
-				return EJudgementStatus.REJECTED;
-			default:
-				return EJudgementStatus.PENDING;
-		}
-	}
-
 	async getAllIdentityJudgements(): Promise<IJudgementRequest[]> {
-		console.log('Getting identity judgements for network:', this.network);
-
-=======
-	async getAllIdentityJudgements(): Promise<IJudgementRequest[]> {
->>>>>>> 4080d63c
 		try {
 			const registrars = await this.getRegistrars();
 			const judgements: IJudgementRequest[] = [];
@@ -708,13 +634,8 @@
 					const registrarIndexNum = Number(registrarIndex);
 
 					if (registrarIndexNum >= 0 && registrarIndexNum < registrars.length) {
-<<<<<<< HEAD
-						const registrar = registrars[registrarIndexNum];
-						const status = IdentityService.mapJudgementStatus(judgementData);
-=======
 						const registrar = registrars[`${registrarIndexNum}`];
 						const status = mapJudgementStatus(judgementData);
->>>>>>> 4080d63c
 
 						const displayRaw = identity.display?.Raw ?? identity.display;
 						const displayName = isHex(displayRaw) ? hexToString(displayRaw) || displayRaw || '' : displayRaw || '';
@@ -722,21 +643,13 @@
 						const email = isHex(emailRaw) ? hexToString(emailRaw) || emailRaw || '' : emailRaw || '';
 
 						const judgementRequest: IJudgementRequest = {
-<<<<<<< HEAD
-							id: `${address}-${registrarIndexNum}-${Date.now()}`,
-=======
 							id: `${address}-${registrarIndexNum}-${key.hash.toString()}`,
->>>>>>> 4080d63c
 							address,
 							displayName,
 							email,
 							twitter: identity.twitter?.Raw || identity.twitter || '',
 							status,
-<<<<<<< HEAD
-							dateInitiated: new Date(), // We'll improve this with actual block data later
-=======
 							dateInitiated: new Date(),
->>>>>>> 4080d63c
 							registrarIndex: registrarIndexNum,
 							registrarAddress: registrar.account,
 							judgementHash: key.hash.toString()
@@ -753,79 +666,4 @@
 			return [];
 		}
 	}
-<<<<<<< HEAD
-
-	async getJudgementRequests({ page, limit, search }: { page: number; limit: number; search?: string }): Promise<IJudgementListingResponse> {
-		const allJudgements = await this.getAllIdentityJudgements();
-		let filteredJudgements = allJudgements;
-		if (search && search.trim().length > 0) {
-			const searchLower = search.trim().toLowerCase();
-			filteredJudgements = allJudgements.filter(
-				(j) => (j.address && j.address.toLowerCase().includes(searchLower)) || (j.displayName && j.displayName.toLowerCase().includes(searchLower))
-			);
-		}
-		const startIndex = (page - 1) * limit;
-		const endIndex = startIndex + limit;
-		return {
-			items: filteredJudgements.slice(startIndex, endIndex),
-			totalCount: filteredJudgements.length
-		};
-	}
-
-	async getRegistrarsWithStats({ search }: { search?: string } = {}): Promise<IRegistrarInfo[]> {
-		try {
-			const registrars = await this.getRegistrars();
-			const judgements = await this.getAllIdentityJudgements();
-
-			let filteredRegistrars = registrars;
-			if (search && search.trim().length > 0) {
-				const searchLower = search.trim().toLowerCase();
-				filteredRegistrars = registrars.filter(
-					(registrar, index) => (registrar.account && registrar.account.toLowerCase().includes(searchLower)) || index.toString() === searchLower
-				);
-			}
-
-			return filteredRegistrars.map((registrar, index) => {
-				// Calculate stats for this registrar
-				const registrarJudgements = judgements.filter((j) => Number(j?.registrarIndex) === index);
-				const totalReceivedRequests = registrarJudgements.length;
-				const totalJudgementsGiven = registrarJudgements.filter((j) => j.status === EJudgementStatus.APPROVED || j.status === EJudgementStatus.REJECTED).length;
-
-				const latestJudgement = registrarJudgements.sort((a, b) => b.dateInitiated.getTime() - a.dateInitiated.getTime())[0];
-
-				return {
-					address: registrar.account,
-					registrarFee: registrar.fee.toString(),
-					registrarIndex: index,
-					totalReceivedRequests,
-					totalJudgementsGiven,
-					latestJudgementDate: latestJudgement?.dateInitiated
-				};
-			});
-		} catch (error) {
-			console.error('Error fetching registrar stats:', error);
-			return [];
-		}
-	}
-
-	async becomeRegistrar({ address, onSuccess, onFailed }: { address: string; onSuccess?: () => void; onFailed?: (errorMessageFallback?: string) => void }) {
-		const encodedAddress = getEncodedAddress(address, this.network) || address;
-		const becomeRegistrarTx = this.peopleChainApi.tx.identity.addRegistrar(encodedAddress);
-
-		await this.executeTx({
-			tx: becomeRegistrarTx,
-			address: encodedAddress,
-			errorMessageFallback: 'Failed to become registrar',
-			waitTillFinalizedHash: true,
-			onSuccess: () => {
-				onSuccess?.();
-			},
-			onFailed: (errorMessageFallback: string) => {
-				console.log(errorMessageFallback, 'errorMessageFallback');
-				onFailed?.(errorMessageFallback);
-			}
-		});
-	}
-=======
->>>>>>> 4080d63c
 }