--- conflicted
+++ resolved
@@ -7,11 +7,8 @@
 
 /* eslint-disable @typescript-eslint/no-explicit-any */
 
-<<<<<<< HEAD
-=======
 import { APPNAME } from '@/_shared/_constants/appName';
 import { getEncodedAddress } from '@/_shared/_utils/getEncodedAddress';
->>>>>>> b5f79b4c
 import { ClientError } from '@app/_client-utils/clientError';
 import { mapJudgementStatus } from '@app/_client-utils/identityUtils';
 import { ApiPromise, WsProvider } from '@polkadot/api';
@@ -21,16 +18,11 @@
 import { ERROR_CODES } from '@shared/_constants/errorLiterals';
 import { NETWORKS_DETAILS } from '@shared/_constants/networks';
 
-<<<<<<< HEAD
-import { ENetwork, IOnChainIdentity, IJudgementRequest } from '@shared/types';
-import { getEncodedAddress } from '@/_shared/_utils/getEncodedAddress';
-=======
-import { EAccountType, ENetwork, EWallet, IOnChainIdentity, ISelectedAccount, IVaultQrState } from '@shared/types';
+import { ENetwork, IOnChainIdentity, IJudgementRequest, EAccountType, EWallet, ISelectedAccount, IVaultQrState } from '@shared/types';
 import { Dispatch, SetStateAction } from 'react';
 import { isMimirDetected } from './isMimirDetected';
 import { VaultQrSigner } from './vault_qr_signer_service';
 import { getInjectedWallet } from '../_client-utils/getInjectedWallet';
->>>>>>> b5f79b4c
 
 // Usage:
 // const identityService = await IdentityService.Init(ENetwork.POLKADOT, api);
