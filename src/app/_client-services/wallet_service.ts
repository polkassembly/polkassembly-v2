--- conflicted
+++ resolved
@@ -72,7 +72,6 @@
 
 				await web3Enable(APPNAME);
 				injected = await web3FromSource('mimir');
-<<<<<<< HEAD
 			} else if (selectedWallet === EWallet.METAMASK && ValidatorService.isValidEthereumNetwork(this.network)) {
 				const { ethereum } = this.injectedWindow;
 				if (!ethereum) {
@@ -122,35 +121,9 @@
 						source: EWallet.SUBWALLET
 					}
 				}));
-			}
-
-			const wallet = typeof window !== 'undefined' && isWeb3Injected ? this.injectedWindow.injectedWeb3[String(selectedWallet)] : null;
-
-			if (!wallet) {
-				return [];
-			}
-			injected = await new Promise((resolve, reject) => {
-				const timeoutId = setTimeout(() => {
-					reject(new Error('Wallet Timeout'));
-				}, 60000); // wait 60 sec
-
-				if (wallet && wallet.enable) {
-					wallet
-						.enable(APPNAME)
-						.then((value) => {
-							clearTimeout(timeoutId);
-							resolve(value);
-						})
-						.catch((error) => {
-							reject(error);
-						});
-				}
-			});
-=======
 			} else {
 				injected = await getInjectedWallet(selectedWallet);
 			}
->>>>>>> 61f289e8
 
 			if (!injected) {
 				return [];
@@ -164,15 +137,11 @@
 				this.identityService.setSigner(injected.signer as Signer);
 			}
 
-<<<<<<< HEAD
 			if (accounts) {
 				return accounts;
 			}
 
-			return await injected.accounts.get();
-=======
 			return injected.accounts.get();
->>>>>>> 61f289e8
 		} catch {
 			// TODO: show notification
 			return [];
@@ -225,15 +194,11 @@
 	}
 
 	async signMessage({ data, address, selectedWallet }: { data: string; address: string; selectedWallet: EWallet }) {
-<<<<<<< HEAD
 		if (ValidatorService.isValidEthereumNetwork(this.network)) {
 			return this.signMessageEth({ data, address, selectedWallet });
 		}
 
-		const wallet = typeof window !== 'undefined' && isWeb3Injected ? this.injectedWindow.injectedWeb3[String(selectedWallet)] : null;
-=======
 		const wallet = typeof window !== 'undefined' ? this.injectedWindow.injectedWeb3[String(selectedWallet)] : null;
->>>>>>> 61f289e8
 
 		if (!wallet) {
 			return null;
