// Copyright 2019-2025 @polkassembly/polkassembly authors & contributors
// This software may be modified and distributed under the terms
// of the Apache-2.0 license. See the LICENSE file for details.

import { EProposalType } from '@/_shared/types';
import { NextApiClientService } from '@/app/_client-services/next_api_client_service';
import PostDetails from '@/app/_shared-components/PostDetails/PostDetails';
import React, { Suspense } from 'react';
import { headers } from 'next/headers';
<<<<<<< HEAD
import PollForProposal from '@ui/PollForProposal';
=======
import { Metadata } from 'next';
import { OPENGRAPH_METADATA } from '@/_shared/_constants/opengraphMetadata';
import PollForProposal from '@/app/_shared-components/PollForProposal';

export async function generateMetadata({ params }: { params: Promise<{ index: string }> }): Promise<Metadata> {
	const { index } = await params;
	const { data } = await NextApiClientService.fetchProposalDetails({ proposalType: EProposalType.REFERENDUM_V2, indexOrHash: index });

	// Default description and title
	let { description, title } = OPENGRAPH_METADATA;

	// Use post title in description if available
	if (data) {
		title = `Polkassembly - Referendum #${index}`;
		description = `Referendum #${index}: ${data.contentSummary?.postSummary ? data.contentSummary.postSummary : data.title}`;
	}

	return {
		title,
		description
	};
}
>>>>>>> 6b28fa8b

async function Referenda({ params, searchParams }: { params: Promise<{ index: string }>; searchParams: Promise<{ created?: string }> }) {
	const { index } = await params;
	const { created } = await searchParams;

	const headersList = await headers();
	const referer = headersList.get('referer');

	const { data, error } = await NextApiClientService.fetchProposalDetails({ proposalType: EProposalType.REFERENDUM_V2, indexOrHash: index });

	// If created=true and no data, we'll poll on the client side
	if (created && created === 'true' && (!data || error)) {
		return (
			<Suspense fallback={<div className='flex h-screen items-center justify-center'>Loading...</div>}>
				<PollForProposal
					index={index}
					referer={referer}
					proposalType={EProposalType.REFERENDUM_V2}
				/>
			</Suspense>
		);
	}

	if (error || !data) return <div className='text-center text-text_primary'>{error?.message || 'Failed to load proposal'}</div>;

	return (
		<div className='h-full w-full bg-page_background'>
			<PostDetails
				index={index}
				postData={data}
			/>
		</div>
	);
}

export default Referenda;<|MERGE_RESOLUTION|>--- conflicted
+++ resolved
@@ -7,9 +7,6 @@
 import PostDetails from '@/app/_shared-components/PostDetails/PostDetails';
 import React, { Suspense } from 'react';
 import { headers } from 'next/headers';
-<<<<<<< HEAD
-import PollForProposal from '@ui/PollForProposal';
-=======
 import { Metadata } from 'next';
 import { OPENGRAPH_METADATA } from '@/_shared/_constants/opengraphMetadata';
 import PollForProposal from '@/app/_shared-components/PollForProposal';
@@ -32,7 +29,6 @@
 		description
 	};
 }
->>>>>>> 6b28fa8b
 
 async function Referenda({ params, searchParams }: { params: Promise<{ index: string }>; searchParams: Promise<{ created?: string }> }) {
 	const { index } = await params;
