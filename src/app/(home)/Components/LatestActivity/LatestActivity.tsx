// Copyright 2019-2025 @polkassembly/polkassembly authors & contributors
// This software may be modified and distributed under the terms
// of the Apache-2.0 license. See the LICENSE file for details.

'use client';

import { NETWORKS_DETAILS } from '@/_shared/_constants/networks';
import { getCurrentNetwork } from '@/_shared/_utils/getCurrentNetwork';
import { EPostOrigin, IGenericListingResponse, IPostListing } from '@/_shared/types';
import { Tabs, TabsContent, TabsList, TabsTrigger } from '@/app/_shared-components/Tabs';
import { useTranslations } from 'next-intl';
import { useState, useRef, useEffect } from 'react';
import { parseCamelCase } from '@/app/_client-utils/parseCamelCase';
import { ChevronRight, ChevronLeft } from 'lucide-react';
import DiscussionsTab from './DiscussionsTab';
import TrackTabs from './TrackTabs';
import ActivityList from './ActivityList';
import ActivityStats from './ActivityStats';

enum EOverviewTabs {
	All = 'all',
	Discussion = 'discussion'
}

function LatestActivity({ allTracksData }: { allTracksData: IGenericListingResponse<IPostListing> | null }) {
	const t = useTranslations('Overview');
	const network = getCurrentNetwork();
	const tabsListRef = useRef<HTMLDivElement>(null);
	const TAB_TRIGGER_CLASS =
		'text-xm px-4 py-1.5 rounded-lg border border-transparent font-medium text-text_primary data-[state=active]:border-pink-500 data-[state=active]:text-pink-600 data-[state=active]:bg-pink-50 dark:data-[state=active]:bg-pink-900/10 mr-2';

	const [selectedTab, setSelectedTab] = useState<string>(EOverviewTabs.All);
	const [showLeftArrow, setShowLeftArrow] = useState(false);
	const [showRightArrow, setShowRightArrow] = useState(true);
	const tracks = NETWORKS_DETAILS[`${network}`]?.trackDetails || {};
	const trackKeys = Object.keys(tracks);

	const scrollToTab = (tabValue: string) => {
		if (!tabsListRef.current) return;

		const tabsList = tabsListRef.current;
		const tabElement = tabsList.querySelector(`[data-value="${tabValue}"]`);

		if (tabElement) {
			const tabPosition = tabElement.getBoundingClientRect().left;
			const tabsListPosition = tabsList.getBoundingClientRect().left;
			const scrollLeft = tabPosition - tabsListPosition + tabsList.scrollLeft - 10;

			tabsList.scrollTo({
				left: scrollLeft,
				behavior: 'smooth'
			});
		}
	};

	const handleTabSelect = (tabValue: string) => {
		setSelectedTab(tabValue);
		scrollToTab(tabValue);
	};

	const checkScroll = () => {
		if (tabsListRef.current) {
			const { scrollLeft, scrollWidth, clientWidth } = tabsListRef.current;
			setShowLeftArrow(scrollLeft > 0);
			setShowRightArrow(Math.ceil(scrollLeft + clientWidth) < scrollWidth);
		}
	};

	useEffect(() => {
		const tabsList = tabsListRef.current;
		if (tabsList) {
			tabsList.addEventListener('scroll', checkScroll);
			checkScroll();
		}
		return () => {
			if (tabsList) {
				tabsList.removeEventListener('scroll', checkScroll);
			}
		};
	}, []);

	const handleScrollLeft = () => {
		if (tabsListRef.current) {
			tabsListRef.current.scrollBy({ left: -200, behavior: 'smooth' });
		}
	};

	const handleScrollRight = () => {
		if (tabsListRef.current) {
			tabsListRef.current.scrollBy({ left: 200, behavior: 'smooth' });
		}
	};

	return (
		<div className='flex flex-col gap-6 rounded-xl border border-border_grey bg-bg_modal p-6 shadow-sm'>
			<div className='flex items-center justify-between'>
				<h2 className='text-xl font-bold text-text_primary'>
					{t('latestActivity')} <span className='text-wallet_btn_text'>({allTracksData?.totalCount || 0})</span>
				</h2>
			</div>

			<ActivityStats />

			<Tabs
				value={selectedTab}
				onValueChange={handleTabSelect}
				className='w-full'
			>
				<div className='relative mb-4 w-full border-b border-border_grey'>
					<TabsList
						ref={tabsListRef}
						className='hide_scrollbar flex w-full justify-start overflow-x-auto pb-2'
					>
						<TabsTrigger
							className={TAB_TRIGGER_CLASS}
							value={EOverviewTabs.All}
							showBorder={false}
							data-value={EOverviewTabs.All}
						>
							{t('all')} <span className='ml-1 text-xs'>({allTracksData?.totalCount || 0})</span>
						</TabsTrigger>
						<TabsTrigger
							className={TAB_TRIGGER_CLASS}
							value={EOverviewTabs.Discussion}
							data-value={EOverviewTabs.Discussion}
							showBorder={false}
						>
							{t('discussion')}
						</TabsTrigger>
						{trackKeys.map((key) => (
							<TabsTrigger
								className={TAB_TRIGGER_CLASS}
								value={key}
								key={key}
								showBorder={false}
								data-value={key}
							>
								{parseCamelCase(key)}
							</TabsTrigger>
						))}
						<div className='invisible w-12 flex-shrink-0' />
					</TabsList>

					{showLeftArrow && (
						<>
							<div className='pointer-events-none absolute left-0 top-0 z-10 h-full w-16 bg-gradient-to-r from-bg_modal' />
							<div className='absolute left-0 top-0 z-20 flex h-full items-start pt-1'>
								<button
									type='button'
									onClick={handleScrollLeft}
									aria-label='Scroll tabs left'
									className='flex h-8 w-8 cursor-pointer items-center justify-center rounded-full bg-bg_modal hover:bg-bg_modal/80'
								>
									<ChevronLeft className='h-5 w-5 text-wallet_btn_text' />
								</button>
							</div>
						</>
					)}

					{showRightArrow && (
						<>
							<div className='pointer-events-none absolute right-8 top-0 z-10 h-full w-16 bg-gradient-to-l from-bg_modal' />
							<div className='absolute right-0 top-0 z-20 flex h-full items-start pt-1'>
								<button
									type='button'
									onClick={handleScrollRight}
									aria-label='Scroll tabs right'
									className='flex h-8 w-8 cursor-pointer items-center justify-center rounded-full bg-bg_modal hover:bg-gray-100 dark:hover:bg-gray-800'
								>
									<ChevronRight className='h-5 w-5 text-wallet_btn_text' />
								</button>
							</div>
						</>
					)}
				</div>

				<TabsContent value={EOverviewTabs.All}>
					<ActivityList
						items={allTracksData?.items || []}
						isFetching={false}
						noActivityText={t('noactivity')}
<<<<<<< HEAD
						viewAllUrl='/latest-activity'
=======
						viewAllUrl='/all'
>>>>>>> 00a35cd1
					/>
				</TabsContent>

				<TabsContent value={EOverviewTabs.Discussion}>
					<DiscussionsTab />
				</TabsContent>

				{Object.keys(tracks).map((track) => (
					<TabsContent
						key={track}
						value={track}
					>
						<TrackTabs trackName={track as EPostOrigin} />
					</TabsContent>
				))}
			</Tabs>
		</div>
	);
}

export default LatestActivity;<|MERGE_RESOLUTION|>--- conflicted
+++ resolved
@@ -179,11 +179,7 @@
 						items={allTracksData?.items || []}
 						isFetching={false}
 						noActivityText={t('noactivity')}
-<<<<<<< HEAD
-						viewAllUrl='/latest-activity'
-=======
 						viewAllUrl='/all'
->>>>>>> 00a35cd1
 					/>
 				</TabsContent>
 
