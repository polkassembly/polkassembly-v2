--- conflicted
+++ resolved
@@ -210,25 +210,13 @@
 			</div>
 
 			{/* Post Content Section */}
-<<<<<<< HEAD
-			<div className='flex gap-2'>
-				<h3 className='mb-2 text-sm font-medium text-btn_secondary_text'>#{postData.index}</h3>
-				<h3 className='mb-2 text-sm font-medium text-btn_secondary_text'>{postData.title}</h3>
-			</div>
-			<div className='mb-4 text-sm text-btn_secondary_text'>
-				<div className='flex w-full overflow-hidden border-none'>
-					<MarkdownViewer
-						markdown={postData.content}
-						truncate
-					/>
-=======
 			<div>
 				<h3 className='mb-2 text-sm font-medium text-btn_secondary_text'>{`#${postData.index} ${postData.title}`}</h3>
 				<div className='mb-4 text-sm text-btn_secondary_text'>
 					<div className='-ml-2.5 flex max-h-40 w-full overflow-hidden border-none'>
-						<MarkdownEditor
+						<MarkdownViewer
 							markdown={postData.content}
-							readOnly
+							truncate
 						/>
 					</div>
 					<Link
@@ -237,7 +225,6 @@
 					>
 						{t('ActivityFeed.PostItem.readMore')}
 					</Link>
->>>>>>> 743931ef
 				</div>
 			</div>
 
