// Copyright 2019-2025 @polkassembly/polkassembly authors & contributors
// This software may be modified and distributed under the terms
// of the Apache-2.0 license. See the LICENSE file for details.

'use client';

import { EWeb3LoginScreens } from '@/_shared/types';
import React, { useState } from 'react';
import { WEB3_AUTH_SIGN_MESSAGE } from '@/_shared/_constants/signMessage';
import { getSubstrateAddress } from '@/_shared/_utils/getSubstrateAddress';
import { Button } from '@/app/_shared-components/Button';
import { useRouter, useSearchParams } from 'next/navigation';
import WalletButtons from '@ui/WalletsUI/WalletButtons/WalletButtons';
import { AuthClientService } from '@/app/_client-services/auth_client_service';
import ErrorMessage from '@/app/_shared-components/ErrorMessage';
import { CookieClientService } from '@/app/_client-services/cookie_client_service';
import { useWalletService } from '@/hooks/useWalletService';
import AddressDropdown from '@/app/_shared-components/AddressDropdown/AddressDropdown';
import FetchAccountsConfirmation from '@/app/_shared-components/FetchAccountsConfirmation/FetchAccountsConfirmation';
import { useUserPreferences } from '@/hooks/useUserPreferences';
import { useUser } from '@/hooks/useUser';
import { useTranslations } from 'next-intl';
import { WalletIcon } from '@/app/_shared-components/WalletsUI/WalletsIcon';
import { WalletClientService } from '@/app/_client-services/wallet_service';
import classes from './Web3Login.module.scss';
import SwitchToWeb2Signup from '../SwitchToWeb2Signup/SwitchToWeb2Signup';

function Web3Login({
	switchToWeb2,
	switchToSignup,
	onWalletChange,
	onTfaEnabled
}: {
	switchToWeb2: () => void;
	switchToSignup: () => void;
	onWalletChange: () => void;
	onTfaEnabled: (token: string) => void;
}) {
	const router = useRouter();
	const t = useTranslations();

	const [web3Screen, setWeb3Screen] = useState<EWeb3LoginScreens>(EWeb3LoginScreens.SELECT_WALLET);

	const { userPreferences } = useUserPreferences();

	const { setUser } = useUser();

	const [loading, setLoading] = useState(false);

	const [errorMessage, setErrorMessage] = useState<string>('');

	const walletService = useWalletService();
	const searchParams = useSearchParams();
	const nextUrl = searchParams.get('nextUrl');

	const onChangeWeb3LoginScreen = (screen: EWeb3LoginScreens) => {
		setWeb3Screen(screen);
	};

	const handleLogin = async () => {
		try {
			if (!userPreferences.wallet || !userPreferences?.address?.address || !walletService) return;
			const { address } = userPreferences.address;

			setLoading(true);

			const signature = await walletService.signMessage({
				data: WEB3_AUTH_SIGN_MESSAGE,
				address,
				selectedWallet: userPreferences.wallet
			});

			if (!signature) {
				setLoading(false);
				return;
			}

			const { data, error } = await AuthClientService.web3LoginOrSignup({
				address: getSubstrateAddress(address) || address,
				signature,
				wallet: userPreferences.wallet
			});

			if (error) {
				setErrorMessage(error.message);
				setLoading(false);
				return;
			}

			if (data) {
				if (data.isTFAEnabled && data.tfaToken) {
					onTfaEnabled(data.tfaToken);
					return;
				}

				const accessTokenPayload = CookieClientService.getAccessTokenPayload();

				if (!accessTokenPayload) {
					setLoading(false);
					return;
				}

				setUser(accessTokenPayload);

				if (nextUrl) {
					router.replace(`/${nextUrl}`);
				} else {
					router.back();
				}
				setLoading(false);
			}
<<<<<<< HEAD
			setLoading(false);
		} catch {
			// TODO: show notification
=======
		} catch (error) {
			console.log('error', error);
>>>>>>> 1c5eafa8
			setLoading(false);
		}
	};

	return (
		<div className='w-full'>
			{web3Screen === EWeb3LoginScreens.SELECT_ADDRESS && userPreferences.wallet ? (
				<div>
					<p className={classes.addressHeader}>
						<WalletIcon wallet={userPreferences.wallet} />
						<span className={classes.walletName}>{WalletClientService.getWalletNameLabel(userPreferences.wallet)}</span>
					</p>
					<AddressDropdown />
				</div>
			) : web3Screen === EWeb3LoginScreens.FETCH_CONFIRMATION && userPreferences.wallet ? (
				<FetchAccountsConfirmation
					goBack={() => onChangeWeb3LoginScreen(EWeb3LoginScreens.SELECT_WALLET)}
					switchToSignup={switchToSignup}
					onConfirm={() => onChangeWeb3LoginScreen(EWeb3LoginScreens.SELECT_ADDRESS)}
				/>
			) : (
				<WalletButtons
					onWalletChange={() => {
						onWalletChange();
						onChangeWeb3LoginScreen(EWeb3LoginScreens.FETCH_CONFIRMATION);
					}}
				/>
			)}

			{errorMessage && <ErrorMessage errorMessage={errorMessage} />}
			<div>
				{userPreferences?.address?.address && web3Screen === EWeb3LoginScreens.SELECT_ADDRESS && (
					<div className={classes.footer}>
						<Button
							isLoading={loading}
							onClick={handleLogin}
							size='lg'
							className={classes.loginButton}
						>
							{t('Profile.login')}
						</Button>
					</div>
				)}
				{web3Screen === EWeb3LoginScreens.SELECT_WALLET && (
					<div className={classes.switchToWeb2}>
						Or
						<Button
							variant='ghost'
							className='px-0 text-text_pink'
							onClick={switchToWeb2}
						>
							{t('Profile.loginwithusername')}
						</Button>
					</div>
				)}
				{web3Screen === EWeb3LoginScreens.SELECT_ADDRESS && (
					<SwitchToWeb2Signup
						className='mt-4 justify-center'
						switchToSignup={() => {
							switchToWeb2();
							switchToSignup();
						}}
					/>
				)}
			</div>
		</div>
	);
}

export default Web3Login;<|MERGE_RESOLUTION|>--- conflicted
+++ resolved
@@ -109,14 +109,8 @@
 				}
 				setLoading(false);
 			}
-<<<<<<< HEAD
-			setLoading(false);
-		} catch {
-			// TODO: show notification
-=======
 		} catch (error) {
 			console.log('error', error);
->>>>>>> 1c5eafa8
 			setLoading(false);
 		}
 	};
