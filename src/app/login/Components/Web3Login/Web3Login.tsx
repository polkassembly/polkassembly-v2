// Copyright 2019-2025 @polkassembly/polkassembly authors & contributors
// This software may be modified and distributed under the terms
// of the Apache-2.0 license. See the LICENSE file for details.

'use client';

<<<<<<< HEAD
=======
import { EWeb3LoginScreens, NotificationType } from '@/_shared/types';
>>>>>>> 1aafa673
import React, { useState } from 'react';
import { WEB3_AUTH_SIGN_MESSAGE } from '@/_shared/_constants/signMessage';
import { getSubstrateAddress } from '@/_shared/_utils/getSubstrateAddress';
import { Button } from '@/app/_shared-components/Button';
import { useRouter, useSearchParams } from 'next/navigation';
import WalletButtons from '@ui/WalletsUI/WalletButtons/WalletButtons';
import { AuthClientService } from '@/app/_client-services/auth_client_service';
import ErrorMessage from '@/app/_shared-components/ErrorMessage';
import { CookieClientService } from '@/app/_client-services/cookie_client_service';
import { useWalletService } from '@/hooks/useWalletService';
import AddressDropdown from '@/app/_shared-components/AddressDropdown/AddressDropdown';
import { useUserPreferences } from '@/hooks/useUserPreferences';
import { useUser } from '@/hooks/useUser';
import { useTranslations } from 'next-intl';
<<<<<<< HEAD
=======
import { WalletIcon } from '@/app/_shared-components/WalletsUI/WalletsIcon';
import { WalletClientService } from '@/app/_client-services/wallet_service';
import { useToast } from '@/hooks/useToast';
>>>>>>> 1aafa673
import classes from './Web3Login.module.scss';

function Web3Login({ switchToWeb2, onTfaEnabled }: { switchToWeb2: () => void; onTfaEnabled: (token: string) => void }) {
	const router = useRouter();
	const t = useTranslations();

	const { toast } = useToast();

	const { userPreferences } = useUserPreferences();

	const { setUser } = useUser();

	const [loading, setLoading] = useState(false);

	const [errorMessage, setErrorMessage] = useState<string>('');

	const walletService = useWalletService();
	const searchParams = useSearchParams();
	const nextUrl = searchParams.get('nextUrl');

	const handleLogin = async () => {
		try {
			if (!userPreferences.wallet || !userPreferences?.address?.address || !walletService) return;
			const { address } = userPreferences.address;

			setLoading(true);

			const signature = await walletService.signMessage({
				data: WEB3_AUTH_SIGN_MESSAGE,
				address,
				selectedWallet: userPreferences.wallet
			});

			if (!signature) {
				setLoading(false);
				return;
			}

			const { data, error } = await AuthClientService.web3LoginOrSignup({
				address: getSubstrateAddress(address) || address,
				signature,
				wallet: userPreferences.wallet
			});

			if (error) {
				setErrorMessage(error.message);
				setLoading(false);
				return;
			}

			if (data) {
				if (data.isTFAEnabled && data.tfaToken) {
					onTfaEnabled(data.tfaToken);
					return;
				}

				const accessTokenPayload = CookieClientService.getAccessTokenPayload();

				if (!accessTokenPayload) {
					setLoading(false);
					return;
				}

				setUser(accessTokenPayload);

				if (nextUrl) {
					const url = nextUrl.startsWith('/') ? nextUrl.slice(1) : nextUrl;
					router.replace(`/${url}`);
				} else {
					router.back();
				}
			}
		} catch {
			// TODO: add to language files
			toast({
				status: NotificationType.ERROR,
				title: t('Login.loginFailed')
			});
		} finally {
			setLoading(false);
		}
	};

	return (
		<div className='w-full'>
			<div className='flex flex-col gap-y-4'>
				<WalletButtons small />
				<AddressDropdown />
			</div>

			{errorMessage && <ErrorMessage errorMessage={errorMessage} />}
			<div>
				<div className={classes.footer}>
					<Button
						isLoading={loading}
						onClick={handleLogin}
						size='lg'
						disabled={!userPreferences?.address?.address || !userPreferences.wallet}
						className={classes.loginButton}
					>
						{t('Profile.login')}
					</Button>
				</div>
				<div className={classes.switchToWeb2}>
					Or
					<Button
						variant='ghost'
						className='px-0 text-text_pink'
						onClick={switchToWeb2}
					>
						{t('Profile.loginwithusername')}
					</Button>
				</div>
			</div>
		</div>
	);
}

export default Web3Login;<|MERGE_RESOLUTION|>--- conflicted
+++ resolved
@@ -4,10 +4,7 @@
 
 'use client';
 
-<<<<<<< HEAD
-=======
-import { EWeb3LoginScreens, NotificationType } from '@/_shared/types';
->>>>>>> 1aafa673
+import { NotificationType } from '@/_shared/types';
 import React, { useState } from 'react';
 import { WEB3_AUTH_SIGN_MESSAGE } from '@/_shared/_constants/signMessage';
 import { getSubstrateAddress } from '@/_shared/_utils/getSubstrateAddress';
@@ -22,12 +19,7 @@
 import { useUserPreferences } from '@/hooks/useUserPreferences';
 import { useUser } from '@/hooks/useUser';
 import { useTranslations } from 'next-intl';
-<<<<<<< HEAD
-=======
-import { WalletIcon } from '@/app/_shared-components/WalletsUI/WalletsIcon';
-import { WalletClientService } from '@/app/_client-services/wallet_service';
 import { useToast } from '@/hooks/useToast';
->>>>>>> 1aafa673
 import classes from './Web3Login.module.scss';
 
 function Web3Login({ switchToWeb2, onTfaEnabled }: { switchToWeb2: () => void; onTfaEnabled: (token: string) => void }) {
