--- conflicted
+++ resolved
@@ -615,7 +615,6 @@
 		"viewAmountBreakup": "Aufschlüsselung des Betrags anzeigen",
 		"registrarFees": "Registrierungsgebühren"
 	},
-<<<<<<< HEAD
 	"Bounty": {
 		"availableBountyPool": "Verfügbare Prämie-Pool",
 		"viewAll": "Alle anzeigen",
@@ -625,7 +624,7 @@
 		"bountyProposal": "Prämie-Vorschlag",
 		"vote": "Abstimmen",
 		"bountyDashboard": "Prämie-Dashboard"
-=======
+	},
 	"BatchVote": {
 		"batchVoting": "Stapelabstimmung",
 		"please": "Bitte",
@@ -648,6 +647,5 @@
 		"totalProposals": "Gesamtvorschläge",
 		"viewCart": "Warenkorb anzeigen",
 		"proposals": "Vorschläge"
->>>>>>> 59ef36e4
 	}
 }