{
	"HomePage": {
		"title": "Bienvenido a Inicio"
	},
	"ActivityFeed": {
		"title": "Feed de Actividad",
		"ExploreTab": "Explorar",
		"SubscribedTab": "Suscrito",
		"About": "Acerca de",
		"AboutDescription": "Polkadot es el centro DeFi todo en uno de Polkadot.",
		"KnowMore": "Saber más",
		"VotedProposals": "Propuestas Votadas",
		"ActiveProposals": "Propuestas Activas",
		"Last15Days": "Últimos 15 días",
		"Rank": "Rango",
		"BatchVoting": "Votación por Lotes",
		"BatchVotingDescription": "Vote sobre las principales propuestas en una sola transacción",
		"DelegationDashboardDescription": "Delegue su voto y manténgase al día con el Panel de Delegación",
		"DelegationDashboard": "Panel de Delegación",
		"Bounty": "Recompensa",
		"BountyDescription": "Gane DOT enviando recompensas a Polkadot",
		"Identity": "Identidad",
		"IdentityDescription": "Establezca su identidad con Polkassembly a 1/4 del costo",
		"Features": "Características",
		"Live": "EN VIVO",
		"CommentPlaceholder": "Escriba su comentario aquí",
		"Post": "Publicar",
		"Navbar": {
			"All": "Todo",
			"Root": "Root",
			"Wish For Change": "Deseo de Cambio",
			"Admin": "Administrador",
			"Governance": "Gobernanza",
			"Treasury": "Tesorería",
			"Whitelist": "Lista Blanca"
		},
		"PostItem": {
			"likes": "me gusta",
			"dislikes": "no me gusta",
			"comments": "comentarios",
			"readMore": "Leer más",
			"castVote": "Emitir Voto",
			"share": "Compartir",
			"comment": "Comentar",
			"like": "Me gusta",
			"dislike": "No me gusta",
			"liked": "Me gustó",
			"disliked": "No me gustó",
			"allCaughtUp": "¡Estás al día!",
			"allCaughtUpDescription": "¿Por qué no explorar otras categorías o temas?",
			"noActivity": "No se encontró actividad",
			"noActivityDescription": "¡Sigue o suscríbete a personas y publicaciones para ver contenido personalizado en tu feed!",
			"LogoutAllCaughtUp": "¡Únete a Polkassembly para ver tu pestaña de Seguimiento!",
			"LogoutAllCaughtUpDescription": "Discute, contribuye y recibe actualizaciones regulares de Polkassembly",
			"showMore": "Mostrar más",
			"showLess": "Mostrar menos",
			"loadMoreComments": "Cargar más comentarios",
			"showLessComments": "Mostrar menos comentarios",
			"commentingOnProposal": "Comentando en la propuesta"
		}
	},
	"AddressDropdown": {
		"fallbackText": "Por favor seleccione billetera",
		"chooseLinkedAccount": "Elegir Cuenta Vinculada",
		"noAccountsFound": "No se encontraron cuentas, verificar permisos",
		"selectWallet": "Por favor Seleccione Billetera",
		"fetchingAddresses": "Para obtener sus direcciones, Polkassembly necesita acceso a sus extensiones de billetera. Por favor autorice esta transacción.",
		"goBack": "Volver",
		"gotIt": "Entendido",
		"hidePassword": "Ocultar Contraseña",
		"showPassword": "Mostrar Contraseña"
	},
	"CreateProposalDropdownButton": {
		"treasuryProposal": "Propuesta de Tesorería",
		"proposal": "Propuesta",
		"discussionPost": "Publicación de Discusión",
		"create": "Crear",
		"status": "Estado",
		"tags": "Etiquetas",
		"sortBy": "Ordenar por",
		"filter": "Filtrar",
		"createPost": "Crear Publicación",
		"createProposal": "Crear Propuesta",
		"noData": "No hay datos disponibles",
		"contentWillBeAvailableSoon": "El contenido estará disponible pronto..."
	},
	"Profile": {
		"settings": "Configuración",
		"login": "Iniciar Sesión",
		"logout": "Cerrar Sesión",
		"signUp": "Registrarse",
		"dontHaveAnAccount": "¿No tienes una cuenta?",
		"twoFactorAuth": "Autenticación de Dos Factores",
		"twoFactorAuthDescription": "Por favor abra la aplicación o extensión de verificación de dos pasos e ingrese el código de autenticación para su cuenta de Polkassembly.",
		"authCode": "Código de Autenticación",
		"authCodeDescription": "Por favor ingrese el código de autenticación para su cuenta de Polkassembly.",
		"enterUsernameOrEmail": "Ingrese Usuario o Email",
		"enterPassword": "Ingrese Contraseña",
		"enterConfirmPassword": "Confirme Contraseña",
		"enterConfirmPasswordDescription": "Por favor ingrese la misma contraseña que arriba.",
		"orLoginWith": "O iniciar sesión con",
		"next": "Siguiente",
		"alreadyHaveAnAccount": "¿Ya tienes una cuenta?",
		"loginwithusername": "Iniciar sesión con Usuario",
		"loginToPolkassembly": "Iniciar sesión en Polkassembly"
	},
	"ListingTab": {
		"Analytics": "Analíticas",
		"External": "Externo",
		"Referenda": "Referendos"
	},
	"ListingPage": {
		"AuctionAdmin": "Administrador de Subastas",
		"AuctionAdminDescription": "Origen para iniciar subastas.",
		"BigSpender": "Gran Gastador",
		"BigSpenderDescription": "Origen capaz de gastar hasta 1,000,000 DOT de la tesorería de una vez.",
		"BigTipper": "Gran Propinero",
		"BigTipperDescription": "Origen capaz de gastar hasta 1000 DOT de la tesorería de una vez.",
		"Bounty": "Recompensa en Cadena",
		"BountyDescription": "Un espacio para compartir ideas, proporcionar retroalimentación y colaborar en ideas que impactan la red.",
		"Discussion": "Discusiones",
		"DiscussionDescription": "Un espacio para compartir ideas, proporcionar retroalimentación y colaborar en ideas que impactan la red.",
		"FellowshipAdmin": "Administrador de Fellowship",
		"FellowshipAdminDescription": "Origen para gestionar la composición del fellowship.",
		"GeneralAdmin": "Administrador General",
		"GeneralAdminDescription": "Origen para gestionar el registrador.",
		"LeaseAdmin": "Administrador de Arrendamiento",
		"LeaseAdminDescription": "Origen capaz de forzar arrendamientos de slots",
		"MediumSpender": "Gastador Medio",
		"MediumSpenderDescription": "Origen capaz de gastar hasta 100,000 DOT de la tesorería de una vez.",
		"Members": "Miembros",
		"MembersDescription": "Los Miembros del Comité Técnico Abierto es un cuerpo experto mayormente autogobernado con el objetivo principal de representar a los humanos que encarnan y contienen la base de conocimiento técnico de la red y protocolo Polkadot.",
		"Referendum": "Referendos en Cadena",
		"ReferendumDescription": "Este es el lugar para discutir referendos en cadena. Las publicaciones en cadena se generan automáticamente tan pronto como se crean en la cadena. Solo el proponente puede editarlas.",
		"ReferendumCanceller": "Cancelador de Referendo",
		"ReferendumCancellerDescription": "Origen capaz de cancelar referendos.",
		"ReferendumKiller": "Eliminador de Referendo",
		"ReferendumKillerDescription": "Origen capaz de eliminar referendos.",
		"Root": "Root",
		"RootDescription": "Origen para mejoras generales de toda la red.",
		"SmallSpender": "Pequeño Gastador",
		"SmallSpenderDescription": "Origen capaz de gastar hasta 250 DOT de la tesorería de una vez.",
		"SmallTipper": "Pequeño Propinero",
		"SmallTipperDescription": "Origen capaz de gastar hasta 250 DOT de la tesorería de una vez.",
		"StakingAdmin": "Administrador de Staking",
		"StakingAdminDescription": "Origen para cancelar recortes.",
		"Treasurer": "Tesorero",
		"TreasurerDescription": "Origen para gastar (cualquier cantidad de) fondos hasta el límite superior de 10,000,000 DOT.",
		"WhitelistedCaller": "Llamador en Lista Blanca",
		"WhitelistedCallerDescription": "Origen comandado por cualquier miembro del Fellowship de Polkadot (no se necesita grado Dan).",
		"WishForChange": "Deseo de Cambio",
		"WishForChangeDescription": "Origen para señalar que la red desea algún cambio."
	},
	"Sidebar": {
		"onChainIdentity": "Identidad en Cadena",
		"leaderboard": "Tabla de Clasificación",
		"delegation": "Delegación",
		"profile": "Perfil",
		"home": "Inicio",
		"discussions": "Discusiones",
		"preimages": "Preimágenes",
		"councilMotion": "Moción del Consejo",
		"councilMembers": "Miembros del Consejo",
		"techCommProposals": "Propuestas Técnicas",
		"main": "Principal",
		"bounty": "Recompensa",
		"bountyDashboard": "Panel de Recompensas",
		"batchVoting": "Votación por Lotes",
		"tracks": "PISTAS",
		"parachains": "Parachains",
		"archived": "Archivado",
		"democracy": "Democracia",
		"proposals": "Propuestas",
		"referenda": "Referendos",
		"treasury": "Tesorería",
		"administration": "Administración",
		"origins": "ORÍGENES",
		"community": "Comunidad",
		"govAnalytics": "Analíticas de Gobernanza",
		"calendar": "Calendario",
		"ecosystemProjects": "Proyectos del Ecosistema",
		"members": "Miembros",
		"treasuryProposals": "Propuestas de Tesorería",
		"tips": "Propinas",
		"motions": "Mociones",
		"council": "Consejo",
		"techComm": "Com. Técnico",
		"onChainBounties": "Recompensas en Cadena",
		"Root": "Root",
		"Treasurer": "Tesorero",
		"WishForChange": "Deseo de Cambio",
		"ReferendumCanceller": "Cancelador de Referendo",
		"ReferendumKiller": "Eliminador de Referendo",
		"WhitelistedCaller": "Llamador en Lista Blanca",
		"FellowshipAdmin": "Admin de Fellowship",
		"ReportAnIssue": "Reportar un Problema",
		"NeedHelp": "¿Necesitas ayuda?",
		"AuctionAdmin": "Admin de Subastas",
		"BigSpender": "Gran Gastador",
		"BigTipper": "Gran Propinero",
		"MediumSpender": "Gastador Medio",
		"SmallSpender": "Pequeño Gastador",
		"SmallTipper": "Pequeño Propinero",
		"Treasury": "Tesorería",
		"LeaseAdmin": "Admin de Arrendamiento",
		"GeneralAdmin": "Admin General",
		"Tag": {
			"new": "Nuevo"
		}
	},
	"PostDetails": {
		"castVote": "Emitir Voto",
		"castYourVote": "Emita su Voto",
		"loginToVote": "Inicie sesión para Votar",
		"requested": "Solicitado",
		"beneficiary": "Beneficiario",
		"description": "Descripción",
		"timeline": "Línea de Tiempo",
		"more": "más",
		"referendum": "Referendo",
		"comments": "Comentarios",
		"please": "Por favor",
		"login": "Iniciar Sesión",
		"toComment": "para comentar",
		"post": "Publicar",
		"cancel": "Cancelar",
		"reply": "Responder",
		"proposalPassed": "Propuesta Aprobada",
		"proposalFailed": "Propuesta Rechazada",
		"confirmationPeriod": "Período de Confirmación",
		"votingStarted": "La votación ha comenzado",
		"preparePeriod": "Período de Preparación",
		"decisionPeriod": "Período de Decisión",
		"summary": "Resumen",
		"aye": "Sí",
		"nay": "No",
		"split": "Dividido",
		"support": "Apoyo",
		"bareAyes": "Síes Simples",
		"viewVoteHistory": "Ver Historial de Votos",
		"voteHistory": "Historial de Votos",
		"delegated": "Delegado",
		"votingPower": "Poder de Voto",
		"capital": "Capital",
		"account": "Cuenta",
		"abstain": "Abstención"
	},
	"ListingPage_Status": {
		"Cancelled": "Cancelado",
		"Confirmed": "Confirmado",
		"ConfirmAborted": "Confirmación Abortada",
		"ConfirmStarted": "Confirmación Iniciada",
		"Deciding": "Decidiendo",
		"Executed": "Ejecutado",
		"ExecutionFailed": "Ejecución Fallida",
		"Killed": "Eliminado",
		"Rejected": "Rechazado",
		"Submitted": "Enviado",
		"TimedOut": "Tiempo Agotado",
		"Pending": "Pendiente",
		"Unknown": "Desconocido"
	},
	"ListingPage_Tags": {
		"bounty": "Recompensa",
		"treasury": "Tesorería",
		"smart contract": "Contrato Inteligente",
		"polkadot": "Polkadot",
		"Network": "Red",
		"Governance": "Gobernanza",
		"Proposal": "Propuesta",
		"Test": "Prueba"
	},
	"ProposalStatus": {
		"cancelled": "Cancelado",
		"timedout": "Tiempo Agotado",
		"confirmed": "Confirmado",
		"approved": "Aprobado",
		"rejected": "Rechazado",
		"executed": "Ejecutado",
		"killed": "Eliminado",
		"executionfailed": "Ejecución Fallida",
		"decisiondepositplaced": "Depósito de Decisión Colocado",
		"deciding": "Decidiendo",
		"confirmstarted": "Confirmación Iniciada",
		"confirmaborted": "Confirmación Abortada",
		"opened": "Abierto",
		"retracted": "Retirado",
		"slashed": "Recortado",
		"active": "Activo",
		"extended": "Extendido",
		"claimed": "Reclamado",
		"unrequested": "No Solicitado",
		"requested": "Solicitado",
		"submitted": "Enviado",
		"cleared": "Limpiado",
		"voting": "Votando",
		"votingended": "Votación Terminada",
		"votingstarted": "Votación Iniciada",
		"invalid": "Inválido",
		"missing": "Faltante",
		"reaped": "Eliminado",
		"disapproved": "Desaprobado",
		"closed": "Cerrado",
		"awarded": "Otorgado",
		"added": "Agregado",
		"notpassed": "No Aprobado",
		"started": "Iniciado",
		"passed": "Aprobado",
		"proposed": "Propuesto"
	},
	"Pagination": {
		"next": "Siguiente",
		"previous": "Anterior"
	},
	"BalanceInput": {
		"addBalance": "Agregar Saldo"
	},
	"VoteReferendum": {
		"chooseYourVote": "Elija su Voto",
		"conviction": "Convicción",
		"lockBalance": "Bloquear Saldo",
		"abstainVoteValue": "Valor de Voto de Abstención",
		"ayeVoteValue": "Valor de Voto Sí",
		"nayVoteValue": "Valor de Voto No",
		"confirm": "Confirmar"
	},
	"Balance": {
<<<<<<< HEAD
		"voteBalance": "Saldo de Votación"
=======
		"voteBalance": "Saldo de votación"
	},
	"Footer": {
		"helpCenter": "Centro de Ayuda",
		"reportAnIssue": "Reportar un Problema",
		"feedback": "Comentarios",
		"termsAndConditions": "Términos y Condiciones",
		"termsOfWebsite": "Términos del Sitio Web",
		"privacyPolicy": "Política de Privacidad",
		"ourServices": "Nuestros Servicios",
		"docs": "Documentación",
		"github": "Github",
		"allRightsReserved": "Todos los derechos reservados.",
		"polkaLabsPrivateLimited": "Polka Labs Private Limited",
		"aHouseOfCommonsInitiative": "Una iniciativa de House of Commons.",
		"allRightsReservedYear": "Todos los derechos reservados."
>>>>>>> b8e83d25
	}
}<|MERGE_RESOLUTION|>--- conflicted
+++ resolved
@@ -325,10 +325,7 @@
 		"confirm": "Confirmar"
 	},
 	"Balance": {
-<<<<<<< HEAD
 		"voteBalance": "Saldo de Votación"
-=======
-		"voteBalance": "Saldo de votación"
 	},
 	"Footer": {
 		"helpCenter": "Centro de Ayuda",
@@ -344,6 +341,5 @@
 		"polkaLabsPrivateLimited": "Polka Labs Private Limited",
 		"aHouseOfCommonsInitiative": "Una iniciativa de House of Commons.",
 		"allRightsReservedYear": "Todos los derechos reservados."
->>>>>>> b8e83d25
 	}
 }