{
	"HomePage": {
		"title": "Bienvenido a Inicio"
	},
	"ActivityFeed": {
		"title": "Feed de Actividad",
		"ExploreTab": "Explorar",
		"SubscribedTab": "Suscrito",
		"About": "Acerca de",
		"AboutDescription": "Polkadot es el centro DeFi todo en uno de Polkadot.",
		"KnowMore": "Saber más",
		"VotedProposals": "Propuestas Votadas",
		"ActiveProposals": "Propuestas Activas",
		"Last15Days": "Últimos 15 días",
		"Rank": "Rango",
		"BatchVoting": "Votación por Lotes",
		"BatchVotingDescription": "Vote sobre las principales propuestas en una sola transacción",
		"DelegationDashboardDescription": "Delegue su voto y manténgase al día con el Panel de Delegación",
		"DelegationDashboard": "Panel de Delegación",
		"Bounty": "Recompensa",
		"BountyDescription": "Gane DOT enviando recompensas a Polkadot",
		"Identity": "Identidad",
		"IdentityDescription": "Establezca su identidad con Polkassembly a 1/4 del costo",
		"Features": "Características",
		"Live": "EN VIVO",
		"CommentPlaceholder": "Escriba su comentario aquí",
		"Post": "Publicar",
		"share": "Compartir",
		"loading": "Cargando...",
		"subscribe": "Suscribirse",
		"unsubscribe": "Desuscribirse",
		"Navbar": {
			"All": "Todo",
			"Root": "Root",
			"Wish For Change": "Deseo de Cambio",
			"Admin": "Administrador",
			"Governance": "Gobernanza",
			"Treasury": "Tesorería",
			"Whitelist": "Lista Blanca"
		},
		"PostItem": {
			"likes": "me gusta",
			"dislikes": "no me gusta",
			"comments": "comentarios",
			"readMore": "Leer más",
			"castVote": "Emitir Voto",
			"share": "Compartir",
			"comment": "Comentar",
			"like": "Me gusta",
			"dislike": "No me gusta",
			"liked": "Me gustó",
			"disliked": "No me gustó",
			"allCaughtUp": "¡Estás al día!",
			"allCaughtUpDescription": "¿Por qué no explorar otras categorías o temas?",
			"noActivity": "No se encontró actividad",
			"noActivityDescription": "¡Sigue o suscríbete a personas y publicaciones para ver contenido personalizado en tu feed!",
			"LogoutAllCaughtUp": "¡Únete a Polkassembly para ver tu pestaña de Seguimiento!",
			"LogoutAllCaughtUpDescription": "Discute, contribuye y recibe actualizaciones regulares de Polkassembly",
			"showMore": "Mostrar más",
			"showLess": "Mostrar menos",
			"loadMoreComments": "Cargar más comentarios",
			"showLessComments": "Mostrar menos comentarios",
			"commentingOnProposal": "Comentando en la propuesta"
		},
		"NoRank": "para ver tu rango"
	},
	"AddressDropdown": {
		"fallbackText": "Por favor seleccione billetera",
		"chooseLinkedAccount": "Elegir cuenta vinculada",
		"noAccountsFound": "No se encontraron cuentas",
		"selectWallet": "Por favor seleccione billetera",
		"fetchingAddresses": "Para obtener sus direcciones, Polkassembly necesita acceso a sus extensiones de billetera. Por favor autorice esta transacción.",
		"goBack": "Regresar",
		"gotIt": "Entendido",
		"hidePassword": "Ocultar contraseña",
		"showPassword": "Mostrar contraseña",
		"pleaseConnectWallet": "Por favor conecte su billetera a Polkassembly.",
		"pleaseCheckConnectedAccounts": "Por favor verifique las cuentas conectadas en la extensión."
	},
	"CreateProposalDropdownButton": {
		"treasuryProposal": "Propuesta de Tesorería",
		"proposal": "Propuesta",
		"discussionPost": "Publicación de Discusión",
		"create": "Crear",
		"status": "Estado",
		"tags": "Etiquetas",
		"sortBy": "Ordenar por",
		"filter": "Filtrar",
		"createPost": "Crear Publicación",
		"createProposal": "Crear Propuesta",
		"noData": "No hay datos disponibles",
		"contentWillBeAvailableSoon": "El contenido estará disponible pronto..."
	},
	"Profile": {
		"settings": "Configuración",
		"login": "Iniciar sesión",
		"loginFailed": "Error al iniciar sesión",
		"signupFailed": "Error al registrarse",
		"noAccessTokenFound": "No se encontró el token de acceso.",
		"logout": "Cerrar sesión",
		"signUp": "Registrarse",
		"dontHaveAnAccount": "¿No tienes una cuenta?",
		"twoFactorAuth": "Autenticación de Dos Factores",
		"twoFactorAuthDescription": "Por favor abra la aplicación o extensión de verificación de dos pasos e ingrese el código de autenticación para su cuenta de Polkassembly.",
		"authCode": "Código de Autenticación",
		"authCodeDescription": "Por favor ingrese el código de autenticación para su cuenta de Polkassembly.",
		"enterUsernameOrEmail": "Ingrese Usuario o Email",
		"enterPassword": "Ingrese Contraseña",
		"enterConfirmPassword": "Confirme Contraseña",
		"enterConfirmPasswordDescription": "Por favor ingrese la misma contraseña que arriba.",
		"orLoginWith": "O iniciar sesión con",
		"next": "Siguiente",
		"alreadyHaveAnAccount": "¿Ya tienes una cuenta?",
		"loginwithusername": "Iniciar sesión con Usuario",
		"loginToPolkassembly": "Iniciar sesión en Polkassembly",
		"profile": "Perfil",
		"activity": "Actividad",
		"accounts": "Cuentas",
		"delegate": "Delegar",
		"follow": "Seguir",
		"balance": "Saldo",
		"locked": "Bloqueado",
		"on": "el",
		"Activity": {
			"voted_on_proposal": "Votó",
			"created_proposal": "Creó propuesta",
			"created_tip": "Creó propina",
			"gave_tip": "Dio propina",
			"created_bounty": "Creó recompensa",
			"created_child_bounty": "Creó recompensa secundaria",
			"claimed_bounty": "Reclamó recompensa",
			"signed_up_for_identity_verification": "Se registró para verificación de identidad",
			"approved_bounty": "Aprobó recompensa",
			"verified_identity": "Identidad verificada",
			"completed_identity_judgement": "Completó juicio de identidad",
			"delegated_vote": "Voto delegado",
			"received_delegation": "Recibió delegación",
			"placed_decision_deposit": "Realizó depósito de decisión",
			"removed_vote": "Eliminó voto",
			"reduced_conviction": "Redujo convicción",
			"reduced_conviction_after_six_hours_of_first_vote": "Redujo convicción después de seis horas del primer voto",
			"removed_vote_after_six_hours_of_first_vote": "Eliminó voto después de seis horas del primer voto",
			"lost_due_to_slashing_tip_or_proposal": "Perdió debido a recorte de propina o propuesta",
			"proposal_failed": "Propuesta fallida",
			"proposal_passed": "Propuesta aprobada",
			"vote_passed": "Voto aprobado",
			"vote_failed": "Voto fallido",
			"quiz_answered_correctly": "Cuestionario respondido correctamente",
			"reacted_to_post": "Reaccionó a la publicación",
			"reacted_to_comment": "Reaccionó al comentario",
			"commented_on_post": "Agregó comentario",
			"deleted_comment": "Eliminó comentario",
			"replied_to_comment": "Respondió al comentario",
			"created_offchain_post": "Creó publicación fuera de cadena",
			"linked_discussion": "Vinculó discusión",
			"took_quiz": "Realizó cuestionario",
			"updated_profile": "Actualizó perfil",
			"reported_content": "Reportó contenido",
			"received_report": "Recibió reporte",
			"received_spam_report": "Recibió reporte de spam",
			"removed_content": "Eliminó contenido",
			"received_like_on_discussion": "Recibió me gusta en discusión",
			"received_like_on_comment": "Recibió me gusta en comentario",
			"deleted_reaction": "Eliminó reacción",
			"added_context_to_proposal": "Agregó contexto a la propuesta",
			"added_profile_picture": "Agregó foto de perfil",
			"added_bio": "Agregó biografía",
			"added_profile_title": "Agregó título de perfil",
			"added_profile_tags": "Agregó etiquetas de perfil",
			"comment_taken_down": "Comentario eliminado",
			"post_taken_down": "Publicación eliminada",
			"post_marked_as_spam": "Publicación marcada como spam",
			"linked_address": "Vinculó dirección",
			"linked_multiple_addresses": "Vinculó múltiples direcciones",
			"unlinked_address": "Desvinculó dirección",
			"unlinked_multiple_addresses": "Desvinculó múltiples direcciones",
			"followed_user": "Seguido",
			"unfollowed_user": "Dejó de seguir"
		},
		"overview": "Resumen",
		"onchainIdentity": "Identidad en cadena",
		"linkAddress": "Vincular dirección",
		"badges": "Insignias",
		"badgesDescription": "Desbloquea, recibe y gana insignias mientras participas en Polkassembly",
		"userSince": "Usuario desde",
		"rank": "Rango",
		"judgements": "Juicios",
		"since": "Desde",
		"Settings": {
			"settings": "Configuraciones",
			"deleteAccount": "Eliminar cuenta",
			"profileSettings": "Configuración de perfil",
			"username": "Nombre de usuario",
			"edit": "Editar",
			"editUsername": "Editar nombre de usuario",
			"email": "Correo electrónico",
			"editEmail": "Editar correo electrónico",
			"enableTfa": "Habilitar autenticación de dos factores",
			"enableTfaDescription": "Mejore la seguridad de la cuenta con la autenticación de dos factores. Verifique su identidad con un paso adicional para mayor protección.",
			"tfaAuth": "Autenticación de dos factores",
			"accountSettings": "Configuración de la cuenta",
			"linkAddress": "Vincular dirección",
			"linkAddressDescription": "Para participar en actividades de gobernanza con su dirección de billetera",
			"deleteAccountDescription": "Tenga en cuenta que esta acción es irreversible y todos los datos asociados con su cuenta se eliminarán permanentemente.",
			"deleteMyAccount": "Eliminar mi cuenta",
			"oldUsername": "Nombre de usuario anterior",
			"newUsername": "Nuevo nombre de usuario",
			"save": "Guardar",
			"oldEmail": "Correo electrónico anterior",
			"newEmail": "Nuevo correo electrónico",
			"type": "Tipo",
			"belowToConfirm": "abajo para confirmar",
			"TFA": {
				"configuringGoogleAuthenticator": "Configurando Google Authenticator",
				"installGoogleAuthenticator": "1. Instale Google Authenticator (iOS/Android).",
				"selectAddIcon": "2. En la aplicación de autenticación, seleccione el icono &quot;+&quot;.",
				"scanQRCode": "3. Seleccione &quot;Escanear un código QR&quot; y use la cámara del teléfono para escanear este código QR.",
				"scanQRCodeDescription": "Escanear el código QR",
				"orEnterTheCodeToYourApp": "O ingrese el código en su aplicación (codificado en base32) :",
				"verifyCode": "Verificar código",
				"verifyCodeDescription": "Por favor ingrese el código de autenticación :",
				"verify": "Verificar"
			}
		},
		"edit": "Editar",
		"editProfile": "Editar perfil",
		"basicInformation": "Información básica",
		"socials": "Redes sociales",
		"coverImage": "Imagen de portada",
		"uploadCover": "Subir portada",
		"profileImage": "Imagen de perfil",
		"uploadProfileImageDescription": "Sube un archivo con dimensiones de 1600px o más",
		"invalidUsername": "Nombre de usuario no válido",
		"displayName": "Nombre para mostrar",
		"jobTitle": "Título del trabajo",
		"about": "Acerca de",
		"email": "Correo electrónico",
		"twitter": "Twitter",
		"telegram": "Telegram",
		"riot": "Riot",
		"discord": "Discord",
		"saveChanges": "Guardar",
		"unfollow": "Dejar de seguir",
		"following": "Siguiendo",
		"followers": "Seguidores",
		"enterCredentials": "Por favor, ingrese sus credenciales"
	},
	"ListingTab": {
		"Analytics": "Analíticas",
		"External": "Externo",
		"Referenda": "Referendos"
	},
	"ListingPage": {
		"AllProposals": "Todas las Referendos",
		"AuctionAdmin": "Administrador de Subastas",
		"AuctionAdminDescription": "Origen para iniciar subastas.",
		"BigSpender": "Gran Gastador",
		"BigSpenderDescription": "Origen capaz de gastar hasta 1,000,000 DOT de la tesorería de una vez.",
		"BigTipper": "Gran Propinero",
		"BigTipperDescription": "Origen capaz de gastar hasta 1000 DOT de la tesorería de una vez.",
		"Bounty": "Recompensa en Cadena",
		"BountyDescription": "Un espacio para compartir ideas, proporcionar retroalimentación y colaborar en ideas que impactan la red.",
		"Discussion": "Discusiones",
		"DiscussionDescription": "Un espacio para compartir ideas, proporcionar retroalimentación y colaborar en ideas que impactan la red.",
		"FellowshipAdmin": "Administrador de Fellowship",
		"FellowshipAdminDescription": "Origen para gestionar la composición del fellowship.",
		"GeneralAdmin": "Administrador General",
		"GeneralAdminDescription": "Origen para gestionar el registrador.",
		"LeaseAdmin": "Administrador de Arrendamiento",
		"LeaseAdminDescription": "Origen capaz de forzar arrendamientos de slots",
		"MediumSpender": "Gastador Medio",
		"MediumSpenderDescription": "Origen capaz de gastar hasta 100,000 DOT de la tesorería de una vez.",
		"Members": "Miembros",
		"MembersDescription": "Los Miembros del Comité Técnico Abierto es un cuerpo experto mayormente autogobernado con el objetivo principal de representar a los humanos que encarnan y contienen la base de conocimiento técnico de la red y protocolo Polkadot.",
		"Referendum": "Referendos en Cadena",
		"ReferendumDescription": "Este es el lugar para discutir referendos en cadena. Las publicaciones en cadena se generan automáticamente tan pronto como se crean en la cadena. Solo el proponente puede editarlas.",
		"ReferendumCanceller": "Cancelador de Referendo",
		"ReferendumCancellerDescription": "Origen capaz de cancelar referendos.",
		"ReferendumKiller": "Eliminador de Referendo",
		"ReferendumKillerDescription": "Origen capaz de eliminar referendos.",
		"Root": "Root",
		"RootDescription": "Origen para mejoras generales de toda la red.",
		"SmallSpender": "Pequeño Gastador",
		"SmallSpenderDescription": "Origen capaz de gastar hasta 250 DOT de la tesorería de una vez.",
		"SmallTipper": "Pequeño Propinero",
		"SmallTipperDescription": "Origen capaz de gastar hasta 250 DOT de la tesorería de una vez.",
		"StakingAdmin": "Administrador de Staking",
		"StakingAdminDescription": "Origen para cancelar recortes.",
		"Treasurer": "Tesorero",
		"TreasurerDescription": "Origen para gastar (cualquier cantidad de) fondos hasta el límite superior de 10,000,000 DOT.",
		"WhitelistedCaller": "Llamador en Lista Blanca",
		"WhitelistedCallerDescription": "Origen comandado por cualquier miembro del Fellowship de Polkadot (no se necesita grado Dan).",
		"WishForChange": "Deseo de Cambio",
		"WishForChangeDescription": "Origen para señalar que la red desea algún cambio."
	},
	"Sidebar": {
		"onChainIdentity": "Identidad en Cadena",
		"leaderboard": "Tabla de Clasificación",
		"delegation": "Delegación",
		"profile": "Perfil",
		"home": "Inicio",
		"discussions": "Discusiones",
		"preimages": "Preimágenes",
		"councilMotion": "Moción del Consejo",
		"councilMembers": "Miembros del Consejo",
		"techCommProposals": "Propuestas Técnicas",
		"main": "Principal",
		"bounty": "Recompensa",
		"bountyDashboard": "Panel de Recompensas",
		"batchVoting": "Votación por Lotes",
		"tracks": "PISTAS",
		"parachains": "Parachains",
		"archived": "Archivado",
		"democracy": "Democracia",
		"proposals": "Propuestas",
		"referenda": "Referendos",
		"treasury": "Tesorería",
		"administration": "Administración",
		"origins": "ORÍGENES",
		"community": "Comunidad",
		"govAnalytics": "Analíticas de Gobernanza",
		"calendar": "Calendario",
		"ecosystemProjects": "Proyectos del Ecosistema",
		"members": "Miembros",
		"treasuryProposals": "Propuestas de Tesorería",
		"tips": "Propinas",
		"motions": "Mociones",
		"council": "Consejo",
		"techComm": "Com. Técnico",
		"onChainBounties": "Recompensas en Cadena",
		"Root": "Root",
		"Treasurer": "Tesorero",
		"WishForChange": "Deseo de Cambio",
		"ReferendumCanceller": "Cancelador de Referendo",
		"ReferendumKiller": "Eliminador de Referendo",
		"WhitelistedCaller": "Llamador en Lista Blanca",
		"FellowshipAdmin": "Admin de Fellowship",
		"ReportAnIssue": "Reportar un Problema",
		"NeedHelp": "¿Necesitas ayuda?",
		"AuctionAdmin": "Admin de Subastas",
		"BigSpender": "Gran Gastador",
		"BigTipper": "Gran Propinero",
		"MediumSpender": "Gastador Medio",
		"SmallSpender": "Pequeño Gastador",
		"SmallTipper": "Pequeño Propinero",
		"Treasury": "Tesorería",
		"LeaseAdmin": "Admin de Arrendamiento",
		"GeneralAdmin": "Admin General",
		"Tag": {
			"new": "Nuevo"
		}
	},
	"PostDetails": {
		"castVote": "Emitir Voto",
		"castYourVote": "Emita su Voto",
		"loginToVote": "Inicie sesión para Votar",
		"requested": "Solicitado",
		"beneficiary": "Beneficiario",
		"description": "Descripción",
		"timeline": "Línea de Tiempo",
		"more": "más",
		"referendum": "Referendo",
		"comments": "Comentarios",
		"please": "Por favor",
		"login": "Iniciar Sesión",
		"toComment": "para comentar",
		"post": "Publicar",
		"cancel": "Cancelar",
		"reply": "Responder",
		"proposalPassed": "Propuesta Aprobada",
		"proposalFailed": "Propuesta Rechazada",
		"confirmationPeriod": "Período de Confirmación",
		"votingStarted": "La votación ha comenzado",
		"preparePeriod": "Período de Preparación",
		"decisionPeriod": "Período de Decisión",
		"summary": "Resumen",
		"aye": "Sí",
		"nay": "No",
		"split": "Dividido",
		"support": "Apoyo",
		"bareAyes": "Síes Simples",
		"viewVoteHistory": "Ver Historial de Votos",
		"voteHistory": "Historial de Votos",
		"delegated": "Delegado",
		"votingPower": "Poder de Voto",
		"capital": "Capital",
		"account": "Cuenta",
		"abstain": "Abstención",
		"onchainInfo": "Información en cadena",
		"OnchainInfo": {
			"metadata": "Metadatos",
			"table": "Tabla",
			"json": "JSON",
			"origin": "Origen",
			"method": "Método",
			"proposalHash": "Hash de propuesta",
			"preimage": "Preimagen",
			"description": "Descripción",
			"section": "Sección",
			"name": "Nombre",
			"value": "Valor"
		},
		"deleteComment": "Eliminar comentario",
		"deleteCommentConfirmation": "¿Estás seguro de que quieres eliminar este comentario?",
		"delete": "Eliminar",
		"hideReplies": "Ocultar respuestas",
		"viewReplies": "Ver respuestas"
	},
	"ListingPage_Status": {
		"Cancelled": "Cancelado",
		"Confirmed": "Confirmado",
		"ConfirmAborted": "Confirmación Abortada",
		"ConfirmStarted": "Confirmación Iniciada",
		"Deciding": "Decidiendo",
		"Executed": "Ejecutado",
		"ExecutionFailed": "Ejecución Fallida",
		"Killed": "Eliminado",
		"Rejected": "Rechazado",
		"Submitted": "Enviado",
		"TimedOut": "Tiempo Agotado",
		"Pending": "Pendiente",
		"Unknown": "Desconocido"
	},
	"ListingPage_Tags": {
		"bounty": "Recompensa",
		"treasury": "Tesorería",
		"smart contract": "Contrato Inteligente",
		"polkadot": "Polkadot",
		"Network": "Red",
		"Governance": "Gobernanza",
		"Proposal": "Propuesta",
		"Test": "Prueba"
	},
	"ProposalStatus": {
		"cancelled": "Cancelado",
		"timedout": "Tiempo Agotado",
		"confirmed": "Confirmado",
		"approved": "Aprobado",
		"rejected": "Rechazado",
		"executed": "Ejecutado",
		"killed": "Eliminado",
		"executionfailed": "Ejecución Fallida",
		"decisiondepositplaced": "Depósito de Decisión Colocado",
		"deciding": "Decidiendo",
		"confirmstarted": "Confirmación Iniciada",
		"confirmaborted": "Confirmación Abortada",
		"opened": "Abierto",
		"retracted": "Retirado",
		"slashed": "Recortado",
		"active": "Activo",
		"extended": "Extendido",
		"claimed": "Reclamado",
		"unrequested": "No Solicitado",
		"requested": "Solicitado",
		"submitted": "Enviado",
		"cleared": "Limpiado",
		"voting": "Votando",
		"votingended": "Votación Terminada",
		"votingstarted": "Votación Iniciada",
		"invalid": "Inválido",
		"missing": "Faltante",
		"reaped": "Eliminado",
		"disapproved": "Desaprobado",
		"closed": "Cerrado",
		"awarded": "Otorgado",
		"added": "Agregado",
		"notpassed": "No Aprobado",
		"started": "Iniciado",
		"passed": "Aprobado",
		"proposed": "Propuesto",
		"created": "Creado"
	},
	"Pagination": {
		"next": "Siguiente",
		"previous": "Anterior"
	},
	"BalanceInput": {
		"addBalance": "Agregar Saldo"
	},
	"VoteReferendum": {
		"chooseYourVote": "Elija su Voto",
		"conviction": "Convicción",
		"lockBalance": "Bloquear Saldo",
		"abstainVoteValue": "Valor de Voto de Abstención",
		"ayeVoteValue": "Valor de Voto Sí",
		"nayVoteValue": "Valor de Voto No",
		"confirm": "Confirmar",
		"voteSuccess": "Su voto ha sido emitido correctamente",
		"voteFailed": "Su voto no ha sido emitido correctamente",
		"voteSuccessTitle": "Voto exitoso",
		"voteFailedTitle": "Voto fallido"
	},
	"Balance": {
		"voteBalance": "Saldo de Votación"
	},
	"EditPost": {
		"edit": "Editar",
		"title": "Título",
		"content": "Contenido",
		"save": "Guardar",
		"editPostButton": "Editar"
	},
	"Footer": {
		"helpCenter": "Centro de Ayuda",
		"reportAnIssue": "Reportar un Problema",
		"feedback": "Comentarios",
		"termsAndConditions": "Términos y Condiciones",
		"termsOfWebsite": "Términos del Sitio Web",
		"privacyPolicy": "Política de Privacidad",
		"ourServices": "Nuestros Servicios",
		"docs": "Documentación",
		"github": "Github",
		"allRightsReserved": "Todos los derechos reservados.",
		"polkaLabsPrivateLimited": "Polka Labs Private Limited",
		"aHouseOfCommonsInitiative": "Una iniciativa de House of Commons.",
		"allRightsReservedYear": "Todos los derechos reservados."
	},
	"Preimages": {
		"hash": "Hash",
		"author": "Autor",
		"deposit": "Depósito",
		"arguments": "Argumentos",
		"size": "Tamaño",
		"status": "Estado",
		"copy": "Copiar",
		"subscan": "Subscan",
		"close": "Cerrar",
		"showAll": "Mostrar todos",
		"searchByHash": "Buscar por hash",
		"preimageNotFound": "Vorabbild nicht gefunden"
	},
	"Create": {
		"createDiscussionTitle": "Crear discusión",
		"title": "Título",
		"description": "Descripción",
		"create": "Crear",
		"createTag": "Crear etiqueta",
		"addTags": "Agregar etiquetas",
		"searchTags": "Buscar etiquetas",
		"noTagsFound": "No se encontraron etiquetas.",
		"selectTags": "Seleccionar etiquetas",
		"selectTopic": "Seleccionar tema",
		"tagsLeftText": "Etiquetas restantes",
		"AllowedCommentors": {
			"title": "¿Quién puede comentar?",
			"all": "Todos",
			"onchainVerified": "Verificado en cadena",
			"none": "Ninguno",
			"tooltip": "Elija quién puede comentar y responder a esta publicación"
		},
		"Topic": {
			"general": "General",
			"auctionadmin": "Administrador de subastas",
			"generaladmin": "Administrador general",
			"governance": "Gobernanza",
			"root": "Raíz",
			"stakingadmin": "Administrador de apuestas",
			"treasury": "Tesorería",
			"fellowship": "Compañerismo"
		},
		"titleTooShort": "Por favor, proporcione un título válido.",
		"titlePlaceholder": "Ingrese título",
		"descriptionRequired": "Por favor, proporcione una descripción válida.",
		"please": "Por favor",
		"login": "Iniciar sesión",
		"toCreate": "para crear una discusión"
	},
	"ProposalType": {
		"discussion": "Discusión",
		"referendum": "Referéndum",
		"referendumv2": "Referéndum",
		"councilmotion": "Moción del consejo",
		"techcommitteeproposal": "Propuesta del comité técnico",
		"treasuryproposal": "Propuesta de tesorería",
		"bounty": "Recompensa",
		"childbounty": "Recompensa infantil",
		"tip": "Propina",
		"fellowshipreferendum": "Referéndum de compañerismo",
		"alliancemotion": "Moción de alianza",
		"announcement": "Anuncio",
		"democracyproposal": "Propuesta de democracia",
		"upgradecommittee": "Comité de actualización",
		"advisorycommittee": "Comité asesor",
		"grant": "Subvención",
		"community": "Comunidad",
		"technicalcommittee": "Comité Técnico"
	},
	"Header": {
		"polkadot": "Polkadot y Parachains",
		"kusama": "Kusama y Parachains",
		"soloChains": "Cadenas en solitario",
		"testChains": "Cadenas de prueba",
		"switchTo": "Cambiar a",
		"lightMode": "Modo claro",
		"darkMode": "Modo oscuro",
		"language": "Idioma",
		"node": "Nodo",
		"network": "Red",
		"searchNetworks": "Buscar redes..."
	},
	"Leaderboard": {
		"username": "Nombre de usuario",
		"astrals": "Astrals",
		"userSince": "Usuario desde",
		"actions": "Acciones",
		"leaderboard": "Tabla de Clasificación",
		"findYourRank": "Encuentra tu rango en el ecosistema",
		"searchUsername": "Buscar nombre de usuario"
	},
	"SetIdentity": {
		"displayName": "Nombre para mostrar",
		"legalName": "Nombre legal",
		"email": "Correo electrónico",
		"twitter": "Twitter",
		"matrix": "Matrix",
		"setIdentity": "Establecer identidad",
		"onChainIdentity": "Identidad en cadena",
		"identityDescription1": "Polkadot ofrece identidades en cadena que verifican las credenciales de los usuarios a través de registradores designados, generando mayor confianza y apoyo.",
		"identityDescription2": "Una vez verificados con éxito, los usuarios reciben una marca de verificación verde, simbolizando su estado de confianza. Este símbolo de estado verificado mejora la credibilidad al solicitar fondos del tesoro o participar en discusiones y propuestas.",
		"letBegin": "Empecemos",
		"requestJudgement": "Solicitar Evaluación (Próximamente)",
		"minimumDeposit": "Depósito Mínimo",
		"registrarFee": "Tarifa del Registrador",
		"totalAmountRequired": "Cantidad Total Requerida",
		"viewAmountBreakup": "Ver Desglose del Monto",
		"registrarFees": "Tarifas de registro"
	},
	"BatchVote": {
		"batchVoting": "Votación por lotes",
		"please": "Por favor",
		"login": "Iniciar sesión",
		"toVote": "para votar",
		"setDefaults": "Establecer valores predeterminados",
		"vote": "Votar",
		"noProposalsAvailable": "No hay propuestas disponibles",
		"skip": "Omitir",
		"aye": "Sí",
		"nay": "No",
		"abstain": "Abstención",
		"chooseYourVote": "Elige tu voto",
		"setConviction": "Establecer convicción",
		"noItemsInVoteCart": "No hay elementos en el carrito de votación",
		"confirmBatchVoting": "Confirmar votación por lotes",
		"save": "Guardar",
		"editVote": "Editar voto",
		"next": "Siguiente",
		"totalProposals": "Propuestas totales",
		"viewCart": "Ver carrito",
		"proposals": "Propuestas"
	},
<<<<<<< HEAD
	"Delegation": {
		"delegation": "Delegación",
		"dashboard": "Panel de control",
		"myDelegation": "Mi delegación",
		"tracks": "Tracks",
		"description": "Descripción",
		"activeProposals": "Propuestas activas",
		"status": "Estado",
		"all": "Todos",
		"delegated": "Delegado",
		"receivedDelegation": "Delegación recibida",
		"undelegated": "No delegado",
		"selectFilter": "Seleccionar filtro",
		"noTracksFound": "No se encontraron tracks",
		"becomeDelegate": "Convertirse en delegado",
		"howToDelegateOnPolkassembly": "Cómo delegar en Polkassembly",
		"individual": "Individual",
		"totalSupply": "Total de suministro",
		"delegatedTokens": "Tokens delegados",
		"totalDelegatedVotes": "Votos delegados totales",
		"totalDelegates": "Delegados totales",
		"totalDelegatees": "Total de delegatarios",
		"clearAll": "Limpiar todo",
		"delegate": "Delegado",
		"noBio": "Sin biografía",
		"readMore": "Leer más",
		"votingPower": "Poder de voto",
		"votedProposals": "Propuestas votadas",
		"receivedDelegations": "Delegaciones recibidas",
		"past30Days": "Últimos 30 días",
		"trendingDelegates": "Delegados destacados",
		"pleaseLoginToContinue": "Por favor, inicie sesión para continuar",
		"selectTrackForDelegation": "Seleccionar track para delegación",
		"openGovAllowsForTrackLevelAgileDelegationChooseATrackToProceed": "OpenGov permite una delegación ágil en el nivel de track. Seleccione un track para continuar.",
		"step1": "PASO 1",
		"step2": "PASO 2",
		"chooseADelegateBasedOnTheStatsToCompleteYourDelegationProcess": "Elija un delegado basado en las estadísticas para completar su proceso de delegación.",
		"wantToLearnMoreAboutDelegationProcessBeforeLockingYourTokensClick": "Quiere aprender más sobre el proceso de delegación antes de bloquear sus tokens. Haga clic",
		"here": "aquí",
		"selectDelegate": "Seleccionar delegado",
		"enterUsernameOrAddressToDelegateVote": "Ingrese un nombre de usuario o dirección para delegar su voto"
=======
	"CreateProposal": {
		"createPreimage": "Crear Preimage",
		"existingPreimage": "Ya tiene un Preimage",
		"createTreasuryProposal": "Crear Propuesta de Tesorería (Nativa)",
		"usdxProposal": "Crear Propuesta de Tesorería USDx (Assethub)",
		"cancelReferendum": "Cancelar un Referéndum",
		"killReferendum": "Terminar un Referéndum",
		"goBack": "Volver",
		"preimageHash": "Hash del Preimage",
		"preimageLength": "Longitud del Preimage",
		"preimageHashDescription": "Ingrese el hash del preimage para crear una propuesta"
	},
	"CreateTreasuryProposal": {
		"beneficiary": "Beneficiario",
		"amount": "Cantidad",
		"track": "Pista",
		"createProposal": "Crear Propuesta",
		"create": "Crear",
		"proposalCreatedSuccessfully": "Propuesta creada exitosamente",
		"proposalCreatedSuccessfullyDescription": "La propuesta ha sido creada exitosamente",
		"proposalCreationFailed": "Error al crear la propuesta",
		"proposalCreationFailedDescription": "Hubo un error al crear la propuesta",
		"preimageNotedSuccessfully": "Preimagen registrada exitosamente",
		"preimageNotedSuccessfullyDescription": "La preimagen ha sido registrada exitosamente",
		"preimageNoteFailed": "Error al registrar la preimagen",
		"preimageNoteFailedDescription": "Hubo un error al registrar la preimagen",
		"selectTrack": "Seleccionar Pista",
		"validFrom": "Válido Desde",
		"addValidFrom": "Agregar Válido Desde",
		"invalidBlockHeight": "Por favor ingrese una altura de bloque válida",
		"enterFutureBlockHeight": "Por favor ingrese una altura de bloque futura"
	},
	"CreatePreimage": {
		"addItem": "Agregar Elemento",
		"removeItem": "Eliminar Elemento",
		"yes": "Sí",
		"no": "No",
		"uploadFile": "Subir Archivo",
		"includeOption": "Incluir Opción",
		"preimageNoteFailed": "Error al anotar la preimagen",
		"preimageNoteFailedDescription": "Hubo un error al anotar la preimagen",
		"preimageNotedSuccessfully": "Preimagen anotada exitosamente",
		"preimageNotedSuccessfullyDescription": "La preimagen ha sido anotada exitosamente",
		"preimageHash": "Hash de Preimagen",
		"length": "Longitud"
	},
	"AddressInput": {
		"invalidAddress": "Dirección Inválida",
		"noResultsFound": "No se encontraron resultados",
		"placeholder": "Ingrese la Dirección"
	},
	"KillCancelReferendum": {
		"referendumId": "ID del Referéndum",
		"referendumIdDescription": "Ingrese el ID del referéndum para cancelar",
		"thisReferendumIsNotOngoing": "Este Referéndum no está en curso"
	},
	"errorMessages": {
		"valueTooLarge": "El valor es demasiado grande"
>>>>>>> 9cef84c4
	}
}<|MERGE_RESOLUTION|>--- conflicted
+++ resolved
@@ -648,7 +648,6 @@
 		"viewCart": "Ver carrito",
 		"proposals": "Propuestas"
 	},
-<<<<<<< HEAD
 	"Delegation": {
 		"delegation": "Delegación",
 		"dashboard": "Panel de control",
@@ -690,7 +689,7 @@
 		"here": "aquí",
 		"selectDelegate": "Seleccionar delegado",
 		"enterUsernameOrAddressToDelegateVote": "Ingrese un nombre de usuario o dirección para delegar su voto"
-=======
+	},
 	"CreateProposal": {
 		"createPreimage": "Crear Preimage",
 		"existingPreimage": "Ya tiene un Preimage",
@@ -749,6 +748,5 @@
 	},
 	"errorMessages": {
 		"valueTooLarge": "El valor es demasiado grande"
->>>>>>> 9cef84c4
 	}
 }