{
	"HomePage": {
		"title": "Welcome to Home"
	},
	"ActivityFeed": {
		"title": "Activity Feed",
		"ExploreTab": "Explore",
		"SubscribedTab": "Subscribed",
		"About": "About",
		"AboutDescription": "Polkadot is the all-in-one DeFi hub of Polkadot.",
		"KnowMore": "Know More",
		"VotedProposals": "Voted Proposals",
		"ActiveProposals": "Active Proposals",
		"Last15Days": "Last 15 days",
		"Rank": "Rank",
		"BatchVoting": "Batch Voting",
		"BatchVotingDescription": "Vote on top proposals in a single transaction",
		"DelegationDashboardDescription": "Delegate your vote and catchup with Delegation Dashboard",
		"DelegationDashboard": "Delegation Dashboard",
		"Bounty": "Bounty",
		"BountyDescription": "Earn DOT by submitting bounties to Polkadot",
		"Identity": "Identity",
		"IdentityDescription": "Set identity with Polkassembly at 1/4th of the cost",
		"Features": "Features",
		"Live": "LIVE",
		"CommentPlaceholder": "Type your comment here",
		"Post": "Post",
		"Navbar": {
			"All": "All",
			"Root": "Root",
			"Wish For Change": "Wish For Change",
			"Admin": "Admin",
			"Governance": "Governance",
			"Treasury": "Treasury",
			"Whitelist": "Whitelist"
		},
		"PostItem": {
			"likes": "likes",
			"dislikes": "dislikes",
			"comments": "comments",
			"readMore": "Read more",
			"castVote": "Cast Vote",
			"share": "Share",
			"comment": "Comment",
			"like": "Like",
			"dislike": "Dislike",
			"liked": "Liked",
			"disliked": "Disliked",
			"allCaughtUp": "You're all caught up!",
			"allCaughtUpDescription": "Why not explore other categories or topics?",
			"noActivity": "No Activity Found",
			"noActivityDescription": "Follow or Subscribe to people and posts to view personalized content on your feed!",
			"LogoutAllCaughtUp": "Join Polkassembly to see your Following tab!",
			"LogoutAllCaughtUpDescription": "Discuss, contribute and get regular updates from Polkassembly",
			"showMore": "Show More",
			"showLess": "Show Less",
			"loadMoreComments": "Load more comments",
			"showLessComments": "Show less comments",
			"commentingOnProposal": "Commenting on proposal"
		},
		"NoRank": "to see your rank"
	},
	"AddressDropdown": {
		"fallbackText": "Please select wallet",
		"chooseLinkedAccount": "Choose Linked Account",
		"noAccountsFound": "No Accounts Found",
		"selectWallet": "Please Select Wallet",
		"fetchingAddresses": "For fetching your addresses, Polkassembly needs access to your wallet extensions. Please authorize this transaction.",
		"goBack": "Go Back",
		"gotIt": "Got It",
		"hidePassword": "Hide Password",
		"showPassword": "Show Password",
		"pleaseConnectWallet": "Please connect your wallet to Polkassembly.",
		"pleaseCheckConnectedAccounts": "Please check the connected accounts in extension."
	},
	"CreateProposalDropdownButton": {
		"treasuryProposal": "Treasury Proposal",
		"proposal": "Proposal",
		"discussionPost": "Discussion Post",
		"create": "Create",
		"status": "Status",
		"tags": "Tags",
		"sortBy": "Sort By",
		"filter": "Filter",
		"createPost": "Create Post",
		"createProposal": "Create Proposal",
		"noData": "No data available",
		"contentWillBeAvailableSoon": "Content will be available soon..."
	},
	"Profile": {
		"settings": "Settings",
		"login": "Login",
		"logout": "Logout",
		"signUp": "Sign Up",
		"dontHaveAnAccount": "Don't have an account?",
		"twoFactorAuth": "Two Factor Authentication",
		"twoFactorAuthDescription": "Please open the two-step verification app or extension and input the authentication code for your Polkassembly account.",
		"authCode": "Authentication Code",
		"authCodeDescription": "Please input the authentication code for your Polkassembly account.",
		"enterUsernameOrEmail": "Enter Username or Email",
		"enterPassword": "Enter Password",
		"enterConfirmPassword": "Enter Confirm Password",
		"enterConfirmPasswordDescription": "Please enter the same password as above.",
		"orLoginWith": "Or Login with",
		"next": "Next",
		"alreadyHaveAnAccount": "Already have an Account?",
		"loginwithusername": "Login with Username",
		"loginToPolkassembly": "Login to Polkassembly",
		"profile": "Profile",
		"activity": "Activity",
		"accounts": "Accounts",
		"delegate": "Delegate",
		"follow": "Follow",
		"unfollow": "Unfollow",
		"following": "Following",
		"followers": "Followers",
		"balance": "Balance",
		"locked": "Locked",
		"on": "on",
		"Activity": {
			"voted_on_proposal": "Voted",
			"created_proposal": "Created Proposal",
			"created_tip": "Created Tip",
			"gave_tip": "Gave Tip",
			"created_bounty": "Created Bounty",
			"created_child_bounty": "Created Child Bounty",
			"claimed_bounty": "Claimed Bounty",
			"signed_up_for_identity_verification": "Signed up for Identity Verification",
			"approved_bounty": "Approved Bounty",
			"verified_identity": "Verified Identity",
			"completed_identity_judgement": "Completed Identity Judgement",
			"delegated_vote": "Delegated Vote",
			"received_delegation": "Received Delegation",
			"placed_decision_deposit": "Placed Decision Deposit",
			"removed_vote": "Removed Vote",
			"reduced_conviction": "Reduced Conviction",
			"reduced_conviction_after_six_hours_of_first_vote": "Reduced Conviction After Six Hours of First Vote",
			"removed_vote_after_six_hours_of_first_vote": "Removed Vote After Six Hours of First Vote",
			"lost_due_to_slashing_tip_or_proposal": "Lost Due to Slashing Tip or Proposal",
			"proposal_failed": "Proposal Failed",
			"proposal_passed": "Proposal Passed",
			"vote_passed": "Vote Passed",
			"vote_failed": "Vote Failed",
			"quiz_answered_correctly": "Quiz Answered Correctly",
			"reacted_to_post": "Reacted to Post",
			"reacted_to_comment": "Reacted to Comment",
			"commented_on_post": "Added comment",
			"deleted_comment": "Deleted Comment",
			"replied_to_comment": "Replied to Comment",
			"created_offchain_post": "Created Offchain Post",
			"linked_discussion": "Linked Discussion",
			"took_quiz": "Took Quiz",
			"updated_profile": "Updated Profile",
			"reported_content": "Reported Content",
			"received_report": "Received Report",
			"received_spam_report": "Received Spam Report",
			"removed_content": "Removed Content",
			"received_like_on_discussion": "Received Like on Discussion",
			"received_like_on_comment": "Received Like on Comment",
			"deleted_reaction": "Deleted Reaction",
			"added_context_to_proposal": "Added Context to Proposal",
			"added_profile_picture": "Added Profile Picture",
			"added_bio": "Added Bio",
			"added_profile_title": "Added Profile Title",
			"added_profile_tags": "Added Profile Tags",
			"comment_taken_down": "Comment Taken Down",
			"post_taken_down": "Post Taken Down",
			"post_marked_as_spam": "Post Marked as Spam",
			"linked_address": "Linked Address",
			"linked_multiple_addresses": "Linked Multiple Addresses",
			"unlinked_address": "Unlinked Address",
			"unlinked_multiple_addresses": "Unlinked Multiple Addresses",
			"followed_user": "Followed User",
			"unfollowed_user": "Unfollowed User"
		},
		"overview": "Overview",
		"onchainIdentity": "Onchain Identity",
		"linkAddress": "Link Address",
		"badges": "Badges",
		"badgesDescription": "Unlock, receive and earn badges as you engage in polkassembly",
		"userSince": "User Since",
		"rank": "Rank",
		"edit": "Edit",
		"editProfile": "Edit Profile",
		"basicInformation": "Basic Information",
		"socials": "Socials",
		"coverImage": "Cover Image",
		"uploadCover": "Upload Cover",
		"profileImage": "Profile Image",
		"uploadProfileImageDescription": "Upload a file with 1600px dimension or above",
		"invalidUsername": "Invalid username",
		"displayName": "Display Name",
		"jobTitle": "Job Title",
		"about": "About",
		"email": "Email",
		"twitter": "Twitter",
		"telegram": "Telegram",
		"riot": "Riot",
		"discord": "Discord",
		"saveChanges": "Save",
		"Settings": {
			"settings": "Settings",
			"deleteAccount": "Delete Account",
			"profileSettings": "Profile Settings",
			"username": "Username",
			"edit": "Edit",
			"editUsername": "Edit Username",
			"email": "Email",
			"editEmail": "Edit Email",
			"enableTfa": "Enable Two-Factor Authentication",
			"enableTfaDescription": "Enhance account security with two factor authentication. Verify your identity with an extra step for added protection.",
			"tfaAuth": "Two Factor Authentication",
			"accountSettings": "Account Settings",
			"linkAddress": "Link Address",
			"linkAddressDescription": "For participating in governance activities with your wallet address",
			"deleteAccountDescription": "Please note that this action is irreversible and all the data associated with your account will be permanently deleted.",
			"deleteMyAccount": "Delete My Account",
			"oldUsername": "Old Username",
			"newUsername": "New Username",
			"save": "Save",
			"oldEmail": "Old Email",
			"newEmail": "New Email",
			"type": "Type",
			"belowToConfirm": "below to confirm",
			"TFA": {
				"configuringGoogleAuthenticator": "Configuring Google Authenticator",
				"installGoogleAuthenticator": "1. Install Google Authenticator (iOS/Android).",
				"selectAddIcon": "2. In the authenticator app, select the &quot;+&quot; icon.",
				"scanQRCode": "3. Select &quot;Scan a QR code&quot; and use the phone&apos;s camera to scan this QR code.",
				"scanQRCodeDescription": "Scan the QR Code",
				"orEnterTheCodeToYourApp": "Or Enter the Code to Your App (base32 encoded) :",
				"verifyCode": "Verify Code",
				"verifyCodeDescription": "Please input the authentication code :",
				"verify": "Verify"
			}
		}
	},
	"ListingTab": {
		"Analytics": "Analytics",
		"External": "External",
		"Referenda": "Referenda"
	},
	"ListingPage": {
		"AuctionAdmin": "Auction Admin",
		"AuctionAdminDescription": "Origin for starting auctions.",
		"BigSpender": "Big Spender",
		"BigSpenderDescription": "Origin able to spend up to 1,000,000 DOT from the treasury at onceShow.",
		"BigTipper": "Big Tipper",
		"BigTipperDescription": "Origin able to spend up to 1000 DOT from the treasury at onceShow.",
		"Bounty": "Onchain Bounty",
		"BountyDescription": "A space to share insights, provide feedback, and collaborate on ideas that impact the network.",
		"Discussion": "Discussions",
		"DiscussionDescription": "A space to share insights, provide feedback, and collaborate on ideas that impact the network.",
		"FellowshipAdmin": "Fellowship Admin",
		"FellowshipAdminDescription": "Origin for managing the composition of the fellowshipShow.",
		"GeneralAdmin": "General Admin",
		"GeneralAdminDescription": "Origin for managing the registrar.",
		"LeaseAdmin": "Lease Admin",
		"LeaseAdminDescription": "Origin able to force slot leases",
		"MediumSpender": "Medium Spender",
		"MediumSpenderDescription": "Origin able to spend up to 100,000 DOT from the treasury at once.",
		"Members": "Members",
		"MembersDescription": "Open Tech Committee Members is a mostly self-governing expert body with a primary goal of representing the humans who embody and contain the technical knowledge base of the Polkadot network and protocol.",
		"Referendum": "Onchain Referenda",
		"ReferendumDescription": "This is the place to discuss on-chain referenda. On-chain posts are automatically generated as soon as they are created on the chain. Only the proposer is able to edit them.",
		"ReferendumCanceller": "Referendum Canceller",
		"ReferendumCancellerDescription": "Origin able to cancel referenda.",
		"ReferendumKiller": "Referendum Killer",
		"ReferendumKillerDescription": "Origin able to kill referenda.",
		"Root": "Root",
		"RootDescription": "Origin for General network-wide improvements.",
		"SmallSpender": "Small Spender",
		"SmallSpenderDescription": "Origin able to spend up to 250 DOT from the treasury at once.",
		"SmallTipper": "Small Tipper",
		"SmallTipperDescription": "Origin able to spend up to 250 DOT from the treasury at once.",
		"StakingAdmin": "Staking Admin",
		"StakingAdminDescription": "Origin for cancelling slashes.",
		"Treasurer": "Treasurer",
		"TreasurerDescription": "Origin for spending (any amount of) funds until the upper limit of 10,000,000 DOT.",
		"WhitelistedCaller": "Whitelisted Caller",
		"WhitelistedCallerDescription": "Origin commanded by any members of the Polkadot Fellowship (no Dan grade needed).",
		"WishForChange": "Wish For Change",
		"WishForChangeDescription": "Origin for signaling that the network wishes for some change."
	},
	"Sidebar": {
		"onChainIdentity": "On-Chain Identity",
		"leaderboard": "Leaderboard",
		"delegation": "Delegation",
		"profile": "Profile",
		"home": "Home",
		"overview": "Overview",
		"discussions": "Discussions",
		"preimages": "Preimages",
		"councilMotion": "Council Motion",
		"councilMembers": "Council Members",
		"techCommProposals": "Tech Comm Proposals",
		"main": "Main",
		"bounty": "Bounty",
		"bountyDashboard": "Bounty Dashboard",
		"batchVoting": "Batch Voting",
		"tracks": "TRACKS",
		"parachains": "Parachains",
		"archived": "Archived",
		"democracy": "Democracy",
		"proposals": "Proposals",
		"referenda": "Referenda",
		"treasury": "Treasury",
		"administration": "Administration",
		"origins": "ORIGINS",
		"community": "Community",
		"govAnalytics": "Gov Analytics",
		"calendar": "Calendar",
		"ecosystemProjects": "Ecosystem Projects",
		"members": "Members",
		"treasuryProposals": "Treasury Proposals",
		"tips": "Tips",
		"motions": "Motions",
		"council": "Council",
		"techComm": "Tech Comm.",
		"onChainBounties": "Onchain Bounties",
		"Root": "Root",
		"Treasurer": "Treasurer",
		"WishForChange": "Wish For Change",
		"ReferendumCanceller": "Referendum Canceller",
		"ReferendumKiller": "Referendum Killer",
		"WhitelistedCaller": "Whitelisted Caller",
		"FellowshipAdmin": "Fellowship Admin",
		"ReportAnIssue": "Report an issue",
		"NeedHelp": "Need help with something?",
		"AuctionAdmin": "Auction Admin",
		"BigSpender": "Big Spender",
		"BigTipper": "Big Tipper",
		"MediumSpender": "Medium Spender",
		"SmallSpender": "Small Spender",
		"SmallTipper": "Small Tipper",
		"Treasury": "Treasury",
		"LeaseAdmin": "Lease Admin",
		"GeneralAdmin": "General Admin",
		"Tag": {
			"new": "New"
		}
	},
	"PostDetails": {
		"castVote": "Cast Vote",
		"castYourVote": "Cast Your Vote",
		"loginToVote": "Login to Vote",
		"requested": "Requested",
		"beneficiary": "Beneficiary",
		"description": "Description",
		"timeline": "Timeline",
		"onchainInfo": "Onchain info",
		"more": "more",
		"referendum": "Referendum",
		"comments": "Comments",
		"please": "Please",
		"login": "Login",
		"toComment": "to comment",
		"post": "Post",
		"cancel": "Cancel",
		"reply": "Reply",
		"proposalPassed": "Proposal Passed",
		"proposalFailed": "Proposal Failed",
		"confirmationPeriod": "Confirmation Period",
		"votingStarted": "Voting has Started",
		"preparePeriod": "Prepare Period",
		"decisionPeriod": "Decision Period",
		"summary": "Summary",
		"aye": "Aye",
		"nay": "Nay",
		"split": "Split",
		"support": "Support",
		"bareAyes": "Bare Ayes",
		"viewVoteHistory": "View Vote History",
		"voteHistory": "Vote History",
		"delegated": "Delegated",
		"votingPower": "Voting Power",
		"capital": "Capital",
		"account": "Account",
		"abstain": "Abstain",
		"deleteComment": "Delete Comment",
		"deleteCommentConfirmation": "Are you sure you want to delete this comment?",
		"delete": "Delete",
		"hideReplies": "Hide Replies",
		"viewReplies": "View Replies",
		"OnchainInfo": {
			"metadata": "Metadata",
			"table": "Table",
			"json": "JSON",
			"origin": "Origin",
			"method": "Method",
			"proposalHash": "Proposal Hash",
			"preimage": "Preimage",
			"description": "Description",
			"section": "Section",
			"name": "Name",
			"value": "Value"
		},
		"ProposalType": {
			"discussion": "Discussion",
			"referendum": "Referendum",
			"referendumv2": "Referendum",
			"councilmotion": "Council Motion",
			"techcommitteeproposal": "Tech Committee Proposal",
			"treasuryproposal": "Treasury Proposal",
			"bounty": "Bounty",
			"childbounty": "Child Bounty",
			"tip": "Tip",
			"fellowshipreferendum": "Fellowship Referendum",
			"alliancemotion": "Alliance Motion",
			"announcement": "Announcement",
			"democracyproposal": "Democracy Proposal",
			"upgradecommittee": "Upgrade Committee",
			"advisorycommittee": "Advisory Committee",
			"grant": "Grant",
			"community": "Community",
			"technicalcommittee": "Technical Committee"
		}
	},
	"ListingPage_Status": {
		"Cancelled": "Cancelled",
		"Confirmed": "Confirmed",
		"ConfirmAborted": "Confirm Aborted",
		"ConfirmStarted": "Confirm Started",
		"Deciding": "Deciding",
		"Executed": "Executed",
		"ExecutionFailed": "Execution Failed",
		"Killed": "Killed",
		"Rejected": "Rejected",
		"Submitted": "Submitted",
		"TimedOut": "Timed Out",
		"Pending": "Pending",
		"Unknown": "Unknown"
	},
	"ListingPage_Tags": {
		"bounty": "Bounty",
		"treasury": "Treasury",
		"smart contract": "Smart Contract",
		"polkadot": "Polkadot",
		"Network": "Network",
		"Governance": "Governance",
		"Proposal": "Proposal",
		"Test": "Test"
	},
	"ProposalStatus": {
		"cancelled": "Cancelled",
		"timedout": "Timed Out",
		"confirmed": "Confirmed",
		"approved": "Approved",
		"rejected": "Rejected",
		"executed": "Executed",
		"killed": "Killed",
		"executionfailed": "Execution Failed",
		"decisiondepositplaced": "Decision Deposit Placed",
		"deciding": "Deciding",
		"confirmstarted": "Confirm Started",
		"confirmaborted": "Confirm Aborted",
		"opened": "Opened",
		"retracted": "Retracted",
		"slashed": "Slashed",
		"active": "Active",
		"extended": "Extended",
		"claimed": "Claimed",
		"unrequested": "Unrequested",
		"requested": "Requested",
		"submitted": "Submitted",
		"cleared": "Cleared",
		"voting": "Voting",
		"votingended": "Voting Ended",
		"votingstarted": "Voting Started",
		"invalid": "Invalid",
		"missing": "Missing",
		"reaped": "Reaped",
		"disapproved": "Disapproved",
		"closed": "Closed",
		"awarded": "Awarded",
		"added": "Added",
		"notpassed": "Not Passed",
		"started": "Started",
		"passed": "Passed",
		"proposed": "Proposed",
		"created": "Created",
		"undefined": "Undefined"
	},
	"Pagination": {
		"next": "Next",
		"previous": "Previous"
	},
	"BalanceInput": {
		"addBalance": "Add Balance"
	},
	"VoteReferendum": {
		"chooseYourVote": "Choose your Vote",
		"conviction": "Conviction",
		"lockBalance": "Lock Balance",
		"abstainVoteValue": "Abstain vote value",
		"ayeVoteValue": "Aye vote value",
		"nayVoteValue": "Nay vote value",
		"confirm": "Confirm"
	},
	"Balance": {
		"voteBalance": "Vote Balance"
	},
	"EditPost": {
		"edit": "Edit",
		"title": "Title",
		"content": "Content",
		"save": "Save",
		"editPostButton": "Edit"
	},
	"Footer": {
		"helpCenter": "Help Center",
		"reportAnIssue": "Report an Issue",
		"feedback": "Feedback",
		"termsAndConditions": "Terms and Conditions",
		"termsOfWebsite": "Terms of Website",
		"privacyPolicy": "Privacy Policy",
		"ourServices": "Our Services",
		"docs": "Docs",
		"github": "Github",
		"allRightsReserved": "All rights reserved.",
		"polkaLabsPrivateLimited": "Polka Labs Private Limited",
		"aHouseOfCommonsInitiative": "A House of Commons Initiative.",
		"allRightsReservedYear": "All rights reserved."
	},
	"Preimages": {
		"hash": "Hash",
		"author": "Author",
		"deposit": "Deposit",
		"arguments": "Arguments",
		"size": "Size",
		"status": "Status",
		"copy": "Copy",
		"subscan": "Subscan",
		"close": "Close",
		"showAll": "Show All",
		"searchByHash": "Search by hash",
		"preimageNotFound": "Preimage not found"
	},
	"Create": {
		"createDiscussionTitle": "Create Discussion",
		"title": "Title",
		"description": "Description",
		"create": "Create",
		"createTag": "Create Tag",
		"addTags": "Add Tags",
		"searchTags": "Search tags",
		"noTagsFound": "No tags found.",
		"selectTags": "Select tags",
		"selectTopic": "Select Topic",
		"tagsLeftText": "Tags left",
		"titleTooShort": "Please provide a valid title.",
		"titlePlaceholder": "Enter title",
		"descriptionRequired": "Please provide a valid description.",
		"AllowedCommentors": {
			"title": "Who can comment ?",
			"all": "All",
			"onchainVerified": "Onchain Verified",
			"none": "None",
			"tooltip": "Choose who can comment and reply to this post"
		},
		"Topic": {
			"general": "General",
			"auctionadmin": "Auction Admin",
			"generaladmin": "General Admin",
			"governance": "Governance",
			"root": "Root",
			"stakingadmin": "Staking Admin",
			"treasury": "Treasury",
			"fellowship": "Fellowship"
		},
		"please": "Please",
		"login": "Login",
		"toCreate": "to create a Discussion"
	},
	"ProposalType": {
		"discussion": "Discussion",
		"referendum": "Referendum",
		"referendumv2": "Referendum",
		"councilmotion": "Council Motion",
		"techcommitteeproposal": "Tech Committee Proposal",
		"treasuryproposal": "Treasury Proposal",
		"bounty": "Bounty",
		"childbounty": "Child Bounty",
		"tip": "Tip",
		"fellowshipreferendum": "Fellowship Referendum",
		"alliancemotion": "Alliance Motion",
		"announcement": "Announcement",
		"democracyproposal": "Democracy Proposal",
		"upgradecommittee": "Upgrade Committee",
		"advisorycommittee": "Advisory Committee",
		"grant": "Grant",
		"community": "Community",
		"technicalcommittee": "Technical Committee"
	},
	"Header": {
		"polkadot": "Polkadot & Parachains",
		"kusama": "Kusama & Parachains",
		"soloChains": "Solo Chains",
		"testChains": "Test Chains",
		"switchTo": "Switch to",
		"lightMode": "Light Mode",
		"darkMode": "Dark Mode",
		"language": "Language",
		"node": "Node",
		"network": "Network",
		"searchNetworks": "Search networks..."
	},
	"Leaderboard": {
		"username": "Username",
		"astrals": "Astrals",
		"userSince": "User Since",
		"actions": "Actions",
		"leaderboard": "Leaderboard",
		"findYourRank": "Find your rank in the ecosystem",
		"searchUsername": "Enter username to search"
	},
	"BlockEditor": {
		"placeholder": "Type / to start",
		"errorUpdatingContent": "Error updating content"
	},
	"SetIdentity": {
		"displayName": "Display Name",
		"legalName": "Legal Name",
		"email": "Email",
		"twitter": "Twitter",
		"matrix": "Matrix",
		"setIdentity": "Set Identity",
		"onChainIdentity": "On-chain Identity",
		"identityDescription1": "Polkadot offers on-chain identities that verify users' credentials through appointed registrars, instilling greater trust and support.",
		"identityDescription2": "Once successfully verified, users receive a green checkmark, symbolising their trusted status. This verified status symbol enhances trustworthiness when requesting funds from the treasury or participating in discussions and proposals.",
		"letBegin": "Let's Begin",
		"requestJudgement": "Request Judgement (Coming Soon)",
		"minimumDeposit": "Minimum Deposit",
		"registrarFee": "Registrar Fee",
		"totalAmountRequired": "Total Amount Required",
		"viewAmountBreakup": "View Amount Breakup",
		"registrarFees": "Registrar Fees"
	},
<<<<<<< HEAD
	"Overview": {
		"month": "Month",
		"year": "Year",
		"events": "Events",
		"*DateTimeinUTC": "*DateTime in UTC",
		"noEventsForThisDate": "No events for this date",
		"news": "News",
		"overview": "Overview",
		"about": "About",
		"activityfound": "activity found",
		"no": "No",
		"joinCommunity": "Join our Community to discuss, contribute and get regular updates from us!",
		"viewGallery": "View Gallery",
		"comingSoon": "Coming Soon..",
		"treasury": "Treasury",
		"latestActivity": "Latest Activity",
		"all": "All",
		"discussion": "Discussion",
		"title": "Title",
		"postedBy": "Posted by",
		"created": "Created",
		"origin": "Origin",
		"status": "Status",
		"noactivity": "No activity data found",
		"nodiscussionposts": "No discussion posts found",
		"spendPeriodRemaining": "Spend Period Remaining",
		"nextBurn": "Next Burn",
		"nextBurnInfo": "If the Treasury ends a spend period without spending all of its funds, it suffers a burn of a percentage of its funds."
=======
	"BatchVote": {
		"batchVoting": "Batch Voting",
		"please": "Please",
		"login": "Login",
		"toVote": "to Vote",
		"setDefaults": "Set Defaults",
		"vote": "Vote",
		"noProposalsAvailable": "No proposals available",
		"skip": "Skip",
		"aye": "Aye",
		"nay": "Nay",
		"abstain": "Abstain",
		"chooseYourVote": "Choose your Vote",
		"setConviction": "Set Conviction",
		"noItemsInVoteCart": "No items in the vote cart",
		"confirmBatchVoting": "Confirm Batch Voting",
		"save": "Save",
		"editVote": "Edit Vote",
		"next": "Next",
		"totalProposals": "Total Proposals",
		"viewCart": "View Cart",
		"proposals": "Proposals"
>>>>>>> 59ef36e4
	}
}<|MERGE_RESOLUTION|>--- conflicted
+++ resolved
@@ -636,7 +636,6 @@
 		"viewAmountBreakup": "View Amount Breakup",
 		"registrarFees": "Registrar Fees"
 	},
-<<<<<<< HEAD
 	"Overview": {
 		"month": "Month",
 		"year": "Year",
@@ -665,7 +664,7 @@
 		"spendPeriodRemaining": "Spend Period Remaining",
 		"nextBurn": "Next Burn",
 		"nextBurnInfo": "If the Treasury ends a spend period without spending all of its funds, it suffers a burn of a percentage of its funds."
-=======
+	},
 	"BatchVote": {
 		"batchVoting": "Batch Voting",
 		"please": "Please",
@@ -688,6 +687,5 @@
 		"totalProposals": "Total Proposals",
 		"viewCart": "View Cart",
 		"proposals": "Proposals"
->>>>>>> 59ef36e4
 	}
 }