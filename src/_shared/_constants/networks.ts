--- conflicted
+++ resolved
@@ -10,7 +10,7 @@
 		name: 'Polkadot',
 		govtype: EGovType.OPENGOV,
 		blockTime: 6000,
-		chainId: 0,
+		chainId: 'polkadot:91b171bb158e2d3848fa23a9f1c25182',
 		rpcEndpoint: 'wss://polkadot.api.onfinality.io/public-ws',
 		ss58Format: 0,
 		maxDeciding: 1,
@@ -492,27 +492,6 @@
 				url: 'wss://rococo-rpc.polkadot.io'
 			}
 		],
-<<<<<<< HEAD
-		chainId: 'polkadot:6408de7737c59c238890533af25896a2'
-	},
-	[ENetwork.POLKADOT]: {
-		disabled: false,
-		key: ENetwork.POLKADOT,
-		name: 'Polkadot',
-		blockTime: 6000,
-		ss58Format: 0,
-		subsquidUrl: 'https://squid.subsquid.io/polkadot-polkassembly/graphql',
-		tokenDecimals: 10,
-		tokenSymbol: 'DOT',
-		blockExplorerUrl: 'https://polkadot.api.subscan.io',
-		rpcEndpoints: [
-			{
-				name: 'via Parity',
-				url: 'wss://rpc.polkadot.io'
-			}
-		],
-		chainId: 'polkadot:91b171bb158e2d3848fa23a9f1c25182'
-=======
 		chainId: 'polkadot:6408de7737c59c238890533af25896a2',
 		tracks: {
 			[EPostOrigin.ROOT]: {
@@ -912,6 +891,5 @@
 				}
 			}
 		}
->>>>>>> 82d3bc76
 	}
 };