--- conflicted
+++ resolved
@@ -2,11 +2,7 @@
 // This software may be modified and distributed under the terms
 // of the Apache-2.0 license. See the LICENSE file for details.
 
-<<<<<<< HEAD
-import { ENetwork, EPostOrigin } from '@shared/types';
-=======
 import { ENetwork, EPostOrigin, EGovType } from '@shared/types';
->>>>>>> 82d3bc76
 
 export const NETWORKS_DETAILS = {
 	[ENetwork.POLKADOT]: {
