// Copyright 2019-2025 @polkassembly/polkassembly authors & contributors
// This software may be modified and distributed under the terms
// of the Apache-2.0 license. See the LICENSE file for details.

import { BN } from '@polkadot/util';
import { ENetwork, EPostOrigin, EGovType, EAssets } from '@shared/types';
<<<<<<< HEAD
import { FaTwitter } from '@react-icons/all-files/fa/FaTwitter';
import { FaTelegramPlane } from '@react-icons/all-files/fa/FaTelegramPlane';
import { FaYoutube } from '@react-icons/all-files/fa/FaYoutube';
import { FaDiscord } from '@react-icons/all-files/fa/FaDiscord';
import { SiGithub } from '@react-icons/all-files/si/SiGithub';
import { TiHome } from '@react-icons/all-files/ti/TiHome';
import { GrReddit } from '@react-icons/all-files/gr/GrReddit';
import { BiCube } from '@react-icons/all-files/bi/BiCube';
import { IconType } from '@react-icons/all-files/lib';
=======
import { FaDiscord, FaTelegramPlane, FaTwitter, FaYoutube } from 'react-icons/fa';
import { TbBrandGithubFilled } from 'react-icons/tb';
import { TiHome } from 'react-icons/ti';
import { PiRedditLogoFill } from 'react-icons/pi';
import { RiBox3Line } from 'react-icons/ri';
import { IconType } from 'react-icons/lib';
import PolkadotLogo from '@assets/parachain-logos/polkadot-logo.jpg';
import KusamaLogo from '@assets/parachain-logos/kusama-logo.gif';
import WestendLogo from '@assets/parachain-logos/westend-logo.jpg';
import { StaticImageData } from 'next/image';
import USDCIcon from '@/_assets/icons/usdc.svg';
import USDTIcon from '@/_assets/icons/usdt.svg';
import MYTHIcon from '@/_assets/icons/myth.svg';
import DEDIcon from '@/_assets/icons/ded.png';
>>>>>>> f41e17b2

interface ISocialLink {
	id: string;
	icon: IconType;
	href: string;
	label: string;
}

const VIA_PARITY = 'via Parity';
const VIA_DWELLIR = 'via Dwellir';
const VIA_ONFINALITY = 'via On-finality';
const VIA_IBP_GEODNS1 = 'via IBP-GeoDNS1';
const VIA_IBP_GEODNS2 = 'via IBP-GeoDNS2';
const VIA_RADIUMBLOCK = 'via RadiumBlock';
const VIA_LUCKYFRIDAY = 'via LuckyFriday';
const VIA_PINKNODE = 'via Pinknode';

interface ITreasuryAsset {
	name: string;
	tokenDecimal: number;
	symbol: string;
	icon: StaticImageData;
}

interface INetworkTreasuryAssets extends ITreasuryAsset {
	index: string;
}

interface IRpcEndpoint {
	name: string;
	url: string;
}

interface IReciprocal {
	factor: number;
	xOffset: number;
	yOffset: number;
}

interface ILinearDecreasing {
	length: number;
	floor: number;
	ceil: number;
}

interface IMinApproval {
	reciprocal?: IReciprocal;
	linearDecreasing?: ILinearDecreasing;
}

interface IMinSupport {
	reciprocal?: IReciprocal;
	linearDecreasing?: ILinearDecreasing;
}

interface ITrackInfo {
	trackId: number;
	description: string;
	group?: string;
	name: string;
	maxDeciding?: number;
	decisionDeposit: BN;
	preparePeriod: number;
	decisionPeriod: number;
	confirmPeriod: number;
	minEnactmentPeriod: number;
	maxSpend?: BN;
	minApproval: IMinApproval;
	minSupport: IMinSupport;
	fellowshipOrigin?: boolean;
}

interface IPeopleChainDetails {
	rpcEndpoints: IRpcEndpoint[];
	polkassemblyRegistrarIndex?: number;
	identityMinDeposit: BN;
}

interface IAssethubDetails {
	rpcEndpoints: IRpcEndpoint[];
}

interface INetworkDetails {
	key: ENetwork;
	logo: StaticImageData;
	preimageBaseDeposit?: BN;
	submissionDeposit?: BN;
	name: string;
	govtype: EGovType;
	blockTime: number;
	ss58Format: number;
	subsquidUrl: string;
	tokenDecimals: number;
	tokenSymbol: string;
	rpcEndpoints: IRpcEndpoint[];
	supportedAssets: Record<string, INetworkTreasuryAssets>;
	foreignAssets: Record<string, INetworkTreasuryAssets>;
	peopleChainDetails: IPeopleChainDetails;
	assethubDetails?: IAssethubDetails;
	trackDetails: Partial<Record<EPostOrigin, ITrackInfo>>;
	socialLinks?: ISocialLink[];
	palletInstance?: string;
	parachain?: string;
	convictionVotingPeriodInBlocks: BN;
}

enum ENetworkSocial {
	HOME = 'home',
	TWITTER = 'twitter',
	DISCORD = 'discord',
	GITHUB = 'github',
	YOUTUBE = 'youtube',
	REDDIT = 'reddit',
	TELEGRAM = 'telegram',
	SUBSCAN = 'subscan'
}

export const treasuryAssetsData: Record<string, ITreasuryAsset> = {
	[EAssets.DED]: { name: 'dot-is-ded', tokenDecimal: 10, symbol: 'DED', icon: DEDIcon },
	[EAssets.USDT]: { name: 'usdt', tokenDecimal: 6, symbol: 'USDT', icon: USDTIcon },
	[EAssets.USDC]: { name: 'usdc', tokenDecimal: 6, symbol: 'USDC', icon: USDCIcon },
	[EAssets.MYTH]: { name: 'mythos', tokenDecimal: 18, symbol: 'MYTH', icon: MYTHIcon }
} as const;

const PEOPLE_CHAIN_NETWORK_DETAILS: Record<ENetwork, IPeopleChainDetails> = {
	[ENetwork.POLKADOT]: {
		polkassemblyRegistrarIndex: 3,
		identityMinDeposit: new BN('2001700000'),
		rpcEndpoints: [
			{
				name: VIA_PARITY,
				url: 'wss://polkadot-people-rpc.polkadot.io'
			},
			{
				name: VIA_LUCKYFRIDAY,
				url: 'wss://rpc-people-polkadot.luckyfriday.io'
			},
			{
				name: VIA_RADIUMBLOCK,
				url: 'wss://people-polkadot.public.curie.radiumblock.co/ws'
			},
			{
				name: VIA_IBP_GEODNS1,
				url: 'wss://sys.ibp.network/people-polkadot'
			},
			{
				name: VIA_IBP_GEODNS2,
				url: 'wss://people-polkadot.dotters.network'
			}
		]
	},
	[ENetwork.KUSAMA]: {
		polkassemblyRegistrarIndex: 5,
		identityMinDeposit: new BN('6672333321'),
		rpcEndpoints: [
			{
				name: VIA_DWELLIR,
				url: 'wss://people-kusama-rpc.dwellir.com'
			},
			{
				name: VIA_PARITY,
				url: 'wss://kusama-people-rpc.polkadot.io'
			}
		]
	},
	[ENetwork.WESTEND]: {
		identityMinDeposit: new BN('10008500000'),
		rpcEndpoints: [
			{
				name: VIA_DWELLIR,
				url: 'wss://people-westend-rpc.n.dwellir.com'
			},
			{
				name: VIA_IBP_GEODNS1,
				url: 'wss://sys.ibp.network/people-westend'
			},
			{
				name: VIA_IBP_GEODNS2,
				url: 'wss://people-westend.dotters.network'
			},
			{
				name: VIA_PARITY,
				url: 'wss://westend-people-rpc.polkadot.io'
			}
		]
	}
} as const;

const ASSETHUB_DETAILS: Partial<Record<ENetwork, IAssethubDetails>> = {
	[ENetwork.POLKADOT]: {
		rpcEndpoints: [
			{
				name: VIA_DWELLIR,
				url: 'wss://asset-hub-polkadot-rpc.dwellir.com'
			},
			{
				name: VIA_PARITY,
				url: 'wss://polkadot-asset-hub-rpc.polkadot.io'
			},
			{
				name: VIA_ONFINALITY,
				url: 'wss://statemint.api.onfinality.io/public-ws'
			},
			{
				name: VIA_IBP_GEODNS1,
				url: 'wss://sys.ibp.network/asset-hub-polkadot'
			},
			{
				name: VIA_IBP_GEODNS2,
				url: 'wss://asset-hub-polkadot.dotters.network'
			},
			{
				name: VIA_LUCKYFRIDAY,
				url: 'wss://rpc-asset-hub-polkadot.luckyfriday.io'
			}
		]
	}
} as const;

// Track descriptions
const ROOT_ORIGIN_DESCRIPTION = 'Origin for General network-wide improvements';
const WISH_FOR_CHANGE_DESCRIPTION = 'Origin for signaling that the network wishes for some change.';
const WHITELISTED_CALLER_DESCRIPTION = 'Origin commanded by any members of the Polkadot Fellowship (no Dan grade needed)';
const STAKING_ADMIN_DESCRIPTION = 'Origin for cancelling slashes.';
const LEASE_ADMIN_DESCRIPTION = 'Origin able to force slot leases';
const FELLOWSHIP_ADMIN_DESCRIPTION = 'Origin for managing the composition of the fellowship';
const GENERAL_ADMIN_DESCRIPTION = 'Origin for managing the registrar';
const AUCTION_ADMIN_DESCRIPTION = 'Origin for starting auctions.';
const REFERENDUM_CANCELLER_DESCRIPTION = 'Origin able to cancel referenda.';
const REFERENDUM_KILLER_DESCRIPTION = 'Origin able to kill referenda.';
const TREASURER_DESCRIPTION = 'Origin for spending (any amount of) funds until the upper limit of  10,000,000 DOT';

const NETWORK_TOKEN_DECIMALS: Record<ENetwork, number> = {
	[ENetwork.POLKADOT]: 10,
	[ENetwork.KUSAMA]: 12,
	[ENetwork.WESTEND]: 12
} as const;

// TODO: update for other networks than polkadot
const NETWORK_TRACK_DETAILS: Record<ENetwork, Partial<Record<EPostOrigin, ITrackInfo>>> = {
	[ENetwork.POLKADOT]: {
		[EPostOrigin.ROOT]: {
			trackId: 0,
			description: ROOT_ORIGIN_DESCRIPTION,
			group: 'Origin',
			name: 'root',
			maxDeciding: 1,
			decisionDeposit: new BN('1000000000000000'),
			preparePeriod: 1200,
			decisionPeriod: 403200,
			confirmPeriod: 14400,
			minEnactmentPeriod: 14400,
			minApproval: {
				reciprocal: {
					factor: 222222224,
					xOffset: 333333335,
					yOffset: 333333332
				}
			},
			minSupport: {
				linearDecreasing: {
					length: 1000000000,
					floor: 0,
					ceil: 500000000
				}
			}
		},
		[EPostOrigin.WISH_FOR_CHANGE]: {
			trackId: 2,
			description: WISH_FOR_CHANGE_DESCRIPTION,
			group: 'Origin',
			name: 'wish_for_change',
			maxDeciding: 10,
			decisionDeposit: new BN('200000000000000'),
			preparePeriod: 1200,
			decisionPeriod: 403200,
			confirmPeriod: 14400,
			minEnactmentPeriod: 100,
			minApproval: {
				reciprocal: {
					factor: 222222224,
					xOffset: 333333335,
					yOffset: 333333332
				}
			},
			minSupport: {
				linearDecreasing: {
					length: 1000000000,
					floor: 0,
					ceil: 500000000
				}
			}
		},
		[EPostOrigin.BIG_SPENDER]: {
			trackId: 34,
			description: 'Origin able to spend up to 1,000,000 DOT from the treasury at once',
			group: 'Treasury',
			name: 'big_spender',
			maxSpend: new BN('1000000').mul(new BN(10).pow(new BN(NETWORK_TOKEN_DECIMALS[ENetwork.POLKADOT]))),
			maxDeciding: 50,
			decisionDeposit: new BN('4000000000000'),
			preparePeriod: 2400,
			decisionPeriod: 403200,
			confirmPeriod: 100800,
			minEnactmentPeriod: 14400,
			minApproval: {
				linearDecreasing: {
					length: 1000000000,
					floor: 500000000,
					ceil: 1000000000
				}
			},
			minSupport: {
				reciprocal: {
					factor: 28326977,
					xOffset: 53763445,
					yOffset: -26881723
				}
			}
		},
		[EPostOrigin.MEDIUM_SPENDER]: {
			trackId: 33,
			description: 'Origin able to spend up to 100,000 DOT from the treasury at once',
			group: 'Treasury',
			name: 'medium_spender',
			maxSpend: new BN('100000').mul(new BN(10).pow(new BN(NETWORK_TOKEN_DECIMALS[ENetwork.POLKADOT]))),
			maxDeciding: 50,
			decisionDeposit: new BN('2000000000000'),
			preparePeriod: 2400,
			decisionPeriod: 403200,
			confirmPeriod: 57600,
			minEnactmentPeriod: 14400,
			minApproval: {
				linearDecreasing: {
					length: 821428571,
					floor: 500000000,
					ceil: 1000000000
				}
			},
			minSupport: {
				reciprocal: {
					factor: 14377233,
					xOffset: 27972031,
					yOffset: -13986016
				}
			}
		},
		[EPostOrigin.SMALL_SPENDER]: {
			trackId: 32,
			description: 'Origin able to spend up to 10,000 DOT from the treasury at once',
			group: 'Treasury',
			name: 'small_spender',
			maxSpend: new BN('10000').mul(new BN(10).pow(new BN(NETWORK_TOKEN_DECIMALS[ENetwork.POLKADOT]))),
			maxDeciding: 50,
			decisionDeposit: new BN('1000000000000'),
			preparePeriod: 2400,
			decisionPeriod: 403200,
			confirmPeriod: 28800,
			minEnactmentPeriod: 14400,
			minApproval: {
				linearDecreasing: {
					length: 607142857,
					floor: 500000000,
					ceil: 1000000000
				}
			},
			minSupport: {
				reciprocal: {
					factor: 7892829,
					xOffset: 15544040,
					yOffset: -7772020
				}
			}
		},
		[EPostOrigin.BIG_TIPPER]: {
			trackId: 31,
			description: 'Origin able to spend up to 1000 DOT from the treasury at once',
			group: 'Treasury',
			name: 'big_tipper',
			maxSpend: new BN('1000').mul(new BN(10).pow(new BN(NETWORK_TOKEN_DECIMALS[ENetwork.POLKADOT]))),
			maxDeciding: 100,
			decisionDeposit: new BN('100000000000'),
			preparePeriod: 100,
			decisionPeriod: 100800,
			confirmPeriod: 600,
			minEnactmentPeriod: 100,
			minApproval: {
				linearDecreasing: {
					length: 357142857,
					floor: 500000000,
					ceil: 1000000000
				}
			},
			minSupport: {
				reciprocal: {
					factor: 4149097,
					xOffset: 8230453,
					yOffset: -4115227
				}
			}
		},
		[EPostOrigin.SMALL_TIPPER]: {
			trackId: 30,
			description: 'Origin able to spend up to 250 DOT from the treasury at once',
			maxSpend: new BN('250').mul(new BN(10).pow(new BN(NETWORK_TOKEN_DECIMALS[ENetwork.POLKADOT]))),
			group: 'Treasury',
			name: 'small_tipper',
			maxDeciding: 200,
			decisionDeposit: new BN('10000000000'),
			preparePeriod: 10,
			decisionPeriod: 100800,
			confirmPeriod: 100,
			minEnactmentPeriod: 10,
			minApproval: {
				linearDecreasing: {
					length: 357142857,
					floor: 500000000,
					ceil: 1000000000
				}
			},
			minSupport: {
				reciprocal: {
					factor: 1620729,
					xOffset: 3231018,
					yOffset: -1615509
				}
			}
		},
		[EPostOrigin.TREASURER]: {
			trackId: 11,
			description: TREASURER_DESCRIPTION,
			group: 'Origin',
			name: 'treasurer',
			maxSpend: new BN('10000000').mul(new BN(10).pow(new BN(NETWORK_TOKEN_DECIMALS[ENetwork.POLKADOT]))),
			maxDeciding: 10,
			decisionDeposit: new BN('10000000000000'),
			preparePeriod: 1200,
			decisionPeriod: 403200,
			confirmPeriod: 100800,
			minEnactmentPeriod: 14400,
			minApproval: {
				reciprocal: {
					factor: 222222224,
					xOffset: 333333335,
					yOffset: 333333332
				}
			},
			minSupport: {
				linearDecreasing: {
					length: 1000000000,
					floor: 0,
					ceil: 500000000
				}
			}
		},
		[EPostOrigin.WHITELISTED_CALLER]: {
			trackId: 1,
			description: WHITELISTED_CALLER_DESCRIPTION,
			group: 'Origin',
			name: 'whitelisted_caller',
			maxDeciding: 100,
			decisionDeposit: new BN('100000000000000'),
			preparePeriod: 300,
			decisionPeriod: 403200,
			confirmPeriod: 100,
			minEnactmentPeriod: 100,
			minApproval: {
				reciprocal: {
					factor: 270899180,
					xOffset: 389830523,
					yOffset: 305084738
				}
			},
			minSupport: {
				reciprocal: {
					factor: 8650766,
					xOffset: 18867926,
					yOffset: 41509433
				}
			}
		},
		[EPostOrigin.STAKING_ADMIN]: {
			trackId: 10,
			description: STAKING_ADMIN_DESCRIPTION,
			group: 'Main',
			name: 'staking_admin',
			maxDeciding: 10,
			decisionDeposit: new BN('50000000000000'),
			preparePeriod: 1200,
			decisionPeriod: 403200,
			confirmPeriod: 1800,
			minEnactmentPeriod: 100,
			minApproval: {
				linearDecreasing: {
					length: 607142857,
					floor: 500000000,
					ceil: 1000000000
				}
			},
			minSupport: {
				reciprocal: {
					factor: 7892829,
					xOffset: 15544040,
					yOffset: -7772020
				}
			}
		},
		[EPostOrigin.LEASE_ADMIN]: {
			trackId: 12,
			description: LEASE_ADMIN_DESCRIPTION,
			group: 'Main',
			name: 'lease_admin',
			maxDeciding: 10,
			decisionDeposit: new BN('50000000000000'),
			preparePeriod: 1200,
			decisionPeriod: 403200,
			confirmPeriod: 1800,
			minEnactmentPeriod: 100,
			minApproval: {
				linearDecreasing: {
					length: 607142857,
					floor: 500000000,
					ceil: 1000000000
				}
			},
			minSupport: {
				reciprocal: {
					factor: 7892829,
					xOffset: 15544040,
					yOffset: -7772020
				}
			}
		},
		[EPostOrigin.FELLOWSHIP_ADMIN]: {
			trackId: 13,
			description: FELLOWSHIP_ADMIN_DESCRIPTION,
			group: 'Origin',
			name: 'fellowship_admin',
			maxDeciding: 10,
			decisionDeposit: new BN('50000000000000'),
			preparePeriod: 1200,
			decisionPeriod: 403200,
			confirmPeriod: 1800,
			minEnactmentPeriod: 100,
			minApproval: {
				linearDecreasing: {
					length: 607142857,
					floor: 500000000,
					ceil: 1000000000
				}
			},
			minSupport: {
				reciprocal: {
					factor: 7892829,
					xOffset: 15544040,
					yOffset: -7772020
				}
			}
		},
		[EPostOrigin.GENERAL_ADMIN]: {
			trackId: 14,
			description: GENERAL_ADMIN_DESCRIPTION,
			group: 'Main',
			name: 'general_admin',
			maxDeciding: 10,
			decisionDeposit: new BN('50000000000000'),
			preparePeriod: 1200,
			decisionPeriod: 403200,
			confirmPeriod: 1800,
			minEnactmentPeriod: 100,
			minApproval: {
				reciprocal: {
					factor: 222222224,
					xOffset: 333333335,
					yOffset: 333333332
				}
			},
			minSupport: {
				reciprocal: {
					factor: 49586777,
					xOffset: 90909091,
					yOffset: -45454546
				}
			}
		},
		[EPostOrigin.AUCTION_ADMIN]: {
			trackId: 15,
			description: AUCTION_ADMIN_DESCRIPTION,
			group: 'Main',
			name: 'auction_admin',
			maxDeciding: 10,
			decisionDeposit: new BN('50000000000000'),
			preparePeriod: 1200,
			decisionPeriod: 403200,
			confirmPeriod: 1800,
			minEnactmentPeriod: 100,
			minApproval: {
				reciprocal: {
					factor: 222222224,
					xOffset: 333333335,
					yOffset: 333333332
				}
			},
			minSupport: {
				reciprocal: {
					factor: 49586777,
					xOffset: 90909091,
					yOffset: -45454546
				}
			}
		},
		[EPostOrigin.REFERENDUM_CANCELLER]: {
			trackId: 20,
			description: REFERENDUM_CANCELLER_DESCRIPTION,
			group: 'Origin',
			name: 'referendum_canceller',
			maxDeciding: 1000,
			decisionDeposit: new BN('100000000000000'),
			preparePeriod: 1200,
			decisionPeriod: 100800,
			confirmPeriod: 1800,
			minEnactmentPeriod: 100,
			minApproval: {
				linearDecreasing: {
					length: 607142857,
					floor: 500000000,
					ceil: 1000000000
				}
			},
			minSupport: {
				reciprocal: {
					factor: 7892829,
					xOffset: 15544040,
					yOffset: -7772020
				}
			}
		},
		[EPostOrigin.REFERENDUM_KILLER]: {
			trackId: 21,
			description: REFERENDUM_KILLER_DESCRIPTION,
			group: 'Origin',
			name: 'referendum_killer',
			maxDeciding: 1000,
			decisionDeposit: new BN('500000000000000'),
			preparePeriod: 1200,
			decisionPeriod: 403200,
			confirmPeriod: 1800,
			minEnactmentPeriod: 100,
			minApproval: {
				linearDecreasing: {
					length: 607142857,
					floor: 500000000,
					ceil: 1000000000
				}
			},
			minSupport: {
				reciprocal: {
					factor: 7892829,
					xOffset: 15544040,
					yOffset: -7772020
				}
			}
		}
	},
	[ENetwork.KUSAMA]: {
		[EPostOrigin.ROOT]: {
			trackId: 0,
			description: ROOT_ORIGIN_DESCRIPTION,
			group: 'Main',
			name: 'root',
			maxDeciding: 1,
			decisionDeposit: new BN('3333333333300000'),
			preparePeriod: 1200,
			decisionPeriod: 201600,
			confirmPeriod: 14400,
			minEnactmentPeriod: 14400,
			minApproval: {
				reciprocal: {
					factor: 222222224,
					xOffset: 333333335,
					yOffset: 333333332
				}
			},
			minSupport: {
				linearDecreasing: {
					length: 1000000000,
					floor: 0,
					ceil: 500000000
				}
			}
		},
		[EPostOrigin.WHITELISTED_CALLER]: {
			trackId: 1,
			description: WHITELISTED_CALLER_DESCRIPTION,
			group: 'Whitelist',
			name: 'whitelisted_caller',
			maxDeciding: 100,
			decisionDeposit: new BN('333333333330000'),
			preparePeriod: 300,
			decisionPeriod: 201600,
			confirmPeriod: 100,
			minEnactmentPeriod: 100,
			minApproval: {
				reciprocal: {
					factor: 270899180,
					xOffset: 389830523,
					yOffset: 305084738
				}
			},
			minSupport: {
				reciprocal: {
					factor: 8650766,
					xOffset: 18867926,
					yOffset: 41509433
				}
			}
		},
		[EPostOrigin.WISH_FOR_CHANGE]: {
			trackId: 2,
			description: WISH_FOR_CHANGE_DESCRIPTION,
			group: 'Main',
			name: 'wish_for_change',
			maxDeciding: 10,
			decisionDeposit: new BN('666666666660000'),
			preparePeriod: 1200,
			decisionPeriod: 201600,
			confirmPeriod: 14400,
			minEnactmentPeriod: 100,
			minApproval: {
				reciprocal: {
					factor: 222222224,
					xOffset: 333333335,
					yOffset: 333333332
				}
			},
			minSupport: {
				linearDecreasing: {
					length: 1000000000,
					floor: 0,
					ceil: 500000000
				}
			}
		},
		[EPostOrigin.STAKING_ADMIN]: {
			trackId: 10,
			description: STAKING_ADMIN_DESCRIPTION,
			group: 'Main',
			name: 'staking_admin',
			maxDeciding: 10,
			decisionDeposit: new BN('166666666665000'),
			preparePeriod: 1200,
			decisionPeriod: 201600,
			confirmPeriod: 1800,
			minEnactmentPeriod: 100,
			minApproval: {
				linearDecreasing: {
					length: 607142857,
					floor: 500000000,
					ceil: 1000000000
				}
			},
			minSupport: {
				reciprocal: {
					factor: 7892829,
					xOffset: 15544040,
					yOffset: -7772020
				}
			}
		},
		[EPostOrigin.TREASURER]: {
			trackId: 11,
			description: TREASURER_DESCRIPTION,
			group: 'Treasury',
			name: 'treasurer',
			maxSpend: new BN('333333').mul(new BN(10).pow(new BN(NETWORK_TOKEN_DECIMALS[ENetwork.KUSAMA]))),
			maxDeciding: 10,
			decisionDeposit: new BN('33333333333000'),
			preparePeriod: 1200,
			decisionPeriod: 201600,
			confirmPeriod: 28800,
			minEnactmentPeriod: 14400,
			minApproval: {
				reciprocal: {
					factor: 222222224,
					xOffset: 333333335,
					yOffset: 333333332
				}
			},
			minSupport: {
				linearDecreasing: {
					length: 1000000000,
					floor: 0,
					ceil: 500000000
				}
			}
		},
		[EPostOrigin.LEASE_ADMIN]: {
			trackId: 12,
			description: LEASE_ADMIN_DESCRIPTION,
			group: 'Governance',
			name: 'lease_admin',
			maxDeciding: 10,
			decisionDeposit: new BN('166666666665000'),
			preparePeriod: 1200,
			decisionPeriod: 201600,
			confirmPeriod: 1800,
			minEnactmentPeriod: 100,
			minApproval: {
				linearDecreasing: {
					length: 607142857,
					floor: 500000000,
					ceil: 1000000000
				}
			},
			minSupport: {
				reciprocal: {
					factor: 7892829,
					xOffset: 15544040,
					yOffset: -7772020
				}
			}
		},
		[EPostOrigin.FELLOWSHIP_ADMIN]: {
			trackId: 13,
			description: FELLOWSHIP_ADMIN_DESCRIPTION,
			group: 'Whitelist',
			name: 'fellowship_admin',
			maxDeciding: 10,
			decisionDeposit: new BN('166666666665000'),
			preparePeriod: 1200,
			decisionPeriod: 201600,
			confirmPeriod: 1800,
			minEnactmentPeriod: 100,
			minApproval: {
				linearDecreasing: {
					length: 607142857,
					floor: 500000000,
					ceil: 1000000000
				}
			},
			minSupport: {
				reciprocal: {
					factor: 7892829,
					xOffset: 15544040,
					yOffset: -7772020
				}
			}
		},
		[EPostOrigin.GENERAL_ADMIN]: {
			trackId: 14,
			description: GENERAL_ADMIN_DESCRIPTION,
			group: 'Governance',
			name: 'general_admin',
			maxDeciding: 10,
			decisionDeposit: new BN('166666666665000'),
			preparePeriod: 1200,
			decisionPeriod: 201600,
			confirmPeriod: 1800,
			minEnactmentPeriod: 100,
			minApproval: {
				reciprocal: {
					factor: 222222224,
					xOffset: 333333335,
					yOffset: 333333332
				}
			},
			minSupport: {
				reciprocal: {
					factor: 49586777,
					xOffset: 90909091,
					yOffset: -45454546
				}
			}
		},
		[EPostOrigin.AUCTION_ADMIN]: {
			trackId: 15,
			description: AUCTION_ADMIN_DESCRIPTION,
			group: 'Main',
			name: 'auction_admin',
			maxDeciding: 10,
			decisionDeposit: new BN('166666666665000'),
			preparePeriod: 1200,
			decisionPeriod: 201600,
			confirmPeriod: 1800,
			minEnactmentPeriod: 100,
			minApproval: {
				reciprocal: {
					factor: 222222224,
					xOffset: 333333335,
					yOffset: 333333332
				}
			},
			minSupport: {
				reciprocal: {
					factor: 49586777,
					xOffset: 90909091,
					yOffset: -45454546
				}
			}
		},
		[EPostOrigin.REFERENDUM_CANCELLER]: {
			trackId: 20,
			description: REFERENDUM_CANCELLER_DESCRIPTION,
			group: 'Governance',
			name: 'referendum_canceller',
			maxDeciding: 1000,
			decisionDeposit: new BN('333333333330000'),
			preparePeriod: 1200,
			decisionPeriod: 100800,
			confirmPeriod: 1800,
			minEnactmentPeriod: 100,
			minApproval: {
				linearDecreasing: {
					length: 607142857,
					floor: 500000000,
					ceil: 1000000000
				}
			},
			minSupport: {
				reciprocal: {
					factor: 7892829,
					xOffset: 15544040,
					yOffset: -7772020
				}
			}
		},
		[EPostOrigin.REFERENDUM_KILLER]: {
			trackId: 21,
			description: REFERENDUM_KILLER_DESCRIPTION,
			group: 'Governance',
			name: 'referendum_killer',
			maxDeciding: 1000,
			decisionDeposit: new BN('1666666666650000'),
			preparePeriod: 1200,
			decisionPeriod: 201600,
			confirmPeriod: 1800,
			minEnactmentPeriod: 100,
			minApproval: {
				linearDecreasing: {
					length: 607142857,
					floor: 500000000,
					ceil: 1000000000
				}
			},
			minSupport: {
				reciprocal: {
					factor: 7892829,
					xOffset: 15544040,
					yOffset: -7772020
				}
			}
		},
		[EPostOrigin.SMALL_TIPPER]: {
			trackId: 30,
			description: 'Origin able to spend up to 1 KSM from the treasury at once.',
			group: 'Treasury',
			name: 'small_tipper',
			maxSpend: new BN('1').mul(new BN(10).pow(new BN(NETWORK_TOKEN_DECIMALS[ENetwork.KUSAMA]))),
			maxDeciding: 200,
			decisionDeposit: new BN('33333333333'),
			preparePeriod: 10,
			decisionPeriod: 100800,
			confirmPeriod: 100,
			minEnactmentPeriod: 10,
			minApproval: {
				linearDecreasing: {
					length: 357142857,
					floor: 500000000,
					ceil: 1000000000
				}
			},
			minSupport: {
				reciprocal: {
					factor: 1620729,
					xOffset: 3231018,
					yOffset: -1615509
				}
			}
		},
		[EPostOrigin.BIG_TIPPER]: {
			trackId: 31,
			description: 'Origin able to spend up to 5 KSM from the treasury at once.',
			group: 'Treasury',
			name: 'big_tipper',
			maxSpend: new BN('5').mul(new BN(10).pow(new BN(NETWORK_TOKEN_DECIMALS[ENetwork.KUSAMA]))),
			maxDeciding: 100,
			decisionDeposit: new BN('333333333330'),
			preparePeriod: 100,
			decisionPeriod: 100800,
			confirmPeriod: 600,
			minEnactmentPeriod: 100,
			minApproval: {
				linearDecreasing: {
					length: 357142857,
					floor: 500000000,
					ceil: 1000000000
				}
			},
			minSupport: {
				reciprocal: {
					factor: 4149097,
					xOffset: 8230453,
					yOffset: -4115227
				}
			}
		},
		[EPostOrigin.SMALL_SPENDER]: {
			trackId: 32,
			description: 'Origin able to spend up to 333 KSM from the treasury at once.',
			group: 'Treasury',
			name: 'small_spender',
			maxSpend: new BN('333').mul(new BN(10).pow(new BN(NETWORK_TOKEN_DECIMALS[ENetwork.KUSAMA]))),
			maxDeciding: 50,
			decisionDeposit: new BN('3333333333300'),
			preparePeriod: 2400,
			decisionPeriod: 201600,
			confirmPeriod: 7200,
			minEnactmentPeriod: 14400,
			minApproval: {
				linearDecreasing: {
					length: 607142857,
					floor: 500000000,
					ceil: 1000000000
				}
			},
			minSupport: {
				reciprocal: {
					factor: 7892829,
					xOffset: 15544040,
					yOffset: -7772020
				}
			}
		},
		[EPostOrigin.MEDIUM_SPENDER]: {
			trackId: 33,
			description: 'Origin able to spend up to 3,333 KSM from the treasury at once.',
			group: 'Treasury',
			name: 'medium_spender',
			maxSpend: new BN('3333').mul(new BN(10).pow(new BN(NETWORK_TOKEN_DECIMALS[ENetwork.KUSAMA]))),
			maxDeciding: 50,
			decisionDeposit: new BN('6666666666600'),
			preparePeriod: 2400,
			decisionPeriod: 201600,
			confirmPeriod: 14400,
			minEnactmentPeriod: 14400,
			minApproval: {
				linearDecreasing: {
					length: 821428571,
					floor: 500000000,
					ceil: 1000000000
				}
			},
			minSupport: {
				reciprocal: {
					factor: 14377233,
					xOffset: 27972031,
					yOffset: -13986016
				}
			}
		},
		[EPostOrigin.BIG_SPENDER]: {
			trackId: 34,
			description: 'Origin able to spend up to 33,333 KSM from the treasury at once.',
			group: 'Treasury',
			name: 'big_spender',
			maxSpend: new BN('33333').mul(new BN(10).pow(new BN(NETWORK_TOKEN_DECIMALS[ENetwork.KUSAMA]))),
			maxDeciding: 50,
			decisionDeposit: new BN('13333333333200'),
			preparePeriod: 2400,
			decisionPeriod: 201600,
			confirmPeriod: 28800,
			minEnactmentPeriod: 14400,
			minApproval: {
				linearDecreasing: {
					length: 1000000000,
					floor: 500000000,
					ceil: 1000000000
				}
			},
			minSupport: {
				reciprocal: {
					factor: 28326977,
					xOffset: 53763445,
					yOffset: -26881723
				}
			}
		}
	},
	[ENetwork.WESTEND]: {
		[EPostOrigin.ROOT]: {
			trackId: 0,
			description: ROOT_ORIGIN_DESCRIPTION,
			group: 'Origin',
			name: 'root',
			maxDeciding: 1,
			decisionDeposit: new BN('100000000000000000'),
			preparePeriod: 80,
			decisionPeriod: 200,
			confirmPeriod: 120,
			minEnactmentPeriod: 50,
			minApproval: {
				reciprocal: {
					factor: 222222224,
					xOffset: 333333335,
					yOffset: 333333332
				}
			},
			minSupport: {
				linearDecreasing: {
					length: 1000000000,
					floor: 0,
					ceil: 500000000
				}
			}
		},
		[EPostOrigin.WHITELISTED_CALLER]: {
			trackId: 1,
			description: WHITELISTED_CALLER_DESCRIPTION,
			group: 'Origin',
			name: 'whitelisted_caller',
			maxDeciding: 100,
			decisionDeposit: new BN('10000000000000000'),
			preparePeriod: 60,
			decisionPeriod: 200,
			confirmPeriod: 40,
			minEnactmentPeriod: 30,
			minApproval: {
				reciprocal: {
					factor: 270899180,
					xOffset: 389830523,
					yOffset: 305084738
				}
			},
			minSupport: {
				reciprocal: {
					factor: 8650766,
					xOffset: 18867926,
					yOffset: 41509433
				}
			}
		},
		[EPostOrigin.STAKING_ADMIN]: {
			trackId: 10,
			description: STAKING_ADMIN_DESCRIPTION,
			group: 'Main',
			name: 'staking_admin',
			maxDeciding: 10,
			decisionDeposit: new BN('5000000000000000'),
			preparePeriod: 80,
			decisionPeriod: 200,
			confirmPeriod: 80,
			minEnactmentPeriod: 30,
			minApproval: {
				linearDecreasing: {
					length: 607142857,
					floor: 500000000,
					ceil: 1000000000
				}
			},
			minSupport: {
				reciprocal: {
					factor: 7892829,
					xOffset: 15544040,
					yOffset: -7772020
				}
			}
		},
		[EPostOrigin.TREASURER]: {
			trackId: 11,
			description: TREASURER_DESCRIPTION,
			group: 'Origin',
			name: 'treasurer',
			maxDeciding: 10,
			decisionDeposit: new BN('1000000000000000'),
			preparePeriod: 80,
			decisionPeriod: 200,
			confirmPeriod: 80,
			minEnactmentPeriod: 50,
			minApproval: {
				reciprocal: {
					factor: 222222224,
					xOffset: 333333335,
					yOffset: 333333332
				}
			},
			minSupport: {
				linearDecreasing: {
					length: 1000000000,
					floor: 0,
					ceil: 500000000
				}
			}
		},
		[EPostOrigin.LEASE_ADMIN]: {
			trackId: 12,
			description: LEASE_ADMIN_DESCRIPTION,
			group: 'Main',
			name: 'lease_admin',
			maxDeciding: 10,
			decisionDeposit: new BN('5000000000000000'),
			preparePeriod: 80,
			decisionPeriod: 200,
			confirmPeriod: 80,
			minEnactmentPeriod: 30,
			minApproval: {
				linearDecreasing: {
					length: 607142857,
					floor: 500000000,
					ceil: 1000000000
				}
			},
			minSupport: {
				reciprocal: {
					factor: 7892829,
					xOffset: 15544040,
					yOffset: -7772020
				}
			}
		},
		[EPostOrigin.FELLOWSHIP_ADMIN]: {
			trackId: 13,
			description: FELLOWSHIP_ADMIN_DESCRIPTION,
			group: 'Origin',
			name: 'fellowship_admin',
			maxDeciding: 10,
			decisionDeposit: new BN('5000000000000000'),
			preparePeriod: 80,
			decisionPeriod: 200,
			confirmPeriod: 80,
			minEnactmentPeriod: 30,
			minApproval: {
				linearDecreasing: {
					length: 607142857,
					floor: 500000000,
					ceil: 1000000000
				}
			},
			minSupport: {
				reciprocal: {
					factor: 7892829,
					xOffset: 15544040,
					yOffset: -7772020
				}
			}
		},
		[EPostOrigin.GENERAL_ADMIN]: {
			trackId: 14,
			description: GENERAL_ADMIN_DESCRIPTION,
			group: 'Main',
			name: 'general_admin',
			maxDeciding: 10,
			decisionDeposit: new BN('5000000000000000'),
			preparePeriod: 80,
			decisionPeriod: 200,
			confirmPeriod: 80,
			minEnactmentPeriod: 30,
			minApproval: {
				reciprocal: {
					factor: 222222224,
					xOffset: 333333335,
					yOffset: 333333332
				}
			},
			minSupport: {
				reciprocal: {
					factor: 49586777,
					xOffset: 90909091,
					yOffset: -45454546
				}
			}
		},
		[EPostOrigin.AUCTION_ADMIN]: {
			trackId: 15,
			description: AUCTION_ADMIN_DESCRIPTION,
			group: 'Main',
			name: 'auction_admin',
			maxDeciding: 10,
			decisionDeposit: new BN('5000000000000000'),
			preparePeriod: 80,
			decisionPeriod: 200,
			confirmPeriod: 80,
			minEnactmentPeriod: 30,
			minApproval: {
				reciprocal: {
					factor: 222222224,
					xOffset: 333333335,
					yOffset: 333333332
				}
			},
			minSupport: {
				reciprocal: {
					factor: 49586777,
					xOffset: 90909091,
					yOffset: -45454546
				}
			}
		},
		[EPostOrigin.REFERENDUM_CANCELLER]: {
			trackId: 20,
			description: REFERENDUM_CANCELLER_DESCRIPTION,
			group: 'Governance',
			name: 'referendum_canceller',
			maxDeciding: 1000,
			decisionDeposit: new BN('10000000000000000'),
			preparePeriod: 80,
			decisionPeriod: 140,
			confirmPeriod: 80,
			minEnactmentPeriod: 30,
			minApproval: {
				linearDecreasing: {
					length: 607142857,
					floor: 500000000,
					ceil: 1000000000
				}
			},
			minSupport: {
				reciprocal: {
					factor: 7892829,
					xOffset: 15544040,
					yOffset: -7772020
				}
			}
		},
		[EPostOrigin.REFERENDUM_KILLER]: {
			trackId: 21,
			description: REFERENDUM_KILLER_DESCRIPTION,
			group: 'Governance',
			name: 'referendum_killer',
			maxDeciding: 1000,
			decisionDeposit: new BN('50000000000000000'),
			preparePeriod: 80,
			decisionPeriod: 200,
			confirmPeriod: 80,
			minEnactmentPeriod: 30,
			minApproval: {
				linearDecreasing: {
					length: 607142857,
					floor: 500000000,
					ceil: 1000000000
				}
			},
			minSupport: {
				reciprocal: {
					factor: 7892829,
					xOffset: 15544040,
					yOffset: -7772020
				}
			}
		},
		[EPostOrigin.SMALL_TIPPER]: {
			trackId: 30,
			description: 'Origin able to spend up to 250 WND from the treasury at once',
			group: 'Treasury',
			name: 'small_tipper',
			maxSpend: new BN('250').mul(new BN(10).pow(new BN(NETWORK_TOKEN_DECIMALS[ENetwork.WESTEND]))),
			maxDeciding: 200,
			decisionDeposit: new BN('30000000000'),
			preparePeriod: 10,
			decisionPeriod: 140,
			confirmPeriod: 40,
			minEnactmentPeriod: 10,
			minApproval: {
				linearDecreasing: {
					length: 357142857,
					floor: 500000000,
					ceil: 1000000000
				}
			},
			minSupport: {
				reciprocal: {
					factor: 1620729,
					xOffset: 3231018,
					yOffset: -1615509
				}
			}
		},
		[EPostOrigin.BIG_TIPPER]: {
			trackId: 31,
			description: 'Origin able to spend up to 1000 WND from the treasury at once',
			group: 'Treasury',
			name: 'big_tipper',
			maxSpend: new BN('1000').mul(new BN(10).pow(new BN(NETWORK_TOKEN_DECIMALS[ENetwork.WESTEND]))),
			maxDeciding: 100,
			decisionDeposit: new BN('300000000000'),
			preparePeriod: 40,
			decisionPeriod: 140,
			confirmPeriod: 120,
			minEnactmentPeriod: 30,
			minApproval: {
				linearDecreasing: {
					length: 357142857,
					floor: 500000000,
					ceil: 1000000000
				}
			},
			minSupport: {
				reciprocal: {
					factor: 4149097,
					xOffset: 8230453,
					yOffset: -4115227
				}
			}
		},
		[EPostOrigin.SMALL_SPENDER]: {
			trackId: 32,
			description: 'Origin able to spend up to 10,000 WND from the treasury at once',
			group: 'Treasury',
			name: 'small_spender',
			maxSpend: new BN('10000').mul(new BN(10).pow(new BN(NETWORK_TOKEN_DECIMALS[ENetwork.WESTEND]))),
			maxDeciding: 50,
			decisionDeposit: new BN('3000000000000'),
			preparePeriod: 100,
			decisionPeriod: 200,
			confirmPeriod: 100,
			minEnactmentPeriod: 50,
			minApproval: {
				linearDecreasing: {
					length: 607142857,
					floor: 500000000,
					ceil: 1000000000
				}
			},
			minSupport: {
				reciprocal: {
					factor: 7892829,
					xOffset: 15544040,
					yOffset: -7772020
				}
			}
		},
		[EPostOrigin.MEDIUM_SPENDER]: {
			trackId: 33,
			description: 'Origin able to spend up to 100,000 WND from the treasury at once',
			group: 'Treasury',
			name: 'medium_spender',
			maxSpend: new BN('100000').mul(new BN(10).pow(new BN(NETWORK_TOKEN_DECIMALS[ENetwork.WESTEND]))),
			maxDeciding: 50,
			decisionDeposit: new BN('6000000000000'),
			preparePeriod: 100,
			decisionPeriod: 200,
			confirmPeriod: 120,
			minEnactmentPeriod: 50,
			minApproval: {
				linearDecreasing: {
					length: 821428571,
					floor: 500000000,
					ceil: 1000000000
				}
			},
			minSupport: {
				reciprocal: {
					factor: 14377233,
					xOffset: 27972031,
					yOffset: -13986016
				}
			}
		},
		[EPostOrigin.BIG_SPENDER]: {
			trackId: 34,
			description: 'Origin able to spend up to 1,000,000 WND from the treasury at once',
			group: 'Treasury',
			name: 'big_spender',
			maxSpend: new BN('1000000').mul(new BN(10).pow(new BN(NETWORK_TOKEN_DECIMALS[ENetwork.WESTEND]))),
			maxDeciding: 50,
			decisionDeposit: new BN('12000000000000'),
			preparePeriod: 100,
			decisionPeriod: 200,
			confirmPeriod: 140,
			minEnactmentPeriod: 50,
			minApproval: {
				linearDecreasing: {
					length: 1000000000,
					floor: 500000000,
					ceil: 1000000000
				}
			},
			minSupport: {
				reciprocal: {
					factor: 28326977,
					xOffset: 53763445,
					yOffset: -26881723
				}
			}
		}
	}
} as const;

const SocialIcons = {
	Discord: FaDiscord,
	Github: SiGithub,
	Home: TiHome,
	Reddit: GrReddit,
	Telegram: FaTelegramPlane,
	Twitter: FaTwitter,
	Youtube: FaYoutube,
	Subscan: BiCube
} as const;

const networkSocialLinks: Record<ENetwork, ISocialLink[]> = {
	[ENetwork.POLKADOT]: [
		{
			id: ENetworkSocial.HOME,
			icon: SocialIcons.Home,
			href: 'https://polkadot.network/',
			label: 'Polkadot Homepage'
		},
		{
			id: ENetworkSocial.TWITTER,
			icon: SocialIcons.Twitter,
			href: 'https://twitter.com/polkadot',
			label: 'Twitter'
		},
		{
			id: ENetworkSocial.DISCORD,
			icon: SocialIcons.Discord,
			href: 'https://discord.gg/polkadot',
			label: 'Discord'
		},
		{
			id: ENetworkSocial.GITHUB,
			icon: SocialIcons.Github,
			href: 'https://github.com/polkadot-js',
			label: 'GitHub'
		},
		{
			id: ENetworkSocial.YOUTUBE,
			icon: SocialIcons.Youtube,
			href: 'https://www.youtube.com/channel/UCB7PbjuZLEba_znc7mEGNgw',
			label: 'YouTube'
		},
		{
			id: ENetworkSocial.REDDIT,
			icon: SocialIcons.Reddit,
			href: 'https://www.reddit.com/r/polkadot',
			label: 'Reddit'
		},
		{
			id: ENetworkSocial.TELEGRAM,
			icon: SocialIcons.Telegram,
			href: 'https://t.me/PolkadotOfficial',
			label: 'Telegram'
		},
		{
			id: ENetworkSocial.SUBSCAN,
			icon: SocialIcons.Subscan,
			href: 'https://polkadot.subscan.io/',
			label: 'Subscan'
		}
	],
	[ENetwork.KUSAMA]: [
		{
			id: ENetworkSocial.HOME,
			icon: SocialIcons.Home,
			href: 'https://kusama.network/',
			label: 'Kusama Homepage'
		},
		{
			id: ENetworkSocial.TWITTER,
			icon: SocialIcons.Twitter,
			href: 'https://twitter.com/kusamanetwork',
			label: 'Twitter'
		}
	],
	[ENetwork.WESTEND]: []
} as const;

export const NETWORKS_DETAILS: Record<ENetwork, INetworkDetails> = {
	[ENetwork.POLKADOT]: {
		key: ENetwork.POLKADOT,
		logo: PolkadotLogo,
		preimageBaseDeposit: new BN('400000000000'),
		submissionDeposit: new BN('10000000000'),
		name: 'Polkadot',
		govtype: EGovType.OPENGOV,
		parachain: '1000',
		palletInstance: '50',
		blockTime: 6000,
		ss58Format: 0,
		subsquidUrl: 'https://squid.subsquid.io/polkadot-polkassembly/graphql',
		tokenDecimals: NETWORK_TOKEN_DECIMALS[ENetwork.POLKADOT],
		tokenSymbol: 'DOT',
		rpcEndpoints: [
			{
				name: `${VIA_PARITY} (recommended)`,
				url: 'wss://rpc.polkadot.io'
			},
			{
				name: VIA_ONFINALITY,
				url: 'wss://polkadot.api.onfinality.io/public-ws'
			},
			{
				name: VIA_DWELLIR,
				url: 'wss://polkadot-rpc.dwellir.com'
			},
			{
				name: VIA_PINKNODE,
				url: 'wss://public-rpc.pinknode.io/polkadot'
			},
			{
				name: VIA_IBP_GEODNS1,
				url: 'wss://rpc.ibp.network/polkadot'
			},
			{
				name: VIA_IBP_GEODNS2,
				url: 'wss://rpc.dotters.network/polkadot'
			},
			{
				name: VIA_RADIUMBLOCK,
				url: 'wss://polkadot.public.curie.radiumblock.co/ws'
			},
			{
				name: VIA_LUCKYFRIDAY,
				url: 'wss://rpc-polkadot.luckyfriday.io'
			}
		],
		supportedAssets: {
			'1984': {
				...treasuryAssetsData[EAssets.USDT],
				index: '1984',
				tokenDecimal: 6
			},
			'1337': {
				...treasuryAssetsData[EAssets.USDC],
				index: '1337',
				tokenDecimal: 6
			},
			'30': {
				...treasuryAssetsData[EAssets.DED],
				index: '30'
			}
		},
		foreignAssets: {
			[EAssets.MYTH]: {
				...treasuryAssetsData[EAssets.MYTH],
				index: '30',
				tokenDecimal: 18
			}
		},
		peopleChainDetails: PEOPLE_CHAIN_NETWORK_DETAILS[ENetwork.POLKADOT],
		trackDetails: NETWORK_TRACK_DETAILS[ENetwork.POLKADOT],
		socialLinks: networkSocialLinks[ENetwork.POLKADOT],
		assethubDetails: ASSETHUB_DETAILS[ENetwork.POLKADOT],
		convictionVotingPeriodInBlocks: new BN('100800')
	},
	[ENetwork.KUSAMA]: {
		key: ENetwork.KUSAMA,
		logo: KusamaLogo,
		submissionDeposit: new BN('33333333333'),
		govtype: EGovType.OPENGOV,
		parachain: '1000',
		palletInstance: '50',
		name: 'Kusama',
		blockTime: 6000,
		ss58Format: 2,
		subsquidUrl: 'https://squid.subsquid.io/kusama-polkassembly/graphql',
		tokenDecimals: NETWORK_TOKEN_DECIMALS[ENetwork.KUSAMA],
		supportedAssets: {
			'1984': {
				...treasuryAssetsData[EAssets.USDT],
				index: '1984'
			}
		},
		foreignAssets: {},
		tokenSymbol: 'KSM',
		rpcEndpoints: [
			{
				name: VIA_ONFINALITY,
				url: 'wss://kusama.api.onfinality.io/public-ws'
			},
			{
				name: VIA_DWELLIR,
				url: 'wss://kusama-rpc.dwellir.com'
			},
			{
				name: VIA_PARITY,
				url: 'wss://kusama-rpc.polkadot.io'
			},
			{
				name: VIA_IBP_GEODNS1,
				url: 'wss://rpc.ibp.network/kusama'
			},
			{
				name: VIA_IBP_GEODNS2,
				url: 'wss://rpc.dotters.network/kusama'
			},
			{
				name: VIA_RADIUMBLOCK,
				url: 'wss://kusama.public.curie.radiumblock.co/ws'
			},
			{
				name: VIA_LUCKYFRIDAY,
				url: 'wss://rpc-kusama.luckyfriday.io'
			}
		],
		peopleChainDetails: PEOPLE_CHAIN_NETWORK_DETAILS[ENetwork.KUSAMA],
		trackDetails: NETWORK_TRACK_DETAILS[ENetwork.KUSAMA],
		socialLinks: networkSocialLinks[ENetwork.KUSAMA],
		convictionVotingPeriodInBlocks: new BN('100800')
	},
	[ENetwork.WESTEND]: {
		key: ENetwork.WESTEND,
		logo: WestendLogo,
		submissionDeposit: new BN('30000000000'),
		name: 'Westend',
		govtype: EGovType.OPENGOV,
		blockTime: 6000,
		ss58Format: 42,
		subsquidUrl: 'https://polkassembly.squids.live/westend-polkassembly/graphql',
		tokenDecimals: NETWORK_TOKEN_DECIMALS[ENetwork.WESTEND],
		tokenSymbol: 'WND',
		rpcEndpoints: [
			{
				name: 'via Dwellir',
				url: 'wss://westend-rpc.dwellir.com'
			},
			{
				name: 'via Dwellir Tunisia',
				url: 'wss://westend-rpc-tn.dwellir.com'
			},
			{
				name: 'via IBP-GeoDNS1',
				url: 'wss://rpc.ibp.network/westend'
			},
			{
				name: 'via IBP-GeoDNS2',
				url: 'wss://rpc.dotters.network/westend'
			},
			{
				name: 'via LuckyFriday',
				url: 'wss://rpc-westend.luckyfriday.io'
			},
			{
				name: 'via OnFinality',
				url: 'wss://westend.api.onfinality.io/public-ws'
			},
			{
				name: 'via Parity',
				url: 'wss://westend-rpc.polkadot.io'
			},
			{
				name: 'via RadiumBlock',
				url: 'wss://westend.public.curie.radiumblock.co/ws'
			},
			{
				name: 'via Stakeworld',
				url: 'wss://wnd-rpc.stakeworld.io'
			}
		],
		supportedAssets: {},
		foreignAssets: {},
		peopleChainDetails: PEOPLE_CHAIN_NETWORK_DETAILS[ENetwork.WESTEND],
		trackDetails: NETWORK_TRACK_DETAILS[ENetwork.WESTEND],
		convictionVotingPeriodInBlocks: new BN('100800')
	}
} as const;<|MERGE_RESOLUTION|>--- conflicted
+++ resolved
@@ -4,7 +4,6 @@
 
 import { BN } from '@polkadot/util';
 import { ENetwork, EPostOrigin, EGovType, EAssets } from '@shared/types';
-<<<<<<< HEAD
 import { FaTwitter } from '@react-icons/all-files/fa/FaTwitter';
 import { FaTelegramPlane } from '@react-icons/all-files/fa/FaTelegramPlane';
 import { FaYoutube } from '@react-icons/all-files/fa/FaYoutube';
@@ -14,13 +13,6 @@
 import { GrReddit } from '@react-icons/all-files/gr/GrReddit';
 import { BiCube } from '@react-icons/all-files/bi/BiCube';
 import { IconType } from '@react-icons/all-files/lib';
-=======
-import { FaDiscord, FaTelegramPlane, FaTwitter, FaYoutube } from 'react-icons/fa';
-import { TbBrandGithubFilled } from 'react-icons/tb';
-import { TiHome } from 'react-icons/ti';
-import { PiRedditLogoFill } from 'react-icons/pi';
-import { RiBox3Line } from 'react-icons/ri';
-import { IconType } from 'react-icons/lib';
 import PolkadotLogo from '@assets/parachain-logos/polkadot-logo.jpg';
 import KusamaLogo from '@assets/parachain-logos/kusama-logo.gif';
 import WestendLogo from '@assets/parachain-logos/westend-logo.jpg';
@@ -29,7 +21,6 @@
 import USDTIcon from '@/_assets/icons/usdt.svg';
 import MYTHIcon from '@/_assets/icons/myth.svg';
 import DEDIcon from '@/_assets/icons/ded.png';
->>>>>>> f41e17b2
 
 interface ISocialLink {
 	id: string;
