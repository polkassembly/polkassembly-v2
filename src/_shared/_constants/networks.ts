--- conflicted
+++ resolved
@@ -3,10 +3,7 @@
 // of the Apache-2.0 license. See the LICENSE file for details.
 
 import { BN } from '@polkadot/util';
-<<<<<<< HEAD
-import { ENetwork, EPostOrigin, EGovType, EAssets, IReciprocal, ILinearDecreasing } from '@shared/types';
-=======
-import { ENetwork, EPostOrigin, EGovType, EAssets } from '@shared/types';
+import { ENetwork, EPostOrigin, EGovType, EAssets, ILinearDecreasing, IReciprocal } from '@shared/types';
 import { FaDiscord, FaTelegramPlane, FaTwitter, FaYoutube } from 'react-icons/fa';
 import { TbBrandGithubFilled } from 'react-icons/tb';
 import { TiHome } from 'react-icons/ti';
@@ -20,7 +17,6 @@
 	href: string;
 	label: string;
 }
->>>>>>> 2bfddeb7
 
 const VIA_PARITY = 'via Parity';
 const VIA_DWELLIR = 'via Dwellir';
