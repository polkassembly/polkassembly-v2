--- conflicted
+++ resolved
@@ -147,26 +147,12 @@
 	};
 }
 
-<<<<<<< HEAD
-enum ENetworkSocial {
-	HOME = 'home',
-	TWITTER = 'twitter',
-	DISCORD = 'discord',
-	GITHUB = 'github',
-	YOUTUBE = 'youtube',
-	REDDIT = 'reddit',
-	TELEGRAM = 'telegram',
-	SUBSCAN = 'subscan'
-}
-
 export enum EthereumNetwork {
 	MOONBEAM = 'moonbeam',
 	MOONRIVER = 'moonriver',
 	MOONBASE = 'moonbase'
 }
 
-=======
->>>>>>> 48362795
 export const treasuryAssetsData: Record<string, ITreasuryAsset> = {
 	[EAssets.DED]: { name: 'dot-is-ded', tokenDecimal: 10, symbol: 'DED', icon: DEDIcon },
 	[EAssets.USDT]: { name: 'usdt', tokenDecimal: 6, symbol: 'USDT', icon: USDTIcon },
