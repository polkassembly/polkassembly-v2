// Copyright 2019-2025 @polkassembly/polkassembly authors & contributors
// This software may be modified and distributed under the terms
// of the Apache-2.0 license. See the LICENSE file for details.

import { BN } from '@polkadot/util';
import { ENetwork, EPostOrigin, EGovType, EAssets, ENetworkSocial } from '@shared/types';
import { FaTwitter } from '@react-icons/all-files/fa/FaTwitter';
import { FaTelegramPlane } from '@react-icons/all-files/fa/FaTelegramPlane';
import { FaYoutube } from '@react-icons/all-files/fa/FaYoutube';
import { FaDiscord } from '@react-icons/all-files/fa/FaDiscord';
import { SiGithub } from '@react-icons/all-files/si/SiGithub';
import { TiHome } from '@react-icons/all-files/ti/TiHome';
import { GrReddit } from '@react-icons/all-files/gr/GrReddit';
import { BiCube } from '@react-icons/all-files/bi/BiCube';
import { IconType } from '@react-icons/all-files/lib';
import PolkadotLogo from '@assets/parachain-logos/polkadot-logo.jpg';
import KusamaLogo from '@assets/parachain-logos/kusama-logo.gif';
import AssethubKusamaLogo from '@assets/parachain-logos/assethub-kusama.svg';
import WestendLogo from '@assets/parachain-logos/westend-logo.jpg';
import PaseoLogo from '@assets/parachain-logos/paseo-logo.png';
import CereLogo from '@assets/parachain-logos/cere-logo.jpg';
import { StaticImageData } from 'next/image';
import USDCIcon from '@/_assets/icons/usdc.svg';
import USDTIcon from '@/_assets/icons/usdt.svg';
import MYTHIcon from '@/_assets/icons/myth.svg';
import DEDIcon from '@/_assets/icons/ded.png';
import MoonbeamLogo from '@assets/parachain-logos/moonbeam-logo.png';
import MoonriverLogo from '@assets/parachain-logos/moonriver-logo.png';

interface ISocialLink {
	id: string;
	icon: IconType;
	href: string;
	label: string;
}

const VIA_PARITY = 'via Parity';
const VIA_DWELLIR = 'via Dwellir';
const VIA_ONFINALITY = 'via On-finality';
const VIA_IBP_GEODNS1 = 'via IBP-GeoDNS1';
const VIA_IBP_GEODNS2 = 'via IBP-GeoDNS2';
const VIA_LUCKYFRIDAY = 'via LuckyFriday';
<<<<<<< HEAD
const VIA_PINKNODE = 'via Pinknode';
const VIA_BLAST = 'via Blast';
const VIA_MOONBEAM_FOUNDATION = 'via Moonbeam Foundation';
const VIA_UNITEDBLOC = 'via UnitedBloc';
const VIA_RADIUMBLOCK = 'via RadiumBlock';
const VIA_ALLNODES = 'via Allnodes';
const VIA_IBP1 = 'via IBP1';
const VIA_IBP2 = 'via IBP2';
=======
const VIA_ALL_NODES = 'via All Nodes';
const VIA_BLOCKOPS = 'via Blockops';
const VIA_DWELLIR_TUNISIA = 'via Dwellir Tunisia';
const VIA_HELIXSTREET = 'via HelixStreet';
const VIA_IBP_1 = 'via IBP 1';
const VIA_IBP_2 = 'via IBP 2';
const VIA_PERMANENCE_DAO_EU = 'via Permanence DAO EU';
const VIA_STAKETWORLD = 'via Stakeworld';
const VIA_SIMPLY_STAKING = 'via Simply Staking';
const VIA_SUBQUERY = 'via SubQuery';
>>>>>>> 61f289e8

interface ITreasuryAsset {
	name: string;
	tokenDecimal: number;
	symbol: string;
	icon: StaticImageData;
}

interface INetworkTreasuryAssets extends ITreasuryAsset {
	index: string;
}

interface IRpcEndpoint {
	name: string;
	url: string;
}

interface IReciprocal {
	factor: number;
	xOffset: number;
	yOffset: number;
}

interface ILinearDecreasing {
	length: number;
	floor: number;
	ceil: number;
}

interface IMinApproval {
	reciprocal?: IReciprocal;
	linearDecreasing?: ILinearDecreasing;
}

interface IMinSupport {
	reciprocal?: IReciprocal;
	linearDecreasing?: ILinearDecreasing;
}

interface ITrackInfo {
	trackId: number;
	description: string;
	group?: string;
	name: string;
	maxDeciding?: number;
	decisionDeposit: BN;
	preparePeriod: number;
	decisionPeriod: number;
	confirmPeriod: number;
	minEnactmentPeriod: number;
	maxSpend?: BN;
	minApproval: IMinApproval;
	minSupport: IMinSupport;
	fellowshipOrigin?: boolean;
}

interface IPeopleChainDetails {
	rpcEndpoints: IRpcEndpoint[];
	polkassemblyRegistrarIndex?: number;
	identityMinDeposit: BN;
}

interface IAssethubDetails {
	rpcEndpoints: IRpcEndpoint[];
}

interface INetworkDetails {
	key: ENetwork;
	logo: StaticImageData;
	preimageBaseDeposit?: BN;
	submissionDeposit?: BN;
	name: string;
	govtype: EGovType;
	blockTime: number;
	ss58Format: number;
	subsquidUrl: string;
	tokenDecimals: number;
	tokenSymbol: string;
	rpcEndpoints: IRpcEndpoint[];
	supportedAssets: Record<string, INetworkTreasuryAssets>;
	foreignAssets: Record<string, INetworkTreasuryAssets>;
	peopleChainDetails: IPeopleChainDetails;
	assethubDetails?: IAssethubDetails;
	trackDetails: Partial<Record<EPostOrigin, ITrackInfo>>;
	socialLinks?: ISocialLink[];
	palletInstance?: string;
	assetHubParaId?: string;
	peopleChainParaId?: string;
	convictionVotingPeriodInBlocks: BN;
	chainId?: number;
	openGraphImage?: {
		large: string;
		small: string;
	};
<<<<<<< HEAD
	contractAddresses?: {
		votingAddress: string;
		batchAddress: string;
	};
}

export enum EthereumNetwork {
	MOONBEAM = 'moonbeam',
	MOONRIVER = 'moonriver'
=======
	relayChainRpcEndpoints?: IRpcEndpoint[];
>>>>>>> 61f289e8
}

export const treasuryAssetsData: Record<string, ITreasuryAsset> = {
	[EAssets.DED]: { name: 'dot-is-ded', tokenDecimal: 10, symbol: 'DED', icon: DEDIcon },
	[EAssets.USDT]: { name: 'usdt', tokenDecimal: 6, symbol: 'USDT', icon: USDTIcon },
	[EAssets.USDC]: { name: 'usdc', tokenDecimal: 6, symbol: 'USDC', icon: USDCIcon },
	[EAssets.MYTH]: { name: 'mythos', tokenDecimal: 18, symbol: 'MYTH', icon: MYTHIcon }
} as const;

const PEOPLE_CHAIN_NETWORK_DETAILS: Record<ENetwork, IPeopleChainDetails> = {
	[ENetwork.POLKADOT]: {
		polkassemblyRegistrarIndex: 3,
		identityMinDeposit: new BN('2001700000'),
		rpcEndpoints: [
			{
				name: VIA_PARITY,
				url: 'wss://polkadot-people-rpc.polkadot.io'
			},
			{
				name: VIA_DWELLIR,
				url: 'wss://people-polkadot-rpc.n.dwellir.com'
			},
			{
				name: VIA_LUCKYFRIDAY,
				url: 'wss://rpc-people-polkadot.luckyfriday.io'
			},
			{
				name: VIA_ONFINALITY,
				url: 'wss://people-polkadot.api.onfinality.io/public-ws'
			},
			{
				name: VIA_IBP_GEODNS1,
				url: 'wss://sys.ibp.network/people-polkadot'
			},
			{
				name: VIA_IBP_GEODNS2,
				url: 'wss://people-polkadot.dotters.network'
			},
			{
				name: VIA_STAKETWORLD,
				url: 'wss://dot-rpc.stakeworld.io/people'
			}
		]
	},
	[ENetwork.KUSAMA]: {
		polkassemblyRegistrarIndex: 5,
		identityMinDeposit: new BN('6672333321'),
		rpcEndpoints: [
			{
				name: VIA_LUCKYFRIDAY,
				url: 'wss://rpc-people-kusama.luckyfriday.io'
			},
			{
				name: VIA_DWELLIR,
				url: 'wss://people-kusama-rpc.dwellir.com'
			},
			{
				name: VIA_PARITY,
				url: 'wss://kusama-people-rpc.polkadot.io'
			}
		]
	},
	// TODO: Verify Assethub Kusama specific configuration
	[ENetwork.ASSETHUB_KUSAMA]: {
		polkassemblyRegistrarIndex: 5,
		identityMinDeposit: new BN('6672333321'),
		rpcEndpoints: [
			{
				name: VIA_LUCKYFRIDAY,
				url: 'wss://rpc-people-kusama.luckyfriday.io'
			},
			{
				name: VIA_DWELLIR,
				url: 'wss://people-kusama-rpc.dwellir.com'
			},
			{
				name: VIA_PARITY,
				url: 'wss://kusama-people-rpc.polkadot.io'
			}
		]
	},
	[ENetwork.WESTEND]: {
		identityMinDeposit: new BN('10008500000'),
		rpcEndpoints: [
			{
				name: VIA_DWELLIR,
				url: 'wss://people-westend-rpc.n.dwellir.com'
			},
			{
				name: VIA_IBP_GEODNS1,
				url: 'wss://sys.ibp.network/people-westend'
			},
			{
				name: VIA_IBP_GEODNS2,
				url: 'wss://people-westend.dotters.network'
			},
			{
				name: VIA_PARITY,
				url: 'wss://westend-people-rpc.polkadot.io'
			}
		]
	},
	[ENetwork.PASEO]: {
		identityMinDeposit: new BN('1000000000000'),
		rpcEndpoints: [
			{
				name: 'via IBP 1',
				url: 'wss://sys.ibp.network/people-paseo'
			},
			{
				name: 'via IBP 2',
				url: 'wss://people-paseo.dotters.network'
			},
			{
				name: 'via Armfoc',
				url: 'wss://people-paseo.rpc.amforc.com'
			}
		]
	},
	[ENetwork.CERE]: {
		identityMinDeposit: new BN('100000000000'),
		rpcEndpoints: [
			{
				name: 'via Cere Network',
				url: 'wss://archive.mainnet.cere.network/ws'
			}
		]
	},
	[ENetwork.MOONBEAM]: {
		identityMinDeposit: new BN('1258000000000000000000'),
		rpcEndpoints: [
			{
				name: VIA_DWELLIR,
				url: 'wss://moonbeam-rpc.n.dwellir.com'
			},
			{
				name: VIA_BLAST,
				url: 'wss://moonbeam.public.blastapi.io'
			},
			{
				name: VIA_MOONBEAM_FOUNDATION,
				url: 'wss://wss.api.moonbeam.network'
			},
			{
				name: VIA_ONFINALITY,
				url: 'wss://moonbeam.api.onfinality.io/public-ws'
			},
			{
				name: VIA_UNITEDBLOC,
				url: 'wss://moonbeam.unitedbloc.com'
			},
			{
				name: VIA_RADIUMBLOCK,
				url: 'wss://moonbeam.public.curie.radiumblock.co/ws'
			},
			{
				name: VIA_ALLNODES,
				url: 'wss://moonbeam-rpc.publicnode.com'
			},
			{
				name: VIA_IBP1,
				url: 'wss://moonbeam.ibp.network/'
			},
			{
				name: VIA_IBP2,
				url: 'wss://moonbeam.dotters.network'
			}
		]
	},
	[ENetwork.MOONRIVER]: {
		identityMinDeposit: new BN('1025800000000000000000'),
		rpcEndpoints: [
			{
				name: VIA_DWELLIR,
				url: 'wss://moonriver-rpc.n.dwellir.com'
			},
			{
				name: VIA_BLAST,
				url: 'wss://moonriver.public.blastapi.io'
			},
			{
				name: VIA_ONFINALITY,
				url: 'wss://moonriver.api.onfinality.io/public-ws'
			},
			{
				name: VIA_UNITEDBLOC,
				url: 'wss://moonriver.unitedbloc.com'
			},
			{
				name: VIA_RADIUMBLOCK,
				url: 'wss://moonriver.public.curie.radiumblock.co/ws'
			}
		]
	}
} as const;

const ASSETHUB_DETAILS: Partial<Record<ENetwork, IAssethubDetails>> = {
	[ENetwork.POLKADOT]: {
		rpcEndpoints: [
			{
				name: VIA_PARITY,
				url: 'wss://polkadot-asset-hub-rpc.polkadot.io'
			},
			{
				name: VIA_DWELLIR,
				url: 'wss://asset-hub-polkadot-rpc.n.dwellir.com'
			},
			{
				name: VIA_DWELLIR_TUNISIA,
				url: 'wss://statemint-rpc-tn.dwellir.com'
			},
			{
				name: VIA_ONFINALITY,
				url: 'wss://statemint.api.onfinality.io/public-ws'
			},
			{
				name: VIA_IBP_GEODNS1,
				url: 'wss://sys.ibp.network/asset-hub-polkadot'
			},
			{
				name: VIA_IBP_GEODNS2,
				url: 'wss://asset-hub-polkadot.dotters.network'
			},
			{
				name: VIA_LUCKYFRIDAY,
				url: 'wss://rpc-asset-hub-polkadot.luckyfriday.io'
			},
			{
				name: VIA_RADIUMBLOCK,
				url: 'wss://statemint.public.curie.radiumblock.co/ws'
			},
			{
				name: VIA_STAKETWORLD,
				url: 'wss://dot-rpc.stakeworld.io/assethub'
			}
		]
	},
	// TODO: here the rpc is of relay chain, update this.
	[ENetwork.KUSAMA]: {
		rpcEndpoints: [
			{
				name: VIA_ONFINALITY,
				url: 'wss://kusama.api.onfinality.io/public-ws'
			},
			{
				name: VIA_DWELLIR,
				url: 'wss://kusama-rpc.dwellir.com'
			},
			{
				name: VIA_PARITY,
				url: 'wss://kusama-rpc.polkadot.io'
			},
			{
				name: VIA_IBP_GEODNS1,
				url: 'wss://rpc.ibp.network/kusama'
			},
			{
				name: VIA_IBP_GEODNS2,
				url: 'wss://rpc.dotters.network/kusama'
			},
			{
				name: VIA_RADIUMBLOCK,
				url: 'wss://kusama.public.curie.radiumblock.co/ws'
			},
			{
				name: VIA_LUCKYFRIDAY,
				url: 'wss://rpc-kusama.luckyfriday.io'
			}
		]
	}
} as const;

// Track descriptions
const ROOT_ORIGIN_DESCRIPTION = 'Origin for General network-wide improvements';
const WISH_FOR_CHANGE_DESCRIPTION = 'Origin for signaling that the network wishes for some change.';
const WHITELISTED_CALLER_DESCRIPTION = 'Origin commanded by any members of the Polkadot Fellowship (no Dan grade needed)';
const STAKING_ADMIN_DESCRIPTION = 'Origin for cancelling slashes.';
const LEASE_ADMIN_DESCRIPTION = 'Origin able to force slot leases';
const FELLOWSHIP_ADMIN_DESCRIPTION = 'Origin for managing the composition of the fellowship';
const GENERAL_ADMIN_DESCRIPTION = 'Origin for managing the registrar';
const AUCTION_ADMIN_DESCRIPTION = 'Origin for starting auctions.';
const REFERENDUM_CANCELLER_DESCRIPTION = 'Origin able to cancel referenda.';
const REFERENDUM_KILLER_DESCRIPTION = 'Origin able to kill referenda.';
const TREASURER_DESCRIPTION = 'Origin for spending (any amount of) funds until the upper limit of  10,000,000 DOT';
const FAST_GENERAL_ADMIN_DESCRIPTION = 'Origin for fast general administrative matters';

const NETWORK_TOKEN_DECIMALS: Record<ENetwork, number> = {
	[ENetwork.POLKADOT]: 10,
	[ENetwork.KUSAMA]: 12,
	[ENetwork.ASSETHUB_KUSAMA]: 12,
	[ENetwork.WESTEND]: 12,
	[ENetwork.PASEO]: 10,
	[ENetwork.CERE]: 10,
	[ENetwork.MOONBEAM]: 18,
	[ENetwork.MOONRIVER]: 18
} as const;

// TODO: update for other networks than polkadot
const NETWORK_TRACK_DETAILS: Record<ENetwork, Partial<Record<EPostOrigin, ITrackInfo>>> = {
	[ENetwork.POLKADOT]: {
		[EPostOrigin.ROOT]: {
			trackId: 0,
			description: ROOT_ORIGIN_DESCRIPTION,
			group: 'Origin',
			name: 'root',
			maxDeciding: 1,
			decisionDeposit: new BN('1000000000000000'),
			preparePeriod: 1200,
			decisionPeriod: 403200,
			confirmPeriod: 14400,
			minEnactmentPeriod: 14400,
			minApproval: {
				reciprocal: {
					factor: 222222224,
					xOffset: 333333335,
					yOffset: 333333332
				}
			},
			minSupport: {
				linearDecreasing: {
					length: 1000000000,
					floor: 0,
					ceil: 500000000
				}
			}
		},
		[EPostOrigin.WISH_FOR_CHANGE]: {
			trackId: 2,
			description: WISH_FOR_CHANGE_DESCRIPTION,
			group: 'Origin',
			name: 'wish_for_change',
			maxDeciding: 10,
			decisionDeposit: new BN('200000000000000'),
			preparePeriod: 1200,
			decisionPeriod: 403200,
			confirmPeriod: 14400,
			minEnactmentPeriod: 100,
			minApproval: {
				reciprocal: {
					factor: 222222224,
					xOffset: 333333335,
					yOffset: 333333332
				}
			},
			minSupport: {
				linearDecreasing: {
					length: 1000000000,
					floor: 0,
					ceil: 500000000
				}
			}
		},
		[EPostOrigin.BIG_SPENDER]: {
			trackId: 34,
			description: 'Origin able to spend up to 1,000,000 DOT from the treasury at once',
			group: 'Treasury',
			name: 'big_spender',
			maxSpend: new BN('1000000').mul(new BN(10).pow(new BN(NETWORK_TOKEN_DECIMALS[ENetwork.POLKADOT]))),
			maxDeciding: 50,
			decisionDeposit: new BN('4000000000000'),
			preparePeriod: 2400,
			decisionPeriod: 403200,
			confirmPeriod: 100800,
			minEnactmentPeriod: 14400,
			minApproval: {
				linearDecreasing: {
					length: 1000000000,
					floor: 500000000,
					ceil: 1000000000
				}
			},
			minSupport: {
				reciprocal: {
					factor: 28326977,
					xOffset: 53763445,
					yOffset: -26881723
				}
			}
		},
		[EPostOrigin.MEDIUM_SPENDER]: {
			trackId: 33,
			description: 'Origin able to spend up to 100,000 DOT from the treasury at once',
			group: 'Treasury',
			name: 'medium_spender',
			maxSpend: new BN('100000').mul(new BN(10).pow(new BN(NETWORK_TOKEN_DECIMALS[ENetwork.POLKADOT]))),
			maxDeciding: 50,
			decisionDeposit: new BN('2000000000000'),
			preparePeriod: 2400,
			decisionPeriod: 403200,
			confirmPeriod: 57600,
			minEnactmentPeriod: 14400,
			minApproval: {
				linearDecreasing: {
					length: 821428571,
					floor: 500000000,
					ceil: 1000000000
				}
			},
			minSupport: {
				reciprocal: {
					factor: 14377233,
					xOffset: 27972031,
					yOffset: -13986016
				}
			}
		},
		[EPostOrigin.SMALL_SPENDER]: {
			trackId: 32,
			description: 'Origin able to spend up to 10,000 DOT from the treasury at once',
			group: 'Treasury',
			name: 'small_spender',
			maxSpend: new BN('10000').mul(new BN(10).pow(new BN(NETWORK_TOKEN_DECIMALS[ENetwork.POLKADOT]))),
			maxDeciding: 50,
			decisionDeposit: new BN('1000000000000'),
			preparePeriod: 2400,
			decisionPeriod: 403200,
			confirmPeriod: 28800,
			minEnactmentPeriod: 14400,
			minApproval: {
				linearDecreasing: {
					length: 607142857,
					floor: 500000000,
					ceil: 1000000000
				}
			},
			minSupport: {
				reciprocal: {
					factor: 7892829,
					xOffset: 15544040,
					yOffset: -7772020
				}
			}
		},
		[EPostOrigin.BIG_TIPPER]: {
			trackId: 31,
			description: 'Origin able to spend up to 1000 DOT from the treasury at once',
			group: 'Treasury',
			name: 'big_tipper',
			maxSpend: new BN('1000').mul(new BN(10).pow(new BN(NETWORK_TOKEN_DECIMALS[ENetwork.POLKADOT]))),
			maxDeciding: 100,
			decisionDeposit: new BN('100000000000'),
			preparePeriod: 100,
			decisionPeriod: 100800,
			confirmPeriod: 600,
			minEnactmentPeriod: 100,
			minApproval: {
				linearDecreasing: {
					length: 357142857,
					floor: 500000000,
					ceil: 1000000000
				}
			},
			minSupport: {
				reciprocal: {
					factor: 4149097,
					xOffset: 8230453,
					yOffset: -4115227
				}
			}
		},
		[EPostOrigin.SMALL_TIPPER]: {
			trackId: 30,
			description: 'Origin able to spend up to 250 DOT from the treasury at once',
			maxSpend: new BN('250').mul(new BN(10).pow(new BN(NETWORK_TOKEN_DECIMALS[ENetwork.POLKADOT]))),
			group: 'Treasury',
			name: 'small_tipper',
			maxDeciding: 200,
			decisionDeposit: new BN('10000000000'),
			preparePeriod: 10,
			decisionPeriod: 100800,
			confirmPeriod: 100,
			minEnactmentPeriod: 10,
			minApproval: {
				linearDecreasing: {
					length: 357142857,
					floor: 500000000,
					ceil: 1000000000
				}
			},
			minSupport: {
				reciprocal: {
					factor: 1620729,
					xOffset: 3231018,
					yOffset: -1615509
				}
			}
		},
		[EPostOrigin.TREASURER]: {
			trackId: 11,
			description: TREASURER_DESCRIPTION,
			group: 'Treasury',
			name: 'treasurer',
			maxSpend: new BN('10000000').mul(new BN(10).pow(new BN(NETWORK_TOKEN_DECIMALS[ENetwork.POLKADOT]))),
			maxDeciding: 10,
			decisionDeposit: new BN('10000000000000'),
			preparePeriod: 1200,
			decisionPeriod: 403200,
			confirmPeriod: 100800,
			minEnactmentPeriod: 14400,
			minApproval: {
				reciprocal: {
					factor: 222222224,
					xOffset: 333333335,
					yOffset: 333333332
				}
			},
			minSupport: {
				linearDecreasing: {
					length: 1000000000,
					floor: 0,
					ceil: 500000000
				}
			}
		},
		[EPostOrigin.WHITELISTED_CALLER]: {
			trackId: 1,
			description: WHITELISTED_CALLER_DESCRIPTION,
			group: 'Origin',
			name: 'whitelisted_caller',
			maxDeciding: 100,
			decisionDeposit: new BN('100000000000000'),
			preparePeriod: 300,
			decisionPeriod: 403200,
			confirmPeriod: 100,
			minEnactmentPeriod: 100,
			minApproval: {
				reciprocal: {
					factor: 270899180,
					xOffset: 389830523,
					yOffset: 305084738
				}
			},
			minSupport: {
				reciprocal: {
					factor: 8650766,
					xOffset: 18867926,
					yOffset: 41509433
				}
			}
		},
		[EPostOrigin.STAKING_ADMIN]: {
			trackId: 10,
			description: STAKING_ADMIN_DESCRIPTION,
			group: 'Main',
			name: 'staking_admin',
			maxDeciding: 10,
			decisionDeposit: new BN('50000000000000'),
			preparePeriod: 1200,
			decisionPeriod: 403200,
			confirmPeriod: 1800,
			minEnactmentPeriod: 100,
			minApproval: {
				linearDecreasing: {
					length: 607142857,
					floor: 500000000,
					ceil: 1000000000
				}
			},
			minSupport: {
				reciprocal: {
					factor: 7892829,
					xOffset: 15544040,
					yOffset: -7772020
				}
			}
		},
		[EPostOrigin.LEASE_ADMIN]: {
			trackId: 12,
			description: LEASE_ADMIN_DESCRIPTION,
			group: 'Main',
			name: 'lease_admin',
			maxDeciding: 10,
			decisionDeposit: new BN('50000000000000'),
			preparePeriod: 1200,
			decisionPeriod: 403200,
			confirmPeriod: 1800,
			minEnactmentPeriod: 100,
			minApproval: {
				linearDecreasing: {
					length: 607142857,
					floor: 500000000,
					ceil: 1000000000
				}
			},
			minSupport: {
				reciprocal: {
					factor: 7892829,
					xOffset: 15544040,
					yOffset: -7772020
				}
			}
		},
		[EPostOrigin.FELLOWSHIP_ADMIN]: {
			trackId: 13,
			description: FELLOWSHIP_ADMIN_DESCRIPTION,
			group: 'Origin',
			name: 'fellowship_admin',
			maxDeciding: 10,
			decisionDeposit: new BN('50000000000000'),
			preparePeriod: 1200,
			decisionPeriod: 403200,
			confirmPeriod: 1800,
			minEnactmentPeriod: 100,
			minApproval: {
				linearDecreasing: {
					length: 607142857,
					floor: 500000000,
					ceil: 1000000000
				}
			},
			minSupport: {
				reciprocal: {
					factor: 7892829,
					xOffset: 15544040,
					yOffset: -7772020
				}
			}
		},
		[EPostOrigin.GENERAL_ADMIN]: {
			trackId: 14,
			description: GENERAL_ADMIN_DESCRIPTION,
			group: 'Main',
			name: 'general_admin',
			maxDeciding: 10,
			decisionDeposit: new BN('50000000000000'),
			preparePeriod: 1200,
			decisionPeriod: 403200,
			confirmPeriod: 1800,
			minEnactmentPeriod: 100,
			minApproval: {
				reciprocal: {
					factor: 222222224,
					xOffset: 333333335,
					yOffset: 333333332
				}
			},
			minSupport: {
				reciprocal: {
					factor: 49586777,
					xOffset: 90909091,
					yOffset: -45454546
				}
			}
		},
		[EPostOrigin.AUCTION_ADMIN]: {
			trackId: 15,
			description: AUCTION_ADMIN_DESCRIPTION,
			group: 'Main',
			name: 'auction_admin',
			maxDeciding: 10,
			decisionDeposit: new BN('50000000000000'),
			preparePeriod: 1200,
			decisionPeriod: 403200,
			confirmPeriod: 1800,
			minEnactmentPeriod: 100,
			minApproval: {
				reciprocal: {
					factor: 222222224,
					xOffset: 333333335,
					yOffset: 333333332
				}
			},
			minSupport: {
				reciprocal: {
					factor: 49586777,
					xOffset: 90909091,
					yOffset: -45454546
				}
			}
		},
		[EPostOrigin.REFERENDUM_CANCELLER]: {
			trackId: 20,
			description: REFERENDUM_CANCELLER_DESCRIPTION,
			group: 'Origin',
			name: 'referendum_canceller',
			maxDeciding: 1000,
			decisionDeposit: new BN('100000000000000'),
			preparePeriod: 1200,
			decisionPeriod: 100800,
			confirmPeriod: 1800,
			minEnactmentPeriod: 100,
			minApproval: {
				linearDecreasing: {
					length: 607142857,
					floor: 500000000,
					ceil: 1000000000
				}
			},
			minSupport: {
				reciprocal: {
					factor: 7892829,
					xOffset: 15544040,
					yOffset: -7772020
				}
			}
		},
		[EPostOrigin.REFERENDUM_KILLER]: {
			trackId: 21,
			description: REFERENDUM_KILLER_DESCRIPTION,
			group: 'Origin',
			name: 'referendum_killer',
			maxDeciding: 1000,
			decisionDeposit: new BN('500000000000000'),
			preparePeriod: 1200,
			decisionPeriod: 403200,
			confirmPeriod: 1800,
			minEnactmentPeriod: 100,
			minApproval: {
				linearDecreasing: {
					length: 607142857,
					floor: 500000000,
					ceil: 1000000000
				}
			},
			minSupport: {
				reciprocal: {
					factor: 7892829,
					xOffset: 15544040,
					yOffset: -7772020
				}
			}
		}
	},
	[ENetwork.KUSAMA]: {
		[EPostOrigin.ROOT]: {
			trackId: 0,
			description: ROOT_ORIGIN_DESCRIPTION,
			group: 'Origin',
			name: 'root',
			maxDeciding: 1,
			decisionDeposit: new BN('3333333333300000'),
			preparePeriod: 1200,
			decisionPeriod: 201600,
			confirmPeriod: 14400,
			minEnactmentPeriod: 14400,
			minApproval: {
				reciprocal: {
					factor: 222222224,
					xOffset: 333333335,
					yOffset: 333333332
				}
			},
			minSupport: {
				linearDecreasing: {
					length: 1000000000,
					floor: 0,
					ceil: 500000000
				}
			}
		},
		[EPostOrigin.WISH_FOR_CHANGE]: {
			trackId: 2,
			description: WISH_FOR_CHANGE_DESCRIPTION,
			group: 'Origin',
			name: 'wish_for_change',
			maxDeciding: 10,
			decisionDeposit: new BN('666666666660000'),
			preparePeriod: 1200,
			decisionPeriod: 201600,
			confirmPeriod: 14400,
			minEnactmentPeriod: 100,
			minApproval: {
				reciprocal: {
					factor: 222222224,
					xOffset: 333333335,
					yOffset: 333333332
				}
			},
			minSupport: {
				linearDecreasing: {
					length: 1000000000,
					floor: 0,
					ceil: 500000000
				}
			}
		},
		[EPostOrigin.WHITELISTED_CALLER]: {
			trackId: 1,
			description: WHITELISTED_CALLER_DESCRIPTION,
			group: 'Origin',
			name: 'whitelisted_caller',
			maxDeciding: 100,
			decisionDeposit: new BN('333333333330000'),
			preparePeriod: 300,
			decisionPeriod: 201600,
			confirmPeriod: 100,
			minEnactmentPeriod: 100,
			minApproval: {
				reciprocal: {
					factor: 270899180,
					xOffset: 389830523,
					yOffset: 305084738
				}
			},
			minSupport: {
				reciprocal: {
					factor: 8650766,
					xOffset: 18867926,
					yOffset: 41509433
				}
			}
		},
		[EPostOrigin.STAKING_ADMIN]: {
			trackId: 10,
			description: STAKING_ADMIN_DESCRIPTION,
			group: 'Main',
			name: 'staking_admin',
			maxDeciding: 10,
			decisionDeposit: new BN('166666666665000'),
			preparePeriod: 1200,
			decisionPeriod: 201600,
			confirmPeriod: 1800,
			minEnactmentPeriod: 100,
			minApproval: {
				linearDecreasing: {
					length: 607142857,
					floor: 500000000,
					ceil: 1000000000
				}
			},
			minSupport: {
				reciprocal: {
					factor: 7892829,
					xOffset: 15544040,
					yOffset: -7772020
				}
			}
		},
		[EPostOrigin.TREASURER]: {
			trackId: 11,
			description: TREASURER_DESCRIPTION,
			group: 'Treasury',
			name: 'treasurer',
			maxSpend: new BN('333333').mul(new BN(10).pow(new BN(NETWORK_TOKEN_DECIMALS[ENetwork.KUSAMA]))),
			maxDeciding: 10,
			decisionDeposit: new BN('33333333333000'),
			preparePeriod: 1200,
			decisionPeriod: 201600,
			confirmPeriod: 28800,
			minEnactmentPeriod: 14400,
			minApproval: {
				reciprocal: {
					factor: 222222224,
					xOffset: 333333335,
					yOffset: 333333332
				}
			},
			minSupport: {
				linearDecreasing: {
					length: 1000000000,
					floor: 0,
					ceil: 500000000
				}
			}
		},
		[EPostOrigin.LEASE_ADMIN]: {
			trackId: 12,
			description: LEASE_ADMIN_DESCRIPTION,
			group: 'Main',
			name: 'lease_admin',
			maxDeciding: 10,
			decisionDeposit: new BN('166666666665000'),
			preparePeriod: 1200,
			decisionPeriod: 201600,
			confirmPeriod: 1800,
			minEnactmentPeriod: 100,
			minApproval: {
				linearDecreasing: {
					length: 607142857,
					floor: 500000000,
					ceil: 1000000000
				}
			},
			minSupport: {
				reciprocal: {
					factor: 7892829,
					xOffset: 15544040,
					yOffset: -7772020
				}
			}
		},
		[EPostOrigin.FELLOWSHIP_ADMIN]: {
			trackId: 13,
			description: FELLOWSHIP_ADMIN_DESCRIPTION,
			group: 'Origin',
			name: 'fellowship_admin',
			maxDeciding: 10,
			decisionDeposit: new BN('166666666665000'),
			preparePeriod: 1200,
			decisionPeriod: 201600,
			confirmPeriod: 1800,
			minEnactmentPeriod: 100,
			minApproval: {
				linearDecreasing: {
					length: 607142857,
					floor: 500000000,
					ceil: 1000000000
				}
			},
			minSupport: {
				reciprocal: {
					factor: 7892829,
					xOffset: 15544040,
					yOffset: -7772020
				}
			}
		},
		[EPostOrigin.GENERAL_ADMIN]: {
			trackId: 14,
			description: GENERAL_ADMIN_DESCRIPTION,
			group: 'Main',
			name: 'general_admin',
			maxDeciding: 10,
			decisionDeposit: new BN('166666666665000'),
			preparePeriod: 1200,
			decisionPeriod: 201600,
			confirmPeriod: 1800,
			minEnactmentPeriod: 100,
			minApproval: {
				reciprocal: {
					factor: 222222224,
					xOffset: 333333335,
					yOffset: 333333332
				}
			},
			minSupport: {
				reciprocal: {
					factor: 49586777,
					xOffset: 90909091,
					yOffset: -45454546
				}
			}
		},
		[EPostOrigin.AUCTION_ADMIN]: {
			trackId: 15,
			description: AUCTION_ADMIN_DESCRIPTION,
			group: 'Main',
			name: 'auction_admin',
			maxDeciding: 10,
			decisionDeposit: new BN('166666666665000'),
			preparePeriod: 1200,
			decisionPeriod: 201600,
			confirmPeriod: 1800,
			minEnactmentPeriod: 100,
			minApproval: {
				reciprocal: {
					factor: 222222224,
					xOffset: 333333335,
					yOffset: 333333332
				}
			},
			minSupport: {
				reciprocal: {
					factor: 49586777,
					xOffset: 90909091,
					yOffset: -45454546
				}
			}
		},
		[EPostOrigin.REFERENDUM_CANCELLER]: {
			trackId: 20,
			description: REFERENDUM_CANCELLER_DESCRIPTION,
			group: 'Origin',
			name: 'referendum_canceller',
			maxDeciding: 1000,
			decisionDeposit: new BN('333333333330000'),
			preparePeriod: 1200,
			decisionPeriod: 100800,
			confirmPeriod: 1800,
			minEnactmentPeriod: 100,
			minApproval: {
				linearDecreasing: {
					length: 607142857,
					floor: 500000000,
					ceil: 1000000000
				}
			},
			minSupport: {
				reciprocal: {
					factor: 7892829,
					xOffset: 15544040,
					yOffset: -7772020
				}
			}
		},
		[EPostOrigin.REFERENDUM_KILLER]: {
			trackId: 21,
			description: REFERENDUM_KILLER_DESCRIPTION,
			group: 'Origin',
			name: 'referendum_killer',
			maxDeciding: 1000,
			decisionDeposit: new BN('1666666666650000'),
			preparePeriod: 1200,
			decisionPeriod: 201600,
			confirmPeriod: 1800,
			minEnactmentPeriod: 100,
			minApproval: {
				linearDecreasing: {
					length: 607142857,
					floor: 500000000,
					ceil: 1000000000
				}
			},
			minSupport: {
				reciprocal: {
					factor: 7892829,
					xOffset: 15544040,
					yOffset: -7772020
				}
			}
		},
		[EPostOrigin.SMALL_TIPPER]: {
			trackId: 30,
			description: 'Origin able to spend up to 1 KSM from the treasury at once.',
			group: 'Treasury',
			name: 'small_tipper',
			maxSpend: new BN('1').mul(new BN(10).pow(new BN(NETWORK_TOKEN_DECIMALS[ENetwork.KUSAMA]))),
			maxDeciding: 200,
			decisionDeposit: new BN('33333333333'),
			preparePeriod: 10,
			decisionPeriod: 100800,
			confirmPeriod: 100,
			minEnactmentPeriod: 10,
			minApproval: {
				linearDecreasing: {
					length: 357142857,
					floor: 500000000,
					ceil: 1000000000
				}
			},
			minSupport: {
				reciprocal: {
					factor: 1620729,
					xOffset: 3231018,
					yOffset: -1615509
				}
			}
		},
		[EPostOrigin.BIG_TIPPER]: {
			trackId: 31,
			description: 'Origin able to spend up to 5 KSM from the treasury at once.',
			group: 'Treasury',
			name: 'big_tipper',
			maxSpend: new BN('5').mul(new BN(10).pow(new BN(NETWORK_TOKEN_DECIMALS[ENetwork.KUSAMA]))),
			maxDeciding: 100,
			decisionDeposit: new BN('333333333330'),
			preparePeriod: 100,
			decisionPeriod: 100800,
			confirmPeriod: 600,
			minEnactmentPeriod: 100,
			minApproval: {
				linearDecreasing: {
					length: 357142857,
					floor: 500000000,
					ceil: 1000000000
				}
			},
			minSupport: {
				reciprocal: {
					factor: 4149097,
					xOffset: 8230453,
					yOffset: -4115227
				}
			}
		},
		[EPostOrigin.SMALL_SPENDER]: {
			trackId: 32,
			description: 'Origin able to spend up to 333 KSM from the treasury at once.',
			group: 'Treasury',
			name: 'small_spender',
			maxSpend: new BN('333').mul(new BN(10).pow(new BN(NETWORK_TOKEN_DECIMALS[ENetwork.KUSAMA]))),
			maxDeciding: 50,
			decisionDeposit: new BN('3333333333300'),
			preparePeriod: 2400,
			decisionPeriod: 201600,
			confirmPeriod: 7200,
			minEnactmentPeriod: 14400,
			minApproval: {
				linearDecreasing: {
					length: 607142857,
					floor: 500000000,
					ceil: 1000000000
				}
			},
			minSupport: {
				reciprocal: {
					factor: 7892829,
					xOffset: 15544040,
					yOffset: -7772020
				}
			}
		},
		[EPostOrigin.MEDIUM_SPENDER]: {
			trackId: 33,
			description: 'Origin able to spend up to 3,333 KSM from the treasury at once.',
			group: 'Treasury',
			name: 'medium_spender',
			maxSpend: new BN('3333').mul(new BN(10).pow(new BN(NETWORK_TOKEN_DECIMALS[ENetwork.KUSAMA]))),
			maxDeciding: 50,
			decisionDeposit: new BN('6666666666600'),
			preparePeriod: 2400,
			decisionPeriod: 201600,
			confirmPeriod: 14400,
			minEnactmentPeriod: 14400,
			minApproval: {
				linearDecreasing: {
					length: 821428571,
					floor: 500000000,
					ceil: 1000000000
				}
			},
			minSupport: {
				reciprocal: {
					factor: 14377233,
					xOffset: 27972031,
					yOffset: -13986016
				}
			}
		},
		[EPostOrigin.BIG_SPENDER]: {
			trackId: 34,
			description: 'Origin able to spend up to 33,333 KSM from the treasury at once.',
			group: 'Treasury',
			name: 'big_spender',
			maxSpend: new BN('33333').mul(new BN(10).pow(new BN(NETWORK_TOKEN_DECIMALS[ENetwork.KUSAMA]))),
			maxDeciding: 50,
			decisionDeposit: new BN('13333333333200'),
			preparePeriod: 2400,
			decisionPeriod: 201600,
			confirmPeriod: 28800,
			minEnactmentPeriod: 14400,
			minApproval: {
				linearDecreasing: {
					length: 1000000000,
					floor: 500000000,
					ceil: 1000000000
				}
			},
			minSupport: {
				reciprocal: {
					factor: 28326977,
					xOffset: 53763445,
					yOffset: -26881723
				}
			}
		}
	},
	// TODO: Verify Assethub Kusama track details configuration
	[ENetwork.ASSETHUB_KUSAMA]: {
		[EPostOrigin.ROOT]: {
			trackId: 0,
			description: ROOT_ORIGIN_DESCRIPTION,
			group: 'Origin',
			name: 'root',
			maxDeciding: 1,
			decisionDeposit: new BN('3333333333300000'),
			preparePeriod: 1200,
			decisionPeriod: 201600,
			confirmPeriod: 14400,
			minEnactmentPeriod: 14400,
			minApproval: {
				reciprocal: {
					factor: 222222224,
					xOffset: 333333335,
					yOffset: 333333332
				}
			},
			minSupport: {
				linearDecreasing: {
					length: 1000000000,
					floor: 0,
					ceil: 500000000
				}
			}
		},
		[EPostOrigin.WISH_FOR_CHANGE]: {
			trackId: 2,
			description: WISH_FOR_CHANGE_DESCRIPTION,
			group: 'Origin',
			name: 'wish_for_change',
			maxDeciding: 10,
			decisionDeposit: new BN('666666666660000'),
			preparePeriod: 1200,
			decisionPeriod: 201600,
			confirmPeriod: 14400,
			minEnactmentPeriod: 100,
			minApproval: {
				reciprocal: {
					factor: 222222224,
					xOffset: 333333335,
					yOffset: 333333332
				}
			},
			minSupport: {
				linearDecreasing: {
					length: 1000000000,
					floor: 0,
					ceil: 500000000
				}
			}
		},
		[EPostOrigin.WHITELISTED_CALLER]: {
			trackId: 1,
			description: WHITELISTED_CALLER_DESCRIPTION,
			group: 'Origin',
			name: 'whitelisted_caller',
			maxDeciding: 100,
			decisionDeposit: new BN('333333333330000'),
			preparePeriod: 300,
			decisionPeriod: 201600,
			confirmPeriod: 100,
			minEnactmentPeriod: 100,
			minApproval: {
				reciprocal: {
					factor: 270899180,
					xOffset: 389830523,
					yOffset: 305084738
				}
			},
			minSupport: {
				reciprocal: {
					factor: 8650766,
					xOffset: 18867926,
					yOffset: 41509433
				}
			}
		},
		[EPostOrigin.STAKING_ADMIN]: {
			trackId: 10,
			description: STAKING_ADMIN_DESCRIPTION,
			group: 'Main',
			name: 'staking_admin',
			maxDeciding: 10,
			decisionDeposit: new BN('166666666665000'),
			preparePeriod: 1200,
			decisionPeriod: 201600,
			confirmPeriod: 1800,
			minEnactmentPeriod: 100,
			minApproval: {
				linearDecreasing: {
					length: 607142857,
					floor: 500000000,
					ceil: 1000000000
				}
			},
			minSupport: {
				reciprocal: {
					factor: 7892829,
					xOffset: 15544040,
					yOffset: -7772020
				}
			}
		},
		[EPostOrigin.TREASURER]: {
			trackId: 11,
			description: TREASURER_DESCRIPTION,
			group: 'Treasury',
			name: 'treasurer',
			maxSpend: new BN('333333').mul(new BN(10).pow(new BN(NETWORK_TOKEN_DECIMALS[ENetwork.KUSAMA]))),
			maxDeciding: 10,
			decisionDeposit: new BN('33333333333000'),
			preparePeriod: 1200,
			decisionPeriod: 201600,
			confirmPeriod: 28800,
			minEnactmentPeriod: 14400,
			minApproval: {
				reciprocal: {
					factor: 222222224,
					xOffset: 333333335,
					yOffset: 333333332
				}
			},
			minSupport: {
				linearDecreasing: {
					length: 1000000000,
					floor: 0,
					ceil: 500000000
				}
			}
		},
		[EPostOrigin.LEASE_ADMIN]: {
			trackId: 12,
			description: LEASE_ADMIN_DESCRIPTION,
			group: 'Main',
			name: 'lease_admin',
			maxDeciding: 10,
			decisionDeposit: new BN('166666666665000'),
			preparePeriod: 1200,
			decisionPeriod: 201600,
			confirmPeriod: 1800,
			minEnactmentPeriod: 100,
			minApproval: {
				linearDecreasing: {
					length: 607142857,
					floor: 500000000,
					ceil: 1000000000
				}
			},
			minSupport: {
				reciprocal: {
					factor: 7892829,
					xOffset: 15544040,
					yOffset: -7772020
				}
			}
		},
		[EPostOrigin.FELLOWSHIP_ADMIN]: {
			trackId: 13,
			description: FELLOWSHIP_ADMIN_DESCRIPTION,
			group: 'Origin',
			name: 'fellowship_admin',
			maxDeciding: 10,
			decisionDeposit: new BN('166666666665000'),
			preparePeriod: 1200,
			decisionPeriod: 201600,
			confirmPeriod: 1800,
			minEnactmentPeriod: 100,
			minApproval: {
				linearDecreasing: {
					length: 607142857,
					floor: 500000000,
					ceil: 1000000000
				}
			},
			minSupport: {
				reciprocal: {
					factor: 7892829,
					xOffset: 15544040,
					yOffset: -7772020
				}
			}
		},
		[EPostOrigin.GENERAL_ADMIN]: {
			trackId: 14,
			description: GENERAL_ADMIN_DESCRIPTION,
			group: 'Main',
			name: 'general_admin',
			maxDeciding: 10,
			decisionDeposit: new BN('166666666665000'),
			preparePeriod: 1200,
			decisionPeriod: 201600,
			confirmPeriod: 1800,
			minEnactmentPeriod: 100,
			minApproval: {
				reciprocal: {
					factor: 222222224,
					xOffset: 333333335,
					yOffset: 333333332
				}
			},
			minSupport: {
				reciprocal: {
					factor: 49586777,
					xOffset: 90909091,
					yOffset: -45454546
				}
			}
		},
		[EPostOrigin.AUCTION_ADMIN]: {
			trackId: 15,
			description: AUCTION_ADMIN_DESCRIPTION,
			group: 'Main',
			name: 'auction_admin',
			maxDeciding: 10,
			decisionDeposit: new BN('166666666665000'),
			preparePeriod: 1200,
			decisionPeriod: 201600,
			confirmPeriod: 1800,
			minEnactmentPeriod: 100,
			minApproval: {
				reciprocal: {
					factor: 222222224,
					xOffset: 333333335,
					yOffset: 333333332
				}
			},
			minSupport: {
				reciprocal: {
					factor: 49586777,
					xOffset: 90909091,
					yOffset: -45454546
				}
			}
		},
		[EPostOrigin.REFERENDUM_CANCELLER]: {
			trackId: 20,
			description: REFERENDUM_CANCELLER_DESCRIPTION,
			group: 'Origin',
			name: 'referendum_canceller',
			maxDeciding: 1000,
			decisionDeposit: new BN('333333333330000'),
			preparePeriod: 1200,
			decisionPeriod: 100800,
			confirmPeriod: 1800,
			minEnactmentPeriod: 100,
			minApproval: {
				linearDecreasing: {
					length: 607142857,
					floor: 500000000,
					ceil: 1000000000
				}
			},
			minSupport: {
				reciprocal: {
					factor: 7892829,
					xOffset: 15544040,
					yOffset: -7772020
				}
			}
		},
		[EPostOrigin.REFERENDUM_KILLER]: {
			trackId: 21,
			description: REFERENDUM_KILLER_DESCRIPTION,
			group: 'Origin',
			name: 'referendum_killer',
			maxDeciding: 1000,
			decisionDeposit: new BN('1666666666650000'),
			preparePeriod: 1200,
			decisionPeriod: 201600,
			confirmPeriod: 1800,
			minEnactmentPeriod: 100,
			minApproval: {
				linearDecreasing: {
					length: 607142857,
					floor: 500000000,
					ceil: 1000000000
				}
			},
			minSupport: {
				reciprocal: {
					factor: 7892829,
					xOffset: 15544040,
					yOffset: -7772020
				}
			}
		},
		[EPostOrigin.SMALL_TIPPER]: {
			trackId: 30,
			description: 'Origin able to spend up to 1 KSM from the treasury at once.',
			group: 'Treasury',
			name: 'small_tipper',
			maxSpend: new BN('1').mul(new BN(10).pow(new BN(NETWORK_TOKEN_DECIMALS[ENetwork.KUSAMA]))),
			maxDeciding: 200,
			decisionDeposit: new BN('33333333333'),
			preparePeriod: 10,
			decisionPeriod: 100800,
			confirmPeriod: 100,
			minEnactmentPeriod: 10,
			minApproval: {
				linearDecreasing: {
					length: 357142857,
					floor: 500000000,
					ceil: 1000000000
				}
			},
			minSupport: {
				reciprocal: {
					factor: 1620729,
					xOffset: 3231018,
					yOffset: -1615509
				}
			}
		},
		[EPostOrigin.BIG_TIPPER]: {
			trackId: 31,
			description: 'Origin able to spend up to 5 KSM from the treasury at once.',
			group: 'Treasury',
			name: 'big_tipper',
			maxSpend: new BN('5').mul(new BN(10).pow(new BN(NETWORK_TOKEN_DECIMALS[ENetwork.KUSAMA]))),
			maxDeciding: 100,
			decisionDeposit: new BN('333333333330'),
			preparePeriod: 100,
			decisionPeriod: 100800,
			confirmPeriod: 600,
			minEnactmentPeriod: 100,
			minApproval: {
				linearDecreasing: {
					length: 357142857,
					floor: 500000000,
					ceil: 1000000000
				}
			},
			minSupport: {
				reciprocal: {
					factor: 4149097,
					xOffset: 8230453,
					yOffset: -4115227
				}
			}
		},
		[EPostOrigin.SMALL_SPENDER]: {
			trackId: 32,
			description: 'Origin able to spend up to 333 KSM from the treasury at once.',
			group: 'Treasury',
			name: 'small_spender',
			maxSpend: new BN('333').mul(new BN(10).pow(new BN(NETWORK_TOKEN_DECIMALS[ENetwork.KUSAMA]))),
			maxDeciding: 50,
			decisionDeposit: new BN('3333333333300'),
			preparePeriod: 2400,
			decisionPeriod: 201600,
			confirmPeriod: 7200,
			minEnactmentPeriod: 14400,
			minApproval: {
				linearDecreasing: {
					length: 607142857,
					floor: 500000000,
					ceil: 1000000000
				}
			},
			minSupport: {
				reciprocal: {
					factor: 7892829,
					xOffset: 15544040,
					yOffset: -7772020
				}
			}
		},
		[EPostOrigin.MEDIUM_SPENDER]: {
			trackId: 33,
			description: 'Origin able to spend up to 3,333 KSM from the treasury at once.',
			group: 'Treasury',
			name: 'medium_spender',
			maxSpend: new BN('3333').mul(new BN(10).pow(new BN(NETWORK_TOKEN_DECIMALS[ENetwork.KUSAMA]))),
			maxDeciding: 50,
			decisionDeposit: new BN('6666666666600'),
			preparePeriod: 2400,
			decisionPeriod: 201600,
			confirmPeriod: 14400,
			minEnactmentPeriod: 14400,
			minApproval: {
				linearDecreasing: {
					length: 821428571,
					floor: 500000000,
					ceil: 1000000000
				}
			},
			minSupport: {
				reciprocal: {
					factor: 14377233,
					xOffset: 27972031,
					yOffset: -13986016
				}
			}
		},
		[EPostOrigin.BIG_SPENDER]: {
			trackId: 34,
			description: 'Origin able to spend up to 33,333 KSM from the treasury at once.',
			group: 'Treasury',
			name: 'big_spender',
			maxSpend: new BN('33333').mul(new BN(10).pow(new BN(NETWORK_TOKEN_DECIMALS[ENetwork.KUSAMA]))),
			maxDeciding: 50,
			decisionDeposit: new BN('13333333333200'),
			preparePeriod: 2400,
			decisionPeriod: 201600,
			confirmPeriod: 28800,
			minEnactmentPeriod: 14400,
			minApproval: {
				linearDecreasing: {
					length: 1000000000,
					floor: 500000000,
					ceil: 1000000000
				}
			},
			minSupport: {
				reciprocal: {
					factor: 28326977,
					xOffset: 53763445,
					yOffset: -26881723
				}
			}
		}
	},
	[ENetwork.WESTEND]: {
		[EPostOrigin.ROOT]: {
			trackId: 0,
			description: ROOT_ORIGIN_DESCRIPTION,
			group: 'Origin',
			name: 'root',
			maxDeciding: 1,
			decisionDeposit: new BN('100000000000000000'),
			preparePeriod: 80,
			decisionPeriod: 200,
			confirmPeriod: 120,
			minEnactmentPeriod: 50,
			minApproval: {
				reciprocal: {
					factor: 222222224,
					xOffset: 333333335,
					yOffset: 333333332
				}
			},
			minSupport: {
				linearDecreasing: {
					length: 1000000000,
					floor: 0,
					ceil: 500000000
				}
			}
		},
		[EPostOrigin.WHITELISTED_CALLER]: {
			trackId: 1,
			description: WHITELISTED_CALLER_DESCRIPTION,
			group: 'Origin',
			name: 'whitelisted_caller',
			maxDeciding: 100,
			decisionDeposit: new BN('10000000000000000'),
			preparePeriod: 60,
			decisionPeriod: 200,
			confirmPeriod: 40,
			minEnactmentPeriod: 30,
			minApproval: {
				reciprocal: {
					factor: 270899180,
					xOffset: 389830523,
					yOffset: 305084738
				}
			},
			minSupport: {
				reciprocal: {
					factor: 8650766,
					xOffset: 18867926,
					yOffset: 41509433
				}
			}
		},
		[EPostOrigin.STAKING_ADMIN]: {
			trackId: 10,
			description: STAKING_ADMIN_DESCRIPTION,
			group: 'Main',
			name: 'staking_admin',
			maxDeciding: 10,
			decisionDeposit: new BN('5000000000000000'),
			preparePeriod: 80,
			decisionPeriod: 200,
			confirmPeriod: 80,
			minEnactmentPeriod: 30,
			minApproval: {
				linearDecreasing: {
					length: 607142857,
					floor: 500000000,
					ceil: 1000000000
				}
			},
			minSupport: {
				reciprocal: {
					factor: 7892829,
					xOffset: 15544040,
					yOffset: -7772020
				}
			}
		},
		[EPostOrigin.TREASURER]: {
			trackId: 11,
			description: TREASURER_DESCRIPTION,
			group: 'Origin',
			name: 'treasurer',
			maxDeciding: 10,
			decisionDeposit: new BN('1000000000000000'),
			preparePeriod: 80,
			decisionPeriod: 200,
			confirmPeriod: 80,
			minEnactmentPeriod: 50,
			minApproval: {
				reciprocal: {
					factor: 222222224,
					xOffset: 333333335,
					yOffset: 333333332
				}
			},
			minSupport: {
				linearDecreasing: {
					length: 1000000000,
					floor: 0,
					ceil: 500000000
				}
			}
		},
		[EPostOrigin.LEASE_ADMIN]: {
			trackId: 12,
			description: LEASE_ADMIN_DESCRIPTION,
			group: 'Main',
			name: 'lease_admin',
			maxDeciding: 10,
			decisionDeposit: new BN('5000000000000000'),
			preparePeriod: 80,
			decisionPeriod: 200,
			confirmPeriod: 80,
			minEnactmentPeriod: 30,
			minApproval: {
				linearDecreasing: {
					length: 607142857,
					floor: 500000000,
					ceil: 1000000000
				}
			},
			minSupport: {
				reciprocal: {
					factor: 7892829,
					xOffset: 15544040,
					yOffset: -7772020
				}
			}
		},
		[EPostOrigin.FELLOWSHIP_ADMIN]: {
			trackId: 13,
			description: FELLOWSHIP_ADMIN_DESCRIPTION,
			group: 'Origin',
			name: 'fellowship_admin',
			maxDeciding: 10,
			decisionDeposit: new BN('5000000000000000'),
			preparePeriod: 80,
			decisionPeriod: 200,
			confirmPeriod: 80,
			minEnactmentPeriod: 30,
			minApproval: {
				linearDecreasing: {
					length: 607142857,
					floor: 500000000,
					ceil: 1000000000
				}
			},
			minSupport: {
				reciprocal: {
					factor: 7892829,
					xOffset: 15544040,
					yOffset: -7772020
				}
			}
		},
		[EPostOrigin.GENERAL_ADMIN]: {
			trackId: 14,
			description: GENERAL_ADMIN_DESCRIPTION,
			group: 'Main',
			name: 'general_admin',
			maxDeciding: 10,
			decisionDeposit: new BN('5000000000000000'),
			preparePeriod: 80,
			decisionPeriod: 200,
			confirmPeriod: 80,
			minEnactmentPeriod: 30,
			minApproval: {
				reciprocal: {
					factor: 222222224,
					xOffset: 333333335,
					yOffset: 333333332
				}
			},
			minSupport: {
				reciprocal: {
					factor: 49586777,
					xOffset: 90909091,
					yOffset: -45454546
				}
			}
		},
		[EPostOrigin.AUCTION_ADMIN]: {
			trackId: 15,
			description: AUCTION_ADMIN_DESCRIPTION,
			group: 'Main',
			name: 'auction_admin',
			maxDeciding: 10,
			decisionDeposit: new BN('5000000000000000'),
			preparePeriod: 80,
			decisionPeriod: 200,
			confirmPeriod: 80,
			minEnactmentPeriod: 30,
			minApproval: {
				reciprocal: {
					factor: 222222224,
					xOffset: 333333335,
					yOffset: 333333332
				}
			},
			minSupport: {
				reciprocal: {
					factor: 49586777,
					xOffset: 90909091,
					yOffset: -45454546
				}
			}
		},
		[EPostOrigin.REFERENDUM_CANCELLER]: {
			trackId: 20,
			description: REFERENDUM_CANCELLER_DESCRIPTION,
			group: 'Governance',
			name: 'referendum_canceller',
			maxDeciding: 1000,
			decisionDeposit: new BN('10000000000000000'),
			preparePeriod: 80,
			decisionPeriod: 140,
			confirmPeriod: 80,
			minEnactmentPeriod: 30,
			minApproval: {
				linearDecreasing: {
					length: 607142857,
					floor: 500000000,
					ceil: 1000000000
				}
			},
			minSupport: {
				reciprocal: {
					factor: 7892829,
					xOffset: 15544040,
					yOffset: -7772020
				}
			}
		},
		[EPostOrigin.REFERENDUM_KILLER]: {
			trackId: 21,
			description: REFERENDUM_KILLER_DESCRIPTION,
			group: 'Governance',
			name: 'referendum_killer',
			maxDeciding: 1000,
			decisionDeposit: new BN('50000000000000000'),
			preparePeriod: 80,
			decisionPeriod: 200,
			confirmPeriod: 80,
			minEnactmentPeriod: 30,
			minApproval: {
				linearDecreasing: {
					length: 607142857,
					floor: 500000000,
					ceil: 1000000000
				}
			},
			minSupport: {
				reciprocal: {
					factor: 7892829,
					xOffset: 15544040,
					yOffset: -7772020
				}
			}
		},
		[EPostOrigin.SMALL_TIPPER]: {
			trackId: 30,
			description: 'Origin able to spend up to 250 WND from the treasury at once',
			group: 'Treasury',
			name: 'small_tipper',
			maxSpend: new BN('250').mul(new BN(10).pow(new BN(NETWORK_TOKEN_DECIMALS[ENetwork.WESTEND]))),
			maxDeciding: 200,
			decisionDeposit: new BN('30000000000'),
			preparePeriod: 10,
			decisionPeriod: 140,
			confirmPeriod: 40,
			minEnactmentPeriod: 10,
			minApproval: {
				linearDecreasing: {
					length: 357142857,
					floor: 500000000,
					ceil: 1000000000
				}
			},
			minSupport: {
				reciprocal: {
					factor: 1620729,
					xOffset: 3231018,
					yOffset: -1615509
				}
			}
		},
		[EPostOrigin.BIG_TIPPER]: {
			trackId: 31,
			description: 'Origin able to spend up to 1000 WND from the treasury at once',
			group: 'Treasury',
			name: 'big_tipper',
			maxSpend: new BN('1000').mul(new BN(10).pow(new BN(NETWORK_TOKEN_DECIMALS[ENetwork.WESTEND]))),
			maxDeciding: 100,
			decisionDeposit: new BN('300000000000'),
			preparePeriod: 40,
			decisionPeriod: 140,
			confirmPeriod: 120,
			minEnactmentPeriod: 30,
			minApproval: {
				linearDecreasing: {
					length: 357142857,
					floor: 500000000,
					ceil: 1000000000
				}
			},
			minSupport: {
				reciprocal: {
					factor: 4149097,
					xOffset: 8230453,
					yOffset: -4115227
				}
			}
		},
		[EPostOrigin.SMALL_SPENDER]: {
			trackId: 32,
			description: 'Origin able to spend up to 10,000 WND from the treasury at once',
			group: 'Treasury',
			name: 'small_spender',
			maxSpend: new BN('10000').mul(new BN(10).pow(new BN(NETWORK_TOKEN_DECIMALS[ENetwork.WESTEND]))),
			maxDeciding: 50,
			decisionDeposit: new BN('3000000000000'),
			preparePeriod: 100,
			decisionPeriod: 200,
			confirmPeriod: 100,
			minEnactmentPeriod: 50,
			minApproval: {
				linearDecreasing: {
					length: 607142857,
					floor: 500000000,
					ceil: 1000000000
				}
			},
			minSupport: {
				reciprocal: {
					factor: 7892829,
					xOffset: 15544040,
					yOffset: -7772020
				}
			}
		},
		[EPostOrigin.MEDIUM_SPENDER]: {
			trackId: 33,
			description: 'Origin able to spend up to 100,000 WND from the treasury at once',
			group: 'Treasury',
			name: 'medium_spender',
			maxSpend: new BN('100000').mul(new BN(10).pow(new BN(NETWORK_TOKEN_DECIMALS[ENetwork.WESTEND]))),
			maxDeciding: 50,
			decisionDeposit: new BN('6000000000000'),
			preparePeriod: 100,
			decisionPeriod: 200,
			confirmPeriod: 120,
			minEnactmentPeriod: 50,
			minApproval: {
				linearDecreasing: {
					length: 821428571,
					floor: 500000000,
					ceil: 1000000000
				}
			},
			minSupport: {
				reciprocal: {
					factor: 14377233,
					xOffset: 27972031,
					yOffset: -13986016
				}
			}
		},
		[EPostOrigin.BIG_SPENDER]: {
			trackId: 34,
			description: 'Origin able to spend up to 1,000,000 WND from the treasury at once',
			group: 'Treasury',
			name: 'big_spender',
			maxSpend: new BN('1000000').mul(new BN(10).pow(new BN(NETWORK_TOKEN_DECIMALS[ENetwork.WESTEND]))),
			maxDeciding: 50,
			decisionDeposit: new BN('12000000000000'),
			preparePeriod: 100,
			decisionPeriod: 200,
			confirmPeriod: 140,
			minEnactmentPeriod: 50,
			minApproval: {
				linearDecreasing: {
					length: 1000000000,
					floor: 500000000,
					ceil: 1000000000
				}
			},
			minSupport: {
				reciprocal: {
					factor: 28326977,
					xOffset: 53763445,
					yOffset: -26881723
				}
			}
		}
	},
	[ENetwork.PASEO]: {
		[EPostOrigin.ROOT]: {
			trackId: 0,
			description: ROOT_ORIGIN_DESCRIPTION,
			group: 'Origin',
			name: 'root',
			maxDeciding: 1,
			decisionDeposit: new BN('1000000000000000'),
			preparePeriod: 1200,
			decisionPeriod: 403200,
			confirmPeriod: 14400,
			minEnactmentPeriod: 14400,
			minApproval: {
				reciprocal: {
					factor: 222222224,
					xOffset: 333333335,
					yOffset: 333333332
				}
			},
			minSupport: {
				linearDecreasing: {
					length: 1000000000,
					floor: 0,
					ceil: 500000000
				}
			}
		},
		[EPostOrigin.WISH_FOR_CHANGE]: {
			trackId: 2,
			description: WISH_FOR_CHANGE_DESCRIPTION,
			group: 'Origin',
			name: 'wish_for_change',
			maxDeciding: 10,
			decisionDeposit: new BN('200000000000000'),
			preparePeriod: 1200,
			decisionPeriod: 403200,
			confirmPeriod: 14400,
			minEnactmentPeriod: 100,
			minApproval: {
				reciprocal: {
					factor: 222222224,
					xOffset: 333333335,
					yOffset: 333333332
				}
			},
			minSupport: {
				linearDecreasing: {
					length: 1000000000,
					floor: 0,
					ceil: 500000000
				}
			}
		},
		[EPostOrigin.BIG_SPENDER]: {
			trackId: 34,
			description: 'Origin able to spend up to 1,000,000 DOT from the treasury at once',
			group: 'Treasury',
			name: 'big_spender',
			maxSpend: new BN('1000000').mul(new BN(10).pow(new BN(NETWORK_TOKEN_DECIMALS[ENetwork.POLKADOT]))),
			maxDeciding: 50,
			decisionDeposit: new BN('4000000000000'),
			preparePeriod: 2400,
			decisionPeriod: 403200,
			confirmPeriod: 100800,
			minEnactmentPeriod: 14400,
			minApproval: {
				linearDecreasing: {
					length: 1000000000,
					floor: 500000000,
					ceil: 1000000000
				}
			},
			minSupport: {
				reciprocal: {
					factor: 28326977,
					xOffset: 53763445,
					yOffset: -26881723
				}
			}
		},
		[EPostOrigin.MEDIUM_SPENDER]: {
			trackId: 33,
			description: 'Origin able to spend up to 100,000 DOT from the treasury at once',
			group: 'Treasury',
			name: 'medium_spender',
			maxSpend: new BN('100000').mul(new BN(10).pow(new BN(NETWORK_TOKEN_DECIMALS[ENetwork.POLKADOT]))),
			maxDeciding: 50,
			decisionDeposit: new BN('2000000000000'),
			preparePeriod: 2400,
			decisionPeriod: 403200,
			confirmPeriod: 57600,
			minEnactmentPeriod: 14400,
			minApproval: {
				linearDecreasing: {
					length: 821428571,
					floor: 500000000,
					ceil: 1000000000
				}
			},
			minSupport: {
				reciprocal: {
					factor: 14377233,
					xOffset: 27972031,
					yOffset: -13986016
				}
			}
		},
		[EPostOrigin.SMALL_SPENDER]: {
			trackId: 32,
			description: 'Origin able to spend up to 10,000 DOT from the treasury at once',
			group: 'Treasury',
			name: 'small_spender',
			maxSpend: new BN('10000').mul(new BN(10).pow(new BN(NETWORK_TOKEN_DECIMALS[ENetwork.POLKADOT]))),
			maxDeciding: 50,
			decisionDeposit: new BN('1000000000000'),
			preparePeriod: 2400,
			decisionPeriod: 403200,
			confirmPeriod: 28800,
			minEnactmentPeriod: 14400,
			minApproval: {
				linearDecreasing: {
					length: 607142857,
					floor: 500000000,
					ceil: 1000000000
				}
			},
			minSupport: {
				reciprocal: {
					factor: 7892829,
					xOffset: 15544040,
					yOffset: -7772020
				}
			}
		},
		[EPostOrigin.BIG_TIPPER]: {
			trackId: 31,
			description: 'Origin able to spend up to 1000 DOT from the treasury at once',
			group: 'Treasury',
			name: 'big_tipper',
			maxSpend: new BN('1000').mul(new BN(10).pow(new BN(NETWORK_TOKEN_DECIMALS[ENetwork.POLKADOT]))),
			maxDeciding: 100,
			decisionDeposit: new BN('100000000000'),
			preparePeriod: 100,
			decisionPeriod: 100800,
			confirmPeriod: 600,
			minEnactmentPeriod: 100,
			minApproval: {
				linearDecreasing: {
					length: 357142857,
					floor: 500000000,
					ceil: 1000000000
				}
			},
			minSupport: {
				reciprocal: {
					factor: 4149097,
					xOffset: 8230453,
					yOffset: -4115227
				}
			}
		},
		[EPostOrigin.SMALL_TIPPER]: {
			trackId: 30,
			description: 'Origin able to spend up to 250 DOT from the treasury at once',
			maxSpend: new BN('250').mul(new BN(10).pow(new BN(NETWORK_TOKEN_DECIMALS[ENetwork.POLKADOT]))),
			group: 'Treasury',
			name: 'small_tipper',
			maxDeciding: 200,
			decisionDeposit: new BN('10000000000'),
			preparePeriod: 10,
			decisionPeriod: 100800,
			confirmPeriod: 100,
			minEnactmentPeriod: 10,
			minApproval: {
				linearDecreasing: {
					length: 357142857,
					floor: 500000000,
					ceil: 1000000000
				}
			},
			minSupport: {
				reciprocal: {
					factor: 1620729,
					xOffset: 3231018,
					yOffset: -1615509
				}
			}
		},
		[EPostOrigin.TREASURER]: {
			trackId: 11,
			description: TREASURER_DESCRIPTION,
			group: 'Origin',
			name: 'treasurer',
			maxSpend: new BN('10000000').mul(new BN(10).pow(new BN(NETWORK_TOKEN_DECIMALS[ENetwork.POLKADOT]))),
			maxDeciding: 10,
			decisionDeposit: new BN('10000000000000'),
			preparePeriod: 1200,
			decisionPeriod: 403200,
			confirmPeriod: 100800,
			minEnactmentPeriod: 14400,
			minApproval: {
				reciprocal: {
					factor: 222222224,
					xOffset: 333333335,
					yOffset: 333333332
				}
			},
			minSupport: {
				linearDecreasing: {
					length: 1000000000,
					floor: 0,
					ceil: 500000000
				}
			}
		},
		[EPostOrigin.WHITELISTED_CALLER]: {
			trackId: 1,
			description: WHITELISTED_CALLER_DESCRIPTION,
			group: 'Origin',
			name: 'whitelisted_caller',
			maxDeciding: 100,
			decisionDeposit: new BN('100000000000000'),
			preparePeriod: 300,
			decisionPeriod: 403200,
			confirmPeriod: 100,
			minEnactmentPeriod: 100,
			minApproval: {
				reciprocal: {
					factor: 270899180,
					xOffset: 389830523,
					yOffset: 305084738
				}
			},
			minSupport: {
				reciprocal: {
					factor: 8650766,
					xOffset: 18867926,
					yOffset: 41509433
				}
			}
		},
		[EPostOrigin.STAKING_ADMIN]: {
			trackId: 10,
			description: STAKING_ADMIN_DESCRIPTION,
			group: 'Main',
			name: 'staking_admin',
			maxDeciding: 10,
			decisionDeposit: new BN('50000000000000'),
			preparePeriod: 1200,
			decisionPeriod: 403200,
			confirmPeriod: 1800,
			minEnactmentPeriod: 100,
			minApproval: {
				linearDecreasing: {
					length: 607142857,
					floor: 500000000,
					ceil: 1000000000
				}
			},
			minSupport: {
				reciprocal: {
					factor: 7892829,
					xOffset: 15544040,
					yOffset: -7772020
				}
			}
		},
		[EPostOrigin.LEASE_ADMIN]: {
			trackId: 12,
			description: LEASE_ADMIN_DESCRIPTION,
			group: 'Main',
			name: 'lease_admin',
			maxDeciding: 10,
			decisionDeposit: new BN('50000000000000'),
			preparePeriod: 1200,
			decisionPeriod: 403200,
			confirmPeriod: 1800,
			minEnactmentPeriod: 100,
			minApproval: {
				linearDecreasing: {
					length: 607142857,
					floor: 500000000,
					ceil: 1000000000
				}
			},
			minSupport: {
				reciprocal: {
					factor: 7892829,
					xOffset: 15544040,
					yOffset: -7772020
				}
			}
		},
		[EPostOrigin.FELLOWSHIP_ADMIN]: {
			trackId: 13,
			description: FELLOWSHIP_ADMIN_DESCRIPTION,
			group: 'Origin',
			name: 'fellowship_admin',
			maxDeciding: 10,
			decisionDeposit: new BN('50000000000000'),
			preparePeriod: 1200,
			decisionPeriod: 403200,
			confirmPeriod: 1800,
			minEnactmentPeriod: 100,
			minApproval: {
				linearDecreasing: {
					length: 607142857,
					floor: 500000000,
					ceil: 1000000000
				}
			},
			minSupport: {
				reciprocal: {
					factor: 7892829,
					xOffset: 15544040,
					yOffset: -7772020
				}
			}
		},
		[EPostOrigin.GENERAL_ADMIN]: {
			trackId: 14,
			description: GENERAL_ADMIN_DESCRIPTION,
			group: 'Main',
			name: 'general_admin',
			maxDeciding: 10,
			decisionDeposit: new BN('50000000000000'),
			preparePeriod: 1200,
			decisionPeriod: 403200,
			confirmPeriod: 1800,
			minEnactmentPeriod: 100,
			minApproval: {
				reciprocal: {
					factor: 222222224,
					xOffset: 333333335,
					yOffset: 333333332
				}
			},
			minSupport: {
				reciprocal: {
					factor: 49586777,
					xOffset: 90909091,
					yOffset: -45454546
				}
			}
		},
		[EPostOrigin.AUCTION_ADMIN]: {
			trackId: 15,
			description: AUCTION_ADMIN_DESCRIPTION,
			group: 'Main',
			name: 'auction_admin',
			maxDeciding: 10,
			decisionDeposit: new BN('50000000000000'),
			preparePeriod: 1200,
			decisionPeriod: 403200,
			confirmPeriod: 1800,
			minEnactmentPeriod: 100,
			minApproval: {
				reciprocal: {
					factor: 222222224,
					xOffset: 333333335,
					yOffset: 333333332
				}
			},
			minSupport: {
				reciprocal: {
					factor: 49586777,
					xOffset: 90909091,
					yOffset: -45454546
				}
			}
		},
		[EPostOrigin.REFERENDUM_CANCELLER]: {
			trackId: 20,
			description: REFERENDUM_CANCELLER_DESCRIPTION,
			group: 'Origin',
			name: 'referendum_canceller',
			maxDeciding: 1000,
			decisionDeposit: new BN('100000000000000'),
			preparePeriod: 1200,
			decisionPeriod: 100800,
			confirmPeriod: 1800,
			minEnactmentPeriod: 100,
			minApproval: {
				linearDecreasing: {
					length: 607142857,
					floor: 500000000,
					ceil: 1000000000
				}
			},
			minSupport: {
				reciprocal: {
					factor: 7892829,
					xOffset: 15544040,
					yOffset: -7772020
				}
			}
		},
		[EPostOrigin.REFERENDUM_KILLER]: {
			trackId: 21,
			description: REFERENDUM_KILLER_DESCRIPTION,
			group: 'Origin',
			name: 'referendum_killer',
			maxDeciding: 1000,
			decisionDeposit: new BN('500000000000000'),
			preparePeriod: 1200,
			decisionPeriod: 403200,
			confirmPeriod: 1800,
			minEnactmentPeriod: 100,
			minApproval: {
				linearDecreasing: {
					length: 607142857,
					floor: 500000000,
					ceil: 1000000000
				}
			},
			minSupport: {
				reciprocal: {
					factor: 7892829,
					xOffset: 15544040,
					yOffset: -7772020
				}
			}
		}
	},
	[ENetwork.CERE]: {
		[EPostOrigin.ROOT]: {
			trackId: 0,
			description: ROOT_ORIGIN_DESCRIPTION,
			group: 'Origin',
			name: 'root',
			maxDeciding: 1,
			decisionDeposit: new BN('1000000000000000'),
			preparePeriod: 1200,
			decisionPeriod: 403200,
			confirmPeriod: 14400,
			minEnactmentPeriod: 14400,
			minApproval: {
				reciprocal: {
					factor: 222222224,
					xOffset: 333333335,
					yOffset: 333333332
				}
			},
			minSupport: {
				linearDecreasing: {
					length: 1000000000,
					floor: 200000000,
					ceil: 500000000
				}
			}
		},
		[EPostOrigin.WHITELISTED_CALLER]: {
			trackId: 1,
			description: WHITELISTED_CALLER_DESCRIPTION,
			group: 'Origin',
			name: 'whitelisted_caller',
			maxDeciding: 100,
			decisionDeposit: new BN('100000000000000'),
			preparePeriod: 300,
			decisionPeriod: 403200,
			confirmPeriod: 100,
			minEnactmentPeriod: 100,
			minApproval: {
				reciprocal: {
					factor: 270899180,
					xOffset: 389830523,
					yOffset: 305084738
				}
			},
			minSupport: {
				reciprocal: {
					factor: 27823,
					xOffset: 55670,
					yOffset: 222179
				}
			}
		},
		[EPostOrigin.STAKING_ADMIN]: {
			trackId: 10,
			description: STAKING_ADMIN_DESCRIPTION,
			group: 'Main',
			name: 'staking_admin',
			maxDeciding: 10,
			decisionDeposit: new BN('100000000000000'),
			preparePeriod: 1200,
			decisionPeriod: 403200,
			confirmPeriod: 1800,
			minEnactmentPeriod: 100,
			minApproval: {
				linearDecreasing: {
					length: 607142857,
					floor: 500000000,
					ceil: 1000000000
				}
			},
			minSupport: {
				reciprocal: {
					factor: 7996925,
					xOffset: 19607844,
					yOffset: 92156862
				}
			}
		},
		[EPostOrigin.TREASURER]: {
			trackId: 11,
			description: TREASURER_DESCRIPTION,
			group: 'Treasury',
			name: 'treasurer',
			maxDeciding: 10,
			decisionDeposit: new BN('100000000000000'),
			preparePeriod: 1200,
			decisionPeriod: 403200,
			confirmPeriod: 1800,
			minEnactmentPeriod: 14400,
			minApproval: {
				reciprocal: {
					factor: 222222224,
					xOffset: 333333335,
					yOffset: 333333332
				}
			},
			minSupport: {
				linearDecreasing: {
					length: 1000000000,
					floor: 100000000,
					ceil: 500000000
				}
			}
		},
		[EPostOrigin.GENERAL_ADMIN]: {
			trackId: 14,
			description: GENERAL_ADMIN_DESCRIPTION,
			group: 'Main',
			name: 'general_admin',
			maxDeciding: 10,
			decisionDeposit: new BN('100000000000000'),
			preparePeriod: 1200,
			decisionPeriod: 403200,
			confirmPeriod: 1800,
			minEnactmentPeriod: 100,
			minApproval: {
				reciprocal: {
					factor: 222222224,
					xOffset: 333333335,
					yOffset: 333333332
				}
			},
			minSupport: {
				reciprocal: {
					factor: 56250000,
					xOffset: 125000000,
					yOffset: 50000000
				}
			}
		},
		[EPostOrigin.REFERENDUM_CANCELLER]: {
			trackId: 20,
			description: REFERENDUM_CANCELLER_DESCRIPTION,
			group: 'Origin',
			name: 'referendum_canceller',
			maxDeciding: 1000,
			decisionDeposit: new BN('100000000000000'),
			preparePeriod: 1200,
			decisionPeriod: 100800,
			confirmPeriod: 1800,
			minEnactmentPeriod: 100,
			minApproval: {
				linearDecreasing: {
					length: 607142857,
					floor: 500000000,
					ceil: 1000000000
				}
			},
			minSupport: {
				reciprocal: {
					factor: 7996925,
					xOffset: 19607844,
					yOffset: 92156862
				}
			}
		},
		[EPostOrigin.REFERENDUM_KILLER]: {
			trackId: 21,
			description: REFERENDUM_KILLER_DESCRIPTION,
			group: 'Origin',
			name: 'referendum_killer',
			maxDeciding: 1000,
			decisionDeposit: new BN('500000000000000'),
			preparePeriod: 1200,
			decisionPeriod: 403200,
			confirmPeriod: 1800,
			minEnactmentPeriod: 100,
			minApproval: {
				linearDecreasing: {
					length: 607142857,
					floor: 500000000,
					ceil: 1000000000
				}
			},
			minSupport: {
				reciprocal: {
					factor: 7996925,
					xOffset: 19607844,
					yOffset: 92156862
				}
			}
		},
		[EPostOrigin.SMALL_TIPPER]: {
			trackId: 30,
			description: 'Origin able to spend small amounts from the treasury',
			group: 'Treasury',
			name: 'small_tipper',
			maxDeciding: 200,
			decisionDeposit: new BN('100000000000000'),
			preparePeriod: 10,
			decisionPeriod: 100800,
			confirmPeriod: 100,
			minEnactmentPeriod: 10,
			minApproval: {
				linearDecreasing: {
					length: 357142857,
					floor: 500000000,
					ceil: 1000000000
				}
			},
			minSupport: {
				reciprocal: {
					factor: 1659723,
					xOffset: 4132231,
					yOffset: 98347107
				}
			}
		},
		[EPostOrigin.BIG_TIPPER]: {
			trackId: 31,
			description: 'Origin able to spend medium amounts from the treasury',
			group: 'Treasury',
			name: 'big_tipper',
			maxDeciding: 100,
			decisionDeposit: new BN('100000000000000'),
			preparePeriod: 100,
			decisionPeriod: 100800,
			confirmPeriod: 600,
			minEnactmentPeriod: 100,
			minApproval: {
				linearDecreasing: {
					length: 357142857,
					floor: 500000000,
					ceil: 1000000000
				}
			},
			minSupport: {
				reciprocal: {
					factor: 4188032,
					xOffset: 10362694,
					yOffset: 95854922
				}
			}
		},
		[EPostOrigin.SMALL_SPENDER]: {
			trackId: 32,
			description: 'Origin able to spend small amounts from the treasury',
			group: 'Treasury',
			name: 'small_spender',
			maxDeciding: 50,
			decisionDeposit: new BN('100000000000000'),
			preparePeriod: 2400,
			decisionPeriod: 403200,
			confirmPeriod: 7200,
			minEnactmentPeriod: 14400,
			minApproval: {
				linearDecreasing: {
					length: 607142857,
					floor: 500000000,
					ceil: 1000000000
				}
			},
			minSupport: {
				reciprocal: {
					factor: 7996925,
					xOffset: 19607844,
					yOffset: 92156862
				}
			}
		},
		[EPostOrigin.MEDIUM_SPENDER]: {
			trackId: 33,
			description: 'Origin able to spend medium amounts from the treasury',
			group: 'Treasury',
			name: 'medium_spender',
			maxDeciding: 50,
			decisionDeposit: new BN('100000000000000'),
			preparePeriod: 2400,
			decisionPeriod: 403200,
			confirmPeriod: 14400,
			minEnactmentPeriod: 14400,
			minApproval: {
				linearDecreasing: {
					length: 821428571,
					floor: 500000000,
					ceil: 1000000000
				}
			},
			minSupport: {
				reciprocal: {
					factor: 14660507,
					xOffset: 35398231,
					yOffset: 85840707
				}
			}
		},
		[EPostOrigin.BIG_SPENDER]: {
			trackId: 34,
			description: 'Origin able to spend large amounts from the treasury',
			group: 'Treasury',
			name: 'big_spender',
			maxDeciding: 50,
			decisionDeposit: new BN('100000000000000'),
			preparePeriod: 2400,
			decisionPeriod: 403200,
			confirmPeriod: 28800,
			minEnactmentPeriod: 14400,
			minApproval: {
				linearDecreasing: {
					length: 1000000000,
					floor: 500000000,
					ceil: 1000000000
				}
			},
			minSupport: {
				reciprocal: {
					factor: 29273788,
					xOffset: 68493157,
					yOffset: 72602737
				}
			}
		},
		[EPostOrigin.CLUSTER_PROTOCOL_ACTIVATOR]: {
			trackId: 100,
			description: 'Origin for cluster protocol activation',
			group: 'Protocol',
			name: 'cluster_protocol_activator',
			maxDeciding: 50,
			decisionDeposit: new BN('100000000000000'),
			preparePeriod: 300,
			decisionPeriod: 403200,
			confirmPeriod: 100,
			minEnactmentPeriod: 100,
			minApproval: {
				reciprocal: {
					factor: 270899180,
					xOffset: 389830523,
					yOffset: 305084738
				}
			},
			minSupport: {
				reciprocal: {
					factor: 2778,
					xOffset: 5556,
					yOffset: 22222
				}
			}
		},
		[EPostOrigin.CLUSTER_PROTOCOL_UPDATER]: {
			trackId: 101,
			description: 'Origin for cluster protocol updates',
			group: 'Protocol',
			name: 'cluster_protocol_updater',
			maxDeciding: 50,
			decisionDeposit: new BN('100000000000000'),
			preparePeriod: 300,
			decisionPeriod: 403200,
			confirmPeriod: 100,
			minEnactmentPeriod: 100,
			minApproval: {
				reciprocal: {
					factor: 270899180,
					xOffset: 389830523,
					yOffset: 305084738
				}
			},
			minSupport: {
				reciprocal: {
					factor: 2778,
					xOffset: 5556,
					yOffset: 22222
				}
			}
		}
	},
	[ENetwork.MOONBEAM]: {
		[EPostOrigin.ROOT]: {
			trackId: 0,
			description: ROOT_ORIGIN_DESCRIPTION,
			group: 'Origin',
			name: 'root',
			maxDeciding: 5,
			decisionDeposit: new BN('2000000000000000000000000'),
			preparePeriod: 14400,
			decisionPeriod: 201600,
			confirmPeriod: 14400,
			minEnactmentPeriod: 14400,
			minApproval: {
				reciprocal: {
					factor: 999999999,
					xOffset: 999999999,
					yOffset: 0
				}
			},
			minSupport: {
				linearDecreasing: {
					length: 1000000000,
					floor: 5000000,
					ceil: 250000000
				}
			}
		},
		[EPostOrigin.WHITELISTED_CALLER]: {
			trackId: 1,
			description: WHITELISTED_CALLER_DESCRIPTION,
			group: 'Origin',
			name: 'whitelisted_caller',
			maxDeciding: 100,
			decisionDeposit: new BN('200000000000000000000000'),
			preparePeriod: 100,
			decisionPeriod: 201600,
			confirmPeriod: 100,
			minEnactmentPeriod: 300,
			minApproval: {
				reciprocal: {
					factor: 999999999,
					xOffset: 999999999,
					yOffset: 0
				}
			},
			minSupport: {
				reciprocal: {
					factor: 60061,
					xOffset: 2994150,
					yOffset: -59882
				}
			}
		},
		[EPostOrigin.GENERAL_ADMIN]: {
			trackId: 2,
			description: GENERAL_ADMIN_DESCRIPTION,
			group: 'Origin',
			name: 'general_admin',
			maxDeciding: 10,
			decisionDeposit: new BN('10000000000000000000000'),
			preparePeriod: 600,
			decisionPeriod: 201600,
			confirmPeriod: 14400,
			minEnactmentPeriod: 14400,
			minApproval: {
				reciprocal: {
					factor: 999999999,
					xOffset: 999999999,
					yOffset: 0
				}
			},
			minSupport: {
				reciprocal: {
					factor: 222222224,
					xOffset: 333333335,
					yOffset: -166666668
				}
			}
		},
		[EPostOrigin.REFERENDUM_CANCELLER]: {
			trackId: 3,
			description: REFERENDUM_CANCELLER_DESCRIPTION,
			group: 'Origin',
			name: 'referendum_canceller',
			maxDeciding: 20,
			decisionDeposit: new BN('200000000000000000000000'),
			preparePeriod: 600,
			decisionPeriod: 201600,
			confirmPeriod: 1800,
			minEnactmentPeriod: 100,
			minApproval: {
				reciprocal: {
					factor: 999999999,
					xOffset: 999999999,
					yOffset: 0
				}
			},
			minSupport: {
				reciprocal: {
					factor: 869501,
					xOffset: 8620680,
					yOffset: -862069
				}
			}
		},
		[EPostOrigin.REFERENDUM_KILLER]: {
			trackId: 4,
			description: REFERENDUM_KILLER_DESCRIPTION,
			group: 'Origin',
			name: 'referendum_killer',
			maxDeciding: 100,
			decisionDeposit: new BN('400000000000000000000000'),
			preparePeriod: 600,
			decisionPeriod: 201600,
			confirmPeriod: 1800,
			minEnactmentPeriod: 100,
			minApproval: {
				reciprocal: {
					factor: 999999999,
					xOffset: 999999999,
					yOffset: 0
				}
			},
			minSupport: {
				reciprocal: {
					factor: 869501,
					xOffset: 8620680,
					yOffset: -862069
				}
			}
		},
		[EPostOrigin.FAST_GENERAL_ADMIN]: {
			trackId: 5,
			description: FAST_GENERAL_ADMIN_DESCRIPTION,
			group: 'Origin',
			name: 'fast_general_admin',
			maxDeciding: 10,
			decisionDeposit: new BN('10000000000000000000000'),
			preparePeriod: 600,
			decisionPeriod: 201600,
			confirmPeriod: 1800,
			minEnactmentPeriod: 100,
			minApproval: {
				reciprocal: {
					factor: 999999999,
					xOffset: 999999999,
					yOffset: 0
				}
			},
			minSupport: {
				reciprocal: {
					factor: 5799702,
					xOffset: 11467891,
					yOffset: -5733946
				}
			}
		}
	},
	[ENetwork.MOONRIVER]: {
		[EPostOrigin.ROOT]: {
			trackId: 0,
			description: ROOT_ORIGIN_DESCRIPTION,
			group: 'Origin',
			name: 'root',
			maxDeciding: 5,
			decisionDeposit: new BN('100000000000000000000000'),
			preparePeriod: 14400,
			decisionPeriod: 201600,
			confirmPeriod: 14400,
			minEnactmentPeriod: 14400,
			minApproval: {
				reciprocal: {
					factor: 999999999,
					xOffset: 999999999,
					yOffset: 0
				}
			},
			minSupport: {
				linearDecreasing: {
					length: 1000000000,
					floor: 5000000,
					ceil: 250000000
				}
			}
		},
		[EPostOrigin.WHITELISTED_CALLER]: {
			trackId: 1,
			description: WHITELISTED_CALLER_DESCRIPTION,
			group: 'Origin',
			name: 'whitelisted_caller',
			maxDeciding: 100,
			decisionDeposit: new BN('10000000000000000000000'),
			preparePeriod: 100,
			decisionPeriod: 201600,
			confirmPeriod: 100,
			minEnactmentPeriod: 300,
			minApproval: {
				reciprocal: {
					factor: 999999999,
					xOffset: 999999999,
					yOffset: 0
				}
			},
			minSupport: {
				reciprocal: {
					factor: 60061,
					xOffset: 2994150,
					yOffset: -59882
				}
			}
		},
		[EPostOrigin.GENERAL_ADMIN]: {
			trackId: 2,
			description: GENERAL_ADMIN_DESCRIPTION,
			group: 'Origin',
			name: 'general_admin',
			maxDeciding: 10,
			decisionDeposit: new BN('500000000000000000000'),
			preparePeriod: 600,
			decisionPeriod: 201600,
			confirmPeriod: 14400,
			minEnactmentPeriod: 14400,
			minApproval: {
				reciprocal: {
					factor: 999999999,
					xOffset: 999999999,
					yOffset: 0
				}
			},
			minSupport: {
				reciprocal: {
					factor: 222222224,
					xOffset: 333333335,
					yOffset: -166666668
				}
			}
		},
		[EPostOrigin.REFERENDUM_CANCELLER]: {
			trackId: 3,
			description: REFERENDUM_CANCELLER_DESCRIPTION,
			group: 'Origin',
			name: 'referendum_canceller',
			maxDeciding: 20,
			decisionDeposit: new BN('10000000000000000000000'),
			preparePeriod: 600,
			decisionPeriod: 201600,
			confirmPeriod: 1800,
			minEnactmentPeriod: 100,
			minApproval: {
				reciprocal: {
					factor: 999999999,
					xOffset: 999999999,
					yOffset: 0
				}
			},
			minSupport: {
				reciprocal: {
					factor: 869501,
					xOffset: 8620680,
					yOffset: -862069
				}
			}
		},
		[EPostOrigin.REFERENDUM_KILLER]: {
			trackId: 4,
			description: REFERENDUM_KILLER_DESCRIPTION,
			group: 'Origin',
			name: 'referendum_killer',
			maxDeciding: 100,
			decisionDeposit: new BN('20000000000000000000000'),
			preparePeriod: 600,
			decisionPeriod: 201600,
			confirmPeriod: 1800,
			minEnactmentPeriod: 100,
			minApproval: {
				reciprocal: {
					factor: 999999999,
					xOffset: 999999999,
					yOffset: 0
				}
			},
			minSupport: {
				reciprocal: {
					factor: 869501,
					xOffset: 8620680,
					yOffset: -862069
				}
			}
		},
		[EPostOrigin.FAST_GENERAL_ADMIN]: {
			trackId: 5,
			description: FAST_GENERAL_ADMIN_DESCRIPTION,
			group: 'Origin',
			name: 'fast_general_admin',
			maxDeciding: 10,
			decisionDeposit: new BN('500000000000000000000'),
			preparePeriod: 600,
			decisionPeriod: 201600,
			confirmPeriod: 1800,
			minEnactmentPeriod: 100,
			minApproval: {
				reciprocal: {
					factor: 999999999,
					xOffset: 999999999,
					yOffset: 0
				}
			},
			minSupport: {
				reciprocal: {
					factor: 5799702,
					xOffset: 11467891,
					yOffset: -5733946
				}
			}
		}
	}
} as const;

const SocialIcons = {
	Discord: FaDiscord,
	Github: SiGithub,
	Home: TiHome,
	Reddit: GrReddit,
	Telegram: FaTelegramPlane,
	Twitter: FaTwitter,
	Youtube: FaYoutube,
	Subscan: BiCube
} as const;

const networkSocialLinks: Record<ENetwork, ISocialLink[]> = {
	[ENetwork.POLKADOT]: [
		{
			id: ENetworkSocial.HOME,
			icon: SocialIcons.Home,
			href: 'https://polkadot.network/',
			label: 'Polkadot Homepage'
		},
		{
			id: ENetworkSocial.TWITTER,
			icon: SocialIcons.Twitter,
			href: 'https://twitter.com/polkadot',
			label: 'Twitter'
		},
		{
			id: ENetworkSocial.DISCORD,
			icon: SocialIcons.Discord,
			href: 'https://discord.gg/polkadot',
			label: 'Discord'
		},
		{
			id: ENetworkSocial.GITHUB,
			icon: SocialIcons.Github,
			href: 'https://github.com/polkadot-js',
			label: 'GitHub'
		},
		{
			id: ENetworkSocial.YOUTUBE,
			icon: SocialIcons.Youtube,
			href: 'https://www.youtube.com/channel/UCB7PbjuZLEba_znc7mEGNgw',
			label: 'YouTube'
		},
		{
			id: ENetworkSocial.REDDIT,
			icon: SocialIcons.Reddit,
			href: 'https://www.reddit.com/r/polkadot',
			label: 'Reddit'
		},
		{
			id: ENetworkSocial.TELEGRAM,
			icon: SocialIcons.Telegram,
			href: 'https://t.me/PolkadotOfficial',
			label: 'Telegram'
		},
		{
			id: ENetworkSocial.SUBSCAN,
			icon: SocialIcons.Subscan,
			href: 'https://polkadot.subscan.io/',
			label: 'Subscan'
		}
	],
	[ENetwork.KUSAMA]: [
		{
			id: ENetworkSocial.HOME,
			icon: SocialIcons.Home,
			href: 'https://kusama.network/',
			label: 'Kusama Homepage'
		},
		{
			id: ENetworkSocial.TWITTER,
			icon: SocialIcons.Twitter,
			href: 'https://twitter.com/kusamanetwork',
			label: 'Twitter'
		},
		{
			id: ENetworkSocial.DISCORD,
			icon: SocialIcons.Discord,
			href: 'https://discord.com/invite/kusama',
			label: 'Discord'
		},
		{
			id: ENetworkSocial.GITHUB,
			icon: SocialIcons.Github,
			href: 'https://github.com/paritytech/polkadot',
			label: 'GitHub'
		},
		{
			id: ENetworkSocial.YOUTUBE,
			icon: SocialIcons.Youtube,
			href: 'https://www.youtube.com/channel/UCq4MRrQhdoIR0b44GxcCPxw',
			label: 'YouTube'
		},
		{
			id: ENetworkSocial.REDDIT,
			icon: SocialIcons.Reddit,
			href: 'https://www.reddit.com/r/Kusama/',
			label: 'Reddit'
		},
		{
			id: ENetworkSocial.TELEGRAM,
			icon: SocialIcons.Telegram,
			href: 'https://t.me/kusamanetworkofficial',
			label: 'Telegram'
		},
		{
			id: ENetworkSocial.SUBSCAN,
			icon: SocialIcons.Subscan,
			href: 'https://kusama.subscan.io/',
			label: 'Subscan'
		}
	],
	// TODO: Verify Assethub Kusama social links configuration
	[ENetwork.ASSETHUB_KUSAMA]: [
		{
			id: ENetworkSocial.HOME,
			icon: SocialIcons.Home,
			href: 'https://kusama.network/',
			label: 'Kusama Homepage'
		},
		{
			id: ENetworkSocial.TWITTER,
			icon: SocialIcons.Twitter,
			href: 'https://twitter.com/kusamanetwork',
			label: 'Twitter'
		},
		{
			id: ENetworkSocial.DISCORD,
			icon: SocialIcons.Discord,
			href: 'https://discord.com/invite/kusama',
			label: 'Discord'
		},
		{
			id: ENetworkSocial.GITHUB,
			icon: SocialIcons.Github,
			href: 'https://github.com/paritytech/polkadot',
			label: 'GitHub'
		},
		{
			id: ENetworkSocial.YOUTUBE,
			icon: SocialIcons.Youtube,
			href: 'https://www.youtube.com/channel/UCq4MRrQhdoIR0b44GxcCPxw',
			label: 'YouTube'
		},
		{
			id: ENetworkSocial.REDDIT,
			icon: SocialIcons.Reddit,
			href: 'https://www.reddit.com/r/Kusama/',
			label: 'Reddit'
		},
		{
			id: ENetworkSocial.TELEGRAM,
			icon: SocialIcons.Telegram,
			href: 'https://t.me/kusamanetworkofficial',
			label: 'Telegram'
		},
		{
			id: ENetworkSocial.SUBSCAN,
			icon: SocialIcons.Subscan,
			href: 'https://kusama.subscan.io/',
			label: 'Subscan'
		}
	],
	[ENetwork.WESTEND]: [],
	[ENetwork.PASEO]: [],
	[ENetwork.CERE]: [],
	[ENetwork.MOONBEAM]: [
		{
			id: ENetworkSocial.HOME,
			icon: SocialIcons.Home,
			href: 'https://moonbeam.network/',
			label: 'Moonbeam Homepage'
		},
		{
			id: ENetworkSocial.TWITTER,
			icon: SocialIcons.Twitter,
			href: 'https://x.com/MoonbeamNetwork',
			label: 'Twitter'
		},
		{
			id: ENetworkSocial.DISCORD,
			icon: SocialIcons.Discord,
			href: 'https://discord.gg/PfpUATX',
			label: 'Discord'
		},
		{
			id: ENetworkSocial.GITHUB,
			icon: SocialIcons.Github,
			href: 'https://github.com/PureStake',
			label: 'GitHub'
		},
		{
			id: ENetworkSocial.YOUTUBE,
			icon: SocialIcons.Youtube,
			href: 'https://www.youtube.com/c/moonbeamnetwork',
			label: 'YouTube'
		},
		{
			id: ENetworkSocial.REDDIT,
			icon: SocialIcons.Reddit,
			href: 'https://www.reddit.com/r/moonbeam/',
			label: 'Reddit'
		},
		{
			id: ENetworkSocial.TELEGRAM,
			icon: SocialIcons.Telegram,
			href: 'https://t.me/Moonbeam_Official',
			label: 'Telegram'
		},
		{
			id: ENetworkSocial.SUBSCAN,
			icon: SocialIcons.Subscan,
			href: 'https://moonbeam.subscan.io/',
			label: 'Subscan'
		}
	],
	[ENetwork.MOONRIVER]: [
		{
			id: ENetworkSocial.HOME,
			icon: SocialIcons.Home,
			href: 'https://moonbeam.network/networks/moonriver/',
			label: 'Moonriver Homepage'
		},
		{
			id: ENetworkSocial.TWITTER,
			icon: SocialIcons.Twitter,
			href: 'https://x.com/MoonriverNW',
			label: 'Twitter'
		},
		{
			id: ENetworkSocial.DISCORD,
			icon: SocialIcons.Discord,
			href: 'https://discord.gg/PfpUATX',
			label: 'Discord'
		},
		{
			id: ENetworkSocial.GITHUB,
			icon: SocialIcons.Github,
			href: 'https://github.com/PureStake',
			label: 'GitHub'
		},
		{
			id: ENetworkSocial.YOUTUBE,
			icon: SocialIcons.Youtube,
			href: 'https://www.youtube.com/c/moonbeamnetwork',
			label: 'YouTube'
		},
		{
			id: ENetworkSocial.REDDIT,
			icon: SocialIcons.Reddit,
			href: 'https://www.reddit.com/r/moonbeam/',
			label: 'Reddit'
		},
		{
			id: ENetworkSocial.TELEGRAM,
			icon: SocialIcons.Telegram,
			href: 'https://t.me/Moonbeam_Official',
			label: 'Telegram'
		},
		{
			id: ENetworkSocial.SUBSCAN,
			icon: SocialIcons.Subscan,
			href: 'https://moonriver.subscan.io/',
			label: 'Subscan'
		}
	]
} as const;

export const NETWORKS_DETAILS: Record<ENetwork, INetworkDetails> = {
	[ENetwork.POLKADOT]: {
		key: ENetwork.POLKADOT,
		logo: PolkadotLogo,
		preimageBaseDeposit: new BN('400000000000'),
		submissionDeposit: new BN('10000000000'),
		name: 'Polkadot',
		govtype: EGovType.OPENGOV,
		assetHubParaId: '1000',
		peopleChainParaId: '1004',
		palletInstance: '50',
		blockTime: 6000,
		ss58Format: 0,
		subsquidUrl: 'https://squid.subsquid.io/polkadot-polkassembly/graphql',
		tokenDecimals: NETWORK_TOKEN_DECIMALS[ENetwork.POLKADOT],
		tokenSymbol: 'DOT',
		rpcEndpoints: [
			{
				name: `${VIA_ALL_NODES} (recommended)`,
				url: 'wss://polkadot-rpc.publicnode.com'
			},
			{
				name: VIA_BLOCKOPS,
				url: 'wss://polkadot-public-rpc.blockops.network/ws'
			},
			{
				name: VIA_DWELLIR,
				url: 'wss://polkadot-rpc.n.dwellir.com'
			},
			{
				name: VIA_DWELLIR_TUNISIA,
				url: 'wss://polkadot-rpc-tn.dwellir.com'
			},
			{
				name: VIA_HELIXSTREET,
				url: 'wss://rpc-polkadot.helixstreet.io'
			},
			{
				name: VIA_IBP_1,
				url: 'wss://rpc.ibp.network/polkadot'
			},
			{
				name: VIA_IBP_2,
				url: 'wss://polkadot.dotters.network'
			},
			{
				name: VIA_LUCKYFRIDAY,
				url: 'wss://rpc-polkadot.luckyfriday.io'
			},
			{
				name: VIA_PERMANENCE_DAO_EU,
				url: 'wss://rpc.permanence.io'
			},
			{
				name: VIA_ONFINALITY,
				url: 'wss://polkadot.api.onfinality.io/public-ws'
			},
			{
				name: VIA_PERMANENCE_DAO_EU,
				url: 'wss://polkadot.rpc.permanence.io'
			},
			{
				name: VIA_RADIUMBLOCK,
				url: 'wss://polkadot.public.curie.radiumblock.co/ws'
			},
			{
				name: VIA_ONFINALITY,
				url: 'wss://polkadot.api.onfinality.io/public-ws'
			},
			{
				name: VIA_PERMANENCE_DAO_EU,
				url: 'wss://polkadot.rpc.permanence.io'
			},
			{
				name: VIA_SIMPLY_STAKING,
				url: 'wss://spectrum-03.simplystaking.xyz/cG9sa2Fkb3QtMDMtOTFkMmYwZGYtcG9sa2Fkb3Q/LjwBJpV3dIKyWQ/polkadot/mainnet/'
			},
			{
				name: VIA_STAKETWORLD,
				url: 'wss://dot-rpc.stakeworld.io'
			},
			{
				name: VIA_SUBQUERY,
				url: 'wss://polkadot.rpc.subquery.network/public/ws'
			}
		],
		supportedAssets: {
			'1984': {
				...treasuryAssetsData[EAssets.USDT],
				index: '1984',
				tokenDecimal: 6
			},
			'30': {
				...treasuryAssetsData[EAssets.DED],
				index: '30'
			},
			'1337': {
				...treasuryAssetsData[EAssets.USDC],
				index: '1337',
				tokenDecimal: 6
			}
		},
		foreignAssets: {
			[EAssets.MYTH]: {
				...treasuryAssetsData[EAssets.MYTH],
				index: '30',
				tokenDecimal: 18
			}
		},
		peopleChainDetails: PEOPLE_CHAIN_NETWORK_DETAILS[ENetwork.POLKADOT],
		trackDetails: NETWORK_TRACK_DETAILS[ENetwork.POLKADOT],
		socialLinks: networkSocialLinks[ENetwork.POLKADOT],
		assethubDetails: ASSETHUB_DETAILS[ENetwork.POLKADOT],
		convictionVotingPeriodInBlocks: new BN('100800'),
		openGraphImage: {
			large: 'https://firebasestorage.googleapis.com/v0/b/polkassembly-v2.firebasestorage.app/o/public%2Fpolkadot.png?alt=media&token=02231f8b-5206-4bff-ad78-9a64d81d6580',
			small:
				'https://firebasestorage.googleapis.com/v0/b/polkassembly-v2.firebasestorage.app/o/public%2Fpolkassembly-small.jpg?alt=media&token=63accae8-ea14-4705-817b-92c7bf80ccce'
		}
	},
	// TODO: here the primary rpc is of assethub, update this.
	[ENetwork.KUSAMA]: {
		key: ENetwork.KUSAMA,
		logo: KusamaLogo,
		submissionDeposit: new BN('33333333333'),
		assetHubParaId: '1000',
		peopleChainParaId: '1004',
		govtype: EGovType.OPENGOV,
		name: 'Kusama',
		blockTime: 6000,
		ss58Format: 2,
		subsquidUrl: 'https://polkassembly.squids.live/kusama-assethub-unified-pa@v1/api/graphql',
		tokenDecimals: NETWORK_TOKEN_DECIMALS[ENetwork.KUSAMA],
		supportedAssets: {
			'1984': {
				...treasuryAssetsData[EAssets.USDT],
				index: '1984'
			}
		},
		foreignAssets: {},
		tokenSymbol: 'KSM',
		rpcEndpoints: [
			{
				name: VIA_ONFINALITY,
				url: 'wss://assethub-kusama.api.onfinality.io/public-ws'
			},
			{
				name: VIA_IBP_GEODNS1,
				url: 'wss://sys.ibp.network/asset-hub-kusama'
			},
			{
				name: VIA_PARITY,
				url: 'wss://kusama-asset-hub-rpc.polkadot.io'
			},
			{
				name: VIA_IBP_GEODNS2,
				url: 'wss://asset-hub-kusama.dotters.network'
			},
			{
				name: VIA_DWELLIR,
				url: 'wss://asset-hub-kusama-rpc.dwellir.com'
			},
			{
				name: VIA_LUCKYFRIDAY,
				url: 'wss://rpc-asset-hub-kusama.luckyfriday.io'
			}
		],
		peopleChainDetails: PEOPLE_CHAIN_NETWORK_DETAILS[ENetwork.KUSAMA],
		trackDetails: NETWORK_TRACK_DETAILS[ENetwork.KUSAMA],
		assethubDetails: ASSETHUB_DETAILS[ENetwork.KUSAMA],
		socialLinks: networkSocialLinks[ENetwork.KUSAMA],
		convictionVotingPeriodInBlocks: new BN('100800'),
		openGraphImage: {
			large: 'https://firebasestorage.googleapis.com/v0/b/polkassembly-v2.firebasestorage.app/o/public%2Fkusama.png?alt=media&token=82219f8f-c3bb-4c87-950c-7fcecfdca883',
			small: 'https://firebasestorage.googleapis.com/v0/b/polkassembly-v2.firebasestorage.app/o/public%2Fkusama-small.png?alt=media&token=a268b1d7-ea0c-4b03-a423-db93ac1f0d4e'
		}
	},
	// TODO: Verify Assethub Kusama specific configuration
	[ENetwork.ASSETHUB_KUSAMA]: {
		key: ENetwork.ASSETHUB_KUSAMA,
		logo: AssethubKusamaLogo,
		submissionDeposit: new BN('33333333333'),
		assetHubParaId: '1000',
		peopleChainParaId: '1004',
		govtype: EGovType.OPENGOV,
		name: 'Kusama Assethub',
		blockTime: 6000,
		ss58Format: 2,
		subsquidUrl: 'https://polkassembly.squids.live/kusama-assethub-unified-pa@v1/api/graphql',
		tokenDecimals: NETWORK_TOKEN_DECIMALS[ENetwork.KUSAMA],
		supportedAssets: {
			'1984': {
				...treasuryAssetsData[EAssets.USDT],
				index: '1984'
			}
		},
		foreignAssets: {},
		tokenSymbol: 'KSM',
		relayChainRpcEndpoints: [
			{
				name: VIA_ONFINALITY,
				url: 'wss://kusama.api.onfinality.io/public-ws'
			},
			{
				name: VIA_DWELLIR,
				url: 'wss://kusama-rpc.dwellir.com'
			},
			{
				name: VIA_PARITY,
				url: 'wss://kusama-rpc.polkadot.io'
			},
			{
				name: VIA_IBP_GEODNS1,
				url: 'wss://rpc.ibp.network/kusama'
			},
			{
				name: VIA_IBP_GEODNS2,
				url: 'wss://rpc.dotters.network/kusama'
			},
			{
				name: VIA_RADIUMBLOCK,
				url: 'wss://kusama.public.curie.radiumblock.co/ws'
			},
			{
				name: VIA_LUCKYFRIDAY,
				url: 'wss://rpc-kusama.luckyfriday.io'
			}
		],
		rpcEndpoints: [
			{
				name: VIA_ONFINALITY,
				url: 'wss://assethub-kusama.api.onfinality.io/public-ws'
			},
			{
				name: VIA_IBP_GEODNS1,
				url: 'wss://sys.ibp.network/asset-hub-kusama'
			},
			{
				name: VIA_PARITY,
				url: 'wss://kusama-asset-hub-rpc.polkadot.io'
			},
			{
				name: VIA_IBP_GEODNS2,
				url: 'wss://asset-hub-kusama.dotters.network'
			},
			{
				name: VIA_DWELLIR,
				url: 'wss://asset-hub-kusama-rpc.dwellir.com'
			},
			{
				name: VIA_LUCKYFRIDAY,
				url: 'wss://rpc-asset-hub-kusama.luckyfriday.io'
			}
		],
		peopleChainDetails: PEOPLE_CHAIN_NETWORK_DETAILS[ENetwork.KUSAMA],
		trackDetails: NETWORK_TRACK_DETAILS[ENetwork.KUSAMA],
		socialLinks: networkSocialLinks[ENetwork.ASSETHUB_KUSAMA],
		assethubDetails: ASSETHUB_DETAILS[ENetwork.KUSAMA],
		convictionVotingPeriodInBlocks: new BN('100800'),
		openGraphImage: {
			large: 'https://firebasestorage.googleapis.com/v0/b/polkassembly-v2.firebasestorage.app/o/public%2Fkusama.png?alt=media&token=82219f8f-c3bb-4c87-950c-7fcecfdca883',
			small: 'https://firebasestorage.googleapis.com/v0/b/polkassembly-v2.firebasestorage.app/o/public%2Fkusama-small.png?alt=media&token=a268b1d7-ea0c-4b03-a423-db93ac1f0d4e'
		}
	},
	[ENetwork.WESTEND]: {
		key: ENetwork.WESTEND,
		logo: WestendLogo,
		submissionDeposit: new BN('30000000000'),
		name: 'Westend',
		govtype: EGovType.OPENGOV,
		blockTime: 6000,
		ss58Format: 42,
		subsquidUrl: 'https://polkassembly.squids.live/westend-polkassembly/graphql',
		tokenDecimals: NETWORK_TOKEN_DECIMALS[ENetwork.WESTEND],
		tokenSymbol: 'WND',
		rpcEndpoints: [
			{
				name: VIA_DWELLIR,
				url: 'wss://westend-rpc.dwellir.com'
			},
			{
				name: `${VIA_DWELLIR} Tunisia`,
				url: 'wss://westend-rpc-tn.dwellir.com'
			},
			{
				name: 'via IBP-GeoDNS1',
				url: 'wss://rpc.ibp.network/westend'
			},
			{
				name: 'via IBP-GeoDNS2',
				url: 'wss://rpc.dotters.network/westend'
			},
			{
				name: 'via LuckyFriday',
				url: 'wss://rpc-westend.luckyfriday.io'
			},
			{
				name: VIA_ONFINALITY,
				url: 'wss://westend.api.onfinality.io/public-ws'
			},
			{
				name: VIA_PARITY,
				url: 'wss://westend-rpc.polkadot.io'
			},
			{
				name: VIA_RADIUMBLOCK,
				url: 'wss://westend.public.curie.radiumblock.co/ws'
			},
			{
				name: VIA_STAKETWORLD,
				url: 'wss://wnd-rpc.stakeworld.io'
			}
		],
		supportedAssets: {},
		foreignAssets: {},
		peopleChainDetails: PEOPLE_CHAIN_NETWORK_DETAILS[ENetwork.WESTEND],
		trackDetails: NETWORK_TRACK_DETAILS[ENetwork.WESTEND],
		convictionVotingPeriodInBlocks: new BN('100800')
	},
	[ENetwork.PASEO]: {
		key: ENetwork.PASEO,
		logo: PaseoLogo,
		submissionDeposit: new BN('10000000000'),
		name: 'Paseo',
		govtype: EGovType.OPENGOV,
		assetHubParaId: '1000',
		palletInstance: '50',
		blockTime: 6000,
		ss58Format: 0,
		subsquidUrl: 'https://polkassembly.squids.live/paseo-polkassembly@v1/api/graphql',
		tokenDecimals: NETWORK_TOKEN_DECIMALS[ENetwork.PASEO],
		tokenSymbol: 'PAS',
		rpcEndpoints: [
			{
				name: VIA_DWELLIR,
				url: 'wss://paseo-rpc.dwellir.com'
			},
			{
				name: 'via Amforc',
				url: 'wss://paseo.rpc.amforc.com'
			},
			{
				name: 'via IBP 1',
				url: 'wss://rpc.ibp.network/paseo'
			},
			{
				name: 'via IBP 2',
				url: 'wss://rpc.dotters.network/paseo'
			},
			{
				name: 'via Stakeworld',
				url: 'wss://pas-rpc.stakeworld.io'
			}
		],
		peopleChainDetails: PEOPLE_CHAIN_NETWORK_DETAILS[ENetwork.PASEO],
		trackDetails: NETWORK_TRACK_DETAILS[ENetwork.PASEO],
		socialLinks: networkSocialLinks[ENetwork.PASEO],
		convictionVotingPeriodInBlocks: new BN('100800'),
		openGraphImage: {
			large: 'https://firebasestorage.googleapis.com/v0/b/polkassembly-v2.firebasestorage.app/o/public%2Fpaseo.png?alt=media&token=02231f8b-5206-4bff-ad78-9a64d81d6580',
			small:
				'https://firebasestorage.googleapis.com/v0/b/polkassembly-v2.firebasestorage.app/o/public%2Fpolkassembly-small.jpg?alt=media&token=63accae8-ea14-4705-817b-92c7bf80ccce'
		},
		supportedAssets: {},
		foreignAssets: {}
	},
	[ENetwork.CERE]: {
		key: ENetwork.CERE,
		logo: CereLogo,
		submissionDeposit: new BN('10000000000'),
		name: 'Cere',
		govtype: EGovType.OPENGOV,
		palletInstance: '50',
		blockTime: 6000,
		ss58Format: 54,
		subsquidUrl: 'https://polkassembly.squids.live/cere-polkassembly/graphql',
		tokenDecimals: NETWORK_TOKEN_DECIMALS[ENetwork.CERE],
		tokenSymbol: 'BCERE',
		rpcEndpoints: [
			{
				name: 'via Cere Network',
				url: 'wss://archive.mainnet.cere.network/ws'
			}
		],
		trackDetails: NETWORK_TRACK_DETAILS[ENetwork.CERE],
		socialLinks: networkSocialLinks[ENetwork.CERE],
		convictionVotingPeriodInBlocks: new BN('100800'),
		peopleChainDetails: PEOPLE_CHAIN_NETWORK_DETAILS[ENetwork.CERE],
		supportedAssets: {},
		foreignAssets: {}
	},
	[ENetwork.MOONBEAM]: {
		key: ENetwork.MOONBEAM,
		logo: MoonbeamLogo,
		submissionDeposit: new BN('1000000000000000000000'),
		name: 'Moonbeam',
		govtype: EGovType.OPENGOV,
		palletInstance: '50',
		blockTime: 6000,
		ss58Format: 1284,
		subsquidUrl: 'https://polkassembly.squids.live/moonbeam-polkassembly/graphql',
		tokenDecimals: NETWORK_TOKEN_DECIMALS[ENetwork.MOONBEAM],
		tokenSymbol: 'GLMR',
		chainId: 1284,
		rpcEndpoints: [
			{
				name: VIA_DWELLIR,
				url: 'wss://moonbeam-rpc.n.dwellir.com'
			},
			{
				name: VIA_BLAST,
				url: 'wss://moonbeam.public.blastapi.io'
			},
			{
				name: VIA_MOONBEAM_FOUNDATION,
				url: 'wss://wss.api.moonbeam.network'
			},
			{
				name: VIA_ONFINALITY,
				url: 'wss://moonbeam.api.onfinality.io/public-ws'
			},
			{
				name: VIA_UNITEDBLOC,
				url: 'wss://moonbeam.unitedbloc.com'
			},
			{
				name: VIA_RADIUMBLOCK,
				url: 'wss://moonbeam.public.curie.radiumblock.co/ws'
			},
			{
				name: VIA_ALLNODES,
				url: 'wss://moonbeam-rpc.publicnode.com'
			},
			{
				name: VIA_IBP1,
				url: 'wss://moonbeam.ibp.network/'
			},
			{
				name: VIA_IBP2,
				url: 'wss://moonbeam.dotters.network'
			}
		],
		trackDetails: NETWORK_TRACK_DETAILS[ENetwork.MOONBEAM],
		socialLinks: networkSocialLinks[ENetwork.MOONBEAM],
		convictionVotingPeriodInBlocks: new BN('100800'),
		peopleChainDetails: PEOPLE_CHAIN_NETWORK_DETAILS[ENetwork.MOONBEAM],
		supportedAssets: {},
		foreignAssets: {},
		contractAddresses: {
			votingAddress: '0x0000000000000000000000000000000000000812',
			batchAddress: '0x0000000000000000000000000000000000000808'
		}
	},
	[ENetwork.MOONRIVER]: {
		key: ENetwork.MOONRIVER,
		logo: MoonriverLogo,
		submissionDeposit: new BN('1000000000000000000000'),
		name: 'Moonriver',
		govtype: EGovType.OPENGOV,
		palletInstance: '50',
		blockTime: 6000,
		ss58Format: 1285,
		subsquidUrl: 'https://polkassembly.squids.live/moonriver-polkassembly/graphql',
		tokenDecimals: NETWORK_TOKEN_DECIMALS[ENetwork.MOONRIVER],
		tokenSymbol: 'MOVR',
		chainId: 1285,
		rpcEndpoints: [
			{
				name: VIA_DWELLIR,
				url: 'wss://moonriver-rpc.n.dwellir.com'
			},
			{
				name: VIA_BLAST,
				url: 'wss://moonriver.public.blastapi.io'
			},
			{
				name: VIA_MOONBEAM_FOUNDATION,
				url: 'wss://wss.api.moonriver.moonbeam.network'
			},
			{
				name: VIA_ONFINALITY,
				url: 'wss://moonriver.api.onfinality.io/public-ws'
			},
			{
				name: VIA_UNITEDBLOC,
				url: 'wss://moonriver.unitedbloc.com'
			},
			{
				name: VIA_RADIUMBLOCK,
				url: 'wss://moonriver.public.curie.radiumblock.co/ws'
			},
			{
				name: VIA_ALLNODES,
				url: 'wss://moonriver-rpc.publicnode.com'
			},
			{
				name: VIA_IBP1,
				url: 'wss://moonriver.ibp.network/'
			},
			{
				name: VIA_IBP2,
				url: 'wss://moonriver.dotters.network'
			}
		],
		trackDetails: NETWORK_TRACK_DETAILS[ENetwork.MOONRIVER],
		socialLinks: networkSocialLinks[ENetwork.MOONRIVER],
		convictionVotingPeriodInBlocks: new BN('100800'),
		peopleChainDetails: PEOPLE_CHAIN_NETWORK_DETAILS[ENetwork.MOONRIVER],
		supportedAssets: {},
		foreignAssets: {},
		contractAddresses: {
			votingAddress: '0x0000000000000000000000000000000000000812',
			batchAddress: '0x0000000000000000000000000000000000000808'
		}
	}
} as const;<|MERGE_RESOLUTION|>--- conflicted
+++ resolved
@@ -40,16 +40,6 @@
 const VIA_IBP_GEODNS1 = 'via IBP-GeoDNS1';
 const VIA_IBP_GEODNS2 = 'via IBP-GeoDNS2';
 const VIA_LUCKYFRIDAY = 'via LuckyFriday';
-<<<<<<< HEAD
-const VIA_PINKNODE = 'via Pinknode';
-const VIA_BLAST = 'via Blast';
-const VIA_MOONBEAM_FOUNDATION = 'via Moonbeam Foundation';
-const VIA_UNITEDBLOC = 'via UnitedBloc';
-const VIA_RADIUMBLOCK = 'via RadiumBlock';
-const VIA_ALLNODES = 'via Allnodes';
-const VIA_IBP1 = 'via IBP1';
-const VIA_IBP2 = 'via IBP2';
-=======
 const VIA_ALL_NODES = 'via All Nodes';
 const VIA_BLOCKOPS = 'via Blockops';
 const VIA_DWELLIR_TUNISIA = 'via Dwellir Tunisia';
@@ -60,7 +50,13 @@
 const VIA_STAKETWORLD = 'via Stakeworld';
 const VIA_SIMPLY_STAKING = 'via Simply Staking';
 const VIA_SUBQUERY = 'via SubQuery';
->>>>>>> 61f289e8
+const VIA_BLAST = 'via Blast';
+const VIA_MOONBEAM_FOUNDATION = 'via Moonbeam Foundation';
+const VIA_UNITEDBLOC = 'via UnitedBloc';
+const VIA_RADIUMBLOCK = 'via RadiumBlock';
+const VIA_ALLNODES = 'via Allnodes';
+const VIA_IBP1 = 'via IBP1';
+const VIA_IBP2 = 'via IBP2';
 
 interface ITreasuryAsset {
 	name: string;
@@ -155,19 +151,16 @@
 		large: string;
 		small: string;
 	};
-<<<<<<< HEAD
 	contractAddresses?: {
 		votingAddress: string;
 		batchAddress: string;
 	};
+	relayChainRpcEndpoints?: IRpcEndpoint[];
 }
 
 export enum EthereumNetwork {
 	MOONBEAM = 'moonbeam',
 	MOONRIVER = 'moonriver'
-=======
-	relayChainRpcEndpoints?: IRpcEndpoint[];
->>>>>>> 61f289e8
 }
 
 export const treasuryAssetsData: Record<string, ITreasuryAsset> = {
