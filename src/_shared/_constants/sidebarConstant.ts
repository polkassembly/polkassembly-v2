--- conflicted
+++ resolved
@@ -134,11 +134,7 @@
 									url: '/bounty-dashboard',
 									count: trackCounts.bounty_dashboard || 0
 								},
-<<<<<<< HEAD
-								{ title: t('Sidebar.onChainBounties'), url: '/bounties-listing' }
-=======
 								{ title: t('Sidebar.onChainBounties'), url: '/bounties' }
->>>>>>> 6b28fa8b
 							]
 						},
 						{ title: t('Sidebar.batchVoting'), url: '/batch-voting', icon: BatchVoting }
