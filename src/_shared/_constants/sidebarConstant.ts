--- conflicted
+++ resolved
@@ -9,11 +9,7 @@
 import ReferendaIcon from '@assets/sidebar/referenda-icon.svg';
 import Bounty from '@assets/sidebar/bounty.svg';
 import BatchVoting from '@assets/sidebar/batch-voting.svg';
-<<<<<<< HEAD
-// import AnalyticsIcon from '@assets/sidebar/gov-analytics-icon.svg';
-=======
-import GovAnalytics from '@assets/sidebar/gov-analytics-icon.svg';
->>>>>>> 9b998598
+import AnalyticsIcon from '@assets/sidebar/gov-analytics-icon.svg';
 import TreasuryIcon from '@assets/sidebar/treasury-icon.svg';
 // import CalendarIcon from '@assets/sidebar/calendar-icon.svg';
 // import CommunityIcon from '@assets/sidebar/community-icon.svg';
@@ -127,16 +123,16 @@
 								...getTrackItems(networkKey, 'Origin', t, trackCounts)
 							]
 						},
+						{
+							title: t('Sidebar.analytics'),
+							url: '',
+							icon: AnalyticsIcon,
+							items: [
+								{ title: t('Sidebar.govAnalytics'), url: '/gov-analytics' }
+								// { title: t('Sidebar.treasuryAnalytics'), url: '#' }
+							]
+						},
 						/* {
-							title: t('Sidebar.analytics'),
-							url: '#',
-							icon: AnalyticsIcon,
-							items: [
-								{ title: t('Sidebar.govAnalytics'), url: '#' },
-								{ title: t('Sidebar.treasuryAnalytics'), url: '#' }
-							]
-						},
-						{
 							title: t('Sidebar.community'),
 							url: '#',
 							icon: CommunityIcon,
@@ -152,21 +148,6 @@
 				),
 				endItems: ActiveItems(
 					[
-<<<<<<< HEAD
-=======
-						{ title: t('Sidebar.govAnalytics'), url: '/gov-analytics', icon: GovAnalytics },
-						// { title: t('Sidebar.calendar'), url: '#', icon: CalendarIcon },
-						// {
-						// title: t('Sidebar.community'),
-						// url: '#',
-						// icon: CommunityIcon,
-						// items: [
-						// { title: t('Sidebar.members'), url: '#' },
-						// { title: t('Sidebar.ecosystemProjects'), url: '#' }
-						// ]
-						// },
-						{ title: t('Sidebar.parachains'), url: '/parachains', icon: ParachainsIcon },
->>>>>>> 9b998598
 						{
 							title: t('Sidebar.more'),
 							url: '#',
