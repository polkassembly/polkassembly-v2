// Copyright 2019-2025 @polkassembly/polkassembly authors & contributors
// This software may be modified and distributed under the terms
// of the Apache-2.0 license. See the LICENSE file for details.

import Home from '@assets/sidebar/homeicon.svg';
import Discussion from '@assets/sidebar/discussion-icon.svg';
import Preimages from '@assets/sidebar/preimages.svg';
import Delegation from '@assets/sidebar/delegation.svg';
import ReferendaIcon from '@assets/sidebar/referenda-icon.svg';
import Bounty from '@assets/sidebar/bounty.svg';
import BatchVoting from '@assets/sidebar/batch-voting.svg';
import AnalyticsIcon from '@assets/sidebar/gov-analytics-icon.svg';
import TreasuryIcon from '@assets/sidebar/treasury-icon.svg';
import CommunityIcon from '@assets/sidebar/community-icon.svg';
import MoreIcon from '@assets/sidebar/more-circle-icon.svg';
import DemocraryProposalIcon from '@assets/sidebar/democracy-proposal-icon.svg';
import DemocraryReferendumIcon from '@assets/sidebar/democracy-referenda-icon.svg';
import TreasuryProposalIcon from '@assets/sidebar/treasury-proposal-icon.svg';
import TreasuryTipIcon from '@assets/sidebar/tips-icon.svg';
import CouncilMotionIcon from '@assets/sidebar/council-motion-icon.svg';
import CouncilMemberIcon from '@assets/sidebar/council-members-icon.svg';
import TechCommIcon from '@assets/sidebar/tech-comm-proposals-icon.svg';
<<<<<<< HEAD
import { ValidatorService } from '../_services/validator_service';
import { EGovType, ENetwork, EPostOrigin, ISidebarMenuItem, ITrackCounts } from '../types';
=======
import { EGovType, ENetwork, ISidebarMenuItem, ITrackCounts } from '../types';
>>>>>>> 61f289e8
import { NETWORKS_DETAILS } from './networks';
import { BATCH_VOTING_SUPPORTED_FEATURES, BOUNTY_SUPPORTED_FEATURES } from './featureFlags';

const ActiveItems = (items: ISidebarMenuItem[], pathname: string): ISidebarMenuItem[] =>
	items.map((item) => ({
		...item,
		isActive: pathname === item.url,
		items: item.items ? ActiveItems(item.items, pathname) : undefined
	}));
const getTrackItems = (networkKey: ENetwork, trackGroup: string, t: (key: string) => string, trackCounts?: Record<string, number>) => {
	const tracks = NETWORKS_DETAILS[`${networkKey}`]?.trackDetails || {};
	return Object.entries(tracks)
		.filter(([, track]) => track.group === trackGroup)
		.map(([trackKey, track]) => {
			const formattedName = track.name
				.split('_')
				.map((word: string) => {
					return word.charAt(0).toUpperCase() + word.slice(1).toLowerCase();
				})
				.join('');
			const translationKey = `ListingPage.${formattedName}`;
			return {
				title: t(translationKey),
				url: `/${track.name.toLowerCase().replace(/_/g, '-')}`,
				count: trackCounts?.[trackKey as string] || 0,
				icon: undefined
			};
		});
};

<<<<<<< HEAD
const getOriginIcon = (key: string) => {
	switch (key) {
		case EPostOrigin.ROOT:
			return RootIcon;
		case EPostOrigin.TREASURER:
			return TreasurerIcon;
		case EPostOrigin.WISH_FOR_CHANGE:
			return WishForChangeIcon;
		case EPostOrigin.REFERENDUM_CANCELLER:
			return ReferendumCancellorIcon;
		case EPostOrigin.REFERENDUM_KILLER:
			return ReferendumKillerIcon;
		case EPostOrigin.WHITELISTED_CALLER:
			return WhitelistedCallerIcon;
		case EPostOrigin.FELLOWSHIP_ADMIN:
			return FellowshipAdminIcon;
		case EPostOrigin.FAST_GENERAL_ADMIN:
			return AdministrationIcon;
		case EPostOrigin.GENERAL_ADMIN:
			return AdministrationIcon;
		default:
			return null;
	}
};

const getOriginsItems = (networkKey: ENetwork, t: (key: string) => string) => {
	const tracks = NETWORKS_DETAILS[`${networkKey}`]?.trackDetails || {};
	return Object.entries(tracks)
		.filter(([, track]) => track.group === 'Origin')
		.map(([key, track]) => {
			const translationKey = `Sidebar.${key}`;
			return {
				title: t(translationKey),
				url: `/${track.name.toLowerCase().replace(/_/g, '-')}`,
				icon: getOriginIcon(key)
			};
		});
};

=======
>>>>>>> 61f289e8
export const getSidebarData = (networkKey: ENetwork, pathname: string, t: (key: string) => string, trackCounts: ITrackCounts = {}) => {
	const network = NETWORKS_DETAILS[networkKey as ENetwork];
	if (!network) {
		throw new Error(`Network ${networkKey} not found`);
	}

	const TREASURY_KEY = 'Sidebar.treasury';
	const REFERENDA_KEY = 'Sidebar.referenda';

	const baseConfig = {
		heading: t('Sidebar.main'),
		initalItems: ActiveItems(
			[
				{ title: t('Sidebar.home'), url: '/', icon: Home },
				{ title: t('Sidebar.discussions'), url: '/discussions', icon: Discussion }
			],
			pathname
		),
		mainItems: [],
		endItems: []
	};

	if (network.govtype === EGovType.OPENGOV) {
		return [
			{
				...baseConfig,
				initalItems: ActiveItems(
					[
						...baseConfig.initalItems,
						{ title: t('Sidebar.delegation'), url: '/delegation', icon: Delegation },
<<<<<<< HEAD
						...(BOUNTY_SUPPORTED_FEATURES.includes(networkKey)
							? []
							: [
									{
										title: t('Sidebar.bounty'),
										url: '',
										icon: Bounty,
										isNew: false,
										items: [
											{
												title: t('Sidebar.bountyDashboard'),
												url: '/bounty-dashboard',
												count: trackCounts.bounty_dashboard || 0
											},
											{ title: t('Sidebar.onChainBounties'), url: '/bounties' },
											{ title: t('Sidebar.childBounties'), url: '/child-bounties' }
										]
									}
								]),
						...(BATCH_VOTING_SUPPORTED_FEATURES.includes(networkKey) ? [] : [{ title: t('Sidebar.batchVoting'), url: '/batch-voting', icon: BatchVoting }])
=======
						{ title: t('Sidebar.batchVoting'), url: '/batch-voting', icon: BatchVoting }
>>>>>>> 61f289e8
					],
					pathname
				),
				mainItems: ActiveItems(
					[
<<<<<<< HEAD
=======
						{
							title: t(TREASURY_KEY),
							url: '',
							icon: TreasuryIcon,
							isNew: false,
							items: [...getTrackItems(networkKey, 'Treasury', t, trackCounts)]
						},
						{
							title: t('Sidebar.bounty'),
							url: '',
							icon: Bounty,
							isNew: false,
							items: [
								{
									title: t('Sidebar.bountyDashboard'),
									url: '/bounty-dashboard',
									count: trackCounts.bounty_dashboard || 0
								},
								{ title: t('Sidebar.onChainBounties'), url: '/bounties' },
								{ title: t('Sidebar.childBounties'), url: '/child-bounties' }
							]
						},
>>>>>>> 61f289e8
						{
							title: t(REFERENDA_KEY),
							url: '',
<<<<<<< HEAD
							items: ActiveItems(
								[
									{
										title: t('ActivityFeed.Navbar.All'),
										url: '/all',
										icon: All
									},
									...(ValidatorService.isValidEthereumNetwork(networkKey)
										? []
										: [
												{
													title: t('Sidebar.treasury'),
													url: '',
													icon: TreasuryIcon,
													items: getTrackItems(networkKey, 'Treasury', t, trackCounts)
												},
												{
													title: t('Sidebar.administration'),
													url: '',
													icon: AdministrationIcon,
													items: getTrackItems(networkKey, 'Main', t, trackCounts)
												}
											])
								],
								pathname
							)
=======
							icon: ReferendaIcon,
							items: [
								{
									title: t('ActivityFeed.Navbar.All'),
									url: '/all',
									icon: undefined
								},
								...getTrackItems(networkKey, 'Main', t, trackCounts),
								...getTrackItems(networkKey, 'Origin', t, trackCounts)
							]
>>>>>>> 61f289e8
						},
						{
							title: t('Sidebar.analytics'),
							url: '',
							icon: AnalyticsIcon,
							items: [{ title: t('Sidebar.govAnalytics'), url: '/gov-analytics' }]
						},
						{
							title: t('Sidebar.community'),
							url: '#',
							icon: CommunityIcon,
							items: [{ title: t('Sidebar.proxies'), url: '/proxies' }]
						},
						{ title: t('Sidebar.preimages'), url: '/preimages', icon: Preimages }
					],
					pathname
				),
				endItems: ActiveItems(
					[
						{
							title: t('Sidebar.more'),
							url: '#',
							icon: MoreIcon,
							items: [
								{ title: t('Sidebar.parachains'), url: '/parachains' },
								{
									title: t('Sidebar.gov1'),
									url: '#',
									renderAsParentItem: true,
									items: [
										{
											title: t('Sidebar.democracy'),
											url: '#',
											items: [
												{ title: t('Sidebar.proposals'), url: '/proposals', icon: DemocraryProposalIcon },
												{ title: t('Sidebar.referenda'), url: '/referenda', icon: DemocraryReferendumIcon }
											]
										},
										{
											title: t('Sidebar.treasury'),
											url: '#',
											items: [
												{ title: t('Sidebar.treasuryProposals'), url: '/treasury-proposals', icon: TreasuryProposalIcon },
												{ title: t('Sidebar.tips'), url: '/tips', icon: TreasuryTipIcon }
											]
										},
										{
											title: t('Sidebar.council'),
											url: '#',
											items: [
												{ title: t('Sidebar.motions'), url: '/motions', icon: CouncilMotionIcon },
												{ title: t('Sidebar.members'), url: '/members', icon: CouncilMemberIcon }
											]
										},
										{
											title: t('Sidebar.techComm'),
											url: '#',
											items: [{ title: t('Sidebar.techCommProposals'), url: '/tech-comm-proposals', icon: TechCommIcon }]
										}
									]
								}
							]
						}
					],
					pathname
				)
			}
		];
	}

	return [baseConfig];
};<|MERGE_RESOLUTION|>--- conflicted
+++ resolved
@@ -20,12 +20,8 @@
 import CouncilMotionIcon from '@assets/sidebar/council-motion-icon.svg';
 import CouncilMemberIcon from '@assets/sidebar/council-members-icon.svg';
 import TechCommIcon from '@assets/sidebar/tech-comm-proposals-icon.svg';
-<<<<<<< HEAD
 import { ValidatorService } from '../_services/validator_service';
-import { EGovType, ENetwork, EPostOrigin, ISidebarMenuItem, ITrackCounts } from '../types';
-=======
 import { EGovType, ENetwork, ISidebarMenuItem, ITrackCounts } from '../types';
->>>>>>> 61f289e8
 import { NETWORKS_DETAILS } from './networks';
 import { BATCH_VOTING_SUPPORTED_FEATURES, BOUNTY_SUPPORTED_FEATURES } from './featureFlags';
 
@@ -56,48 +52,6 @@
 		});
 };
 
-<<<<<<< HEAD
-const getOriginIcon = (key: string) => {
-	switch (key) {
-		case EPostOrigin.ROOT:
-			return RootIcon;
-		case EPostOrigin.TREASURER:
-			return TreasurerIcon;
-		case EPostOrigin.WISH_FOR_CHANGE:
-			return WishForChangeIcon;
-		case EPostOrigin.REFERENDUM_CANCELLER:
-			return ReferendumCancellorIcon;
-		case EPostOrigin.REFERENDUM_KILLER:
-			return ReferendumKillerIcon;
-		case EPostOrigin.WHITELISTED_CALLER:
-			return WhitelistedCallerIcon;
-		case EPostOrigin.FELLOWSHIP_ADMIN:
-			return FellowshipAdminIcon;
-		case EPostOrigin.FAST_GENERAL_ADMIN:
-			return AdministrationIcon;
-		case EPostOrigin.GENERAL_ADMIN:
-			return AdministrationIcon;
-		default:
-			return null;
-	}
-};
-
-const getOriginsItems = (networkKey: ENetwork, t: (key: string) => string) => {
-	const tracks = NETWORKS_DETAILS[`${networkKey}`]?.trackDetails || {};
-	return Object.entries(tracks)
-		.filter(([, track]) => track.group === 'Origin')
-		.map(([key, track]) => {
-			const translationKey = `Sidebar.${key}`;
-			return {
-				title: t(translationKey),
-				url: `/${track.name.toLowerCase().replace(/_/g, '-')}`,
-				icon: getOriginIcon(key)
-			};
-		});
-};
-
-=======
->>>>>>> 61f289e8
 export const getSidebarData = (networkKey: ENetwork, pathname: string, t: (key: string) => string, trackCounts: ITrackCounts = {}) => {
 	const network = NETWORKS_DETAILS[networkKey as ENetwork];
 	if (!network) {
@@ -128,10 +82,25 @@
 					[
 						...baseConfig.initalItems,
 						{ title: t('Sidebar.delegation'), url: '/delegation', icon: Delegation },
-<<<<<<< HEAD
-						...(BOUNTY_SUPPORTED_FEATURES.includes(networkKey)
+						...(BATCH_VOTING_SUPPORTED_FEATURES.includes(networkKey) ? [{ title: t('Sidebar.batchVoting'), url: '/batch-voting', icon: BatchVoting }] : [])
+					],
+					pathname
+				),
+				mainItems: ActiveItems(
+					[
+						...(ValidatorService.isValidEthereumNetwork(networkKey)
 							? []
 							: [
+									{
+										title: t(TREASURY_KEY),
+										url: '',
+										icon: TreasuryIcon,
+										isNew: false,
+										items: [...getTrackItems(networkKey, 'Treasury', t, trackCounts)]
+									}
+								]),
+						...(BOUNTY_SUPPORTED_FEATURES.includes(networkKey)
+							? [
 									{
 										title: t('Sidebar.bounty'),
 										url: '',
@@ -147,72 +116,11 @@
 											{ title: t('Sidebar.childBounties'), url: '/child-bounties' }
 										]
 									}
-								]),
-						...(BATCH_VOTING_SUPPORTED_FEATURES.includes(networkKey) ? [] : [{ title: t('Sidebar.batchVoting'), url: '/batch-voting', icon: BatchVoting }])
-=======
-						{ title: t('Sidebar.batchVoting'), url: '/batch-voting', icon: BatchVoting }
->>>>>>> 61f289e8
-					],
-					pathname
-				),
-				mainItems: ActiveItems(
-					[
-<<<<<<< HEAD
-=======
-						{
-							title: t(TREASURY_KEY),
-							url: '',
-							icon: TreasuryIcon,
-							isNew: false,
-							items: [...getTrackItems(networkKey, 'Treasury', t, trackCounts)]
-						},
-						{
-							title: t('Sidebar.bounty'),
-							url: '',
-							icon: Bounty,
-							isNew: false,
-							items: [
-								{
-									title: t('Sidebar.bountyDashboard'),
-									url: '/bounty-dashboard',
-									count: trackCounts.bounty_dashboard || 0
-								},
-								{ title: t('Sidebar.onChainBounties'), url: '/bounties' },
-								{ title: t('Sidebar.childBounties'), url: '/child-bounties' }
-							]
-						},
->>>>>>> 61f289e8
+								]
+							: []),
 						{
 							title: t(REFERENDA_KEY),
 							url: '',
-<<<<<<< HEAD
-							items: ActiveItems(
-								[
-									{
-										title: t('ActivityFeed.Navbar.All'),
-										url: '/all',
-										icon: All
-									},
-									...(ValidatorService.isValidEthereumNetwork(networkKey)
-										? []
-										: [
-												{
-													title: t('Sidebar.treasury'),
-													url: '',
-													icon: TreasuryIcon,
-													items: getTrackItems(networkKey, 'Treasury', t, trackCounts)
-												},
-												{
-													title: t('Sidebar.administration'),
-													url: '',
-													icon: AdministrationIcon,
-													items: getTrackItems(networkKey, 'Main', t, trackCounts)
-												}
-											])
-								],
-								pathname
-							)
-=======
 							icon: ReferendaIcon,
 							items: [
 								{
@@ -223,7 +131,6 @@
 								...getTrackItems(networkKey, 'Main', t, trackCounts),
 								...getTrackItems(networkKey, 'Origin', t, trackCounts)
 							]
->>>>>>> 61f289e8
 						},
 						{
 							title: t('Sidebar.analytics'),
