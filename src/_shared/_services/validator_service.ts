--- conflicted
+++ resolved
@@ -227,16 +227,15 @@
 		return number !== null && number !== undefined && Number.isFinite(Number(number));
 	}
 
-<<<<<<< HEAD
 	static isUrl(url: string): boolean {
 		return validator.isURL(url);
-=======
-	static isValidTags(tags: string[]): boolean {
-		return tags.length > 0 && tags.every((tag) => typeof tag === 'string');
+	}
+
+	static isValidTag(tag: string): boolean {
+		return tag.length > 0 && typeof tag === 'string';
 	}
 
 	static isValidOffChainPostTopic(topic: string): boolean {
 		return Object.values(EOffChainPostTopic).includes(topic as EOffChainPostTopic);
->>>>>>> 1c5eafa8
 	}
 }