--- conflicted
+++ resolved
@@ -344,12 +344,11 @@
 		return usernameRegex.test(username) && domainRegex.test(domain);
 	}
 
-<<<<<<< HEAD
 	static isValidEthereumNetwork(network: string): boolean {
 		return Object.values(EthereumNetwork).includes(network as EthereumNetwork);
-=======
+	}
+
 	static isValidImageSrc(imageSrc: string): boolean {
 		return imageSrc.startsWith('https://i.ibb.co/');
->>>>>>> 61f289e8
 	}
 }