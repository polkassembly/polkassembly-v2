// Copyright 2019-2025 @polkassembly/polkassembly authors & contributors
// This software may be modified and distributed under the terms
// of the Apache-2.0 license. See the LICENSE file for details.

import { OutputData } from '@editorjs/editorjs';
import { InjectedAccount } from '@polkadot/extension-inject/types';
import { RegistrationJudgement } from '@polkadot/types/interfaces';
import { StatusCodes } from 'http-status-codes';

export enum ENetwork {
	KUSAMA = 'kusama',
	POLKADOT = 'polkadot',
	WESTEND = 'westend'
}

export enum EGovType {
	GOV_1 = 'gov_1',
	OPENGOV = 'opengov'
}

export enum ESocial {
	EMAIL = 'email',
	RIOT = 'riot',
	TWITTER = 'twitter',
	TELEGRAM = 'telegram',
	DISCORD = 'discord'
}

export interface ITrackCounts {
	[trackName: string]: number;
}

export interface IUserSocialDetails {
	platform: ESocial;
	url: string;
}

export enum EUserBadge {
	DECENTRALISED_VOICE = 'decentralised_voice',
	FELLOW = 'fellow',
	COUNCIL = 'council',
	ACTIVE_VOTER = 'active_voter',
	WHALE = 'whale'
	// STEADFAST_COMMENTOR = 'Steadfast Commentor',
	// GM_VOTER = 'GM Voter',
	// POPULAR_DELEGATE = 'Popular Delegate'
}

export interface IUserBadgeDetails {
	name: EUserBadge;
	unlockedAt: Date;
}

export interface IProfileDetails {
	bio?: string;
	badges?: string[];
	title?: string;
	image?: string;
	publicSocialLinks?: IUserSocialDetails[];
	coverImage?: string;
	achievementBadges?: IUserBadgeDetails[];
}

export interface IUserTFADetails {
	url: string;
	base32Secret: string;
	enabled: boolean;
	verified: boolean;
}

export enum ENotificationChannel {
	EMAIL = 'email',
	TELEGRAM = 'telegram',
	DISCORD = 'discord',
	ELEMENT = 'element',
	SLACK = 'slack',
	IN_APP = 'in_app'
}

export interface IUserNotificationChannelPreferences {
	name: ENotificationChannel;
	enabled: boolean;
	handle: string;
	verified: boolean;
	verification_token?: string;
}

export interface IUserNotificationTriggerPreferences {
	name: string;
	enabled: boolean;
	[additionalProperties: string]: unknown; // trigger specific properties
}

export interface IUserNotificationSettings {
	channelPreferences: { [channel: string]: IUserNotificationChannelPreferences };
	triggerPreferences: {
		[network: string]: { [index: string]: IUserNotificationTriggerPreferences };
	};
}

export enum ERole {
	ANONYMOUS = 'anonymous',
	ADMIN = 'admin',
	PROPOSAL_BOT = 'proposal_bot',
	USER = 'user',
	EVENT_BOT = 'event_bot',
	MODERATOR = 'moderator'
}

export interface IUser {
	id: number;
	createdAt?: Date;
	updatedAt?: Date;
	email: string;
	isEmailVerified: boolean;
	password: string;
	salt: string;
	profileDetails: IProfileDetails;
	username: string;
	isWeb3Signup: boolean;
	primaryNetwork?: ENetwork;
	notificationPreferences?: IUserNotificationSettings;
	twoFactorAuth?: IUserTFADetails;
	roles?: ERole[];
	profileScore: number;
}

export interface IPublicUser {
	id: number;
	createdAt?: Date;
	username: string;
	profileScore: number;
	addresses: string[];
	rank: number;
	profileDetails: IProfileDetails;
}

export interface IAuthResponse {
	accessToken?: string;
	isTFAEnabled?: boolean;
	tfaToken?: string;
	refreshToken?: string;
}

export enum EWallet {
	POLKADOT = 'polkadot-js',
	SUBWALLET = 'subwallet-js',
	TALISMAN = 'talisman',
	POLKAGATE = 'polkagate',
	NOVAWALLET = 'nova',
	OTHER = ''
	// METAMASK = 'metamask',
	// WALLETCONNECT = 'walletconnect',
	// POLYWALLET = 'polywallet',
	// POLKASAFE = 'polkasafe',
}

export interface IRefreshTokenPayload {
	iat: number;
	id: number;
	exp?: number;
	loginAddress?: string;
	loginWallet?: EWallet;
}

export interface IAccessTokenPayload {
	defaultAddress: string;
	addresses: string[];
	sub: string;
	username: string;
	email: string;
	isEmailVerified: boolean;
	iat: number;
	id: number;
	roles: ERole[];
	web3signup: boolean;
	isTFAEnabled?: boolean;
	loginWallet?: EWallet;
	loginAddress?: string;
	exp?: number;
}

export interface IUserClientData extends IAccessTokenPayload {
	publicUser?: IPublicUser;
}

export interface IAddressProxyForEntry {
	address: string;
	network: ENetwork;
}

export interface IUserAddress {
	address: string;
	default: boolean;
	network: ENetwork;
	userId: number;
	createdAt?: Date;
	updatedAt?: Date;
	wallet?: EWallet;
	isMultisig?: boolean;
	proxyFor?: IAddressProxyForEntry[];
}

export interface IHashedPassword {
	password: string;
	salt: string;
}

export interface NotificationSettings {
	new_proposal: boolean;
	own_proposal: boolean;
	post_created: boolean;
	post_participated: boolean;
}

export enum EProposalType {
	ALLIANCE_MOTION = 'AllianceMotion',
	ANNOUNCEMENT = 'Announcement',
	DEMOCRACY_PROPOSAL = 'DemocracyProposal',
	TECH_COMMITTEE_PROPOSAL = 'TechCommitteeProposal',
	TREASURY_PROPOSAL = 'TreasuryProposal',
	REFERENDUM = 'Referendum',
	FELLOWSHIP_REFERENDUM = 'FellowshipReferendum',
	COUNCIL_MOTION = 'CouncilMotion',
	BOUNTY = 'Bounty',
	TIP = 'Tip',
	CHILD_BOUNTY = 'ChildBounty',
	REFERENDUM_V2 = 'ReferendumV2',
	TECHNICAL_COMMITTEE = 'TechnicalCommittee',
	COMMUNITY = 'Community',
	UPGRADE_COMMITTEE = 'UpgradeCommittee',
	ADVISORY_COMMITTEE = 'AdvisoryCommittee',
	DISCUSSION = 'Discussion',
	GRANT = 'Grant'
}

export enum ETheme {
	LIGHT = 'light',
	DARK = 'dark'
}

export enum ELocales {
	SPANISH = 'es',
	ENGLISH = 'en',
	CHINESE = 'zh',
	GERMAN = 'de',
	JAPANESE = 'ja'
}

export enum ECookieNames {
	ACCESS_TOKEN = 'access_token',
	REFRESH_TOKEN = 'refresh_token',
	THEME = 'theme',
	LOCALE = 'locale'
}

export interface IUserPreferences {
	theme: ETheme;
	locale: ELocales;
	wallet?: EWallet;
	address?: InjectedAccount;
	rpcIndex?: number;
}

export enum ENotificationTrigger {
	VERIFY_EMAIL = 'verifyEmail',
	RESET_PASSWORD = 'resetPassword'
}

export enum EDataSource {
	POLKASSEMBLY = 'polkassembly',
	SUBSQUARE = 'subsquare'
}

export enum EReaction {
	like = 'like',
	dislike = 'dislike'
}

export interface IReaction {
	id: string;
	network: ENetwork;
	proposalType: EProposalType;
	indexOrHash: string;
	userId: number;
	reaction: EReaction;
	createdAt: Date;
	updatedAt: Date;
	commentId?: string;
}

export interface IPostOffChainMetrics {
	reactions: Record<EReaction, number>;
	comments: number;
}

export enum EAllowedCommentor {
	ALL = 'all',
	ONCHAIN_VERIFIED = 'onchain_verified',
	NONE = 'none'
}

export interface IPostLink {
	indexOrHash: string;
	proposalType: EProposalType;
}

export interface IContentSummary {
	id: string;
	network: ENetwork;
	proposalType: EProposalType;
	indexOrHash: string;
	postSummary?: string;
	commentsSummary?: string;
	isSpam?: boolean;
	createdAt: Date;
	updatedAt: Date;
}

export enum EOffChainPostTopic {
	GENERAL = 'general',
	AUCTION_ADMIN = 'auctionAdmin',
	GENERAL_ADMIN = 'generalAdmin',
	GOVERNANCE = 'governance',
	ROOT = 'root',
	STAKING_ADMIN = 'stakingAdmin',
	TREASURY = 'treasury',
	FELLOWSHIP = 'fellowship'
}

export interface ITag {
	value: string;
	lastUsedAt: Date;
	network: ENetwork;
}

export interface IOffChainPost {
	id?: string;
	index?: number;
	hash?: string;
	userId?: number;
	title?: string;
	content?: OutputData;
	htmlContent: string;
	markdownContent: string;
	createdAt?: Date;
	updatedAt?: Date;
	tags?: ITag[];
	dataSource: EDataSource;
	proposalType: EProposalType;
	network: ENetwork;
	metrics?: IPostOffChainMetrics;
	allowedCommentor: EAllowedCommentor;
	lastCommentAt?: Date;
	isDeleted: boolean;
	createdOnPolkassembly?: boolean;
	linkedPost?: IPostLink;
	publicUser?: IPublicUser;
	topic?: EOffChainPostTopic;
}

export enum EProposalStatus {
	Unknown = 'Unknown',
	Noted = 'Noted',
	Proposed = 'Proposed',
	Tabled = 'Tabled',
	Started = 'Started',
	Passed = 'Passed',
	NotPassed = 'NotPassed',
	Cancelled = 'Cancelled',
	CuratorProposed = 'CuratorProposed',
	CuratorAssigned = 'CuratorAssigned',
	CuratorUnassigned = 'CuratorUnassigned',
	Executed = 'Executed',
	ExecutionFailed = 'ExecutionFailed',
	Used = 'Used',
	Invalid = 'Invalid',
	Missing = 'Missing',
	Reaped = 'Reaped',
	Approved = 'Approved',
	Disapproved = 'Disapproved',
	Closed = 'Closed',
	Awarded = 'Awarded',
	Added = 'Added',
	Rejected = 'Rejected',
	Retracted = 'Retracted',
	Slashed = 'Slashed',
	Active = 'Active',
	Extended = 'Extended',
	Claimed = 'Claimed',
	Unrequested = 'Unrequested',
	Requested = 'Requested',
	Submitted = 'Submitted',
	Killed = 'Killed',
	Cleared = 'Cleared',
	Deciding = 'Deciding',
	ConfirmStarted = 'ConfirmStarted',
	ConfirmAborted = 'ConfirmAborted',
	Confirmed = 'Confirmed',
	DecisionDepositPlaced = 'DecisionDepositPlaced',
	TimedOut = 'TimedOut',
	Opened = 'Opened',
	Created = 'Created'
}

export enum EPostOrigin {
	AUCTION_ADMIN = 'AuctionAdmin',
	BIG_SPENDER = 'BigSpender',
	BIG_TIPPER = 'BigTipper',
	CANDIDATES = 'Candidates',
	EXPERTS = 'Experts',
	FELLOWS = 'Fellows',
	FELLOWSHIP_ADMIN = 'FellowshipAdmin',
	GENERAL_ADMIN = 'GeneralAdmin',
	GRAND_MASTERS = 'GrandMasters',
	LEASE_ADMIN = 'LeaseAdmin',
	MASTERS = 'Masters',
	MEDIUM_SPENDER = 'MediumSpender',
	MEMBERS = 'Members',
	PROFICIENTS = 'Proficients',
	REFERENDUM_CANCELLER = 'ReferendumCanceller',
	REFERENDUM_KILLER = 'ReferendumKiller',
	ROOT = 'Root',
	SENIOR_EXPERTS = 'SeniorExperts',
	SENIOR_FELLOWS = 'SeniorFellows',
	SENIOR_MASTERS = 'SeniorMasters',
	SMALL_SPENDER = 'SmallSpender',
	SMALL_TIPPER = 'SmallTipper',
	STAKING_ADMIN = 'StakingAdmin',
	TREASURER = 'Treasurer',
	WHITELISTED_CALLER = 'WhitelistedCaller',
	WISH_FOR_CHANGE = 'WishForChange',
	FAST_GENERAL_ADMIN = 'FastGeneralAdmin'
}

export enum EVoteDecision {
	AYE = 'aye',
	NAY = 'nay',
	ABSTAIN = 'abstain',
	SPLIT = 'split',
	SPLIT_ABSTAIN = 'splitAbstain'
}

export interface IVoteMetrics {
	[EVoteDecision.AYE]: { count: number; value: string };
	[EVoteDecision.NAY]: { count: number; value: string };
	support: { value: string };
	bareAyes: { value: string };
}

export interface IBeneficiary {
	address: string;
	amount: string;
	assetId: string | null;
	validFromBlock?: string;
}

export interface IStatusHistoryItem {
	status: EProposalStatus;
	timestamp: Date;
	block: number;
}

export interface IOnChainPostInfo {
	proposer: string;
	status: EProposalStatus;
	createdAt?: Date;
	index?: number;
	hash?: string;
	origin: EPostOrigin;
	description?: string;
	voteMetrics?: IVoteMetrics;
	beneficiaries?: IBeneficiary[];
	preparePeriodEndsAt?: Date;
	decisionPeriodEndsAt?: Date;
	confirmationPeriodEndsAt?: Date;
	timeline?: IStatusHistoryItem[];
	preimageArgs?: Record<string, unknown>;
}

export interface IPost extends IOffChainPost {
	onChainInfo?: IOnChainPostInfo;
	publicUser?: IPublicUser;
	userReaction?: IReaction;
	reactions?: IReaction[];
}

export interface IOnChainPostListing {
	createdAt: Date;
	description: string;
	index?: number;
	origin: EPostOrigin;
	proposer: string;
	status: EProposalStatus;
	type: EProposalType;
	hash?: string;
	voteMetrics?: IVoteMetrics;
	beneficiaries?: IBeneficiary[];
	decisionPeriodEndsAt?: Date;
	preparePeriodEndsAt?: Date;
}

export interface IPostListing extends IOffChainPost {
	onChainInfo?: IOnChainPostListing;
	publicUser?: IPublicUser;
	userReaction?: IReaction;
}

export interface IGenericListingResponse<T> {
	items: T[];
	totalCount: number;
}

export enum ESignupSteps {
	USERNAME = 'Create Username',
	PASSWORD = 'Set Password'
}

export interface IGenerateTFAResponse extends Omit<IUserTFADetails, 'url' | 'enabled' | 'verified'> {
	otpauthUrl: string;
}

export interface ISidebarMenuItem {
	title: string;
	url: string;
	icon?: string;
	isNew?: boolean;
	count?: number;
	items?: ISidebarMenuItem[];
	key?: string;
	heading?: string;
}

export interface IErrorResponse {
	status: StatusCodes;
	message: string;
	name: string;
}

export enum EWeb3LoginScreens {
	SELECT_WALLET,
	FETCH_CONFIRMATION,
	SELECT_ADDRESS
}

export enum EActivityFeedTab {
	EXPLORE = 'EXPLORE',
	FOLLOWING = 'FOLLOWING'
}

export enum EListingTab {
	ANALYTICS = 'ANALYTICS',
	EXTERNAL = 'EXTERNAL',
	REFERENDA = 'REFERENDA',
	POLKASSEMBLY = 'POLKASSEMBLY'
}

export interface IComment {
	id: string;
	createdAt: Date;
	updatedAt: Date;
	userId: number;
	content: OutputData;
	htmlContent: string;
	markdownContent: string;
	network: ENetwork;
	proposalType: EProposalType;
	indexOrHash: string;
	parentCommentId: string | null;
	isDeleted: boolean;
	address: string | null;
	dataSource: EDataSource;
	isSpam?: boolean;
}

export interface ICommentResponse extends IComment {
	user: Omit<IPublicUser, 'rank'>;
	children?: ICommentResponse[];
}

export interface IOnChainIdentity {
	display: string;
	legal: string;
	email: string;
	twitter: string;
	web: string;
	github: string;
	discord: string;
	matrix: string;
	displayParent: string;
	nickname: string;
	isIdentitySet: boolean;
	isVerified: boolean;
	isGood: boolean;
	judgements: RegistrationJudgement[];
	verifiedByPolkassembly: boolean;
	parentProxyTitle: string | null;
	parentProxyAddress: string;
}

export interface IVoteData {
	balanceValue: string;
	decision: EVoteDecision;
	lockPeriod: number;
	createdAt: Date;
	voterAddress: string;
	selfVotingPower?: string;
	totalVotingPower?: string;
	delegatedVotingPower?: string;
}

export enum EAssets {
	DED = 'DED',
	USDT = 'USDT',
	USDC = 'USDC'
}

export enum EPostDetailsTab {
	DESCRIPTION = 'description',
	TIMELINE = 'timeline',
	ONCHAIN_INFO = 'onchain info'
}

export enum EActivityName {
	// On-chain Activities
	VOTED_ON_PROPOSAL = 'voted_on_proposal',
	CREATED_PROPOSAL = 'created_proposal',
	CREATED_TIP = 'created_tip',
	GAVE_TIP = 'gave_tip',
	CREATED_BOUNTY = 'created_bounty',
	CREATED_CHILD_BOUNTY = 'created_child_bounty',
	CLAIMED_BOUNTY = 'claimed_bounty',
	SIGNED_UP_FOR_IDENTITY_VERIFICATION = 'signed_up_for_identity_verification',
	APPROVED_BOUNTY = 'approved_bounty',
	VERIFIED_IDENTITY = 'verified_identity',
	COMPLETED_IDENTITY_JUDGEMENT = 'completed_identity_judgement',
	DELEGATED_VOTE = 'delegated_vote',
	RECEIVED_DELEGATION = 'received_delegation',
	PLACED_DECISION_DEPOSIT = 'placed_decision_deposit',
	REMOVED_VOTE = 'removed_vote',
	REDUCED_CONVICTION = 'reduced_conviction',
	REDUCED_CONVICTION_AFTER_SIX_HOURS_OF_FIRST_VOTE = 'reduced_conviction_after_six_hours_of_first_vote',
	REMOVED_VOTE_AFTER_SIX_HOURS_OF_FIRST_VOTE = 'removed_vote_after_six_hours_of_first_vote',
	LOST_DUE_TO_SLASHING_TIP_OR_PROPOSAL = 'lost_due_to_slashing_tip_or_proposal',
	PROPOSAL_FAILED = 'proposal_failed',
	PROPOSAL_PASSED = 'proposal_passed',
	VOTE_PASSED = 'vote_passed',
	VOTE_FAILED = 'vote_failed',

	// Off-chain Activities
	QUIZ_ANSWERED_CORRECTLY = 'quiz_answered_correctly',
	REACTED_TO_POST = 'reacted_to_post',
	REACTED_TO_COMMENT = 'reacted_to_comment',
	COMMENTED_ON_POST = 'commented_on_post',
	DELETED_COMMENT = 'deleted_comment',
	REPLIED_TO_COMMENT = 'replied_to_comment',
	CREATED_OFFCHAIN_POST = 'created_offchain_post',
	LINKED_DISCUSSION = 'linked_discussion',
	TOOK_QUIZ = 'took_quiz',
	UPDATED_PROFILE = 'updated_profile',
	REPORTED_CONTENT = 'reported_content',
	RECEIVED_REPORT = 'received_report',
	RECEIVED_SPAM_REPORT = 'received_spam_report',
	REMOVED_CONTENT = 'removed_content',
	RECEIVED_LIKE_ON_DISCUSSION = 'received_like_on_discussion',
	RECEIVED_LIKE_ON_COMMENT = 'received_like_on_comment',
	DELETED_REACTION = 'deleted_reaction',
	ADDED_CONTEXT_TO_PROPOSAL = 'added_context_to_proposal',
	ADDED_PROFILE_PICTURE = 'added_profile_picture',
	ADDED_BIO = 'added_bio',
	ADDED_PROFILE_TITLE = 'added_profile_title',
	ADDED_PROFILE_TAGS = 'added_profile_tags',
	COMMENT_TAKEN_DOWN = 'comment_taken_down',
	POST_TAKEN_DOWN = 'post_taken_down',
	POST_MARKED_AS_SPAM = 'post_marked_as_spam',
	LINKED_ADDRESS = 'linked_address',
	LINKED_MULTIPLE_ADDRESSES = 'linked_multiple_addresses',
	UNLINKED_ADDRESS = 'unlinked_address',
	UNLINKED_MULTIPLE_ADDRESSES = 'unlinked_multiple_addresses',
	FOLLOWED_USER = 'followed_user',
	UNFOLLOWED_USER = 'unfollowed_user'
}

export enum EActivityCategory {
	ON_CHAIN = 'on_chain',
	OFF_CHAIN = 'off_chain'
}

export interface IActivityMetadata {
	// For votes
	decision?: EVoteDecision;
	conviction?: number;

	// For reactions
	reaction?: EReaction;

	// For comments
	commentId?: string;
	parentCommentId?: string;

	// For reports
	reportReason?: string;
	reportedByUserId?: number;

	// For profile updates
	field?: string;

	// For likes received
	likeCount?: number;

	// For delegations
	delegatedToAddress?: string;
	delegatedFromAddress?: string;

	// For quiz
	score?: number;

	// For bounties/tips
	amount?: string;
	beneficiaryAddress?: string;

	// for identity and link address
	address?: string;

	// for follow/unfollow
	userId?: number;
}

export interface IUserActivity {
	id: string;
	userId: number;
	name: EActivityName;
	subActivityName?: EActivityName;
	category: EActivityCategory;
	network?: ENetwork; // optional for profile activities
	proposalType?: EProposalType;
	indexOrHash?: string;
	metadata?: IActivityMetadata;
	createdAt: Date;
	updatedAt: Date;
	message?: string;
}

export interface IVoteCurve {
	id: string;
	index: number;
	block: number;
	timestamp: string;
	approvalPercent: number;
	supportPercent: number;
}

export enum EProfileTabs {
	OVERVIEW = 'overview',
	ACTIVITY = 'activity',
	ACCOUNTS = 'accounts',
	SETTINGS = 'settings'
}

export interface IPreimage {
	createdAt: string;
	createdAtBlock: number;
	deposit: string;
	hash: string;
	id: string;
	length: number;
	method: string;
	proposedCall: {
		args: Record<string, unknown>;
		description: string;
		method: string;
		section: string;
	};
	proposer: string;
	section: string;
	status: string;
	updatedAt: string;
	updatedAtBlock: number | null;
}

export interface IQRSessionPayload {
	sessionId: string;
	timestamp: number;
	expiresIn: number;
}

export enum EAppEnv {
	PRODUCTION = 'production',
	DEVELOPMENT = 'development'
}

export interface IFollowEntry {
	id: string;
	createdAt: Date;
	followerUserId: number;
	followedUserId: number;
	updatedAt: Date;
}

export enum ESidebarState {
	EXPANDED = 'expanded',
	COLLAPSED = 'collapsed'
}

export enum EConvictionAmount {
	ZERO = 0,
	ONE = 1,
	TWO = 2,
	THREE = 3,
	FOUR = 4,
	FIVE = 5,
	SIX = 6
}

export interface IVoteCartItem {
	id: string;
	createdAt: Date;
	updatedAt: Date;
	userId: number;
	postIndexOrHash: string;
	proposalType: EProposalType;
	network: ENetwork;
	decision: EVoteDecision;
	amount: {
		abstain?: string;
		aye?: string;
		nay?: string;
	};
	conviction: EConvictionAmount;
	title?: string;
	editDisabled?: boolean;
}

export interface IPostSubscription {
	id: string;
	createdAt: Date;
	updatedAt: Date;
	network: ENetwork;
	indexOrHash: string;
	proposalType: EProposalType;
	userId: number;
}

<<<<<<< HEAD
export interface ICalendarEvent {
	createdAt: Date;
	index: number;
	proposalType: EProposalType;
	type?: EProposalType;
	parentBountyIndex?: number;
	proposer: string;
	source: 'polkasembly' | 'subsquare';
	status: string;
	statusHistory: { status: string; timestamp: Date; block: number }[];
	title: string;
	trackNo?: number;
	blockNo?: number;
=======
export enum EReactQueryKeys {
	BATCH_VOTE_CART = 'batch-vote-cart'
>>>>>>> 59ef36e4
}<|MERGE_RESOLUTION|>--- conflicted
+++ resolved
@@ -841,7 +841,6 @@
 	userId: number;
 }
 
-<<<<<<< HEAD
 export interface ICalendarEvent {
 	createdAt: Date;
 	index: number;
@@ -855,8 +854,8 @@
 	title: string;
 	trackNo?: number;
 	blockNo?: number;
-=======
+}
+
 export enum EReactQueryKeys {
 	BATCH_VOTE_CART = 'batch-vote-cart'
->>>>>>> 59ef36e4
 }