--- conflicted
+++ resolved
@@ -1193,7 +1193,6 @@
 	REFERENDUMS_V2 = 'referendums_v2'
 }
 
-<<<<<<< HEAD
 export interface IUserVote {
 	balance: { aye?: string; nay?: string; abstain?: string; value?: string };
 	decision: EVoteDecision;
@@ -1207,7 +1206,7 @@
 	voter: string;
 	postDetails: IPostListing;
 	proposalIndex: number;
-=======
+}
 export interface ITrackAnalyticsStats {
 	totalActiveProposals: number;
 	totalProposalCount: number;
@@ -1234,5 +1233,4 @@
 	totalDelegators: number;
 	delegateesData: ITrackAnalyticsDelegationsList;
 	delegatorsData: ITrackAnalyticsDelegationsList;
->>>>>>> 42c1bbd5
 }