--- conflicted
+++ resolved
@@ -750,7 +750,6 @@
 	timestamp: number;
 	expiresIn: number;
 }
-<<<<<<< HEAD
 export interface IWritePostFormFields {
 	title: string;
 	description: OutputData;
@@ -762,10 +761,9 @@
 export interface ITag {
 	lastUsedAt: Date;
 	name: string;
-=======
+}
 
 export enum EAppEnv {
 	PRODUCTION = 'production',
 	DEVELOPMENT = 'development'
->>>>>>> b7f092a2
 }