// Copyright 2019-2025 @polkassembly/polkassembly authors & contributors
// This software may be modified and distributed under the terms
// of the Apache-2.0 license. See the LICENSE file for details.

/* eslint-disable no-use-before-define */

import { SubmittableExtrinsicFunction } from '@polkadot/api/types';
import { InjectedAccount } from '@polkadot/extension-inject/types';
import { RegistrationJudgement } from '@polkadot/types/interfaces';
import { TypeDef } from '@polkadot/types/types';
import { StatusCodes } from 'http-status-codes';

export enum ENetwork {
	KUSAMA = 'kusama',
	POLKADOT = 'polkadot',
	WESTEND = 'westend',
	PASEO = 'paseo',
	CERE = 'cere'
}

export enum EGovType {
	GOV_1 = 'gov_1',
	OPENGOV = 'opengov'
}

export enum ESocial {
	EMAIL = 'email',
	RIOT = 'riot',
	TWITTER = 'twitter',
	TELEGRAM = 'telegram',
	DISCORD = 'discord',
	GITHUB = 'github'
}

export interface ITrackCounts {
	[trackName: string]: number;
}

export interface IUserSocialDetails {
	platform: ESocial;
	url: string;
}

// FIXME: handle removed badges
export enum EUserBadge {
	DECENTRALISED_VOICE = 'decentralised_voice',
	FELLOW = 'fellow',
	COUNCIL = 'council_member',
	ACTIVE_VOTER = 'active_voter',
	WHALE = 'whale'
	// STEADFAST_COMMENTOR = 'steadfast_commentor',
	// GM_VOTER = 'gm_voter',
	// POPULAR_DELEGATE = 'popular_delegate'
}

export interface IUserBadgeDetails {
	name: EUserBadge;
	unlockedAt: Date;
}

export interface IProfileDetails {
	bio?: string;
	badges?: string[];
	title?: string;
	image?: string;
	publicSocialLinks?: IUserSocialDetails[];
	coverImage?: string;
	achievementBadges?: IUserBadgeDetails[];
}

export interface IUserTFADetails {
	url: string;
	base32Secret: string;
	enabled: boolean;
	verified: boolean;
}

export enum ENotificationChannel {
	EMAIL = 'email',
	TELEGRAM = 'telegram',
	DISCORD = 'discord',
	ELEMENT = 'element',
	SLACK = 'slack',
	IN_APP = 'in_app'
}

export interface IUserNotificationChannelPreferences {
	name: ENotificationChannel;
	enabled: boolean;
	handle: string;
	verified: boolean;
	verification_token?: string;
}

export interface IUserNotificationTriggerPreferences {
	name: string;
	enabled: boolean;
	[additionalProperties: string]: unknown; // trigger specific properties
}

export interface IUserNotificationSettings {
	channelPreferences: { [channel: string]: IUserNotificationChannelPreferences };
	triggerPreferences: {
		[network: string]: { [index: string]: IUserNotificationTriggerPreferences };
	};
}

export enum ERole {
	ANONYMOUS = 'anonymous',
	ADMIN = 'admin',
	PROPOSAL_BOT = 'proposal_bot',
	USER = 'user',
	EVENT_BOT = 'event_bot',
	MODERATOR = 'moderator'
}

export interface IUser {
	id: number;
	createdAt?: Date;
	updatedAt?: Date;
	email: string;
	isEmailVerified: boolean;
	password: string;
	salt: string;
	profileDetails: IProfileDetails;
	username: string;
	isWeb3Signup: boolean;
	primaryNetwork?: ENetwork;
	notificationPreferences?: IUserNotificationSettings;
	twoFactorAuth?: IUserTFADetails;
	roles?: ERole[];
	profileScore: number;
}

export interface IPublicUser {
	id: number;
	createdAt?: Date;
	username: string;
	profileScore: number;
	addresses: string[];
	rank?: number;
	profileDetails: IProfileDetails;
}

export interface IAuthResponse {
	accessToken?: string;
	isTFAEnabled?: boolean;
	tfaToken?: string;
	refreshToken?: string;
}

export enum EWallet {
	POLKADOT = 'polkadot-js',
	SUBWALLET = 'subwallet-js',
	TALISMAN = 'talisman',
	POLKAGATE = 'polkagate',
	NOVAWALLET = 'nova',
	MIMIR = 'mimir',
	OTHER = ''
	// METAMASK = 'metamask',
	// WALLETCONNECT = 'walletconnect',
	// POLYWALLET = 'polywallet',
	// POLKASAFE = 'polkasafe',
}

export interface IRefreshTokenPayload {
	iat: number;
	id: number;
	exp?: number;
	loginAddress?: string;
	loginWallet?: EWallet;
}

export interface IAccessTokenPayload {
	defaultAddress: string;
	addresses: string[];
	sub: string;
	username: string;
	email: string;
	isEmailVerified: boolean;
	iat: number;
	id: number;
	roles: ERole[];
	web3signup: boolean;
	isTFAEnabled?: boolean;
	loginWallet?: EWallet;
	loginAddress?: string;
	exp?: number;
}

export enum EProxyType {
	ANY = 'Any',
	NON_TRANSFER = 'NonTransfer',
	GOVERNANCE = 'Governance',
	STAKING = 'Staking',
	IDENTITY_JUDGEMENT = 'IdentityJudgement',
	AUCTION = 'Auction',
	CANCEL_PROXY = 'CancelProxy',
	PARAREGISTRATION = 'ParaRegistration',
	NOMINATION_POOLS = 'NominationPools',
	SUDO_BALANCES = 'SudoBalances'
}

export interface IPureProxyAddress {
	address: string;
	proxyType: EProxyType;
}

export interface IMultisigAddress {
	signatories: Array<string>;
	address: string;
	threshold: number;
	pureProxies: Array<IPureProxyAddress>;
}

export interface IProxyAddress {
	address: string;
	proxyType: EProxyType;
}

export interface IAddressRelations {
	address: string;
	multisigAddresses: Array<IMultisigAddress>;
	proxyAddresses: Array<IProxyAddress>;
	proxiedAddresses: Array<IProxyAddress>;
}

export interface IUserClientData extends IAccessTokenPayload {
	publicUser?: IPublicUser;
	addressRelations?: IAddressRelations[];
}

export interface IAddressProxyForEntry {
	address: string;
	network: ENetwork;
}

export interface IUserAddress {
	address: string;
	default: boolean;
	network: ENetwork;
	userId: number;
	createdAt?: Date;
	updatedAt?: Date;
	wallet?: EWallet;
	isMultisig?: boolean;
	proxyFor?: IAddressProxyForEntry[];
	profileScore?: number;
}

export interface IHashedPassword {
	password: string;
	salt: string;
}

export interface NotificationSettings {
	new_proposal: boolean;
	own_proposal: boolean;
	post_created: boolean;
	post_participated: boolean;
}

export enum EProposalType {
	ALLIANCE_MOTION = 'AllianceMotion',
	ANNOUNCEMENT = 'Announcement',
	DEMOCRACY_PROPOSAL = 'DemocracyProposal',
	TECH_COMMITTEE_PROPOSAL = 'TechCommitteeProposal',
	TREASURY_PROPOSAL = 'TreasuryProposal',
	REFERENDUM = 'Referendum',
	FELLOWSHIP_REFERENDUM = 'FellowshipReferendum',
	COUNCIL_MOTION = 'CouncilMotion',
	BOUNTY = 'Bounty',
	TIP = 'Tip',
	CHILD_BOUNTY = 'ChildBounty',
	REFERENDUM_V2 = 'ReferendumV2',
	TECHNICAL_COMMITTEE = 'TechnicalCommittee',
	COMMUNITY = 'Community',
	UPGRADE_COMMITTEE = 'UpgradeCommittee',
	ADVISORY_COMMITTEE = 'AdvisoryCommittee',
	DISCUSSION = 'Discussion',
	GRANT = 'Grant'
}

export enum ETheme {
	LIGHT = 'light',
	DARK = 'dark'
}

export enum ELocales {
	SPANISH = 'es',
	ENGLISH = 'en',
	CHINESE = 'zh',
	GERMAN = 'de',
	JAPANESE = 'ja'
}

export enum ECookieNames {
	ACCESS_TOKEN = 'access_token',
	REFRESH_TOKEN = 'refresh_token',
	THEME = 'theme',
	LOCALE = 'locale'
}
export enum EAccountType {
	MULTISIG = 'multisig',
	PROXY = 'proxy',
	REGULAR = 'regular'
}

export interface ISelectedAccount extends InjectedAccount {
	wallet?: EWallet;
	accountType: EAccountType;
	parent?: ISelectedAccount;
	proxyType?: EProxyType;
	threshold?: number;
	signatories?: Array<string>;
}

export interface IUserPreferences {
	theme: ETheme;
	locale: ELocales;
	wallet?: EWallet;
	selectedAccount?: ISelectedAccount;
	rpcIndex?: number;
}

export enum ENotificationTrigger {
	VERIFY_EMAIL = 'verifyEmail',
	RESET_PASSWORD = 'resetPassword'
}

export enum EDataSource {
	POLKASSEMBLY = 'polkassembly',
	SUBSQUARE = 'subsquare'
}

export enum EReaction {
	like = 'like',
	dislike = 'dislike'
}

export interface IReaction {
	id: string;
	network: ENetwork;
	proposalType: EProposalType;
	indexOrHash: string;
	userId: number;
	reaction: EReaction;
	createdAt: Date;
	updatedAt: Date;
	commentId?: string;
	publicUser: IPublicUser;
}

export interface IPostOffChainMetrics {
	reactions: Record<EReaction, number>;
	comments: number;
}

export enum EAllowedCommentor {
	ALL = 'all',
	ONCHAIN_VERIFIED = 'onchain_verified',
	NONE = 'none'
}

export interface IPostLink {
	indexOrHash: string;
	proposalType: EProposalType;
}
export interface IContentSummary {
	id: string;
	network: ENetwork;
	proposalType: EProposalType;
	indexOrHash: string;
	postSummary?: string;
	commentsSummary?: string;
	isSpam?: boolean;
	createdAt: Date;
	updatedAt: Date;
}

export enum EOffChainPostTopic {
	GENERAL = 'general',
	AUCTION_ADMIN = 'auctionAdmin',
	GENERAL_ADMIN = 'generalAdmin',
	GOVERNANCE = 'governance',
	ROOT = 'root',
	STAKING_ADMIN = 'stakingAdmin',
	TREASURY = 'treasury',
	FELLOWSHIP = 'fellowship',
	COUNCIL = 'council',
	DEMOCRACY = 'democracy',
	TECHNICAL_COMMITTEE = 'technicalCommittee',
	WHITELIST = 'whitelist'
}

export interface ITag {
	value: string;
	lastUsedAt: Date;
	network: ENetwork;
}

export interface IOffChainContentHistoryItem {
	content: string;
	title?: string;
	createdAt: Date;
}
export interface IPollVote {
	id: string;
	userId: number;
	createdAt: Date;
	selectedOption: string;
	updatedAt?: Date;
	publicUser?: IPublicUser;
}

export enum EPollVotesType {
	ANONYMOUS = 'anonymous',
	MASKED = 'masked'
}

export interface IPoll {
	id: string;
	network: ENetwork;
	proposalType: EProposalType;
	index: number;
	endsAt: Date;
	createdAt: Date;
	updatedAt: Date;
	title: string;
	options: string[];
	votes: IPollVote[];
	voteTypes: EPollVotesType[];
}

export interface IOffChainPost {
	id?: string;
	index?: number;
	hash?: string;
	userId?: number;
	title?: string;
	content: string;
	createdAt?: Date;
	updatedAt?: Date;
	tags?: ITag[];
	dataSource: EDataSource;
	proposalType: EProposalType;
	network: ENetwork;
	metrics?: IPostOffChainMetrics;
	allowedCommentor: EAllowedCommentor;
	lastCommentAt?: Date;
	isDeleted: boolean;
	createdOnPolkassembly?: boolean;
	linkedPost?: IPostLink;
	publicUser?: IPublicUser;
	topic?: EOffChainPostTopic;
	history?: IOffChainContentHistoryItem[];
	isDefaultContent?: boolean;
	poll?: IPoll;
}

export enum EProposalStatus {
	Unknown = 'Unknown',
	Noted = 'Noted',
	Proposed = 'Proposed',
	Tabled = 'Tabled',
	Started = 'Started',
	Passed = 'Passed',
	NotPassed = 'NotPassed',
	Cancelled = 'Cancelled',
	CuratorProposed = 'CuratorProposed',
	CuratorAssigned = 'CuratorAssigned',
	CuratorUnassigned = 'CuratorUnassigned',
	Executed = 'Executed',
	ExecutionFailed = 'ExecutionFailed',
	Used = 'Used',
	Invalid = 'Invalid',
	Missing = 'Missing',
	Reaped = 'Reaped',
	Approved = 'Approved',
	Disapproved = 'Disapproved',
	Closed = 'Closed',
	Awarded = 'Awarded',
	Added = 'Added',
	Rejected = 'Rejected',
	Retracted = 'Retracted',
	Slashed = 'Slashed',
	Active = 'Active',
	Extended = 'Extended',
	Claimed = 'Claimed',
	Unrequested = 'Unrequested',
	Requested = 'Requested',
	Submitted = 'Submitted',
	Killed = 'Killed',
	Cleared = 'Cleared',
	Deciding = 'Deciding',
	ConfirmStarted = 'ConfirmStarted',
	ConfirmAborted = 'ConfirmAborted',
	Confirmed = 'Confirmed',
	DecisionDepositPlaced = 'DecisionDepositPlaced',
	TimedOut = 'TimedOut',
	Opened = 'Opened',
	Created = 'Created'
}

export enum EPostOrigin {
	AUCTION_ADMIN = 'AuctionAdmin',
	BIG_SPENDER = 'BigSpender',
	BIG_TIPPER = 'BigTipper',
	CANDIDATES = 'Candidates',
	CLUSTER_PROTOCOL_ACTIVATOR = 'ClusterProtocolActivator',
	CLUSTER_PROTOCOL_UPDATER = 'ClusterProtocolUpdater',
	EXPERTS = 'Experts',
	FELLOWS = 'Fellows',
	FELLOWSHIP_ADMIN = 'FellowshipAdmin',
	GENERAL_ADMIN = 'GeneralAdmin',
	GRAND_MASTERS = 'GrandMasters',
	LEASE_ADMIN = 'LeaseAdmin',
	MASTERS = 'Masters',
	MEDIUM_SPENDER = 'MediumSpender',
	MEMBERS = 'Members',
	PROFICIENTS = 'Proficients',
	REFERENDUM_CANCELLER = 'ReferendumCanceller',
	REFERENDUM_KILLER = 'ReferendumKiller',
	ROOT = 'Root',
	SENIOR_EXPERTS = 'SeniorExperts',
	SENIOR_FELLOWS = 'SeniorFellows',
	SENIOR_MASTERS = 'SeniorMasters',
	SMALL_SPENDER = 'SmallSpender',
	SMALL_TIPPER = 'SmallTipper',
	STAKING_ADMIN = 'StakingAdmin',
	TREASURER = 'Treasurer',
	WHITELISTED_CALLER = 'WhitelistedCaller',
	WISH_FOR_CHANGE = 'WishForChange',
	FAST_GENERAL_ADMIN = 'FastGeneralAdmin'
}

export enum EVoteDecision {
	AYE = 'aye',
	NAY = 'nay',
	SPLIT = 'split',
	ABSTAIN = 'abstain',
	SPLIT_ABSTAIN = 'splitAbstain'
}

export interface IVoteMetrics {
	[EVoteDecision.AYE]: { count: number; value: string };
	[EVoteDecision.NAY]: { count: number; value: string };
	support: { value: string };
	bareAyes: { value: string };
}

export interface IBeneficiary {
	address: string;
	amount: string;
	assetId?: string | null;
	validFromBlock?: string;
}

export interface IBeneficiaryInput extends IBeneficiary {
	id?: string;
	isInvalid?: boolean;
}

export interface IStatusHistoryItem {
	status: EProposalStatus;
	timestamp: Date;
	block: number;
}

export interface IOnChainPostInfo {
	reward?: string;
	fee?: string;
	deposit?: string;
	curatorDeposit?: string;
	parentBountyIndex?: number;
	payee?: string;
	proposer: string;
	status: EProposalStatus;
	createdAt?: Date;
	index?: number;
	hash?: string;
	origin: EPostOrigin;
	description?: string;
	voteMetrics?: IVoteMetrics;
	beneficiaries?: IBeneficiary[];
	preparePeriodEndsAt?: Date;
	decisionPeriodEndsAt?: Date;
	confirmationPeriodEndsAt?: Date;
	timeline?: IStatusHistoryItem[];
	preimageArgs?: Record<string, unknown>;
	curator?: string;
	treasurySpendIndex?: number;
}

export interface IPost extends IOffChainPost {
	onChainInfo?: IOnChainPostInfo;
	publicUser?: IPublicUser;
	reactions?: IReaction[];
	userSubscriptionId?: string;
	contentSummary?: IContentSummary;
	comments?: ICommentResponse[];
}

export interface IOnChainPostListing {
	createdAt: Date;
	description: string;
	childBountiesCount?: number;
	index?: number;
	origin: EPostOrigin;
	proposer: string;
	status: EProposalStatus;
	type: EProposalType;
	hash?: string;
	voteMetrics?: IVoteMetrics;
	beneficiaries?: IBeneficiary[];
	curator?: string;
	reward?: string;
	decisionPeriodEndsAt?: Date;
	preparePeriodEndsAt?: Date;
}

export interface IPostListing extends IOffChainPost {
	onChainInfo?: IOnChainPostListing;
	publicUser?: IPublicUser;
	reactions?: IReaction[];
	userSubscriptionId?: string;
}

export interface IGenericListingResponse<T> {
	items: T[];
	totalCount: number;
}

export enum ESignupSteps {
	USERNAME = 'Create Username',
	PASSWORD = 'Set Password'
}

export interface IGenerateTFAResponse extends Omit<IUserTFADetails, 'url' | 'enabled' | 'verified'> {
	otpauthUrl: string;
}

export interface ISidebarMenuItem {
	title: string;
	url: string;
	icon?: string;
	isNew?: boolean;
	count?: number;
	items?: ISidebarMenuItem[];
	key?: string;
	heading?: string;
}

export interface IMessageResponse {
	message: string;
}

export interface IErrorResponse extends IMessageResponse {
	status: StatusCodes;
	name: string;
}

export enum EWeb3LoginScreens {
	SELECT_WALLET,
	FETCH_CONFIRMATION,
	SELECT_ADDRESS
}

export enum EActivityFeedTab {
	EXPLORE = 'explore',
	SUBSCRIBED = 'subscribed'
}

export enum EListingTab {
	ANALYTICS = 'ANALYTICS',
	EXTERNAL = 'EXTERNAL',
	REFERENDA = 'REFERENDA',
	POLKASSEMBLY = 'POLKASSEMBLY'
}

export enum ECommentSentiment {
	AGAINST = 'against',
	SLIGHTLY_AGAINST = 'slightly_against',
	NEUTRAL = 'neutral',
	SLIGHTLY_FOR = 'slightly_for',
	FOR = 'for'
}

export interface IVoteData {
	balanceValue: string;
	decision: EVoteDecision;
	lockPeriod: number;
	createdAt: Date;
	voterAddress: string;
	selfVotingPower?: string;
	totalVotingPower?: string;
	delegatedVotingPower?: string;
	votingPower?: string;
	delegatedVotes?: IVoteData[];
}

export interface IComment {
	id: string;
	createdAt: Date;
	updatedAt: Date;
	userId: number;
	content: string;
	network: ENetwork;
	proposalType: EProposalType;
	indexOrHash: string;
	parentCommentId: string | null;
	isDeleted: boolean;
	dataSource: EDataSource;
	isSpam?: boolean;
	sentiment?: ECommentSentiment;
	aiSentiment?: ECommentSentiment;
	history?: IOffChainContentHistoryItem[];
	disabled?: boolean;
	authorAddress?: string;
}

export interface ICommentResponse extends IComment {
	publicUser: Omit<IPublicUser, 'rank'>;
	children?: ICommentResponse[];
	reactions?: IReaction[];
	voteData?: IVoteData[];
}

export interface IOnChainIdentity {
	display: string;
	legal: string;
	email: string;
	twitter: string;
	web: string;
	github: string;
	discord: string;
	matrix: string;
	displayParent: string;
	nickname: string;
	isIdentitySet: boolean;
	isVerified: boolean;
	isGood: boolean;
	judgements: RegistrationJudgement[];
	verifiedByPolkassembly: boolean;
	parentProxyTitle: string | null;
	parentProxyAddress: string;
	hash?: string;
}

export enum EAssets {
	DED = 'DED',
	USDT = 'USDT',
	USDC = 'USDC',
	MYTH = 'MYTH'
}

export enum EPostDetailsTab {
	DESCRIPTION = 'description',
	TIMELINE = 'timeline',
	ONCHAIN_INFO = 'onchain_info',
	POST_ANALYTICS = 'post_analytics'
}

export enum EActivityName {
	// On-chain Activities
	VOTED_ON_PROPOSAL = 'voted_on_proposal',
	CREATED_PROPOSAL = 'created_proposal',
	CREATED_TIP = 'created_tip',
	GAVE_TIP = 'gave_tip',
	CREATED_BOUNTY = 'created_bounty',
	CREATED_CHILD_BOUNTY = 'created_child_bounty',
	CLAIMED_BOUNTY = 'claimed_bounty',
	SIGNED_UP_FOR_IDENTITY_VERIFICATION = 'signed_up_for_identity_verification',
	APPROVED_BOUNTY = 'approved_bounty',
	VERIFIED_IDENTITY = 'verified_identity',
	COMPLETED_IDENTITY_JUDGEMENT = 'completed_identity_judgement',
	DELEGATED_VOTE = 'delegated_vote',
	RECEIVED_DELEGATION = 'received_delegation',
	PLACED_DECISION_DEPOSIT = 'placed_decision_deposit',
	REMOVED_VOTE = 'removed_vote',
	REDUCED_CONVICTION = 'reduced_conviction',
	REDUCED_CONVICTION_AFTER_SIX_HOURS_OF_FIRST_VOTE = 'reduced_conviction_after_six_hours_of_first_vote',
	REMOVED_VOTE_AFTER_SIX_HOURS_OF_FIRST_VOTE = 'removed_vote_after_six_hours_of_first_vote',
	LOST_DUE_TO_SLASHING_TIP_OR_PROPOSAL = 'lost_due_to_slashing_tip_or_proposal',
	PROPOSAL_FAILED = 'proposal_failed',
	PROPOSAL_PASSED = 'proposal_passed',
	VOTE_PASSED = 'vote_passed',
	VOTE_FAILED = 'vote_failed',

	// Off-chain Activities
	QUIZ_ANSWERED_CORRECTLY = 'quiz_answered_correctly',
	REACTED_TO_POST = 'reacted_to_post',
	REACTED_TO_COMMENT = 'reacted_to_comment',
	COMMENTED_ON_POST = 'commented_on_post',
	DELETED_COMMENT = 'deleted_comment',
	REPLIED_TO_COMMENT = 'replied_to_comment',
	CREATED_OFFCHAIN_POST = 'created_offchain_post',
	LINKED_DISCUSSION = 'linked_discussion',
	TOOK_QUIZ = 'took_quiz',
	UPDATED_PROFILE = 'updated_profile',
	REPORTED_CONTENT = 'reported_content',
	RECEIVED_REPORT = 'received_report',
	RECEIVED_SPAM_REPORT = 'received_spam_report',
	REMOVED_CONTENT = 'removed_content',
	RECEIVED_LIKE_ON_DISCUSSION = 'received_like_on_discussion',
	RECEIVED_LIKE_ON_COMMENT = 'received_like_on_comment',
	DELETED_REACTION = 'deleted_reaction',
	ADDED_CONTEXT_TO_PROPOSAL = 'added_context_to_proposal',
	ADDED_PROFILE_PICTURE = 'added_profile_picture',
	ADDED_BIO = 'added_bio',
	ADDED_PROFILE_TITLE = 'added_profile_title',
	ADDED_PROFILE_TAGS = 'added_profile_tags',
	COMMENT_TAKEN_DOWN = 'comment_taken_down',
	POST_TAKEN_DOWN = 'post_taken_down',
	POST_MARKED_AS_SPAM = 'post_marked_as_spam',
	LINKED_ADDRESS = 'linked_address',
	LINKED_MULTIPLE_ADDRESSES = 'linked_multiple_addresses',
	UNLINKED_ADDRESS = 'unlinked_address',
	UNLINKED_MULTIPLE_ADDRESSES = 'unlinked_multiple_addresses',
	FOLLOWED_USER = 'followed_user',
	UNFOLLOWED_USER = 'unfollowed_user'
}

export enum EActivityCategory {
	ON_CHAIN = 'on_chain',
	OFF_CHAIN = 'off_chain'
}

export interface IActivityMetadata {
	// For votes
	decision?: EVoteDecision;
	conviction?: number;

	// For reactions
	reaction?: EReaction;

	// For comments
	commentId?: string;
	parentCommentId?: string;

	// For reports
	reportReason?: string;
	reportedByUserId?: number;

	// For profile updates
	field?: string;

	// For likes received
	likeCount?: number;

	// For delegations
	delegatedToAddress?: string;
	delegatedFromAddress?: string;

	// For quiz
	score?: number;

	// For bounties/tips
	amount?: string;
	beneficiaryAddress?: string;

	// for identity and link address
	address?: string;

	// for follow/unfollow
	userId?: number;

	// for posts
	title?: string;
	content?: string;

	// for comments
	authorAddress?: string;
}

export interface IUserActivity {
	id: string;
	userId?: number;
	address?: string;
	name: EActivityName;
	subActivityName?: EActivityName;
	category: EActivityCategory;
	network?: ENetwork; // optional for profile activities
	proposalType?: EProposalType;
	indexOrHash?: string;
	metadata?: IActivityMetadata;
	createdAt: Date;
	updatedAt: Date;
	message?: string;
}

export interface IVoteCurve {
	id: string;
	index: number;
	block: number;
	timestamp: string;
	approvalPercent: number;
	supportPercent: number;
}

export enum EProfileTabs {
	OVERVIEW = 'overview',
	ACTIVITY = 'activity',
	ACCOUNTS = 'accounts',
	SETTINGS = 'settings',
	VOTES = 'votes',
	POSTS = 'posts'
}

export interface IProposalArguments {
	args: Record<string, unknown>;
	description: string;
	method: string;
	section: string;
}

export interface IPreimage {
	createdAt: string;
	createdAtBlock: number;
	deposit: string;
	hash: string;
	id: string;
	length: number;
	method: string;
	proposedCall: IProposalArguments;
	proposer: string;
	section: string;
	status: string;
	updatedAt: string;
	updatedAtBlock: number | null;
}

export interface IOnChainMetadata {
	preimage?: IPreimage;
	proposedCall?: IProposalArguments;
	proposer?: string;
	trackNumber?: number;
	updatedAtBlock?: number;
	enactmentAtBlock?: number;
	enactmentAfterBlock?: number;
	createdAt?: Date;
	createdAtBlock?: number;
	hash?: string;
}

export interface IQRSessionPayload {
	sessionId: string;
	timestamp: number;
	expiresIn: number;
}

export enum EAppEnv {
	PRODUCTION = 'production',
	DEVELOPMENT = 'development'
}

export interface IFollowEntry {
	id: string;
	createdAt: Date;
	followerUserId: number;
	followedUserId: number;
	updatedAt: Date;
}

export enum ESidebarState {
	EXPANDED = 'expanded',
	COLLAPSED = 'collapsed'
}

export enum EConvictionAmount {
	ZERO = 0,
	ONE = 1,
	TWO = 2,
	THREE = 3,
	FOUR = 4,
	FIVE = 5,
	SIX = 6
}

export interface IVoteCartItem {
	id: string;
	createdAt: Date;
	updatedAt: Date;
	userId: number;
	postIndexOrHash: string;
	proposalType: EProposalType;
	network: ENetwork;
	decision: EVoteDecision;
	amount: {
		abstain?: string;
		aye?: string;
		nay?: string;
	};
	conviction: EConvictionAmount;
	title?: string;
	editDisabled?: boolean;
}

export interface IPostSubscription {
	id: string;
	createdAt: Date;
	updatedAt: Date;
	network: ENetwork;
	indexOrHash: string;
	proposalType: EProposalType;
	userId: number;
}

// react query keys enum TODO: add other keys
export enum EReactQueryKeys {
	BATCH_VOTE_CART = 'batch-vote-cart',
	COMMENTS = 'comments',
	POST_DETAILS = 'postDetails'
}

export interface IParamDef {
	name: string;
	length?: number;
	type: TypeDef;
}

export interface ICallState {
	extrinsic: {
		extrinsicFn: SubmittableExtrinsicFunction<'promise'> | null;
		params: IParamDef[];
	};
	paramValues: unknown[];
}

export enum EEnactment {
	After_No_Of_Blocks = 'after_no_of_Blocks',
	At_Block_No = 'at_block_number'
}

export interface IWritePostFormFields {
	title: string;
	description: string;
	tags: ITag[];
	topic: EOffChainPostTopic;
	allowedCommentor: EAllowedCommentor;
	pollTitle?: string;
	pollOptions?: string[];
	pollEndDate?: Date;
	pollVoteTypes?: EPollVotesType[];
	isAddingPoll?: boolean;
}

export enum ENotificationStatus {
	SUCCESS = 'success',
	ERROR = 'error',
	WARNING = 'warning',
	INFO = 'info'
}

export interface IBountyStats {
	availableBountyPool: string;
	activeBounties: number;
	peopleEarned: number;
	totalRewarded: string;
	totalBountyPool: string;
	bountyAmount: string;
}

export enum EBountyStatus {
	ALL = 'All',
	ACTIVE = 'Active',
	PROPOSED = 'Proposed',
	CLAIMED = 'Claimed',
	CANCELLED = 'Cancelled',
	REJECTED = 'Rejected'
}

export interface IBountyUserActivity {
	amount: string;
	activity: EBountyStatus;
	address: string;
	created_at: Date;
}

export interface IBountyProposal {
	index: number;
	payee: string;
	reward: string;
	statusHistory: Array<{ status: EProposalStatus; timestamp: Date }>;
}

// generic types are for insignificant tokens if we decide to add later
export interface ITreasuryStats {
	network: ENetwork;
	createdAt: Date;
	updatedAt: Date;
	relayChain: {
		nativeToken?: string;
		myth?: string;
		nextBurn?: string;
		nextSpendAt?: Date;
		[key: string]: unknown | undefined;
	};
	ambassador?: {
		usdt?: string;
		[key: string]: string | undefined;
	};
	assetHub?: {
		nativeToken?: string;
		usdc?: string;
		usdt?: string;
		[key: string]: string | undefined;
	};
	hydration?: {
		nativeToken?: string;
		usdc?: string;
		usdt?: string;
		[key: string]: string | undefined;
	};
	bounties?: {
		nativeToken?: string;
		[key: string]: string | undefined;
	};
	fellowship?: {
		nativeToken?: string;
		usdt?: string;
		[key: string]: string | undefined;
	};
	total?: {
		totalNativeToken?: string;
		totalUsdc?: string;
		totalUsdt?: string;
		totalMyth?: string;
		totalInUsd?: string;
	};
	nativeTokenUsdPrice?: string;
	nativeTokenUsdPrice24hChange?: string;
	[key: string]: unknown;
}

export enum EProposalStep {
	CREATE_PREIMAGE = 'CREATE_PREIMAGE',
	EXISTING_PREIMAGE = 'EXISTING_PREIMAGE',
	CREATE_TREASURY_PROPOSAL = 'CREATE_TREASURY_PROPOSAL',
	CREATE_USDX_PROPOSAL = 'CREATE_USDX_PROPOSAL',
	CREATE_CANCEL_REF_PROPOSAL = 'CREATE_CANCEL_REF_PROPOSAL',
	CREATE_KILL_REF_PROPOSAL = 'CREATE_KILL_REF_PROPOSAL',
	CREATE_BOUNTY = 'CREATE_BOUNTY'
}

export interface IDelegationStats {
	totalDelegatedTokens: string;
	totalDelegatedVotes: number;
	totalDelegates: number;
	totalDelegators: number;
}

export enum EDelegateSource {
	W3F = 'w3f',
	NOVA = 'nova',
	PARITY = 'parity',
	POLKASSEMBLY = 'polkassembly',
	INDIVIDUAL = 'individual'
}

export interface IDelegate {
	id?: string;
	network: ENetwork;
	address: string;
	sources: EDelegateSource[];
	image?: string; // if available, otherwise use the image from the public user
	manifesto?: string; // markdown
	name?: string; // name of the delegate available via some third party sources
	createdAt?: Date; // not available for w3f, nova and parity
	updatedAt?: Date; // not available for w3f, nova and parity
}

export interface IDelegateDetails extends IDelegate {
	publicUser?: IPublicUser;
	maxDelegated: string;
	delegators: string[];
	receivedDelegationsCount: number;
	last30DaysVotedProposalsCount: number;
}

export enum EDelegationStatus {
	ALL = 'all',
	RECEIVED = 'received',
	DELEGATED = 'delegated',
	UNDELEGATED = 'undelegated'
}

export interface IPostWithDelegateVote extends IPostListing {
	delegateVote?: IVoteData;
}

interface ITrackDelegation {
	address: string;
	balance: string;
	createdAt: Date;
	lockPeriod: number;
	endsAt: Date;
}

export interface ITrackDelegationStats {
	trackId: number;
	status: EDelegationStatus;
	activeProposalsCount: number;
	delegations?: ITrackDelegation[];
}
export interface ITrackDelegationDetails {
	receivedDelegations?: ITrackDelegation[];
	delegatedTo?: ITrackDelegation[];
	activeProposalListingWithDelegateVote: IGenericListingResponse<IPostWithDelegateVote>;
	status: EDelegationStatus;
}

export enum ESocialVerificationStatus {
	VERIFIED = 'verified',
	PENDING = 'pending',
	UNVERIFIED = 'unverified'
}

export interface ISocialHandle {
	userId: number;
	address: string;
	social: ESocial;
	handle: string;
	status: ESocialVerificationStatus;
	verificationToken?: {
		token?: string;
		secret?: string;
		expiresAt?: Date;
	};
	createdAt?: Date;
	updatedAt?: Date;
}
export interface IVoteHistoryData {
	votes: IVoteData[];
	totalCounts: {
		[EVoteDecision.AYE]?: number;
		[EVoteDecision.NAY]?: number;
		[EVoteDecision.SPLIT_ABSTAIN]?: number;
		[EVoteDecision.SPLIT]?: number;
		[EVoteDecision.ABSTAIN]?: number;
	};
}

export enum EPeriodType {
	PREPARE = 'prepare',
	DECISION = 'decision',
	CONFIRM = 'confirm'
}

export enum ESearchType {
	POSTS = 'posts',
	DISCUSSIONS = 'discussions',
	USERS = 'users'
}

export enum ESearchDiscussionType {
	DISCUSSIONS = 'discussions',
	GRANTS = 'grants',
	REFERENDUMS_V2 = 'referendums_v2'
}

export interface ITrackAnalyticsStats {
	totalActiveProposals: number;
	totalProposalCount: number;
	changeInActiveProposals: number;
}

export interface ITrackAnalyticsDelegationsList {
	[key: string]: {
		count: number;
		data: {
			to: string;
			from: string;
			capital: string;
			lockedPeriod: number;
			votingPower: string;
		}[];
	};
}

export interface ITrackAnalyticsDelegations {
	totalCapital: string;
	totalVotesBalance: string;
	totalDelegates: number;
	totalDelegators: number;
	delegateesData: ITrackAnalyticsDelegationsList;
	delegatorsData: ITrackAnalyticsDelegationsList;
}

export interface IParachain {
	id: number;
	name: string;
	chain: string;
	status: string;
	badges: string[];
	token: string;
	logoURL: string;
	w3fGrant: {
		received: number;
		completed: number;
		milestoneText: string;
		terminated: boolean;
		terminationReason: string;
	};
	investorsCount: number;
	githubURL: string;
}

export enum EHttpHeaderKey {
	CONTENT_TYPE = 'content-type',
	API_KEY = 'x-api-key',
	SKIP_CACHE = 'x-skip-cache',
	TOOLS_PASSPHRASE = 'x-tools-passphrase',
	NETWORK = 'x-network'
}

export type PostListingResponse = IGenericListingResponse<IPostListing>;

export interface IUserPosts {
	/** Posts created directly on Polkassembly (off-chain) */
	offchainPostsResponse: PostListingResponse;
	/** Posts related to on-chain proposals/referenda */
	onchainPostsResponse: PostListingResponse;
}

export enum EVoteSortOptions {
	IdASC = 'id_ASC',
	IdDESC = 'id_DESC',
	BalanceValueASC = 'balance_value_ASC',
	BalanceValueDESC = 'balance_value_DESC',
	TimestampASC = 'timestamp_ASC',
	TimestampDESC = 'timestamp_DESC',
	CreatedAtBlockDESC = 'createdAtBlock_DESC',
	SelfVotingPowerASC = 'selfVotingPower_ASC',
	SelfVotingPowerDESC = 'selfVotingPower_DESC',
	DelegatedVotingPowerASC = 'delegatedVotingPower_ASC',
	DelegatedVotingPowerDESC = 'delegatedVotingPower_DESC'
}

export interface IPayout {
	treasurySpendIndex: number;
	treasurySpendData: {
		beneficiary: string;
		amount: string;
		expiresAt: Date;
		generalIndex: string;
	};
}

export enum EPreImageTabs {
	ALL = 'all',
	USER = 'user'
}

export interface IOffChainPollPayload extends Omit<IPoll, 'id' | 'createdAt' | 'updatedAt' | 'proposalType' | 'updatedBy' | 'network' | 'votes' | 'index'> {
	title: string;
	options: string[];
	voteTypes: EPollVotesType[];
	endsAt: Date;
}

export interface ICreateOffChainPostPayload {
	proposalType: EProposalType;
	content: string;
	title: string;
	allowedCommentor: EAllowedCommentor;
	tags?: ITag[];
	topic?: EOffChainPostTopic;
	poll?: IOffChainPollPayload;
}
export enum EVotesDisplayType {
	NESTED = 'nested',
	FLATTENED = 'flattened'
}
export enum ESetIdentityStep {
	GAS_FEE = 'GAS_FEE',
	SET_IDENTITY_FORM = 'SET_IDENTITY_FORM',
	REQUEST_JUDGEMENT = 'REQUEST_JUDGEMENT',
	IDENTITY_SUCCESS = 'IDENTITY_SUCCESS',
	TELEPORT_TO_PEOPLE_CHAIN = 'TELEPORT_TO_PEOPLE_CHAIN'
}

export interface IAnalytics {
	[EVoteDecision.ABSTAIN]: string;
	[EVoteDecision.AYE]: string;
	[EVoteDecision.NAY]: string;
	delegated: string;
	solo: string;
	support: string;
	turnout?: string;
	timeSplitVotes: Array<{ index: number; value: string }>;
	votesByConviction: Array<{ [key in Exclude<EVoteDecision, EVoteDecision.SPLIT_ABSTAIN | EVoteDecision.SPLIT>]: string } & { lockPeriod: number }>;
	delegationVotesByConviction: Array<{ delegated: string; solo: string; lockPeriod: number }>;
}

export interface IAccountAnalytics {
	[EVoteDecision.ABSTAIN]: number;
	[EVoteDecision.AYE]: number;
	[EVoteDecision.NAY]: number;
	delegated: number;
	solo: number;
	support: string;
	turnout?: string;
	timeSplitVotes: Array<{ index: number; value: number }>;
	votesByConviction: Array<{ [key in Exclude<EVoteDecision, EVoteDecision.SPLIT_ABSTAIN | EVoteDecision.SPLIT>]: number } & { lockPeriod: number }>;
	delegationVotesByConviction: Array<{ delegated: number; solo: number; lockPeriod: number }>;
}

export interface IPostAnalytics {
	convictionsAnalytics: IAnalytics;
	votesAnalytics: IAnalytics;
	accountsAnalytics: IAccountAnalytics;
	proposal: {
		index: number;
		status: string;
	};
}

export interface IFlattenedConvictionVote {
	proposal: {
		createdAt: string;
		tally: {
			ayes: string;
			nays: string;
			support: string;
			bareAyes: string | null;
		};
	};
	type: EProposalType;
	voter: string;
	lockPeriod: number;
	decision: EVoteDecision;
	balance: {
		value?: string;
		abstain?: string;
	};
	createdAt: string;
	createdAtBlock: number;
	proposalIndex: number;
	delegatedTo: string | null;
	isDelegated: boolean;
	parentVote: {
		extrinsicIndex: string;
		selfVotingPower: string;
		type: EProposalType;
		voter: string;
		lockPeriod: number;
		delegatedVotingPower: string;
		delegatedVotes: IFlattenedConvictionVote[];
	};
}

export enum EAnalyticsType {
	ACCOUNTS = 'accounts',
	CONVICTIONS = 'convictions',
	VOTES = 'votes'
}

export interface IVoteDistribution extends Omit<IVoteData, 'createdAt' | 'createdAtBlock' | 'proposalIndex' | 'delegatedTo'> {
	delegatorsCount?: number;
	isDelegated: boolean;
	percentage?: number;
}

export type IPostBubbleVotes = {
	votes: {
		[K in Exclude<EVoteDecision, EVoteDecision.SPLIT_ABSTAIN | EVoteDecision.SPLIT>]: IVoteDistribution[];
	};
	proposal?: {
		status: EProposalStatus;
	};
<<<<<<< HEAD
};

export enum EPostBubbleVotesType {
	NESTED = 'nested',
	FLATTENED = 'flattened'
}

export enum EJudgementDashboardTabs {
	DASHBOARD = 'dashboard',
	REGISTRARS = 'registrars'
}

export enum EJudgementStatus {
	REQUESTED = 'Requested',
	APPROVED = 'Approved',
	REJECTED = 'Rejected',
	PENDING = 'Pending'
}

export enum EJudgementStatusType {
	REASONABLE = 'Reasonable',
	KNOWN_GOOD = 'KnownGood',
	OUT_OF_DATE = 'OutOfDate',
	LOW_QUALITY = 'LowQuality',
	ERRONEOUS = 'Erroneous'
}

export interface IJudgementRequest {
	id: string;
	address: string;
	displayName: string;
	email: string;
	twitter: string;
	status: EJudgementStatus;
	dateInitiated: Date;
	registrarIndex: number;
	registrarAddress: string;
	judgementHash?: string;
}

export interface IJudgementStats {
	totalRequestedThisMonth: number;
	percentageIncreaseFromLastMonth: number;
	percentageCompletedThisMonth: number;
}

export interface IRegistrarInfo {
	address: string;
	latestJudgementDate?: Date;
	totalReceivedRequests: number;
	totalJudgementsGiven: number;
	registrarFee: string;
	registrarIndex: number;
}

export enum EStatusTagType {
	PROPOSAL = 'proposal',
	JUDGEMENT = 'judgement'
}

export type IJudgementListingResponse = IGenericListingResponse<IJudgementRequest>;

export type IRegistrarsListingResponse = IGenericListingResponse<IRegistrarInfo>;
=======
};
>>>>>>> cdef4581
<|MERGE_RESOLUTION|>--- conflicted
+++ resolved
@@ -1469,13 +1469,7 @@
 	proposal?: {
 		status: EProposalStatus;
 	};
-<<<<<<< HEAD
 };
-
-export enum EPostBubbleVotesType {
-	NESTED = 'nested',
-	FLATTENED = 'flattened'
-}
 
 export enum EJudgementDashboardTabs {
 	DASHBOARD = 'dashboard',
@@ -1532,7 +1526,4 @@
 
 export type IJudgementListingResponse = IGenericListingResponse<IJudgementRequest>;
 
-export type IRegistrarsListingResponse = IGenericListingResponse<IRegistrarInfo>;
-=======
-};
->>>>>>> cdef4581
+export type IRegistrarsListingResponse = IGenericListingResponse<IRegistrarInfo>;