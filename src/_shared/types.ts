--- conflicted
+++ resolved
@@ -737,13 +737,8 @@
 
 export enum EPostDetailsTab {
 	DESCRIPTION = 'description',
-<<<<<<< HEAD
 	ONCHAIN_INFO = 'onchain_info',
 	SUMMARISE = 'summarise',
-=======
-	TIMELINE = 'timeline',
-	ONCHAIN_INFO = 'onchain_info',
->>>>>>> c91ec0e5
 	POST_ANALYTICS = 'post_analytics'
 }
 
