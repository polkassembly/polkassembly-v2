--- conflicted
+++ resolved
@@ -939,7 +939,6 @@
 	INFO = 'info'
 }
 
-<<<<<<< HEAD
 export interface IBountyStats {
 	availableBountyPool: BN;
 	activeBounties: number;
@@ -949,11 +948,7 @@
 }
 
 export enum EBountyStatus {
-	ALL = 'all',
-=======
-export enum EBountyStatus {
 	ALL = 'All',
->>>>>>> 6b28fa8b
 	ACTIVE = 'Active',
 	PROPOSED = 'Proposed',
 	CLAIMED = 'Claimed',
@@ -961,7 +956,6 @@
 	REJECTED = 'Rejected'
 }
 
-<<<<<<< HEAD
 export interface IBountyUserActivity {
 	amount: string;
 	activity: EBountyStatus;
@@ -976,8 +970,6 @@
 	statusHistory: Array<{ status: EProposalStatus; timestamp: string }>;
 }
 
-=======
->>>>>>> 6b28fa8b
 // generic types are for insignificant tokens if we decide to add later
 export interface ITreasuryStats {
 	network: ENetwork;
