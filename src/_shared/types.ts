// Copyright 2019-2025 @polkassembly/polkassembly authors & contributors
// This software may be modified and distributed under the terms
// of the Apache-2.0 license. See the LICENSE file for details.

/* eslint-disable no-use-before-define */

import { SubmittableExtrinsicFunction } from '@polkadot/api/types';
import { InjectedAccount } from '@polkadot/extension-inject/types';
import { RegistrationJudgement } from '@polkadot/types/interfaces';
import { SignerResult, TypeDef } from '@polkadot/types/types';
import { HexString } from '@polkadot/util/types';
import { StatusCodes } from 'http-status-codes';

export enum ENetwork {
	KUSAMA = 'kusama',
	POLKADOT = 'polkadot',
	WESTEND = 'westend',
	PASEO = 'paseo',
	CERE = 'cere'
}

export enum ENetworkSocial {
	HOME = 'home',
	TWITTER = 'twitter',
	DISCORD = 'discord',
	GITHUB = 'github',
	YOUTUBE = 'youtube',
	REDDIT = 'reddit',
	TELEGRAM = 'telegram',
	SUBSCAN = 'subscan'
}

export enum EGovType {
	GOV_1 = 'gov_1',
	OPENGOV = 'opengov'
}

export enum ESocial {
	EMAIL = 'email',
	RIOT = 'riot',
	TWITTER = 'twitter',
	TELEGRAM = 'telegram',
	DISCORD = 'discord',
	GITHUB = 'github'
}

export interface ITrackCounts {
	[trackName: string]: number;
}

export interface IUserSocialDetails {
	platform: ESocial;
	url: string;
}

// FIXME: handle removed badges
export enum EUserBadge {
	DECENTRALISED_VOICE = 'decentralised_voice',
	FELLOW = 'fellow',
	COUNCIL = 'council_member',
	ACTIVE_VOTER = 'active_voter',
	WHALE = 'whale'
	// STEADFAST_COMMENTOR = 'steadfast_commentor',
	// GM_VOTER = 'gm_voter',
	// POPULAR_DELEGATE = 'popular_delegate'
}

export interface IUserBadgeDetails {
	name: EUserBadge;
	unlockedAt: Date;
}

export interface IProfileDetails {
	bio?: string;
	badges?: string[];
	title?: string;
	image?: string;
	publicSocialLinks?: IUserSocialDetails[];
	coverImage?: string;
	achievementBadges?: IUserBadgeDetails[];
}

export interface IUserTFADetails {
	url: string;
	base32Secret: string;
	enabled: boolean;
	verified: boolean;
}

export enum ENotificationChannel {
	EMAIL = 'email',
	TELEGRAM = 'telegram',
	DISCORD = 'discord',
	ELEMENT = 'element',
	SLACK = 'slack',
	IN_APP = 'in_app'
}

export interface IUserNotificationChannelPreferences {
	name: ENotificationChannel;
	enabled: boolean;
	handle: string;
	verified: boolean;
	verification_token?: string;
}

export interface IUserNotificationTriggerPreferences {
	name: string;
	enabled: boolean;
	[additionalProperties: string]: unknown; // trigger specific properties
}

export interface IUserNotificationSettings {
	channelPreferences: { [channel: string]: IUserNotificationChannelPreferences };
	triggerPreferences: {
		[network: string]: { [index: string]: IUserNotificationTriggerPreferences };
	};
}

export enum ERole {
	ANONYMOUS = 'anonymous',
	ADMIN = 'admin',
	PROPOSAL_BOT = 'proposal_bot',
	USER = 'user',
	EVENT_BOT = 'event_bot',
	MODERATOR = 'moderator'
}

export interface IUser {
	id: number;
	createdAt?: Date;
	updatedAt?: Date;
	email: string;
	isEmailVerified: boolean;
	password: string;
	salt: string;
	profileDetails: IProfileDetails;
	username: string;
	isWeb3Signup: boolean;
	primaryNetwork?: ENetwork;
	notificationPreferences?: IUserNotificationSettings;
	twoFactorAuth?: IUserTFADetails;
	roles?: ERole[];
	profileScore: number;
}

export interface IPublicUser {
	id: number;
	createdAt?: Date;
	username: string;
	profileScore: number;
	addresses: string[];
	rank?: number;
	profileDetails: IProfileDetails;
}

export interface IAuthResponse {
	accessToken?: string;
	isTFAEnabled?: boolean;
	tfaToken?: string;
	refreshToken?: string;
}

export enum EWallet {
	POLKADOT = 'polkadot-js',
	SUBWALLET = 'subwallet-js',
	TALISMAN = 'talisman',
	POLKAGATE = 'polkagate',
	NOVAWALLET = 'nova',
	MIMIR = 'mimir',
	POLKADOT_VAULT = 'polkadot-vault',
	OTHER = ''
	// METAMASK = 'metamask',
	// WALLETCONNECT = 'walletconnect',
	// POLYWALLET = 'polywallet',
	// POLKASAFE = 'polkasafe',
}

export interface IRefreshTokenPayload {
	iat: number;
	id: number;
	exp?: number;
	loginAddress?: string;
	loginWallet?: EWallet;
}

export interface IAccessTokenPayload {
	defaultAddress: string;
	addresses: string[];
	sub: string;
	username: string;
	email: string;
	isEmailVerified: boolean;
	iat: number;
	id: number;
	roles: ERole[];
	web3signup: boolean;
	isTFAEnabled?: boolean;
	loginWallet?: EWallet;
	loginAddress?: string;
	exp?: number;
}

export enum EProxyType {
	ANY = 'Any',
	NON_TRANSFER = 'NonTransfer',
	GOVERNANCE = 'Governance',
	STAKING = 'Staking',
	IDENTITY_JUDGEMENT = 'IdentityJudgement',
	AUCTION = 'Auction',
	CANCEL_PROXY = 'CancelProxy',
	PARAREGISTRATION = 'ParaRegistration',
	NOMINATION_POOLS = 'NominationPools',
	SUDO_BALANCES = 'SudoBalances'
}

export interface IPureProxyAddress {
	address: string;
	proxyType: EProxyType;
}

export interface IMultisigAddress {
	signatories: Array<string>;
	address: string;
	threshold: number;
	pureProxies: Array<IPureProxyAddress>;
}

export interface IProxyAddress {
	address: string;
	proxyType: EProxyType;
	delay?: number;
}

export interface IAddressRelations {
	address: string;
	multisigAddresses: Array<IMultisigAddress>;
	proxyAddresses: Array<IProxyAddress>;
	proxiedAddresses: Array<IProxyAddress>;
}

export interface IUserClientData extends IAccessTokenPayload {
	publicUser?: IPublicUser;
	addressRelations?: IAddressRelations[];
}

export interface IAddressProxyForEntry {
	address: string;
	network: ENetwork;
}

export interface IUserAddress {
	address: string;
	default: boolean;
	network: ENetwork;
	userId: number;
	createdAt?: Date;
	updatedAt?: Date;
	wallet?: EWallet;
	isMultisig?: boolean;
	proxyFor?: IAddressProxyForEntry[];
	profileScore?: number;
}

export interface IHashedPassword {
	password: string;
	salt: string;
}

export interface NotificationSettings {
	new_proposal: boolean;
	own_proposal: boolean;
	post_created: boolean;
	post_participated: boolean;
}

export enum EProposalType {
	ALLIANCE_MOTION = 'AllianceMotion',
	ANNOUNCEMENT = 'Announcement',
	DEMOCRACY_PROPOSAL = 'DemocracyProposal',
	TECH_COMMITTEE_PROPOSAL = 'TechCommitteeProposal',
	TREASURY_PROPOSAL = 'TreasuryProposal',
	REFERENDUM = 'Referendum',
	FELLOWSHIP_REFERENDUM = 'FellowshipReferendum',
	COUNCIL_MOTION = 'CouncilMotion',
	BOUNTY = 'Bounty',
	TIP = 'Tip',
	CHILD_BOUNTY = 'ChildBounty',
	REFERENDUM_V2 = 'ReferendumV2',
	TECHNICAL_COMMITTEE = 'TechnicalCommittee',
	COMMUNITY = 'Community',
	UPGRADE_COMMITTEE = 'UpgradeCommittee',
	ADVISORY_COMMITTEE = 'AdvisoryCommittee',
	DISCUSSION = 'Discussion',
	GRANT = 'Grant'
}

export enum ETheme {
	LIGHT = 'light',
	DARK = 'dark'
}

export enum ELocales {
	SPANISH = 'es',
	ENGLISH = 'en',
	CHINESE = 'zh',
	GERMAN = 'de',
	JAPANESE = 'ja'
}

export enum ECookieNames {
	ACCESS_TOKEN = 'access_token',
	REFRESH_TOKEN = 'refresh_token',
	THEME = 'theme',
	LOCALE = 'locale'
}
export enum EAccountType {
	MULTISIG = 'multisig',
	PROXY = 'proxy',
	REGULAR = 'regular'
}

export interface ISelectedAccount extends InjectedAccount {
	wallet?: EWallet;
	accountType: EAccountType;
	parent?: ISelectedAccount;
	proxyType?: EProxyType;
	threshold?: number;
	signatories?: Array<string>;
}

export interface IUserPreferences {
	theme: ETheme;
	locale: ELocales;
	wallet?: EWallet;
	selectedAccount?: ISelectedAccount;
	rpcIndex?: number;
}

export enum ENotificationTrigger {
	VERIFY_EMAIL = 'verifyEmail',
	RESET_PASSWORD = 'resetPassword'
}

export enum EDataSource {
	POLKASSEMBLY = 'polkassembly',
	SUBSQUARE = 'subsquare',
	OTHER = 'other'
}

export enum EReaction {
	like = 'like',
	dislike = 'dislike'
}

export interface IReaction {
	id: string;
	network: ENetwork;
	proposalType: EProposalType;
	indexOrHash: string;
	userId: number;
	reaction: EReaction;
	createdAt: Date;
	updatedAt: Date;
	commentId?: string;
	publicUser: IPublicUser;
}

export interface IPostOffChainMetrics {
	reactions: Record<EReaction, number>;
	comments: number;
}

export enum EAllowedCommentor {
	ALL = 'all',
	ONCHAIN_VERIFIED = 'onchain_verified',
	NONE = 'none'
}

export interface IPostLink {
	indexOrHash: string;
	proposalType: EProposalType;
}
export interface IContentSummary {
	id: string;
	network: ENetwork;
	proposalType: EProposalType;
	indexOrHash: string;
	postSummary?: string;
	commentsSummary?: string;
	isSpam?: boolean;
	createdAt: Date;
	updatedAt: Date;
}

export enum EOffChainPostTopic {
	GENERAL = 'general',
	AUCTION_ADMIN = 'auctionAdmin',
	GENERAL_ADMIN = 'generalAdmin',
	GOVERNANCE = 'governance',
	ROOT = 'root',
	STAKING_ADMIN = 'stakingAdmin',
	TREASURY = 'treasury',
	FELLOWSHIP = 'fellowship',
	COUNCIL = 'council',
	DEMOCRACY = 'democracy',
	TECHNICAL_COMMITTEE = 'technicalCommittee',
	WHITELIST = 'whitelist'
}

export interface ITag {
	value: string;
	lastUsedAt: Date;
	network: ENetwork;
}

export interface IOffChainContentHistoryItem {
	content: string;
	title?: string;
	createdAt: Date;
}

export type ICommentHistoryItem = Omit<IOffChainContentHistoryItem, 'title'>;

export interface IPollVote {
	id: string;
	userId: number;
	createdAt: Date;
	selectedOption: string;
	updatedAt?: Date;
	publicUser?: IPublicUser;
}

export enum EPollVotesType {
	ANONYMOUS = 'anonymous',
	MASKED = 'masked'
}

export interface IPoll {
	id: string;
	network: ENetwork;
	proposalType: EProposalType;
	index: number;
	endsAt: Date;
	createdAt: Date;
	updatedAt: Date;
	title: string;
	options: string[];
	votes: IPollVote[];
	voteTypes: EPollVotesType[];
}

export interface IOffChainPost {
	id?: string;
	index?: number;
	hash?: string;
	userId?: number;
	title?: string;
	content: string;
	createdAt?: Date;
	updatedAt?: Date;
	tags?: ITag[];
	dataSource: EDataSource;
	proposalType: EProposalType;
	network: ENetwork;
	metrics?: IPostOffChainMetrics;
	allowedCommentor: EAllowedCommentor;
	lastCommentAt?: Date;
	isDeleted: boolean;
	createdOnPolkassembly?: boolean;
	linkedPost?: IPostLink;
	publicUser?: IPublicUser;
	topic?: EOffChainPostTopic;
	history?: IOffChainContentHistoryItem[];
	isDefaultContent?: boolean;
	poll?: IPoll;
}

export enum EProposalStatus {
	Unknown = 'Unknown',
	Noted = 'Noted',
	Proposed = 'Proposed',
	Tabled = 'Tabled',
	Started = 'Started',
	Passed = 'Passed',
	NotPassed = 'NotPassed',
	Cancelled = 'Cancelled',
	CuratorProposed = 'CuratorProposed',
	CuratorAssigned = 'CuratorAssigned',
	CuratorUnassigned = 'CuratorUnassigned',
	Executed = 'Executed',
	ExecutionFailed = 'ExecutionFailed',
	Used = 'Used',
	Invalid = 'Invalid',
	Missing = 'Missing',
	Reaped = 'Reaped',
	Approved = 'Approved',
	Disapproved = 'Disapproved',
	Closed = 'Closed',
	Awarded = 'Awarded',
	Added = 'Added',
	Rejected = 'Rejected',
	Retracted = 'Retracted',
	Slashed = 'Slashed',
	Active = 'Active',
	Extended = 'Extended',
	Claimed = 'Claimed',
	Unrequested = 'Unrequested',
	Requested = 'Requested',
	Submitted = 'Submitted',
	Killed = 'Killed',
	Cleared = 'Cleared',
	Deciding = 'Deciding',
	ConfirmStarted = 'ConfirmStarted',
	ConfirmAborted = 'ConfirmAborted',
	Confirmed = 'Confirmed',
	DecisionDepositPlaced = 'DecisionDepositPlaced',
	TimedOut = 'TimedOut',
	Opened = 'Opened',
	Created = 'Created'
}

export enum EPostOrigin {
	AUCTION_ADMIN = 'AuctionAdmin',
	BIG_SPENDER = 'BigSpender',
	BIG_TIPPER = 'BigTipper',
	CANDIDATES = 'Candidates',
	CLUSTER_PROTOCOL_ACTIVATOR = 'ClusterProtocolActivator',
	CLUSTER_PROTOCOL_UPDATER = 'ClusterProtocolUpdater',
	EXPERTS = 'Experts',
	FELLOWS = 'Fellows',
	FELLOWSHIP_ADMIN = 'FellowshipAdmin',
	GENERAL_ADMIN = 'GeneralAdmin',
	GRAND_MASTERS = 'GrandMasters',
	LEASE_ADMIN = 'LeaseAdmin',
	MASTERS = 'Masters',
	MEDIUM_SPENDER = 'MediumSpender',
	MEMBERS = 'Members',
	PROFICIENTS = 'Proficients',
	REFERENDUM_CANCELLER = 'ReferendumCanceller',
	REFERENDUM_KILLER = 'ReferendumKiller',
	ROOT = 'Root',
	SENIOR_EXPERTS = 'SeniorExperts',
	SENIOR_FELLOWS = 'SeniorFellows',
	SENIOR_MASTERS = 'SeniorMasters',
	SMALL_SPENDER = 'SmallSpender',
	SMALL_TIPPER = 'SmallTipper',
	STAKING_ADMIN = 'StakingAdmin',
	TREASURER = 'Treasurer',
	WHITELISTED_CALLER = 'WhitelistedCaller',
	WISH_FOR_CHANGE = 'WishForChange',
	FAST_GENERAL_ADMIN = 'FastGeneralAdmin'
}

export enum EVoteDecision {
	AYE = 'aye',
	NAY = 'nay',
	SPLIT = 'split',
	ABSTAIN = 'abstain',
	SPLIT_ABSTAIN = 'splitAbstain'
}

export interface IVoteMetrics {
	[EVoteDecision.AYE]: { count: number; value: string };
	[EVoteDecision.NAY]: { count: number; value: string };
	support: { value: string };
	bareAyes: { value: string };
}

export interface IBeneficiary {
	address: string;
	amount: string;
	assetId?: string | null;
	validFromBlock?: string;
	usdAmount?: string;
}

export interface IBeneficiaryInput extends IBeneficiary {
	id?: string;
	isInvalid?: boolean;
}

export interface IStatusHistoryItem {
	status: EProposalStatus;
	timestamp: Date;
	block: number;
}

export interface IOnChainPostInfo {
	reward?: string;
	fee?: string;
	deposit?: string;
	curatorDeposit?: string;
	parentBountyIndex?: number;
	payee?: string;
	proposer: string;
	status: EProposalStatus;
	createdAt?: Date;
	index?: number;
	hash?: string;
	origin: EPostOrigin;
	description?: string;
	voteMetrics?: IVoteMetrics;
	beneficiaries?: IBeneficiary[];
	preparePeriodEndsAt?: Date;
	decisionPeriodEndsAt?: Date;
	confirmationPeriodEndsAt?: Date;
	timeline?: IStatusHistoryItem[];
	preimageArgs?: Record<string, unknown>;
	curator?: string;
	treasurySpendIndex?: number;
}

export interface IPost extends IOffChainPost {
	onChainInfo?: IOnChainPostInfo;
	publicUser?: IPublicUser;
	reactions?: IReaction[];
	userSubscriptionId?: string;
	contentSummary?: IContentSummary;
	comments?: ICommentResponse[];
}

export interface IOnChainPostListing {
	createdAt: Date;
	description: string;
	childBountiesCount?: number;
	index?: number;
	origin: EPostOrigin;
	proposer: string;
	status: EProposalStatus;
	type: EProposalType;
	hash?: string;
	voteMetrics?: IVoteMetrics;
	beneficiaries?: IBeneficiary[];
	curator?: string;
	reward?: string;
	decisionPeriodEndsAt?: Date;
	preparePeriodEndsAt?: Date;
}

export interface IPostListing extends IOffChainPost {
	onChainInfo?: IOnChainPostListing;
	publicUser?: IPublicUser;
	reactions?: IReaction[];
	userSubscriptionId?: string;
}

export interface IGenericListingResponse<T> {
	items: T[];
	totalCount: number;
}

export enum ESignupSteps {
	USERNAME = 'Create Username',
	PASSWORD = 'Set Password'
}

export interface IGenerateTFAResponse extends Omit<IUserTFADetails, 'url' | 'enabled' | 'verified'> {
	otpauthUrl: string;
}

export interface ISidebarMenuItem {
	title: string;
	url: string;
	icon?: string;
	isNew?: boolean;
	count?: number;
	items?: ISidebarMenuItem[];
	key?: string;
	heading?: string;
	renderAsParentItem?: boolean;
}

export interface IMessageResponse {
	message: string;
}

export interface IErrorResponse extends IMessageResponse {
	status: StatusCodes;
	name: string;
}

export enum EWeb3LoginScreens {
	SELECT_WALLET,
	FETCH_CONFIRMATION,
	SELECT_ADDRESS
}

export enum EActivityFeedTab {
	EXPLORE = 'explore',
	SUBSCRIBED = 'subscribed'
}

export enum EListingTab {
	ANALYTICS = 'ANALYTICS',
	EXTERNAL = 'EXTERNAL',
	REFERENDA = 'REFERENDA',
	POLKASSEMBLY = 'POLKASSEMBLY'
}

export enum ECommentSentiment {
	AGAINST = 'against',
	SLIGHTLY_AGAINST = 'slightly_against',
	NEUTRAL = 'neutral',
	SLIGHTLY_FOR = 'slightly_for',
	FOR = 'for'
}

export interface IVoteData {
	balanceValue: string;
	decision: EVoteDecision;
	lockPeriod: number;
	createdAt: Date;
	voterAddress: string;
	selfVotingPower?: string;
	totalVotingPower?: string;
	delegatedVotingPower?: string;
	votingPower?: string;
	delegatedVotes?: IVoteData[];
}

export interface IComment {
	id: string;
	createdAt: Date;
	updatedAt: Date;
	userId: number;
	content: string;
	network: ENetwork;
	proposalType: EProposalType;
	indexOrHash: string;
	parentCommentId: string | null;
	isDeleted: boolean;
	dataSource: EDataSource;
	isSpam?: boolean;
	sentiment?: ECommentSentiment;
	aiSentiment?: ECommentSentiment;
	history?: ICommentHistoryItem[];
	disabled?: boolean;
	authorAddress?: string;
}

export interface ICommentResponse extends IComment {
	publicUser: Omit<IPublicUser, 'rank'>;
	children?: ICommentResponse[];
	reactions?: IReaction[];
	voteData?: IVoteData[];
}

export interface IOnChainIdentity {
	display: string;
	legal: string;
	email: string;
	twitter: string;
	web: string;
	github: string;
	discord: string;
	matrix: string;
	displayParent: string;
	nickname: string;
	isIdentitySet: boolean;
	isVerified: boolean;
	isGood: boolean;
	judgements: RegistrationJudgement[];
	verifiedByPolkassembly: boolean;
	parentProxyTitle: string | null;
	parentProxyAddress: string;
	hash?: string;
}

export enum EAssets {
	DED = 'DED',
	USDT = 'USDT',
	USDC = 'USDC',
	MYTH = 'MYTH'
}

export enum EPostDetailsTab {
	DESCRIPTION = 'description',
	ONCHAIN_INFO = 'onchain_info',
	SUMMARISE = 'summarise',
	POST_ANALYTICS = 'post_analytics'
}

export enum EActivityName {
	// On-chain Activities
	VOTED_ON_PROPOSAL = 'voted_on_proposal',
	CREATED_PROPOSAL = 'created_proposal',
	CREATED_TIP = 'created_tip',
	GAVE_TIP = 'gave_tip',
	CREATED_BOUNTY = 'created_bounty',
	CREATED_CHILD_BOUNTY = 'created_child_bounty',
	CLAIMED_BOUNTY = 'claimed_bounty',
	SIGNED_UP_FOR_IDENTITY_VERIFICATION = 'signed_up_for_identity_verification',
	APPROVED_BOUNTY = 'approved_bounty',
	VERIFIED_IDENTITY = 'verified_identity',
	COMPLETED_IDENTITY_JUDGEMENT = 'completed_identity_judgement',
	DELEGATED_VOTE = 'delegated_vote',
	RECEIVED_DELEGATION = 'received_delegation',
	PLACED_DECISION_DEPOSIT = 'placed_decision_deposit',
	REMOVED_VOTE = 'removed_vote',
	REDUCED_CONVICTION = 'reduced_conviction',
	REDUCED_CONVICTION_AFTER_SIX_HOURS_OF_FIRST_VOTE = 'reduced_conviction_after_six_hours_of_first_vote',
	REMOVED_VOTE_AFTER_SIX_HOURS_OF_FIRST_VOTE = 'removed_vote_after_six_hours_of_first_vote',
	LOST_DUE_TO_SLASHING_TIP_OR_PROPOSAL = 'lost_due_to_slashing_tip_or_proposal',
	PROPOSAL_FAILED = 'proposal_failed',
	PROPOSAL_PASSED = 'proposal_passed',
	VOTE_PASSED = 'vote_passed',
	VOTE_FAILED = 'vote_failed',

	// Off-chain Activities
	QUIZ_ANSWERED_CORRECTLY = 'quiz_answered_correctly',
	REACTED_TO_POST = 'reacted_to_post',
	REACTED_TO_COMMENT = 'reacted_to_comment',
	COMMENTED_ON_POST = 'commented_on_post',
	DELETED_COMMENT = 'deleted_comment',
	REPLIED_TO_COMMENT = 'replied_to_comment',
	CREATED_OFFCHAIN_POST = 'created_offchain_post',
	LINKED_DISCUSSION = 'linked_discussion',
	TOOK_QUIZ = 'took_quiz',
	UPDATED_PROFILE = 'updated_profile',
	REPORTED_CONTENT = 'reported_content',
	RECEIVED_REPORT = 'received_report',
	RECEIVED_SPAM_REPORT = 'received_spam_report',
	REMOVED_CONTENT = 'removed_content',
	RECEIVED_LIKE_ON_DISCUSSION = 'received_like_on_discussion',
	RECEIVED_LIKE_ON_COMMENT = 'received_like_on_comment',
	DELETED_REACTION = 'deleted_reaction',
	ADDED_CONTEXT_TO_PROPOSAL = 'added_context_to_proposal',
	ADDED_PROFILE_PICTURE = 'added_profile_picture',
	ADDED_BIO = 'added_bio',
	ADDED_PROFILE_TITLE = 'added_profile_title',
	ADDED_PROFILE_TAGS = 'added_profile_tags',
	COMMENT_TAKEN_DOWN = 'comment_taken_down',
	POST_TAKEN_DOWN = 'post_taken_down',
	POST_MARKED_AS_SPAM = 'post_marked_as_spam',
	LINKED_ADDRESS = 'linked_address',
	LINKED_MULTIPLE_ADDRESSES = 'linked_multiple_addresses',
	UNLINKED_ADDRESS = 'unlinked_address',
	UNLINKED_MULTIPLE_ADDRESSES = 'unlinked_multiple_addresses',
	FOLLOWED_USER = 'followed_user',
	UNFOLLOWED_USER = 'unfollowed_user'
}

export enum EActivityCategory {
	ON_CHAIN = 'on_chain',
	OFF_CHAIN = 'off_chain'
}

export interface IActivityMetadata {
	// For votes
	decision?: EVoteDecision;
	conviction?: number;

	// For reactions
	reaction?: EReaction;

	// For comments
	commentId?: string;
	parentCommentId?: string;

	// For reports
	reportReason?: string;
	reportedByUserId?: number;

	// For profile updates
	field?: string;

	// For likes received
	likeCount?: number;

	// For delegations
	delegatedToAddress?: string;
	delegatedFromAddress?: string;

	// For quiz
	score?: number;

	// For bounties/tips
	amount?: string;
	beneficiaryAddress?: string;

	// for identity and link address
	address?: string;

	// for follow/unfollow
	userId?: number;

	// for posts
	title?: string;
	content?: string;

	// for comments
	authorAddress?: string;
}

export interface IUserActivity {
	id: string;
	userId?: number;
	address?: string;
	name: EActivityName;
	subActivityName?: EActivityName;
	category: EActivityCategory;
	network?: ENetwork; // optional for profile activities
	proposalType?: EProposalType;
	indexOrHash?: string;
	metadata?: IActivityMetadata;
	createdAt: Date;
	updatedAt: Date;
	message?: string;
}

export interface IVoteCurve {
	id: string;
	index: number;
	block: number;
	timestamp: string;
	approvalPercent: number;
	supportPercent: number;
}

export enum EProfileTabs {
	OVERVIEW = 'overview',
	ACTIVITY = 'activity',
	ACCOUNTS = 'accounts',
	SETTINGS = 'settings',
	VOTES = 'votes',
	POSTS = 'posts'
}

export interface IProposalArguments {
	args: Record<string, unknown>;
	description: string;
	method: string;
	section: string;
}

export interface IPreimage {
	createdAt: string;
	createdAtBlock: number;
	deposit: string;
	hash: string;
	id: string;
	length: number;
	method: string;
	proposedCall: IProposalArguments;
	proposer: string;
	section: string;
	status: string;
	updatedAt: string;
	updatedAtBlock: number | null;
}

export interface IOnChainMetadata {
	preimage?: IPreimage;
	proposedCall?: IProposalArguments;
	proposer?: string;
	trackNumber?: number;
	updatedAtBlock?: number;
	enactmentAtBlock?: number;
	enactmentAfterBlock?: number;
	createdAt?: Date;
	createdAtBlock?: number;
	hash?: string;
}

export interface IQRSessionPayload {
	sessionId: string;
	timestamp: number;
	expiresIn: number;
}

export enum EAppEnv {
	PRODUCTION = 'production',
	DEVELOPMENT = 'development'
}

export interface IFollowEntry {
	id: string;
	createdAt: Date;
	followerUserId: number;
	followedUserId: number;
	updatedAt: Date;
}

export enum ESidebarState {
	EXPANDED = 'expanded',
	COLLAPSED = 'collapsed'
}

export enum EConvictionAmount {
	ZERO = 0,
	ONE = 1,
	TWO = 2,
	THREE = 3,
	FOUR = 4,
	FIVE = 5,
	SIX = 6
}

export interface IVoteCartItem {
	id: string;
	createdAt: Date;
	updatedAt: Date;
	userId: number;
	postIndexOrHash: string;
	proposalType: EProposalType;
	network: ENetwork;
	decision: EVoteDecision;
	amount: {
		abstain?: string;
		aye?: string;
		nay?: string;
	};
	conviction: EConvictionAmount;
	title?: string;
	editDisabled?: boolean;
}

export interface IPostSubscription {
	id: string;
	createdAt: Date;
	updatedAt: Date;
	network: ENetwork;
	indexOrHash: string;
	proposalType: EProposalType;
	userId: number;
}

// react query keys enum TODO: add other keys
export enum EReactQueryKeys {
	BATCH_VOTE_CART = 'batch-vote-cart',
	COMMENTS = 'comments',
	POST_DETAILS = 'postDetails',
	ACCOUNTS = 'accounts',
	IDENTITY_INFO = 'identityInfo',
	TOKENS_USD_PRICE = 'tokensUsdPrice',
	USER_VOTES = 'userVotes',
	PROFILE_IDENTITIES = 'profileIdentities'
}

export interface IParamDef {
	name: string;
	length?: number;
	type: TypeDef;
}

export interface ICallState {
	extrinsic: {
		extrinsicFn: SubmittableExtrinsicFunction<'promise'> | null;
		params: IParamDef[];
	};
	paramValues: unknown[];
}

export enum EEnactment {
	After_No_Of_Blocks = 'after_no_of_Blocks',
	At_Block_No = 'at_block_number'
}

export interface IWritePostFormFields {
	title: string;
	description: string;
	tags: ITag[];
	topic: EOffChainPostTopic;
	allowedCommentor: EAllowedCommentor;
	pollTitle?: string;
	pollOptions?: string[];
	pollEndDate?: Date;
	pollVoteTypes?: EPollVotesType[];
	isAddingPoll?: boolean;
}

export enum ENotificationStatus {
	SUCCESS = 'success',
	ERROR = 'error',
	WARNING = 'warning',
	INFO = 'info'
}

export interface IBountyStats {
	availableBountyPool: string;
	activeBounties: number;
	peopleEarned: number;
	totalRewarded: string;
	totalBountyPool: string;
	bountyAmount: string;
}

export enum EBountyStatus {
	ALL = 'All',
	ACTIVE = 'Active',
	PROPOSED = 'Proposed',
	CLAIMED = 'Claimed',
	CANCELLED = 'Cancelled',
	REJECTED = 'Rejected'
}

export interface IBountyUserActivity {
	amount: string;
	activity: EBountyStatus;
	address: string;
	created_at: Date;
}

export interface IBountyProposal {
	index: number;
	payee: string;
	reward: string;
	statusHistory: Array<{ status: EProposalStatus; timestamp: Date }>;
}

// generic types are for insignificant tokens if we decide to add later
export interface ITreasuryStats {
	network: ENetwork;
	createdAt: Date;
	updatedAt: Date;
	relayChain: {
		nativeToken?: string;
		myth?: string;
		nextBurn?: string;
		nextSpendAt?: Date;
		[key: string]: unknown | undefined;
	};
	ambassador?: {
		usdt?: string;
		[key: string]: string | undefined;
	};
	assetHub?: {
		nativeToken?: string;
		usdc?: string;
		usdt?: string;
		[key: string]: string | undefined;
	};
	hydration?: {
		nativeToken?: string;
		usdc?: string;
		usdt?: string;
		[key: string]: string | undefined;
	};
	bounties?: {
		nativeToken?: string;
		[key: string]: string | undefined;
	};
	fellowship?: {
		nativeToken?: string;
		usdt?: string;
		[key: string]: string | undefined;
	};
	total?: {
		totalNativeToken?: string;
		totalUsdc?: string;
		totalUsdt?: string;
		totalMyth?: string;
		totalInUsd?: string;
	};
	nativeTokenUsdPrice?: string;
	nativeTokenUsdPrice24hChange?: string;
	dedTokenUsdPrice?: string;
	dedTokenUsdPrice24hChange?: string;
	[key: string]: unknown;
}

export enum EProposalStep {
	CREATE_PREIMAGE = 'CREATE_PREIMAGE',
	EXISTING_PREIMAGE = 'EXISTING_PREIMAGE',
	CREATE_TREASURY_PROPOSAL = 'CREATE_TREASURY_PROPOSAL',
	CREATE_USDX_PROPOSAL = 'CREATE_USDX_PROPOSAL',
	CREATE_CANCEL_REF_PROPOSAL = 'CREATE_CANCEL_REF_PROPOSAL',
	CREATE_KILL_REF_PROPOSAL = 'CREATE_KILL_REF_PROPOSAL',
	CREATE_BOUNTY = 'CREATE_BOUNTY'
}

export interface IDelegationStats {
	totalDelegatedTokens: string;
	totalDelegatedVotes: number;
	totalDelegates: number;
	totalDelegators: number;
}

export enum EDelegateSource {
	W3F = 'w3f',
	NOVA = 'nova',
	PARITY = 'parity',
	POLKASSEMBLY = 'polkassembly',
	INDIVIDUAL = 'individual'
}

export interface IDelegate {
	id?: string;
	network: ENetwork;
	address: string;
	sources: EDelegateSource[];
	image?: string; // if available, otherwise use the image from the public user
	manifesto?: string; // markdown
	name?: string; // name of the delegate available via some third party sources
	createdAt?: Date; // not available for w3f, nova and parity
	updatedAt?: Date; // not available for w3f, nova and parity
}

export interface IDelegateDetails extends IDelegate {
	publicUser?: IPublicUser;
	maxDelegated: string;
	delegators: string[];
	receivedDelegationsCount: number;
	last30DaysVotedProposalsCount: number;
}

export enum EDelegationStatus {
	ALL = 'all',
	RECEIVED = 'received',
	DELEGATED = 'delegated',
	UNDELEGATED = 'undelegated'
}

export interface IPostWithDelegateVote extends IPostListing {
	delegateVote?: IVoteData;
}

interface ITrackDelegation {
	address: string;
	balance: string;
	createdAt: Date;
	lockPeriod: number;
	endsAt: Date;
}

export interface ITrackDelegationStats {
	trackId: number;
	status: EDelegationStatus;
	activeProposalsCount: number;
	delegations?: ITrackDelegation[];
}
export interface ITrackDelegationDetails {
	receivedDelegations?: ITrackDelegation[];
	delegatedTo?: ITrackDelegation[];
	activeProposalListingWithDelegateVote: IGenericListingResponse<IPostWithDelegateVote>;
	status: EDelegationStatus;
}

export enum ESocialVerificationStatus {
	VERIFIED = 'verified',
	PENDING = 'pending',
	UNVERIFIED = 'unverified'
}

export interface ISocialHandle {
	userId: number;
	address: string;
	social: ESocial;
	handle: string;
	status: ESocialVerificationStatus;
	verificationToken?: {
		token?: string;
		secret?: string;
		expiresAt?: Date;
	};
	createdAt?: Date;
	updatedAt?: Date;
}
export interface IVoteHistoryData {
	votes: IVoteData[];
	totalCounts: {
		[EVoteDecision.AYE]?: number;
		[EVoteDecision.NAY]?: number;
		[EVoteDecision.SPLIT_ABSTAIN]?: number;
		[EVoteDecision.SPLIT]?: number;
		[EVoteDecision.ABSTAIN]?: number;
	};
}

export enum EPeriodType {
	PREPARE = 'prepare',
	DECISION = 'decision',
	CONFIRM = 'confirm'
}

export enum ESearchType {
	POSTS = 'posts',
	DISCUSSIONS = 'discussions',
	USERS = 'users'
}

export enum ESearchDiscussionType {
	DISCUSSIONS = 'discussions',
	GRANTS = 'grants',
	REFERENDUMS_V2 = 'referendums_v2'
}

export interface ITrackAnalyticsStats {
	totalActiveProposals: number;
	totalProposalCount: number;
	changeInActiveProposals: number;
}

export interface ITrackAnalyticsDelegationsList {
	[key: string]: {
		count: number;
		data: {
			to: string;
			from: string;
			capital: string;
			lockedPeriod: number;
			votingPower: string;
		}[];
	};
}

export interface ITrackAnalyticsDelegations {
	totalCapital: string;
	totalVotesBalance: string;
	totalDelegates: number;
	totalDelegators: number;
	delegateesData: ITrackAnalyticsDelegationsList;
	delegatorsData: ITrackAnalyticsDelegationsList;
}

export interface IParachain {
	id: number;
	name: string;
	chain: string;
	status: string;
	badges: string[];
	token: string;
	logoURL: string;
	w3fGrant: {
		received: number;
		completed: number;
		milestoneText: string;
		terminated: boolean;
		terminationReason: string;
	};
	investorsCount: number;
	githubURL: string;
}

export enum EHttpHeaderKey {
	CONTENT_TYPE = 'content-type',
	API_KEY = 'x-api-key',
	SKIP_CACHE = 'x-skip-cache',
	TOOLS_PASSPHRASE = 'x-tools-passphrase',
	NETWORK = 'x-network'
}

export type PostListingResponse = IGenericListingResponse<IPostListing>;

export interface IUserPosts {
	/** Posts created directly on Polkassembly (off-chain) */
	offchainPostsResponse: PostListingResponse;
	/** Posts related to on-chain proposals/referenda */
	onchainPostsResponse: PostListingResponse;
}

export enum EVoteSortOptions {
	IdASC = 'id_ASC',
	IdDESC = 'id_DESC',
	BalanceValueASC = 'balance_value_ASC',
	BalanceValueDESC = 'balance_value_DESC',
	TimestampASC = 'timestamp_ASC',
	TimestampDESC = 'timestamp_DESC',
	CreatedAtBlockDESC = 'createdAtBlock_DESC',
	SelfVotingPowerASC = 'selfVotingPower_ASC',
	SelfVotingPowerDESC = 'selfVotingPower_DESC',
	DelegatedVotingPowerASC = 'delegatedVotingPower_ASC',
	DelegatedVotingPowerDESC = 'delegatedVotingPower_DESC'
}

export interface IPayout {
	treasurySpendIndex: number;
	treasurySpendData: {
		beneficiary: string;
		amount: string;
		expiresAt: Date;
		generalIndex: string;
	};
}

export enum EPreImageTabs {
	ALL = 'all',
	USER = 'user'
}

export interface IOffChainPollPayload extends Omit<IPoll, 'id' | 'createdAt' | 'updatedAt' | 'proposalType' | 'updatedBy' | 'network' | 'votes' | 'index'> {
	title: string;
	options: string[];
	voteTypes: EPollVotesType[];
	endsAt: Date;
}

export interface ICreateOffChainPostPayload {
	proposalType: EProposalType;
	content: string;
	title: string;
	allowedCommentor: EAllowedCommentor;
	tags?: ITag[];
	topic?: EOffChainPostTopic;
	poll?: IOffChainPollPayload;
}
export enum EVotesDisplayType {
	NESTED = 'nested',
	FLATTENED = 'flattened'
}
export enum ESetIdentityStep {
	GAS_FEE = 'GAS_FEE',
	SET_IDENTITY_FORM = 'SET_IDENTITY_FORM',
	REQUEST_JUDGEMENT = 'REQUEST_JUDGEMENT',
	IDENTITY_SUCCESS = 'IDENTITY_SUCCESS',
	TELEPORT_TO_PEOPLE_CHAIN = 'TELEPORT_TO_PEOPLE_CHAIN',
	CLEAR_IDENTITY = 'CLEAR_IDENTITY'
}

export interface IAnalytics {
	[EVoteDecision.ABSTAIN]: string;
	[EVoteDecision.AYE]: string;
	[EVoteDecision.NAY]: string;
	delegated: string;
	solo: string;
	support: string;
	turnout?: string;
	timeSplitVotes: Array<{ index: number; value: string }>;
	votesByConviction: Array<{ [key in Exclude<EVoteDecision, EVoteDecision.SPLIT_ABSTAIN | EVoteDecision.SPLIT>]: string } & { lockPeriod: number }>;
	delegationVotesByConviction: Array<{ delegated: string; solo: string; lockPeriod: number }>;
}

export interface IAccountAnalytics {
	[EVoteDecision.ABSTAIN]: number;
	[EVoteDecision.AYE]: number;
	[EVoteDecision.NAY]: number;
	delegated: number;
	solo: number;
	support: string;
	turnout?: string;
	timeSplitVotes: Array<{ index: number; value: number }>;
	votesByConviction: Array<{ [key in Exclude<EVoteDecision, EVoteDecision.SPLIT_ABSTAIN | EVoteDecision.SPLIT>]: number } & { lockPeriod: number }>;
	delegationVotesByConviction: Array<{ delegated: number; solo: number; lockPeriod: number }>;
}

export interface IPostAnalytics {
	convictionsAnalytics: IAnalytics;
	votesAnalytics: IAnalytics;
	accountsAnalytics: IAccountAnalytics;
	proposal: {
		index: number;
		status: string;
	};
}

export interface IFlattenedConvictionVote {
	proposal: {
		createdAt: string;
		tally: {
			ayes: string;
			nays: string;
			support: string;
			bareAyes: string | null;
		};
	};
	type: EProposalType;
	voter: string;
	lockPeriod: number;
	decision: EVoteDecision;
	balance: {
		value?: string;
		abstain?: string;
	};
	createdAt: string;
	createdAtBlock: number;
	proposalIndex: number;
	delegatedTo: string | null;
	isDelegated: boolean;
	parentVote: {
		extrinsicIndex: string;
		selfVotingPower: string;
		type: EProposalType;
		voter: string;
		lockPeriod: number;
		delegatedVotingPower: string;
		delegatedVotes: IFlattenedConvictionVote[];
	};
}

export enum EAnalyticsType {
	ACCOUNTS = 'accounts',
	CONVICTIONS = 'convictions',
	VOTES = 'votes'
}

export interface IVoteDistribution extends Omit<IVoteData, 'createdAt' | 'createdAtBlock' | 'proposalIndex' | 'delegatedTo'> {
	delegatorsCount?: number;
	isDelegated: boolean;
	percentage?: number;
}

export type IPostBubbleVotes = {
	votes: {
		[K in Exclude<EVoteDecision, EVoteDecision.SPLIT_ABSTAIN | EVoteDecision.SPLIT>]: IVoteDistribution[];
	};
	proposal?: {
		status: EProposalStatus;
	};
};

<<<<<<< HEAD
export enum EProxyDashboardTabs {
	ALL = 'all',
	MY_PROXIES = 'my-proxies'
}

export interface IProxyRequest {
	id: string;
	delegator: string;
	proxyType: EProxyType;
	delay: number;
	proxies: number;
	proxyAddresses: string[];
	individualProxies: IProxyAddress[];
	dateCreated: Date;
}

export type IProxyListingResponse = IGenericListingResponse<IProxyRequest>;
=======
export interface IVaultScannedAddress {
	content: string;
	isAddress: boolean;
	genesisHash: HexString | null;
	name?: string;
}

export interface IVaultQrState {
	open: boolean;
	isQrHashed: boolean;
	qrAddress: string;
	qrPayload: Uint8Array;
	qrResolve?: (result: SignerResult) => void;
	qrReject?: (error: Error) => void;
}

export enum EVoteBubbleTabs {
	Bubble = 'bubble',
	Graph = 'graph'
}

export interface IProfileVote extends Omit<IVoteData, 'createdAtBlock' | 'delegatedTo' | 'balanceValue'> {
	balance: {
		value: string;
		abstain: string;
		aye: string;
		nay: string;
	};
	proposalIndex: number;
	proposalType: EProposalType;
	postDetails?: IPostListing;
	isDelegated: boolean;
	extrinsicIndex: string;
	proposal?: {
		status: EProposalStatus;
	};
}

export interface IGovAnalyticsStats {
	totalProposals: number;
	approvedProposals: number;
}

export interface IGovAnalyticsReferendumOutcome {
	approved: number;
	rejected: number;
	timeout: number;
	ongoing: number;
	cancelled: number;
}

export interface ITurnoutPercentageData {
	averageSupportPercentages: Record<string, number>;
}

export interface IRawTurnoutData {
	proposals: {
		index: number;
		trackNumber?: number;
		convictionVoting: {
			balance: {
				value?: string;
				aye?: string;
				nay?: string;
				abstain?: string;
			};
			decision: 'yes' | 'no' | 'abstain' | 'split' | 'splitAbstain';
		}[];
	}[];
}

export interface IGovAnalyticsDelegationStats {
	totalCapital: string;
	totalVotesBalance: string;
	totalDelegates: number;
	totalDelegators: number;
}

export interface IGovAnalyticsCategoryCounts {
	governance: number | null;
	main: number | null;
	treasury: number | null;
	whiteList: number | null;
}

// please make sure this is updated with the latest changes in the functions/src/types.ts file
export interface IAlgoliaPost extends Record<string, unknown> {
	objectID: string;
	title: string;
	createdAtTimestamp?: number;
	updatedAtTimestamp?: number;
	tags: string[];
	dataSource: string;
	proposalType: string;
	network: string;
	topic: string;
	lastCommentAtTimestamp?: number;
	userId: number;
	hash?: string;
	index?: number;
	parsedContent: string;
	titleAndContentHash: string;
	proposer?: string;
	origin?: EPostOrigin;
}
>>>>>>> 4f60ede6
<|MERGE_RESOLUTION|>--- conflicted
+++ resolved
@@ -1499,25 +1499,6 @@
 	};
 };
 
-<<<<<<< HEAD
-export enum EProxyDashboardTabs {
-	ALL = 'all',
-	MY_PROXIES = 'my-proxies'
-}
-
-export interface IProxyRequest {
-	id: string;
-	delegator: string;
-	proxyType: EProxyType;
-	delay: number;
-	proxies: number;
-	proxyAddresses: string[];
-	individualProxies: IProxyAddress[];
-	dateCreated: Date;
-}
-
-export type IProxyListingResponse = IGenericListingResponse<IProxyRequest>;
-=======
 export interface IVaultScannedAddress {
 	content: string;
 	isAddress: boolean;
@@ -1623,4 +1604,21 @@
 	proposer?: string;
 	origin?: EPostOrigin;
 }
->>>>>>> 4f60ede6
+
+export enum EProxyDashboardTabs {
+	ALL = 'all',
+	MY_PROXIES = 'my-proxies'
+}
+
+export interface IProxyRequest {
+	id: string;
+	delegator: string;
+	proxyType: EProxyType;
+	delay: number;
+	proxies: number;
+	proxyAddresses: string[];
+	individualProxies: IProxyAddress[];
+	dateCreated: Date;
+}
+
+export type IProxyListingResponse = IGenericListingResponse<IProxyRequest>;