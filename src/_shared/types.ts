// Copyright 2019-2025 @polkassembly/polkassembly authors & contributors
// This software may be modified and distributed under the terms
// of the Apache-2.0 license. See the LICENSE file for details.

/* eslint-disable no-use-before-define */

import { SubmittableExtrinsicFunction } from '@polkadot/api/types';
import { InjectedAccount } from '@polkadot/extension-inject/types';
import { RegistrationJudgement } from '@polkadot/types/interfaces';
import { TypeDef } from '@polkadot/types/types';
import { StatusCodes } from 'http-status-codes';

export enum ENetwork {
	KUSAMA = 'kusama',
	POLKADOT = 'polkadot',
	WESTEND = 'westend',
	PASEO = 'paseo'
}

export enum EGovType {
	GOV_1 = 'gov_1',
	OPENGOV = 'opengov'
}

export enum ESocial {
	EMAIL = 'email',
	RIOT = 'riot',
	TWITTER = 'twitter',
	TELEGRAM = 'telegram',
	DISCORD = 'discord',
	GITHUB = 'github'
}

export interface ITrackCounts {
	[trackName: string]: number;
}

export interface IUserSocialDetails {
	platform: ESocial;
	url: string;
}

// FIXME: handle removed badges
export enum EUserBadge {
	DECENTRALISED_VOICE = 'decentralised_voice',
	FELLOW = 'fellow',
	COUNCIL = 'council_member',
	ACTIVE_VOTER = 'active_voter',
	WHALE = 'whale'
	// STEADFAST_COMMENTOR = 'steadfast_commentor',
	// GM_VOTER = 'gm_voter',
	// POPULAR_DELEGATE = 'popular_delegate'
}

export interface IUserBadgeDetails {
	name: EUserBadge;
	unlockedAt: Date;
}

export interface IProfileDetails {
	bio?: string;
	badges?: string[];
	title?: string;
	image?: string;
	publicSocialLinks?: IUserSocialDetails[];
	coverImage?: string;
	achievementBadges?: IUserBadgeDetails[];
}

export interface IUserTFADetails {
	url: string;
	base32Secret: string;
	enabled: boolean;
	verified: boolean;
}

export enum ENotificationChannel {
	EMAIL = 'email',
	TELEGRAM = 'telegram',
	DISCORD = 'discord',
	ELEMENT = 'element',
	SLACK = 'slack',
	IN_APP = 'in_app'
}

export interface IUserNotificationChannelPreferences {
	name: ENotificationChannel;
	enabled: boolean;
	handle: string;
	verified: boolean;
	verification_token?: string;
}

export interface IUserNotificationTriggerPreferences {
	name: string;
	enabled: boolean;
	[additionalProperties: string]: unknown; // trigger specific properties
}

export interface IUserNotificationSettings {
	channelPreferences: { [channel: string]: IUserNotificationChannelPreferences };
	triggerPreferences: {
		[network: string]: { [index: string]: IUserNotificationTriggerPreferences };
	};
}

export enum ERole {
	ANONYMOUS = 'anonymous',
	ADMIN = 'admin',
	PROPOSAL_BOT = 'proposal_bot',
	USER = 'user',
	EVENT_BOT = 'event_bot',
	MODERATOR = 'moderator'
}

export interface IUser {
	id: number;
	createdAt?: Date;
	updatedAt?: Date;
	email: string;
	isEmailVerified: boolean;
	password: string;
	salt: string;
	profileDetails: IProfileDetails;
	username: string;
	isWeb3Signup: boolean;
	primaryNetwork?: ENetwork;
	notificationPreferences?: IUserNotificationSettings;
	twoFactorAuth?: IUserTFADetails;
	roles?: ERole[];
	profileScore: number;
}

export interface IPublicUser {
	id: number;
	createdAt?: Date;
	username: string;
	profileScore: number;
	addresses: string[];
	rank?: number;
	profileDetails: IProfileDetails;
}

export interface IAuthResponse {
	accessToken?: string;
	isTFAEnabled?: boolean;
	tfaToken?: string;
	refreshToken?: string;
}

export enum EWallet {
	POLKADOT = 'polkadot-js',
	SUBWALLET = 'subwallet-js',
	TALISMAN = 'talisman',
	POLKAGATE = 'polkagate',
	NOVAWALLET = 'nova',
	OTHER = ''
	// METAMASK = 'metamask',
	// WALLETCONNECT = 'walletconnect',
	// POLYWALLET = 'polywallet',
	// POLKASAFE = 'polkasafe',
}

export interface IRefreshTokenPayload {
	iat: number;
	id: number;
	exp?: number;
	loginAddress?: string;
	loginWallet?: EWallet;
}

export interface IAccessTokenPayload {
	defaultAddress: string;
	addresses: string[];
	sub: string;
	username: string;
	email: string;
	isEmailVerified: boolean;
	iat: number;
	id: number;
	roles: ERole[];
	web3signup: boolean;
	isTFAEnabled?: boolean;
	loginWallet?: EWallet;
	loginAddress?: string;
	exp?: number;
}

export enum EProxyType {
	ANY = 'Any',
	NON_TRANSFER = 'NonTransfer',
	GOVERNANCE = 'Governance',
	STAKING = 'Staking',
	IDENTITY_JUDGEMENT = 'IdentityJudgement',
	AUCTION = 'Auction',
	CANCEL_PROXY = 'CancelProxy',
	PARAREGISTRATION = 'ParaRegistration',
	NOMINATION_POOLS = 'NominationPools',
	SUDO_BALANCES = 'SudoBalances'
}

export interface IPureProxyAddress {
	address: string;
	proxyType: EProxyType;
}

export interface IMultisigAddress {
	signatories: Array<string>;
	address: string;
	threshold: number;
	pureProxies: Array<IPureProxyAddress>;
}

export interface IProxyAddress {
	address: string;
	proxyType: EProxyType;
}

export interface IAddressRelations {
	address: string;
	multisigAddresses: Array<IMultisigAddress>;
	proxyAddresses: Array<IProxyAddress>;
	proxiedAddresses: Array<IProxyAddress>;
}

export interface IUserClientData extends IAccessTokenPayload {
	publicUser?: IPublicUser;
	addressRelations?: IAddressRelations[];
}

export interface IAddressProxyForEntry {
	address: string;
	network: ENetwork;
}

export interface IUserAddress {
	address: string;
	default: boolean;
	network: ENetwork;
	userId: number;
	createdAt?: Date;
	updatedAt?: Date;
	wallet?: EWallet;
	isMultisig?: boolean;
	proxyFor?: IAddressProxyForEntry[];
	profileScore?: number;
}

export interface IHashedPassword {
	password: string;
	salt: string;
}

export interface NotificationSettings {
	new_proposal: boolean;
	own_proposal: boolean;
	post_created: boolean;
	post_participated: boolean;
}

export enum EProposalType {
	ALLIANCE_MOTION = 'AllianceMotion',
	ANNOUNCEMENT = 'Announcement',
	DEMOCRACY_PROPOSAL = 'DemocracyProposal',
	TECH_COMMITTEE_PROPOSAL = 'TechCommitteeProposal',
	TREASURY_PROPOSAL = 'TreasuryProposal',
	REFERENDUM = 'Referendum',
	FELLOWSHIP_REFERENDUM = 'FellowshipReferendum',
	COUNCIL_MOTION = 'CouncilMotion',
	BOUNTY = 'Bounty',
	TIP = 'Tip',
	CHILD_BOUNTY = 'ChildBounty',
	REFERENDUM_V2 = 'ReferendumV2',
	TECHNICAL_COMMITTEE = 'TechnicalCommittee',
	COMMUNITY = 'Community',
	UPGRADE_COMMITTEE = 'UpgradeCommittee',
	ADVISORY_COMMITTEE = 'AdvisoryCommittee',
	DISCUSSION = 'Discussion',
	GRANT = 'Grant'
}

export enum ETheme {
	LIGHT = 'light',
	DARK = 'dark'
}

export enum ELocales {
	SPANISH = 'es',
	ENGLISH = 'en',
	CHINESE = 'zh',
	GERMAN = 'de',
	JAPANESE = 'ja'
}

export enum ECookieNames {
	ACCESS_TOKEN = 'access_token',
	REFRESH_TOKEN = 'refresh_token',
	THEME = 'theme',
	LOCALE = 'locale'
}
export enum EAccountType {
	MULTISIG = 'multisig',
	PROXY = 'proxy',
	REGULAR = 'regular'
}

export interface ISelectedAccount extends InjectedAccount {
	wallet?: EWallet;
	accountType: EAccountType;
	parent?: ISelectedAccount;
	proxyType?: EProxyType;
	threshold?: number;
	signatories?: Array<string>;
}

export interface IUserPreferences {
	theme: ETheme;
	locale: ELocales;
	wallet?: EWallet;
	selectedAccount?: ISelectedAccount;
	rpcIndex?: number;
}

export enum ENotificationTrigger {
	VERIFY_EMAIL = 'verifyEmail',
	RESET_PASSWORD = 'resetPassword'
}

export enum EDataSource {
	POLKASSEMBLY = 'polkassembly',
	SUBSQUARE = 'subsquare'
}

export enum EReaction {
	like = 'like',
	dislike = 'dislike'
}

export interface IReaction {
	id: string;
	network: ENetwork;
	proposalType: EProposalType;
	indexOrHash: string;
	userId: number;
	reaction: EReaction;
	createdAt: Date;
	updatedAt: Date;
	commentId?: string;
	publicUser: IPublicUser;
}

export interface IPostOffChainMetrics {
	reactions: Record<EReaction, number>;
	comments: number;
}

export enum EAllowedCommentor {
	ALL = 'all',
	ONCHAIN_VERIFIED = 'onchain_verified',
	NONE = 'none'
}

export interface IPostLink {
	indexOrHash: string;
	proposalType: EProposalType;
}
export interface IContentSummary {
	id: string;
	network: ENetwork;
	proposalType: EProposalType;
	indexOrHash: string;
	postSummary?: string;
	commentsSummary?: string;
	isSpam?: boolean;
	createdAt: Date;
	updatedAt: Date;
}

export enum EOffChainPostTopic {
	GENERAL = 'general',
	AUCTION_ADMIN = 'auctionAdmin',
	GENERAL_ADMIN = 'generalAdmin',
	GOVERNANCE = 'governance',
	ROOT = 'root',
	STAKING_ADMIN = 'stakingAdmin',
	TREASURY = 'treasury',
	FELLOWSHIP = 'fellowship',
	COUNCIL = 'council',
	DEMOCRACY = 'democracy',
	TECHNICAL_COMMITTEE = 'technicalCommittee',
	WHITELIST = 'whitelist'
}

export interface ITag {
	value: string;
	lastUsedAt: Date;
	network: ENetwork;
}

export interface IOffChainContentHistoryItem {
	content: string;
	title?: string;
	createdAt: Date;
}

export interface IOffChainPost {
	id?: string;
	index?: number;
	hash?: string;
	userId?: number;
	title?: string;
	content: string;
	createdAt?: Date;
	updatedAt?: Date;
	tags?: ITag[];
	dataSource: EDataSource;
	proposalType: EProposalType;
	network: ENetwork;
	metrics?: IPostOffChainMetrics;
	allowedCommentor: EAllowedCommentor;
	lastCommentAt?: Date;
	isDeleted: boolean;
	createdOnPolkassembly?: boolean;
	linkedPost?: IPostLink;
	publicUser?: IPublicUser;
	topic?: EOffChainPostTopic;
	history?: IOffChainContentHistoryItem[];
	isDefaultContent?: boolean;
}

export enum EProposalStatus {
	Unknown = 'Unknown',
	Noted = 'Noted',
	Proposed = 'Proposed',
	Tabled = 'Tabled',
	Started = 'Started',
	Passed = 'Passed',
	NotPassed = 'NotPassed',
	Cancelled = 'Cancelled',
	CuratorProposed = 'CuratorProposed',
	CuratorAssigned = 'CuratorAssigned',
	CuratorUnassigned = 'CuratorUnassigned',
	Executed = 'Executed',
	ExecutionFailed = 'ExecutionFailed',
	Used = 'Used',
	Invalid = 'Invalid',
	Missing = 'Missing',
	Reaped = 'Reaped',
	Approved = 'Approved',
	Disapproved = 'Disapproved',
	Closed = 'Closed',
	Awarded = 'Awarded',
	Added = 'Added',
	Rejected = 'Rejected',
	Retracted = 'Retracted',
	Slashed = 'Slashed',
	Active = 'Active',
	Extended = 'Extended',
	Claimed = 'Claimed',
	Unrequested = 'Unrequested',
	Requested = 'Requested',
	Submitted = 'Submitted',
	Killed = 'Killed',
	Cleared = 'Cleared',
	Deciding = 'Deciding',
	ConfirmStarted = 'ConfirmStarted',
	ConfirmAborted = 'ConfirmAborted',
	Confirmed = 'Confirmed',
	DecisionDepositPlaced = 'DecisionDepositPlaced',
	TimedOut = 'TimedOut',
	Opened = 'Opened',
	Created = 'Created'
}

export enum EPostOrigin {
	AUCTION_ADMIN = 'AuctionAdmin',
	BIG_SPENDER = 'BigSpender',
	BIG_TIPPER = 'BigTipper',
	CANDIDATES = 'Candidates',
	EXPERTS = 'Experts',
	FELLOWS = 'Fellows',
	FELLOWSHIP_ADMIN = 'FellowshipAdmin',
	GENERAL_ADMIN = 'GeneralAdmin',
	GRAND_MASTERS = 'GrandMasters',
	LEASE_ADMIN = 'LeaseAdmin',
	MASTERS = 'Masters',
	MEDIUM_SPENDER = 'MediumSpender',
	MEMBERS = 'Members',
	PROFICIENTS = 'Proficients',
	REFERENDUM_CANCELLER = 'ReferendumCanceller',
	REFERENDUM_KILLER = 'ReferendumKiller',
	ROOT = 'Root',
	SENIOR_EXPERTS = 'SeniorExperts',
	SENIOR_FELLOWS = 'SeniorFellows',
	SENIOR_MASTERS = 'SeniorMasters',
	SMALL_SPENDER = 'SmallSpender',
	SMALL_TIPPER = 'SmallTipper',
	STAKING_ADMIN = 'StakingAdmin',
	TREASURER = 'Treasurer',
	WHITELISTED_CALLER = 'WhitelistedCaller',
	WISH_FOR_CHANGE = 'WishForChange',
	FAST_GENERAL_ADMIN = 'FastGeneralAdmin'
}

export enum EVoteDecision {
	AYE = 'aye',
	NAY = 'nay',
	SPLIT = 'split',
	ABSTAIN = 'abstain',
	SPLIT_ABSTAIN = 'splitAbstain'
}

export interface IVoteMetrics {
	[EVoteDecision.AYE]: { count: number; value: string };
	[EVoteDecision.NAY]: { count: number; value: string };
	support: { value: string };
	bareAyes: { value: string };
}

export interface IBeneficiary {
	address: string;
	amount: string;
	assetId: string | null;
	validFromBlock?: string;
}

export interface IBeneficiaryInput extends IBeneficiary {
	id?: string;
	isInvalid?: boolean;
}

export interface IStatusHistoryItem {
	status: EProposalStatus;
	timestamp: Date;
	block: number;
}

export interface IOnChainPostInfo {
	reward?: string;
	fee?: string;
	deposit?: string;
	curatorDeposit?: string;
	parentBountyIndex?: number;
	payee?: string;
	proposer: string;
	status: EProposalStatus;
	createdAt?: Date;
	index?: number;
	hash?: string;
	origin: EPostOrigin;
	description?: string;
	voteMetrics?: IVoteMetrics;
	beneficiaries?: IBeneficiary[];
	preparePeriodEndsAt?: Date;
	decisionPeriodEndsAt?: Date;
	confirmationPeriodEndsAt?: Date;
	timeline?: IStatusHistoryItem[];
	preimageArgs?: Record<string, unknown>;
	curator?: string;
	treasurySpendIndex?: number;
}

export interface IPost extends IOffChainPost {
	onChainInfo?: IOnChainPostInfo;
	publicUser?: IPublicUser;
	reactions?: IReaction[];
	userSubscriptionId?: string;
	contentSummary?: IContentSummary;
	comments?: ICommentResponse[];
}

export interface IOnChainPostListing {
	createdAt: Date;
	description: string;
	childBountiesCount?: number;
	index?: number;
	origin: EPostOrigin;
	proposer: string;
	status: EProposalStatus;
	type: EProposalType;
	hash?: string;
	voteMetrics?: IVoteMetrics;
	beneficiaries?: IBeneficiary[];
	curator?: string;
	reward?: string;
	decisionPeriodEndsAt?: Date;
	preparePeriodEndsAt?: Date;
}

export interface IPostListing extends IOffChainPost {
	onChainInfo?: IOnChainPostListing;
	publicUser?: IPublicUser;
	reactions?: IReaction[];
	userSubscriptionId?: string;
}

export interface IGenericListingResponse<T> {
	items: T[];
	totalCount: number;
}

export enum ESignupSteps {
	USERNAME = 'Create Username',
	PASSWORD = 'Set Password'
}

export interface IGenerateTFAResponse extends Omit<IUserTFADetails, 'url' | 'enabled' | 'verified'> {
	otpauthUrl: string;
}

export interface ISidebarMenuItem {
	title: string;
	url: string;
	icon?: string;
	isNew?: boolean;
	count?: number;
	items?: ISidebarMenuItem[];
	key?: string;
	heading?: string;
}

export interface IMessageResponse {
	message: string;
}

export interface IErrorResponse extends IMessageResponse {
	status: StatusCodes;
	name: string;
}

export enum EWeb3LoginScreens {
	SELECT_WALLET,
	FETCH_CONFIRMATION,
	SELECT_ADDRESS
}

export enum EActivityFeedTab {
	EXPLORE = 'explore',
	SUBSCRIBED = 'subscribed'
}

export enum EListingTab {
	ANALYTICS = 'ANALYTICS',
	EXTERNAL = 'EXTERNAL',
	REFERENDA = 'REFERENDA',
	POLKASSEMBLY = 'POLKASSEMBLY'
}

export enum ECommentSentiment {
	AGAINST = 'against',
	SLIGHTLY_AGAINST = 'slightly_against',
	NEUTRAL = 'neutral',
	SLIGHTLY_FOR = 'slightly_for',
	FOR = 'for'
}

export interface IVoteData {
	balanceValue: string;
	decision: EVoteDecision;
	lockPeriod: number;
	createdAt: Date;
	voterAddress: string;
	selfVotingPower?: string;
	totalVotingPower?: string;
	delegatedVotingPower?: string;
	delegatedVotes?: IVoteData[];
}

export interface IComment {
	id: string;
	createdAt: Date;
	updatedAt: Date;
	userId: number;
	content: string;
	network: ENetwork;
	proposalType: EProposalType;
	indexOrHash: string;
	parentCommentId: string | null;
	isDeleted: boolean;
	dataSource: EDataSource;
	isSpam?: boolean;
	sentiment?: ECommentSentiment;
	aiSentiment?: ECommentSentiment;
	history?: IOffChainContentHistoryItem[];
}

export interface ICommentResponse extends IComment {
	publicUser: Omit<IPublicUser, 'rank'>;
	children?: ICommentResponse[];
	reactions?: IReaction[];
	voteData?: IVoteData[];
}

export interface IOnChainIdentity {
	display: string;
	legal: string;
	email: string;
	twitter: string;
	web: string;
	github: string;
	discord: string;
	matrix: string;
	displayParent: string;
	nickname: string;
	isIdentitySet: boolean;
	isVerified: boolean;
	isGood: boolean;
	judgements: RegistrationJudgement[];
	verifiedByPolkassembly: boolean;
	parentProxyTitle: string | null;
	parentProxyAddress: string;
	hash?: string;
}

export enum EAssets {
	DED = 'DED',
	USDT = 'USDT',
	USDC = 'USDC',
	MYTH = 'MYTH'
}

export enum EPostDetailsTab {
	DESCRIPTION = 'description',
	TIMELINE = 'timeline',
	ONCHAIN_INFO = 'onchain info',
	POST_ANALYTICS = 'post_analytics'
}

export enum EActivityName {
	// On-chain Activities
	VOTED_ON_PROPOSAL = 'voted_on_proposal',
	CREATED_PROPOSAL = 'created_proposal',
	CREATED_TIP = 'created_tip',
	GAVE_TIP = 'gave_tip',
	CREATED_BOUNTY = 'created_bounty',
	CREATED_CHILD_BOUNTY = 'created_child_bounty',
	CLAIMED_BOUNTY = 'claimed_bounty',
	SIGNED_UP_FOR_IDENTITY_VERIFICATION = 'signed_up_for_identity_verification',
	APPROVED_BOUNTY = 'approved_bounty',
	VERIFIED_IDENTITY = 'verified_identity',
	COMPLETED_IDENTITY_JUDGEMENT = 'completed_identity_judgement',
	DELEGATED_VOTE = 'delegated_vote',
	RECEIVED_DELEGATION = 'received_delegation',
	PLACED_DECISION_DEPOSIT = 'placed_decision_deposit',
	REMOVED_VOTE = 'removed_vote',
	REDUCED_CONVICTION = 'reduced_conviction',
	REDUCED_CONVICTION_AFTER_SIX_HOURS_OF_FIRST_VOTE = 'reduced_conviction_after_six_hours_of_first_vote',
	REMOVED_VOTE_AFTER_SIX_HOURS_OF_FIRST_VOTE = 'removed_vote_after_six_hours_of_first_vote',
	LOST_DUE_TO_SLASHING_TIP_OR_PROPOSAL = 'lost_due_to_slashing_tip_or_proposal',
	PROPOSAL_FAILED = 'proposal_failed',
	PROPOSAL_PASSED = 'proposal_passed',
	VOTE_PASSED = 'vote_passed',
	VOTE_FAILED = 'vote_failed',

	// Off-chain Activities
	QUIZ_ANSWERED_CORRECTLY = 'quiz_answered_correctly',
	REACTED_TO_POST = 'reacted_to_post',
	REACTED_TO_COMMENT = 'reacted_to_comment',
	COMMENTED_ON_POST = 'commented_on_post',
	DELETED_COMMENT = 'deleted_comment',
	REPLIED_TO_COMMENT = 'replied_to_comment',
	CREATED_OFFCHAIN_POST = 'created_offchain_post',
	LINKED_DISCUSSION = 'linked_discussion',
	TOOK_QUIZ = 'took_quiz',
	UPDATED_PROFILE = 'updated_profile',
	REPORTED_CONTENT = 'reported_content',
	RECEIVED_REPORT = 'received_report',
	RECEIVED_SPAM_REPORT = 'received_spam_report',
	REMOVED_CONTENT = 'removed_content',
	RECEIVED_LIKE_ON_DISCUSSION = 'received_like_on_discussion',
	RECEIVED_LIKE_ON_COMMENT = 'received_like_on_comment',
	DELETED_REACTION = 'deleted_reaction',
	ADDED_CONTEXT_TO_PROPOSAL = 'added_context_to_proposal',
	ADDED_PROFILE_PICTURE = 'added_profile_picture',
	ADDED_BIO = 'added_bio',
	ADDED_PROFILE_TITLE = 'added_profile_title',
	ADDED_PROFILE_TAGS = 'added_profile_tags',
	COMMENT_TAKEN_DOWN = 'comment_taken_down',
	POST_TAKEN_DOWN = 'post_taken_down',
	POST_MARKED_AS_SPAM = 'post_marked_as_spam',
	LINKED_ADDRESS = 'linked_address',
	LINKED_MULTIPLE_ADDRESSES = 'linked_multiple_addresses',
	UNLINKED_ADDRESS = 'unlinked_address',
	UNLINKED_MULTIPLE_ADDRESSES = 'unlinked_multiple_addresses',
	FOLLOWED_USER = 'followed_user',
	UNFOLLOWED_USER = 'unfollowed_user'
}

export enum EActivityCategory {
	ON_CHAIN = 'on_chain',
	OFF_CHAIN = 'off_chain'
}

export interface IActivityMetadata {
	// For votes
	decision?: EVoteDecision;
	conviction?: number;

	// For reactions
	reaction?: EReaction;

	// For comments
	commentId?: string;
	parentCommentId?: string;

	// For reports
	reportReason?: string;
	reportedByUserId?: number;

	// For profile updates
	field?: string;

	// For likes received
	likeCount?: number;

	// For delegations
	delegatedToAddress?: string;
	delegatedFromAddress?: string;

	// For quiz
	score?: number;

	// For bounties/tips
	amount?: string;
	beneficiaryAddress?: string;

	// for identity and link address
	address?: string;

	// for follow/unfollow
	userId?: number;

	// for posts
	title?: string;
	content?: string;
}

export interface IUserActivity {
	id: string;
	userId?: number;
	address?: string;
	name: EActivityName;
	subActivityName?: EActivityName;
	category: EActivityCategory;
	network?: ENetwork; // optional for profile activities
	proposalType?: EProposalType;
	indexOrHash?: string;
	metadata?: IActivityMetadata;
	createdAt: Date;
	updatedAt: Date;
	message?: string;
}

export interface IVoteCurve {
	id: string;
	index: number;
	block: number;
	timestamp: string;
	approvalPercent: number;
	supportPercent: number;
}

export enum EProfileTabs {
	OVERVIEW = 'overview',
	ACTIVITY = 'activity',
	ACCOUNTS = 'accounts',
	SETTINGS = 'settings',
	VOTES = 'votes',
	POSTS = 'posts'
}

export interface IProposalArguments {
	args: Record<string, unknown>;
	description: string;
	method: string;
	section: string;
}

export interface IPreimage {
	createdAt: string;
	createdAtBlock: number;
	deposit: string;
	hash: string;
	id: string;
	length: number;
	method: string;
	proposedCall: IProposalArguments;
	proposer: string;
	section: string;
	status: string;
	updatedAt: string;
	updatedAtBlock: number | null;
}

export interface IOnChainMetadata {
	preimage?: IPreimage;
	proposedCall?: IProposalArguments;
	proposer?: string;
	trackNumber?: number;
	updatedAtBlock?: number;
	enactmentAtBlock?: number;
	enactmentAfterBlock?: number;
	createdAt?: Date;
	createdAtBlock?: number;
	hash?: string;
}

export interface IQRSessionPayload {
	sessionId: string;
	timestamp: number;
	expiresIn: number;
}

export enum EAppEnv {
	PRODUCTION = 'production',
	DEVELOPMENT = 'development'
}

export interface IFollowEntry {
	id: string;
	createdAt: Date;
	followerUserId: number;
	followedUserId: number;
	updatedAt: Date;
}

export enum ESidebarState {
	EXPANDED = 'expanded',
	COLLAPSED = 'collapsed'
}

export enum EConvictionAmount {
	ZERO = 0,
	ONE = 1,
	TWO = 2,
	THREE = 3,
	FOUR = 4,
	FIVE = 5,
	SIX = 6
}

export interface IVoteCartItem {
	id: string;
	createdAt: Date;
	updatedAt: Date;
	userId: number;
	postIndexOrHash: string;
	proposalType: EProposalType;
	network: ENetwork;
	decision: EVoteDecision;
	amount: {
		abstain?: string;
		aye?: string;
		nay?: string;
	};
	conviction: EConvictionAmount;
	title?: string;
	editDisabled?: boolean;
}

export interface IPostSubscription {
	id: string;
	createdAt: Date;
	updatedAt: Date;
	network: ENetwork;
	indexOrHash: string;
	proposalType: EProposalType;
	userId: number;
}

// react query keys enum TODO: add other keys
export enum EReactQueryKeys {
	BATCH_VOTE_CART = 'batch-vote-cart',
	COMMENTS = 'comments',
	POST_DETAILS = 'postDetails'
}

export interface IParamDef {
	name: string;
	length?: number;
	type: TypeDef;
}

export interface ICallState {
	extrinsic: {
		extrinsicFn: SubmittableExtrinsicFunction<'promise'> | null;
		params: IParamDef[];
	};
	paramValues: unknown[];
}

export enum EEnactment {
	After_No_Of_Blocks = 'after_no_of_Blocks',
	At_Block_No = 'at_block_number'
}

export interface IWritePostFormFields {
	title: string;
	description: string;
	tags: ITag[];
	topic: EOffChainPostTopic;
	allowedCommentor: EAllowedCommentor;
}

export enum ENotificationStatus {
	SUCCESS = 'success',
	ERROR = 'error',
	WARNING = 'warning',
	INFO = 'info'
}

export interface IBountyStats {
	availableBountyPool: string;
	activeBounties: number;
	peopleEarned: number;
	totalRewarded: string;
	totalBountyPool: string;
	bountyAmount: string;
}

export enum EBountyStatus {
	ALL = 'All',
	ACTIVE = 'Active',
	PROPOSED = 'Proposed',
	CLAIMED = 'Claimed',
	CANCELLED = 'Cancelled',
	REJECTED = 'Rejected'
}

export interface IBountyUserActivity {
	amount: string;
	activity: EBountyStatus;
	address: string;
	created_at: Date;
}

export interface IBountyProposal {
	index: number;
	payee: string;
	reward: string;
	statusHistory: Array<{ status: EProposalStatus; timestamp: Date }>;
}

// generic types are for insignificant tokens if we decide to add later
export interface ITreasuryStats {
	network: ENetwork;
	createdAt: Date;
	updatedAt: Date;
	relayChain: {
		nativeToken?: string;
		myth?: string;
		nextBurn?: string;
		nextSpendAt?: Date;
		[key: string]: unknown | undefined;
	};
	ambassador?: {
		usdt?: string;
		[key: string]: string | undefined;
	};
	assetHub?: {
		nativeToken?: string;
		usdc?: string;
		usdt?: string;
		[key: string]: string | undefined;
	};
	hydration?: {
		nativeToken?: string;
		usdc?: string;
		usdt?: string;
		[key: string]: string | undefined;
	};
	bounties?: {
		nativeToken?: string;
		[key: string]: string | undefined;
	};
	fellowship?: {
		nativeToken?: string;
		usdt?: string;
		[key: string]: string | undefined;
	};
	total?: {
		totalNativeToken?: string;
		totalUsdc?: string;
		totalUsdt?: string;
		totalMyth?: string;
		totalInUsd?: string;
	};
	nativeTokenUsdPrice?: string;
	nativeTokenUsdPrice24hChange?: string;
	[key: string]: unknown;
}

export enum EProposalStep {
	CREATE_PREIMAGE = 'CREATE_PREIMAGE',
	EXISTING_PREIMAGE = 'EXISTING_PREIMAGE',
	CREATE_TREASURY_PROPOSAL = 'CREATE_TREASURY_PROPOSAL',
	CREATE_USDX_PROPOSAL = 'CREATE_USDX_PROPOSAL',
	CREATE_CANCEL_REF_PROPOSAL = 'CREATE_CANCEL_REF_PROPOSAL',
	CREATE_KILL_REF_PROPOSAL = 'CREATE_KILL_REF_PROPOSAL',
	CREATE_BOUNTY = 'CREATE_BOUNTY'
}

export interface IDelegationStats {
	totalDelegatedTokens: string;
	totalDelegatedVotes: number;
	totalDelegates: number;
	totalDelegators: number;
}

export enum EDelegateSource {
	W3F = 'w3f',
	NOVA = 'nova',
	PARITY = 'parity',
	POLKASSEMBLY = 'polkassembly',
	INDIVIDUAL = 'individual'
}

export interface IDelegate {
	id?: string;
	network: ENetwork;
	address: string;
	sources: EDelegateSource[];
	image?: string; // if available, otherwise use the image from the public user
	manifesto?: string; // markdown
	name?: string; // name of the delegate available via some third party sources
	createdAt?: Date; // not available for w3f, nova and parity
	updatedAt?: Date; // not available for w3f, nova and parity
}

export interface IDelegateDetails extends IDelegate {
	publicUser?: IPublicUser;
	votingPower: string;
	receivedDelegationsCount: number;
	last30DaysVotedProposalsCount: number;
}

export enum EDelegationStatus {
	ALL = 'all',
	RECEIVED = 'received',
	DELEGATED = 'delegated',
	UNDELEGATED = 'undelegated'
}

export interface IPostWithDelegateVote extends IPostListing {
	delegateVote?: IVoteData;
}

interface ITrackDelegation {
	address: string;
	balance: string;
	createdAt: Date;
	lockPeriod: number;
	endsAt: Date;
}

export interface ITrackDelegationStats {
	trackId: number;
	status: EDelegationStatus;
	activeProposalsCount: number;
	delegations?: ITrackDelegation[];
}
export interface ITrackDelegationDetails {
	receivedDelegations?: ITrackDelegation[];
	delegatedTo?: ITrackDelegation[];
	activeProposalListingWithDelegateVote: IGenericListingResponse<IPostWithDelegateVote>;
	status: EDelegationStatus;
}

export enum ESocialVerificationStatus {
	VERIFIED = 'verified',
	PENDING = 'pending',
	UNVERIFIED = 'unverified'
}

export interface ISocialHandle {
	userId: number;
	address: string;
	social: ESocial;
	handle: string;
	status: ESocialVerificationStatus;
	verificationToken?: {
		token?: string;
		secret?: string;
		expiresAt?: Date;
	};
	createdAt?: Date;
	updatedAt?: Date;
}
export interface IVoteHistoryData {
	votes: IVoteData[];
	totalCounts: {
		[EVoteDecision.AYE]?: number;
		[EVoteDecision.NAY]?: number;
		[EVoteDecision.SPLIT_ABSTAIN]?: number;
		[EVoteDecision.SPLIT]?: number;
		[EVoteDecision.ABSTAIN]?: number;
	};
}

export enum EPeriodType {
	PREPARE = 'prepare',
	DECISION = 'decision',
	CONFIRM = 'confirm'
}

export enum ESearchType {
	POSTS = 'posts',
	DISCUSSIONS = 'discussions',
	USERS = 'users'
}

export enum ESearchDiscussionType {
	DISCUSSIONS = 'discussions',
	GRANTS = 'grants',
	REFERENDUMS_V2 = 'referendums_v2'
}

export interface ITrackAnalyticsStats {
	totalActiveProposals: number;
	totalProposalCount: number;
	changeInActiveProposals: number;
}

export interface ITrackAnalyticsDelegationsList {
	[key: string]: {
		count: number;
		data: {
			to: string;
			from: string;
			capital: string;
			lockedPeriod: number;
			votingPower: string;
		}[];
	};
}

export interface ITrackAnalyticsDelegations {
	totalCapital: string;
	totalVotesBalance: string;
	totalDelegates: number;
	totalDelegators: number;
	delegateesData: ITrackAnalyticsDelegationsList;
	delegatorsData: ITrackAnalyticsDelegationsList;
}

export interface IParachain {
	id: number;
	name: string;
	chain: string;
	status: string;
	badges: string[];
	token: string;
	logoURL: string;
	w3fGrant: {
		received: number;
		completed: number;
		milestoneText: string;
		terminated: boolean;
		terminationReason: string;
	};
	investorsCount: number;
	githubURL: string;
}

export enum EHttpHeaderKey {
	CONTENT_TYPE = 'content-type',
	API_KEY = 'x-api-key',
	SKIP_CACHE = 'x-skip-cache',
	TOOLS_PASSPHRASE = 'x-tools-passphrase',
	NETWORK = 'x-network'
}

export type PostListingResponse = IGenericListingResponse<IPostListing>;

export interface IUserPosts {
	/** Posts created directly on Polkassembly (off-chain) */
	offchainPostsResponse: PostListingResponse;
	/** Posts related to on-chain proposals/referenda */
	onchainPostsResponse: PostListingResponse;
}

export enum EVoteSortOptions {
	IdASC = 'id_ASC',
	IdDESC = 'id_DESC',
	BalanceValueASC = 'balance_value_ASC',
	BalanceValueDESC = 'balance_value_DESC',
	TimestampASC = 'timestamp_ASC',
	TimestampDESC = 'timestamp_DESC',
	CreatedAtBlockDESC = 'createdAtBlock_DESC',
	SelfVotingPowerASC = 'selfVotingPower_ASC',
	SelfVotingPowerDESC = 'selfVotingPower_DESC',
	DelegatedVotingPowerASC = 'delegatedVotingPower_ASC',
	DelegatedVotingPowerDESC = 'delegatedVotingPower_DESC'
}

export interface IPayout {
	treasurySpendIndex: number;
	treasurySpendData: {
		beneficiary: string;
		amount: string;
		expiresAt: Date;
		generalIndex: string;
	};
}
<<<<<<< HEAD

export enum ESetIdentityStep {
	GAS_FEE = 'GAS_FEE',
	SET_IDENTITY_FORM = 'SET_IDENTITY_FORM',
	REQUEST_JUDGEMENT = 'REQUEST_JUDGEMENT',
	IDENTITY_SUCCESS = 'IDENTITY_SUCCESS',
	TELEPORT_TO_PEOPLE_CHAIN = 'TELEPORT_TO_PEOPLE_CHAIN'
=======
export interface IAnalytics {
	[EVoteDecision.ABSTAIN]: string;
	[EVoteDecision.AYE]: string;
	[EVoteDecision.NAY]: string;
	delegated: string;
	solo: string;
	support: string;
	turnout?: string;
	timeSplitVotes: Array<{ index: number; value: string }>;
	votesByConviction: Array<{ [key in Exclude<EVoteDecision, EVoteDecision.SPLIT_ABSTAIN | EVoteDecision.SPLIT>]: string } & { lockPeriod: number }>;
	delegationVotesByConviction: Array<{ delegated: string; solo: string; lockPeriod: number }>;
}

export interface IAccountAnalytics {
	[EVoteDecision.ABSTAIN]: number;
	[EVoteDecision.AYE]: number;
	[EVoteDecision.NAY]: number;
	delegated: number;
	solo: number;
	support: string;
	turnout?: string;
	timeSplitVotes: Array<{ index: number; value: number }>;
	votesByConviction: Array<{ [key in Exclude<EVoteDecision, EVoteDecision.SPLIT_ABSTAIN | EVoteDecision.SPLIT>]: number } & { lockPeriod: number }>;
	delegationVotesByConviction: Array<{ delegated: number; solo: number; lockPeriod: number }>;
}

export interface IPostAnalytics {
	convictionsAnalytics: IAnalytics;
	votesAnalytics: IAnalytics;
	accountsAnalytics: IAccountAnalytics;
	proposal: {
		index: number;
		status: string;
	};
}

export interface IFlattenedConvictionVote {
	proposal: {
		createdAt: string;
		tally: {
			ayes: string;
			nays: string;
			support: string;
			bareAyes: string | null;
		};
	};
	type: EProposalType;
	voter: string;
	lockPeriod: number;
	decision: EVoteDecision;
	balance: {
		value?: string;
		abstain?: string;
	};
	createdAt: string;
	createdAtBlock: number;
	proposalIndex: number;
	delegatedTo: string | null;
	isDelegated: boolean;
	parentVote: {
		extrinsicIndex: string;
		selfVotingPower: string;
		type: EProposalType;
		voter: string;
		lockPeriod: number;
		delegatedVotingPower: string;
		delegatedVotes: IFlattenedConvictionVote[];
	};
}

export enum EAnalyticsType {
	ACCOUNTS = 'accounts',
	CONVICTIONS = 'convictions',
	VOTES = 'votes'
}

export interface IVoteDistribution extends Omit<IVoteData, 'createdAt' | 'createdAtBlock' | 'proposalIndex' | 'delegatedTo'> {
	votingPower: string | null;
	delegatorsCount?: number;
	isDelegated: boolean;
	percentage?: number;
}

export type IPostBubbleVotes = {
	votes: {
		[K in Exclude<EVoteDecision, EVoteDecision.SPLIT_ABSTAIN | EVoteDecision.SPLIT>]: IVoteDistribution[];
	};
	proposal?: {
		status: EProposalStatus;
	};
};

export enum EPostBubbleVotesType {
	NESTED = 'nested',
	FLATTENED = 'flattened'
>>>>>>> 8810a9b2
}<|MERGE_RESOLUTION|>--- conflicted
+++ resolved
@@ -1302,7 +1302,6 @@
 		generalIndex: string;
 	};
 }
-<<<<<<< HEAD
 
 export enum ESetIdentityStep {
 	GAS_FEE = 'GAS_FEE',
@@ -1310,7 +1309,8 @@
 	REQUEST_JUDGEMENT = 'REQUEST_JUDGEMENT',
 	IDENTITY_SUCCESS = 'IDENTITY_SUCCESS',
 	TELEPORT_TO_PEOPLE_CHAIN = 'TELEPORT_TO_PEOPLE_CHAIN'
-=======
+}
+
 export interface IAnalytics {
 	[EVoteDecision.ABSTAIN]: string;
 	[EVoteDecision.AYE]: string;
@@ -1406,5 +1406,4 @@
 export enum EPostBubbleVotesType {
 	NESTED = 'nested',
 	FLATTENED = 'flattened'
->>>>>>> 8810a9b2
 }