--- conflicted
+++ resolved
@@ -869,7 +869,6 @@
 	userId: number;
 }
 
-<<<<<<< HEAD
 export interface IBountyStats {
 	availableBountyPool: string;
 	activeBounties: string;
@@ -897,7 +896,8 @@
 	activity: string;
 	address: string;
 	created_at: Date;
-=======
+}
+
 export enum EReactQueryKeys {
 	BATCH_VOTE_CART = 'batch-vote-cart'
 }
@@ -934,5 +934,4 @@
 	ERROR = 'error',
 	WARNING = 'warning',
 	INFO = 'info'
->>>>>>> 4cc773ea
 }