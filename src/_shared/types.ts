--- conflicted
+++ resolved
@@ -1554,7 +1554,9 @@
 	postDetails?: IPostListing;
 	isDelegated: boolean;
 	extrinsicIndex: string;
-<<<<<<< HEAD
+	proposal?: {
+		status: EProposalStatus;
+	};
 }
 
 export enum ENotificationFilters {
@@ -1602,9 +1604,4 @@
 	COMMENTS = 'comments',
 	MENTIONS = 'mentions',
 	PROPOSALS = 'proposals'
-=======
-	proposal?: {
-		status: EProposalStatus;
-	};
->>>>>>> 1176502f
 }