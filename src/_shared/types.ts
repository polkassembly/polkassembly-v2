--- conflicted
+++ resolved
@@ -732,14 +732,9 @@
 
 export enum EPostDetailsTab {
 	DESCRIPTION = 'description',
-<<<<<<< HEAD
-	ONCHAIN_INFO = 'onchain info',
-	SUMMARISE = 'summarise'
-=======
-	TIMELINE = 'timeline',
-	ONCHAIN_INFO = 'onchain info',
+	ONCHAIN_INFO = 'onchain_info',
+	SUMMARISE = 'summarise',
 	POST_ANALYTICS = 'post_analytics'
->>>>>>> 8810a9b2
 }
 
 export enum EActivityName {
@@ -1318,7 +1313,6 @@
 		generalIndex: string;
 	};
 }
-<<<<<<< HEAD
 export interface IBeneficiaryPayoutDetails extends IBeneficiary {
 	payoutExpiry: string | null;
 }
@@ -1326,7 +1320,7 @@
 export interface TimeUnitOptions {
 	withUnitSpace?: boolean;
 	withPluralSuffix?: boolean;
-=======
+}
 export interface IAnalytics {
 	[EVoteDecision.ABSTAIN]: string;
 	[EVoteDecision.AYE]: string;
@@ -1422,5 +1416,4 @@
 export enum EPostBubbleVotesType {
 	NESTED = 'nested',
 	FLATTENED = 'flattened'
->>>>>>> 8810a9b2
 }