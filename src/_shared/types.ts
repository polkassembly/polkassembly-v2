--- conflicted
+++ resolved
@@ -864,12 +864,8 @@
 	ACTIVITY = 'activity',
 	ACCOUNTS = 'accounts',
 	SETTINGS = 'settings',
-<<<<<<< HEAD
-	VOTES = 'votes'
-=======
 	VOTES = 'votes',
 	POSTS = 'posts'
->>>>>>> 512d261a
 }
 
 export interface IPreimage {
