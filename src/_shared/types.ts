// Copyright 2019-2025 @polkassembly/polkassembly authors & contributors
// This software may be modified and distributed under the terms
// of the Apache-2.0 license. See the LICENSE file for details.

import { OutputData } from '@editorjs/editorjs';
import { InjectedAccount } from '@polkadot/extension-inject/types';
import { RegistrationJudgement } from '@polkadot/types/interfaces';
import { StatusCodes } from 'http-status-codes';

export enum ENetwork {
	KUSAMA = 'kusama',
	POLKADOT = 'polkadot'
}

export enum EGovType {
	GOV_1 = 'gov_1',
	OPENGOV = 'opengov'
}

export enum ESocial {
	EMAIL = 'email',
	RIOT = 'riot',
	TWITTER = 'twitter',
	TELEGRAM = 'telegram',
	DISCORD = 'discord'
}

export interface ITrackCounts {
	[trackName: string]: number;
}

export interface IUserSocialDetails {
	type: ESocial;
	link: string;
}

export enum EUserBadge {
	DECENTRALISED_VOICE = 'decentralised_voice',
	FELLOW = 'fellow',
	COUNCIL = 'council',
	ACTIVE_VOTER = 'active_voter',
	WHALE = 'whale'
	// STEADFAST_COMMENTOR = 'Steadfast Commentor',
	// GM_VOTER = 'GM Voter',
	// POPULAR_DELEGATE = 'Popular Delegate'
}

export interface IUserBadgeDetails {
	name: EUserBadge;
	check: boolean;
	unlockedAt: string;
}

export interface IProfileDetails {
	customUsername?: boolean;
	bio?: string;
	badges?: string[];
	title?: string;
	image?: string;
	socialLinks?: IUserSocialDetails[];
	coverImage?: string;
	achievementBadges: IUserBadgeDetails[];
}

export interface IUserTFADetails {
	url: string;
	base32Secret: string;
	enabled: boolean;
	verified: boolean;
}

export enum ENotificationChannel {
	EMAIL = 'email',
	TELEGRAM = 'telegram',
	DISCORD = 'discord',
	ELEMENT = 'element',
	SLACK = 'slack',
	IN_APP = 'in_app'
}

export interface IUserNotificationChannelPreferences {
	name: ENotificationChannel;
	enabled: boolean;
	handle: string;
	verified: boolean;
	verification_token?: string;
}

export interface IUserNotificationTriggerPreferences {
	name: string;
	enabled: boolean;
	[additionalProperties: string]: unknown; // trigger specific properties
}

export interface IUserNotificationSettings {
	channelPreferences: { [channel: string]: IUserNotificationChannelPreferences };
	triggerPreferences: {
		[network: string]: { [index: string]: IUserNotificationTriggerPreferences };
	};
}

export enum ERole {
	ANONYMOUS = 'anonymous',
	ADMIN = 'admin',
	PROPOSAL_BOT = 'proposal_bot',
	USER = 'user',
	EVENT_BOT = 'event_bot',
	MODERATOR = 'moderator'
}

export interface IUser {
	id: number;
	createdAt?: Date;
	updatedAt?: Date;
	isCustomUsername?: boolean;
	email: string;
	isEmailVerified: boolean;
	password: string;
	salt: string;
	profileDetails: IProfileDetails;
	username: string;
	isWeb3Signup: boolean;
	primaryNetwork?: ENetwork;
	notificationPreferences?: IUserNotificationSettings;
	twoFactorAuth?: IUserTFADetails;
	roles?: ERole[];
	profileScore: number;
}

export interface IPublicUser {
	id: number;
	username: string;
	profileScore: number;
	addresses: string[];
}

export interface IAuthResponse {
	accessToken?: string;
	isTFAEnabled?: boolean;
	tfaToken?: string;
	refreshToken?: string;
}

export enum EWallet {
	POLKADOT = 'polkadot-js',
	SUBWALLET = 'subwallet-js',
	TALISMAN = 'talisman',
	POLKAGATE = 'polkagate',
	NOVAWALLET = 'nova',
	OTHER = ''
	// METAMASK = 'metamask',
	// WALLETCONNECT = 'walletconnect',
	// POLYWALLET = 'polywallet',
	// POLKASAFE = 'polkasafe',
}

export interface IRefreshTokenPayload {
	iat: number;
	id: number;
	exp?: number;
	loginAddress?: string;
	loginWallet?: EWallet;
}

export interface IAccessTokenPayload {
	defaultAddress: string;
	addresses: string[];
	sub: string;
	username: string;
	email: string;
	isEmailVerified: boolean;
	iat: number;
	id: number;
	roles: ERole[];
	web3signup: boolean;
	isTFAEnabled?: boolean;
	loginWallet?: EWallet;
	loginAddress?: string;
	exp?: number;
}

export interface IAddressProxyForEntry {
	address: string;
	network: ENetwork;
}

export interface IUserAddress {
	address: string;
	default: boolean;
	network: ENetwork;
	userId: number;
	createdAt: Date;
	updatedAt: Date;
	wallet?: string;
	isMultisig?: boolean;
	proxyFor?: IAddressProxyForEntry[];
}

export interface IHashedPassword {
	password: string;
	salt: string;
}

export interface NotificationSettings {
	new_proposal: boolean;
	own_proposal: boolean;
	post_created: boolean;
	post_participated: boolean;
}

export enum EProposalType {
	ALLIANCE_MOTION = 'AllianceMotion',
	ANNOUNCEMENT = 'Announcement',
	DEMOCRACY_PROPOSAL = 'DemocracyProposal',
	TECH_COMMITTEE_PROPOSAL = 'TechCommitteeProposal',
	TREASURY_PROPOSAL = 'TreasuryProposal',
	REFERENDUM = 'Referendum',
	FELLOWSHIP_REFERENDUM = 'FellowshipReferendum',
	COUNCIL_MOTION = 'CouncilMotion',
	BOUNTY = 'Bounty',
	TIP = 'Tip',
	CHILD_BOUNTY = 'ChildBounty',
	REFERENDUM_V2 = 'ReferendumV2',
	TECHNICAL_COMMITTEE = 'TechnicalCommittee',
	COMMUNITY = 'Community',
	UPGRADE_COMMITTEE = 'UpgradeCommittee',
	ADVISORY_COMMITTEE = 'AdvisoryCommittee',
	DISCUSSION = 'Discussion',
	GRANT = 'Grant'
}

export enum ETheme {
	LIGHT = 'light',
	DARK = 'dark'
}

export enum ELocales {
	SPANISH = 'es',
	ENGLISH = 'en',
	CHINESE = 'zh',
	GERMAN = 'de',
	JAPANESE = 'jp'
}

export enum ECookieNames {
	ACCESS_TOKEN = 'access_token',
	REFRESH_TOKEN = 'refresh_token',
	THEME = 'theme',
	LOCALE = 'locale'
}

export interface IUserPreferences {
	theme: ETheme;
	locale: ELocales;
	wallet?: EWallet;
	address?: InjectedAccount;
	rpcIndex?: number;
}

export enum ENotificationTrigger {
	VERIFY_EMAIL = 'verifyEmail'
}

export enum EDataSource {
	POLKASSEMBLY = 'polkassembly',
	SUBSQUARE = 'subsquare'
}

export enum EReaction {
	like = 'like',
	dislike = 'dislike'
}

export interface IPostOffChainMetrics {
	reactions: Record<EReaction, number>;
	comments: number;
}

export interface IOffChainPost {
	id?: string;
	index?: number;
	hash?: string;
	userId?: number;
	title?: string;
	content?: OutputData;
	htmlContent: string; // TODO: make this optional
	markdownContent: string;
	createdAt?: Date;
	updatedAt?: Date;
	tags?: string[];
	dataSource: EDataSource;
	proposalType: EProposalType;
	network: ENetwork;
	metrics?: IPostOffChainMetrics;
}

export enum EProposalStatus {
	Unknown = 'Unknown',
	Noted = 'Noted',
	Proposed = 'Proposed',
	Tabled = 'Tabled',
	Started = 'Started',
	Passed = 'Passed',
	NotPassed = 'NotPassed',
	Cancelled = 'Cancelled',
	CuratorProposed = 'CuratorProposed',
	CuratorAssigned = 'CuratorAssigned',
	CuratorUnassigned = 'CuratorUnassigned',
	Executed = 'Executed',
	ExecutionFailed = 'ExecutionFailed',
	Used = 'Used',
	Invalid = 'Invalid',
	Missing = 'Missing',
	Reaped = 'Reaped',
	Approved = 'Approved',
	Disapproved = 'Disapproved',
	Closed = 'Closed',
	Awarded = 'Awarded',
	Added = 'Added',
	Rejected = 'Rejected',
	Retracted = 'Retracted',
	Slashed = 'Slashed',
	Active = 'Active',
	Extended = 'Extended',
	Claimed = 'Claimed',
	Unrequested = 'Unrequested',
	Requested = 'Requested',
	Submitted = 'Submitted',
	Killed = 'Killed',
	Cleared = 'Cleared',
	Deciding = 'Deciding',
	ConfirmStarted = 'ConfirmStarted',
	ConfirmAborted = 'ConfirmAborted',
	Confirmed = 'Confirmed',
	DecisionDepositPlaced = 'DecisionDepositPlaced',
	TimedOut = 'TimedOut',
	Opened = 'Opened'
}

export enum EPostOrigin {
	AUCTION_ADMIN = 'AuctionAdmin',
	BIG_SPENDER = 'BigSpender',
	BIG_TIPPER = 'BigTipper',
	CANDIDATES = 'Candidates',
	EXPERTS = 'Experts',
	FELLOWS = 'Fellows',
	FELLOWSHIP_ADMIN = 'FellowshipAdmin',
	GENERAL_ADMIN = 'GeneralAdmin',
	GRAND_MASTERS = 'GrandMasters',
	LEASE_ADMIN = 'LeaseAdmin',
	MASTERS = 'Masters',
	MEDIUM_SPENDER = 'MediumSpender',
	MEMBERS = 'Members',
	PROFICIENTS = 'Proficients',
	REFERENDUM_CANCELLER = 'ReferendumCanceller',
	REFERENDUM_KILLER = 'ReferendumKiller',
	ROOT = 'Root',
	SENIOR_EXPERTS = 'SeniorExperts',
	SENIOR_FELLOWS = 'SeniorFellows',
	SENIOR_MASTERS = 'SeniorMasters',
	SMALL_SPENDER = 'SmallSpender',
	SMALL_TIPPER = 'SmallTipper',
	STAKING_ADMIN = 'StakingAdmin',
	TREASURER = 'Treasurer',
	WHITELISTED_CALLER = 'WhitelistedCaller',
	WISH_FOR_CHANGE = 'WishForChange',
	FAST_GENERAL_ADMIN = 'FastGeneralAdmin'
}

export enum EVoteDecision {
	AYE = 'aye',
	NAY = 'nay',
	ABSTAIN = 'abstain',
	SPLIT = 'split',
	SPLIT_ABSTAIN = 'splitAbstain'
}

export interface IVoteMetrics {
	[EVoteDecision.AYE]: { count: number; value: string };
	[EVoteDecision.NAY]: { count: number; value: string };
	support: { value: string };
	bareAyes: { value: string };
}

export interface IBeneficiary {
	address: string;
	amount: string;
	assetId: string | null;
}

export interface IStatusHistoryItem {
	status: EProposalStatus;
	timestamp: Date;
	block: number;
}

export interface IOnChainPostInfo {
	proposer: string;
	status: EProposalStatus;
	createdAt?: Date;
	index?: number;
	hash?: string;
	origin?: EPostOrigin;
	description?: string;
	voteMetrics?: IVoteMetrics;
	beneficiaries?: IBeneficiary[];
	preparePeriodEndsAt?: Date;
	decisionPeriodEndsAt?: Date;
	confirmationPeriodEndsAt?: Date;
	timeline?: IStatusHistoryItem[];
}

export interface IPost extends IOffChainPost {
	onChainInfo?: IOnChainPostInfo;
}

export interface IOnChainPostListing {
	createdAt: Date;
	description: string;
	index: number;
	origin: string;
	proposer: string;
	status: EProposalStatus;
	type: EProposalType;
	hash: string;
	voteMetrics?: IVoteMetrics;
	beneficiaries?: IBeneficiary[];
	decisionPeriodEndsAt?: Date;
}

export interface IPostListing extends IOffChainPost {
	onChainInfo?: IOnChainPostListing;
}

export interface IOnChainPostListingResponse {
	posts: IPostListing[];
	totalCount: number;
}

export enum ESignupSteps {
	USERNAME = 'Create Username',
	PASSWORD = 'Set Password'
}

export interface IGenerateTFAResponse extends Omit<IUserTFADetails, 'url' | 'enabled' | 'verified'> {
	otpauthUrl: string;
}

export type TRPCEndpoint = {
	key: string;
	label: string;
};

export interface ISidebarMenuItem {
	title: string;
	url: string;
	icon?: string;
	isNew?: boolean;
	count?: number;
	items?: ISidebarMenuItem[];
	key?: string;
	heading?: string;
}

export interface IErrorResponse {
	status: StatusCodes;
	message: string;
	name: string;
}

export enum EApiRoute {
	WEB2_LOGIN = 'WEB2_LOGIN',
	WEB2_SIGNUP = 'WEB2_SIGNUP',
	WEB3_LOGIN = 'WEB3_LOGIN',
	REFRESH_ACCESS_TOKEN = 'REFRESH_ACCESS_TOKEN',
	USER_EXISTS = 'USER_EXISTS',
	TFA_LOGIN = 'TFA_LOGIN',
	GEN_TFA_TOKEN = 'GEN_TFA_TOKEN',
	VERIFY_TFA_TOKEN = 'VERIFY_TFA_TOKEN',
	LOGOUT = 'LOGOUT',
	POSTS_LISTING = 'POSTS_LISTING',
	FETCH_PROPOSAL_DETAILS = 'FETCH_PROPOSAL_DETAILS',
	GET_COMMENTS = 'GET_COMMENTS',
	ADD_COMMENT = 'ADD_COMMENT',
<<<<<<< HEAD
	GET_VOTES = 'GET_VOTES',
	GET_ACTIVITY_FEED = 'GET_ACTIVITY_FEED'
=======
	GET_VOTES_HISTORY = 'GET_VOTES_HISTORY'
>>>>>>> 93a74fd4
}

export enum EWeb3LoginScreens {
	SELECT_WALLET,
	FETCH_CONFIRMATION,
	SELECT_ADDRESS
}

export enum EActivityFeedTab {
	EXPLORE = 'EXPLORE',
	FOLLOWING = 'FOLLOWING'
}

export enum EListingTab {
	ANALYTICS = 'ANALYTICS',
	EXTERNAL = 'EXTERNAL',
	REFERENDA = 'REFERENDA',
	POLKASSEMBLY = 'POLKASSEMBLY'
}

export interface IComment {
	id: string;
	createdAt: Date;
	updatedAt: Date;
	userId: number;
	content: OutputData;
	htmlContent: string;
	markdownContent: string;
	network: ENetwork;
	proposalType: EProposalType;
	indexOrHash: string;
	parentCommentId: string | null;
	isDeleted: boolean;
	address: string | null;
	dataSource: EDataSource;
}

export interface ICommentResponse extends IComment {
	user: IPublicUser;
	children?: ICommentResponse[];
}

export interface IOnChainIdentity {
	display: string;
	legal: string;
	email: string;
	twitter: string;
	web: string;
	github: string;
	discord: string;
	matrix: string;
	displayParent: string;
	nickname: string;
	isIdentitySet: boolean;
	isVerified: boolean;
	isGood: boolean;
	judgements: RegistrationJudgement[];
	verifiedByPolkassembly: boolean;
	parentProxyTitle: string | null;
	parentProxyAddress: string;
}

export interface IReaction {
	id: string;
	network: ENetwork;
	proposalType: EProposalType;
	indexOrHash: string;
	userId: number;
	reaction: EReaction;
	createdAt: Date;
	updatedAt: Date;
}

export interface IVoteData {
	balanceValue: string;
	decision: EVoteDecision;
	lockPeriod: number;
	createdAt: Date;
	voterAddress: string;
	selfVotingPower?: string;
	totalVotingPower?: string;
	delegatedVotingPower?: string;
}

export enum EAssets {
	DED = 'DED',
	USDT = 'USDT',
	USDC = 'USDC'
}

export enum EPostDetailsTab {
	DESCRIPTION = 'description',
	TIMELINE = 'timeline'
}<|MERGE_RESOLUTION|>--- conflicted
+++ resolved
@@ -482,12 +482,9 @@
 	FETCH_PROPOSAL_DETAILS = 'FETCH_PROPOSAL_DETAILS',
 	GET_COMMENTS = 'GET_COMMENTS',
 	ADD_COMMENT = 'ADD_COMMENT',
-<<<<<<< HEAD
 	GET_VOTES = 'GET_VOTES',
-	GET_ACTIVITY_FEED = 'GET_ACTIVITY_FEED'
-=======
+	GET_ACTIVITY_FEED = 'GET_ACTIVITY_FEED',
 	GET_VOTES_HISTORY = 'GET_VOTES_HISTORY'
->>>>>>> 93a74fd4
 }
 
 export enum EWeb3LoginScreens {
