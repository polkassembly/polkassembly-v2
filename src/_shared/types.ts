// Copyright 2019-2025 @polkassembly/polkassembly authors & contributors
// This software may be modified and distributed under the terms
// of the Apache-2.0 license. See the LICENSE file for details.

/* eslint-disable no-use-before-define */

import { SubmittableExtrinsicFunction } from '@polkadot/api/types';
import { InjectedAccount } from '@polkadot/extension-inject/types';
import { RegistrationJudgement } from '@polkadot/types/interfaces';
import { TypeDef } from '@polkadot/types/types';
import { StatusCodes } from 'http-status-codes';

export enum ENetwork {
	KUSAMA = 'kusama',
	POLKADOT = 'polkadot',
	WESTEND = 'westend',
	PASEO = 'paseo'
}

export enum EGovType {
	GOV_1 = 'gov_1',
	OPENGOV = 'opengov'
}

export enum ESocial {
	EMAIL = 'email',
	RIOT = 'riot',
	TWITTER = 'twitter',
	TELEGRAM = 'telegram',
	DISCORD = 'discord',
	GITHUB = 'github'
}

export interface ITrackCounts {
	[trackName: string]: number;
}

export interface IUserSocialDetails {
	platform: ESocial;
	url: string;
}

// FIXME: handle removed badges
export enum EUserBadge {
	DECENTRALISED_VOICE = 'decentralised_voice',
	FELLOW = 'fellow',
	COUNCIL = 'council_member',
	ACTIVE_VOTER = 'active_voter',
	WHALE = 'whale'
	// STEADFAST_COMMENTOR = 'steadfast_commentor',
	// GM_VOTER = 'gm_voter',
	// POPULAR_DELEGATE = 'popular_delegate'
}

export interface IUserBadgeDetails {
	name: EUserBadge;
	unlockedAt: Date;
}

export interface IProfileDetails {
	bio?: string;
	badges?: string[];
	title?: string;
	image?: string;
	publicSocialLinks?: IUserSocialDetails[];
	coverImage?: string;
	achievementBadges?: IUserBadgeDetails[];
}

export interface IUserTFADetails {
	url: string;
	base32Secret: string;
	enabled: boolean;
	verified: boolean;
}

export enum ENotificationChannel {
	EMAIL = 'email',
	TELEGRAM = 'telegram',
	DISCORD = 'discord',
	ELEMENT = 'element',
	SLACK = 'slack',
	IN_APP = 'in_app'
}

export interface IUserNotificationChannelPreferences {
	name: ENotificationChannel;
	enabled: boolean;
	handle: string;
	verified: boolean;
	verification_token?: string;
}

export interface IUserNotificationTriggerPreferences {
	name: string;
	enabled: boolean;
	[additionalProperties: string]: unknown; // trigger specific properties
}

export interface IUserNotificationSettings {
	channelPreferences: { [channel: string]: IUserNotificationChannelPreferences };
	triggerPreferences: {
		[network: string]: { [index: string]: IUserNotificationTriggerPreferences };
	};
}

export enum ERole {
	ANONYMOUS = 'anonymous',
	ADMIN = 'admin',
	PROPOSAL_BOT = 'proposal_bot',
	USER = 'user',
	EVENT_BOT = 'event_bot',
	MODERATOR = 'moderator'
}

export interface IUser {
	id: number;
	createdAt?: Date;
	updatedAt?: Date;
	email: string;
	isEmailVerified: boolean;
	password: string;
	salt: string;
	profileDetails: IProfileDetails;
	username: string;
	isWeb3Signup: boolean;
	primaryNetwork?: ENetwork;
	notificationPreferences?: IUserNotificationSettings;
	twoFactorAuth?: IUserTFADetails;
	roles?: ERole[];
	profileScore: number;
}

export interface IPublicUser {
	id: number;
	createdAt?: Date;
	username: string;
	profileScore: number;
	addresses: string[];
	rank?: number;
	profileDetails: IProfileDetails;
}

export interface IAuthResponse {
	accessToken?: string;
	isTFAEnabled?: boolean;
	tfaToken?: string;
	refreshToken?: string;
}

export enum EWallet {
	POLKADOT = 'polkadot-js',
	SUBWALLET = 'subwallet-js',
	TALISMAN = 'talisman',
	POLKAGATE = 'polkagate',
	NOVAWALLET = 'nova',
	OTHER = ''
	// METAMASK = 'metamask',
	// WALLETCONNECT = 'walletconnect',
	// POLYWALLET = 'polywallet',
	// POLKASAFE = 'polkasafe',
}

export interface IRefreshTokenPayload {
	iat: number;
	id: number;
	exp?: number;
	loginAddress?: string;
	loginWallet?: EWallet;
}

export interface IAccessTokenPayload {
	defaultAddress: string;
	addresses: string[];
	sub: string;
	username: string;
	email: string;
	isEmailVerified: boolean;
	iat: number;
	id: number;
	roles: ERole[];
	web3signup: boolean;
	isTFAEnabled?: boolean;
	loginWallet?: EWallet;
	loginAddress?: string;
	exp?: number;
}

export enum EProxyType {
	ANY = 'Any',
	NON_TRANSFER = 'NonTransfer',
	GOVERNANCE = 'Governance',
	STAKING = 'Staking',
	IDENTITY_JUDGEMENT = 'IdentityJudgement',
	AUCTION = 'Auction',
	CANCEL_PROXY = 'CancelProxy',
	PARAREGISTRATION = 'ParaRegistration',
	NOMINATION_POOLS = 'NominationPools',
	SUDO_BALANCES = 'SudoBalances'
}

export interface IPureProxyAddress {
	address: string;
	proxyType: EProxyType;
}

export interface IMultisigAddress {
	signatories: Array<string>;
	address: string;
	threshold: number;
	pureProxies: Array<IPureProxyAddress>;
}

export interface IProxyAddress {
	address: string;
	proxyType: EProxyType;
}

export interface IAddressRelations {
	address: string;
	multisigAddresses: Array<IMultisigAddress>;
	proxyAddresses: Array<IProxyAddress>;
	proxiedAddresses: Array<IProxyAddress>;
}

export interface IUserClientData extends IAccessTokenPayload {
	publicUser?: IPublicUser;
	addressRelations?: IAddressRelations[];
}

export interface IAddressProxyForEntry {
	address: string;
	network: ENetwork;
}

export interface IUserAddress {
	address: string;
	default: boolean;
	network: ENetwork;
	userId: number;
	createdAt?: Date;
	updatedAt?: Date;
	wallet?: EWallet;
	isMultisig?: boolean;
	proxyFor?: IAddressProxyForEntry[];
	profileScore?: number;
}

export interface IHashedPassword {
	password: string;
	salt: string;
}

export interface NotificationSettings {
	new_proposal: boolean;
	own_proposal: boolean;
	post_created: boolean;
	post_participated: boolean;
}

export enum EProposalType {
	ALLIANCE_MOTION = 'AllianceMotion',
	ANNOUNCEMENT = 'Announcement',
	DEMOCRACY_PROPOSAL = 'DemocracyProposal',
	TECH_COMMITTEE_PROPOSAL = 'TechCommitteeProposal',
	TREASURY_PROPOSAL = 'TreasuryProposal',
	REFERENDUM = 'Referendum',
	FELLOWSHIP_REFERENDUM = 'FellowshipReferendum',
	COUNCIL_MOTION = 'CouncilMotion',
	BOUNTY = 'Bounty',
	TIP = 'Tip',
	CHILD_BOUNTY = 'ChildBounty',
	REFERENDUM_V2 = 'ReferendumV2',
	TECHNICAL_COMMITTEE = 'TechnicalCommittee',
	COMMUNITY = 'Community',
	UPGRADE_COMMITTEE = 'UpgradeCommittee',
	ADVISORY_COMMITTEE = 'AdvisoryCommittee',
	DISCUSSION = 'Discussion',
	GRANT = 'Grant'
}

export enum ETheme {
	LIGHT = 'light',
	DARK = 'dark'
}

export enum ELocales {
	SPANISH = 'es',
	ENGLISH = 'en',
	CHINESE = 'zh',
	GERMAN = 'de',
	JAPANESE = 'ja'
}

export enum ECookieNames {
	ACCESS_TOKEN = 'access_token',
	REFRESH_TOKEN = 'refresh_token',
	THEME = 'theme',
	LOCALE = 'locale'
}
export enum EAccountType {
	MULTISIG = 'multisig',
	PROXY = 'proxy',
	REGULAR = 'regular'
}

export interface ISelectedAccount extends InjectedAccount {
	wallet?: EWallet;
	accountType: EAccountType;
	parent?: ISelectedAccount;
	proxyType?: EProxyType;
	threshold?: number;
	signatories?: Array<string>;
}

export interface IUserPreferences {
	theme: ETheme;
	locale: ELocales;
	wallet?: EWallet;
	selectedAccount?: ISelectedAccount;
	rpcIndex?: number;
}

export enum ENotificationTrigger {
	VERIFY_EMAIL = 'verifyEmail',
	RESET_PASSWORD = 'resetPassword'
}

export enum EDataSource {
	POLKASSEMBLY = 'polkassembly',
	SUBSQUARE = 'subsquare'
}

export enum EReaction {
	like = 'like',
	dislike = 'dislike'
}

export interface IReaction {
	id: string;
	network: ENetwork;
	proposalType: EProposalType;
	indexOrHash: string;
	userId: number;
	reaction: EReaction;
	createdAt: Date;
	updatedAt: Date;
	commentId?: string;
	publicUser: IPublicUser;
}

export interface IPostOffChainMetrics {
	reactions: Record<EReaction, number>;
	comments: number;
}

export enum EAllowedCommentor {
	ALL = 'all',
	ONCHAIN_VERIFIED = 'onchain_verified',
	NONE = 'none'
}

export interface IPostLink {
	indexOrHash: string;
	proposalType: EProposalType;
}
export interface IContentSummary {
	id: string;
	network: ENetwork;
	proposalType: EProposalType;
	indexOrHash: string;
	postSummary?: string;
	commentsSummary?: string;
	isSpam?: boolean;
	createdAt: Date;
	updatedAt: Date;
}

export enum EOffChainPostTopic {
	GENERAL = 'general',
	AUCTION_ADMIN = 'auctionAdmin',
	GENERAL_ADMIN = 'generalAdmin',
	GOVERNANCE = 'governance',
	ROOT = 'root',
	STAKING_ADMIN = 'stakingAdmin',
	TREASURY = 'treasury',
	FELLOWSHIP = 'fellowship',
	COUNCIL = 'council',
	DEMOCRACY = 'democracy',
	TECHNICAL_COMMITTEE = 'technicalCommittee',
	WHITELIST = 'whitelist'
}

export interface ITag {
	value: string;
	lastUsedAt: Date;
	network: ENetwork;
}

export interface IOffChainContentHistoryItem {
	content: string;
	title?: string;
	createdAt: Date;
}

export interface IOffChainPost {
	id?: string;
	index?: number;
	hash?: string;
	userId?: number;
	title?: string;
	content: string;
	createdAt?: Date;
	updatedAt?: Date;
	tags?: ITag[];
	dataSource: EDataSource;
	proposalType: EProposalType;
	network: ENetwork;
	metrics?: IPostOffChainMetrics;
	allowedCommentor: EAllowedCommentor;
	lastCommentAt?: Date;
	isDeleted: boolean;
	createdOnPolkassembly?: boolean;
	linkedPost?: IPostLink;
	publicUser?: IPublicUser;
	topic?: EOffChainPostTopic;
	history?: IOffChainContentHistoryItem[];
	isDefaultContent?: boolean;
}

export enum EProposalStatus {
	Unknown = 'Unknown',
	Noted = 'Noted',
	Proposed = 'Proposed',
	Tabled = 'Tabled',
	Started = 'Started',
	Passed = 'Passed',
	NotPassed = 'NotPassed',
	Cancelled = 'Cancelled',
	CuratorProposed = 'CuratorProposed',
	CuratorAssigned = 'CuratorAssigned',
	CuratorUnassigned = 'CuratorUnassigned',
	Executed = 'Executed',
	ExecutionFailed = 'ExecutionFailed',
	Used = 'Used',
	Invalid = 'Invalid',
	Missing = 'Missing',
	Reaped = 'Reaped',
	Approved = 'Approved',
	Disapproved = 'Disapproved',
	Closed = 'Closed',
	Awarded = 'Awarded',
	Added = 'Added',
	Rejected = 'Rejected',
	Retracted = 'Retracted',
	Slashed = 'Slashed',
	Active = 'Active',
	Extended = 'Extended',
	Claimed = 'Claimed',
	Unrequested = 'Unrequested',
	Requested = 'Requested',
	Submitted = 'Submitted',
	Killed = 'Killed',
	Cleared = 'Cleared',
	Deciding = 'Deciding',
	ConfirmStarted = 'ConfirmStarted',
	ConfirmAborted = 'ConfirmAborted',
	Confirmed = 'Confirmed',
	DecisionDepositPlaced = 'DecisionDepositPlaced',
	TimedOut = 'TimedOut',
	Opened = 'Opened',
	Created = 'Created'
}

export enum EPostOrigin {
	AUCTION_ADMIN = 'AuctionAdmin',
	BIG_SPENDER = 'BigSpender',
	BIG_TIPPER = 'BigTipper',
	CANDIDATES = 'Candidates',
	EXPERTS = 'Experts',
	FELLOWS = 'Fellows',
	FELLOWSHIP_ADMIN = 'FellowshipAdmin',
	GENERAL_ADMIN = 'GeneralAdmin',
	GRAND_MASTERS = 'GrandMasters',
	LEASE_ADMIN = 'LeaseAdmin',
	MASTERS = 'Masters',
	MEDIUM_SPENDER = 'MediumSpender',
	MEMBERS = 'Members',
	PROFICIENTS = 'Proficients',
	REFERENDUM_CANCELLER = 'ReferendumCanceller',
	REFERENDUM_KILLER = 'ReferendumKiller',
	ROOT = 'Root',
	SENIOR_EXPERTS = 'SeniorExperts',
	SENIOR_FELLOWS = 'SeniorFellows',
	SENIOR_MASTERS = 'SeniorMasters',
	SMALL_SPENDER = 'SmallSpender',
	SMALL_TIPPER = 'SmallTipper',
	STAKING_ADMIN = 'StakingAdmin',
	TREASURER = 'Treasurer',
	WHITELISTED_CALLER = 'WhitelistedCaller',
	WISH_FOR_CHANGE = 'WishForChange',
	FAST_GENERAL_ADMIN = 'FastGeneralAdmin'
}

export enum EVoteDecision {
	AYE = 'aye',
	NAY = 'nay',
	SPLIT = 'split',
	ABSTAIN = 'abstain',
	SPLIT_ABSTAIN = 'splitAbstain'
}

export interface IVoteMetrics {
	[EVoteDecision.AYE]: { count: number; value: string };
	[EVoteDecision.NAY]: { count: number; value: string };
	support: { value: string };
	bareAyes: { value: string };
}

export interface IBeneficiary {
	address: string;
	amount: string;
	assetId?: string | null;
	validFromBlock?: string;
}

export interface IBeneficiaryInput extends IBeneficiary {
	id?: string;
	isInvalid?: boolean;
}

export interface IStatusHistoryItem {
	status: EProposalStatus;
	timestamp: Date;
	block: number;
}

export interface IOnChainPostInfo {
	reward?: string;
	fee?: string;
	deposit?: string;
	curatorDeposit?: string;
	parentBountyIndex?: number;
	payee?: string;
	proposer: string;
	status: EProposalStatus;
	createdAt?: Date;
	index?: number;
	hash?: string;
	origin: EPostOrigin;
	description?: string;
	voteMetrics?: IVoteMetrics;
	beneficiaries?: IBeneficiary[];
	preparePeriodEndsAt?: Date;
	decisionPeriodEndsAt?: Date;
	confirmationPeriodEndsAt?: Date;
	timeline?: IStatusHistoryItem[];
	preimageArgs?: Record<string, unknown>;
	curator?: string;
	treasurySpendIndex?: number;
}

export interface IPost extends IOffChainPost {
	onChainInfo?: IOnChainPostInfo;
	publicUser?: IPublicUser;
	reactions?: IReaction[];
	userSubscriptionId?: string;
	contentSummary?: IContentSummary;
	comments?: ICommentResponse[];
}

export interface IOnChainPostListing {
	createdAt: Date;
	description: string;
	childBountiesCount?: number;
	index?: number;
	origin: EPostOrigin;
	proposer: string;
	status: EProposalStatus;
	type: EProposalType;
	hash?: string;
	voteMetrics?: IVoteMetrics;
	beneficiaries?: IBeneficiary[];
	curator?: string;
	reward?: string;
	decisionPeriodEndsAt?: Date;
	preparePeriodEndsAt?: Date;
}

export interface IPostListing extends IOffChainPost {
	onChainInfo?: IOnChainPostListing;
	publicUser?: IPublicUser;
	reactions?: IReaction[];
	userSubscriptionId?: string;
}

export interface IGenericListingResponse<T> {
	items: T[];
	totalCount: number;
}

export enum ESignupSteps {
	USERNAME = 'Create Username',
	PASSWORD = 'Set Password'
}

export interface IGenerateTFAResponse extends Omit<IUserTFADetails, 'url' | 'enabled' | 'verified'> {
	otpauthUrl: string;
}

export interface ISidebarMenuItem {
	title: string;
	url: string;
	icon?: string;
	isNew?: boolean;
	count?: number;
	items?: ISidebarMenuItem[];
	key?: string;
	heading?: string;
}

export interface IMessageResponse {
	message: string;
}

export interface IErrorResponse extends IMessageResponse {
	status: StatusCodes;
	name: string;
}

export enum EWeb3LoginScreens {
	SELECT_WALLET,
	FETCH_CONFIRMATION,
	SELECT_ADDRESS
}

export enum EActivityFeedTab {
	EXPLORE = 'explore',
	SUBSCRIBED = 'subscribed'
}

export enum EListingTab {
	ANALYTICS = 'ANALYTICS',
	EXTERNAL = 'EXTERNAL',
	REFERENDA = 'REFERENDA',
	POLKASSEMBLY = 'POLKASSEMBLY'
}

export enum ECommentSentiment {
	AGAINST = 'against',
	SLIGHTLY_AGAINST = 'slightly_against',
	NEUTRAL = 'neutral',
	SLIGHTLY_FOR = 'slightly_for',
	FOR = 'for'
}

export interface IVoteData {
	balanceValue: string;
	decision: EVoteDecision;
	lockPeriod: number;
	createdAt: Date;
	voterAddress: string;
	selfVotingPower?: string;
	totalVotingPower?: string;
	delegatedVotingPower?: string;
	votingPower?: string;
	delegatedVotes?: IVoteData[];
}

export interface IComment {
	id: string;
	createdAt: Date;
	updatedAt: Date;
	userId: number;
	content: string;
	network: ENetwork;
	proposalType: EProposalType;
	indexOrHash: string;
	parentCommentId: string | null;
	isDeleted: boolean;
	dataSource: EDataSource;
	isSpam?: boolean;
	sentiment?: ECommentSentiment;
	aiSentiment?: ECommentSentiment;
	history?: IOffChainContentHistoryItem[];
}

export interface ICommentResponse extends IComment {
	publicUser: Omit<IPublicUser, 'rank'>;
	children?: ICommentResponse[];
	reactions?: IReaction[];
	voteData?: IVoteData[];
}

export interface IOnChainIdentity {
	display: string;
	legal: string;
	email: string;
	twitter: string;
	web: string;
	github: string;
	discord: string;
	matrix: string;
	displayParent: string;
	nickname: string;
	isIdentitySet: boolean;
	isVerified: boolean;
	isGood: boolean;
	judgements: RegistrationJudgement[];
	verifiedByPolkassembly: boolean;
	parentProxyTitle: string | null;
	parentProxyAddress: string;
	hash?: string;
}

export enum EAssets {
	DED = 'DED',
	USDT = 'USDT',
	USDC = 'USDC',
	MYTH = 'MYTH'
}

export enum EPostDetailsTab {
	DESCRIPTION = 'description',
	TIMELINE = 'timeline',
	ONCHAIN_INFO = 'onchain info',
	POST_ANALYTICS = 'post_analytics'
}

export enum EActivityName {
	// On-chain Activities
	VOTED_ON_PROPOSAL = 'voted_on_proposal',
	CREATED_PROPOSAL = 'created_proposal',
	CREATED_TIP = 'created_tip',
	GAVE_TIP = 'gave_tip',
	CREATED_BOUNTY = 'created_bounty',
	CREATED_CHILD_BOUNTY = 'created_child_bounty',
	CLAIMED_BOUNTY = 'claimed_bounty',
	SIGNED_UP_FOR_IDENTITY_VERIFICATION = 'signed_up_for_identity_verification',
	APPROVED_BOUNTY = 'approved_bounty',
	VERIFIED_IDENTITY = 'verified_identity',
	COMPLETED_IDENTITY_JUDGEMENT = 'completed_identity_judgement',
	DELEGATED_VOTE = 'delegated_vote',
	RECEIVED_DELEGATION = 'received_delegation',
	PLACED_DECISION_DEPOSIT = 'placed_decision_deposit',
	REMOVED_VOTE = 'removed_vote',
	REDUCED_CONVICTION = 'reduced_conviction',
	REDUCED_CONVICTION_AFTER_SIX_HOURS_OF_FIRST_VOTE = 'reduced_conviction_after_six_hours_of_first_vote',
	REMOVED_VOTE_AFTER_SIX_HOURS_OF_FIRST_VOTE = 'removed_vote_after_six_hours_of_first_vote',
	LOST_DUE_TO_SLASHING_TIP_OR_PROPOSAL = 'lost_due_to_slashing_tip_or_proposal',
	PROPOSAL_FAILED = 'proposal_failed',
	PROPOSAL_PASSED = 'proposal_passed',
	VOTE_PASSED = 'vote_passed',
	VOTE_FAILED = 'vote_failed',

	// Off-chain Activities
	QUIZ_ANSWERED_CORRECTLY = 'quiz_answered_correctly',
	REACTED_TO_POST = 'reacted_to_post',
	REACTED_TO_COMMENT = 'reacted_to_comment',
	COMMENTED_ON_POST = 'commented_on_post',
	DELETED_COMMENT = 'deleted_comment',
	REPLIED_TO_COMMENT = 'replied_to_comment',
	CREATED_OFFCHAIN_POST = 'created_offchain_post',
	LINKED_DISCUSSION = 'linked_discussion',
	TOOK_QUIZ = 'took_quiz',
	UPDATED_PROFILE = 'updated_profile',
	REPORTED_CONTENT = 'reported_content',
	RECEIVED_REPORT = 'received_report',
	RECEIVED_SPAM_REPORT = 'received_spam_report',
	REMOVED_CONTENT = 'removed_content',
	RECEIVED_LIKE_ON_DISCUSSION = 'received_like_on_discussion',
	RECEIVED_LIKE_ON_COMMENT = 'received_like_on_comment',
	DELETED_REACTION = 'deleted_reaction',
	ADDED_CONTEXT_TO_PROPOSAL = 'added_context_to_proposal',
	ADDED_PROFILE_PICTURE = 'added_profile_picture',
	ADDED_BIO = 'added_bio',
	ADDED_PROFILE_TITLE = 'added_profile_title',
	ADDED_PROFILE_TAGS = 'added_profile_tags',
	COMMENT_TAKEN_DOWN = 'comment_taken_down',
	POST_TAKEN_DOWN = 'post_taken_down',
	POST_MARKED_AS_SPAM = 'post_marked_as_spam',
	LINKED_ADDRESS = 'linked_address',
	LINKED_MULTIPLE_ADDRESSES = 'linked_multiple_addresses',
	UNLINKED_ADDRESS = 'unlinked_address',
	UNLINKED_MULTIPLE_ADDRESSES = 'unlinked_multiple_addresses',
	FOLLOWED_USER = 'followed_user',
	UNFOLLOWED_USER = 'unfollowed_user'
}

export enum EActivityCategory {
	ON_CHAIN = 'on_chain',
	OFF_CHAIN = 'off_chain'
}

export interface IActivityMetadata {
	// For votes
	decision?: EVoteDecision;
	conviction?: number;

	// For reactions
	reaction?: EReaction;

	// For comments
	commentId?: string;
	parentCommentId?: string;

	// For reports
	reportReason?: string;
	reportedByUserId?: number;

	// For profile updates
	field?: string;

	// For likes received
	likeCount?: number;

	// For delegations
	delegatedToAddress?: string;
	delegatedFromAddress?: string;

	// For quiz
	score?: number;

	// For bounties/tips
	amount?: string;
	beneficiaryAddress?: string;

	// for identity and link address
	address?: string;

	// for follow/unfollow
	userId?: number;

	// for posts
	title?: string;
	content?: string;
}

export interface IUserActivity {
	id: string;
	userId?: number;
	address?: string;
	name: EActivityName;
	subActivityName?: EActivityName;
	category: EActivityCategory;
	network?: ENetwork; // optional for profile activities
	proposalType?: EProposalType;
	indexOrHash?: string;
	metadata?: IActivityMetadata;
	createdAt: Date;
	updatedAt: Date;
	message?: string;
}

export interface IVoteCurve {
	id: string;
	index: number;
	block: number;
	timestamp: string;
	approvalPercent: number;
	supportPercent: number;
}

export enum EProfileTabs {
	OVERVIEW = 'overview',
	ACTIVITY = 'activity',
	ACCOUNTS = 'accounts',
	SETTINGS = 'settings',
	VOTES = 'votes',
	POSTS = 'posts'
}

export interface IProposalArguments {
	args: Record<string, unknown>;
	description: string;
	method: string;
	section: string;
}

export interface IPreimage {
	createdAt: string;
	createdAtBlock: number;
	deposit: string;
	hash: string;
	id: string;
	length: number;
	method: string;
	proposedCall: IProposalArguments;
	proposer: string;
	section: string;
	status: string;
	updatedAt: string;
	updatedAtBlock: number | null;
}

export interface IOnChainMetadata {
	preimage?: IPreimage;
	proposedCall?: IProposalArguments;
	proposer?: string;
	trackNumber?: number;
	updatedAtBlock?: number;
	enactmentAtBlock?: number;
	enactmentAfterBlock?: number;
	createdAt?: Date;
	createdAtBlock?: number;
	hash?: string;
}

export interface IQRSessionPayload {
	sessionId: string;
	timestamp: number;
	expiresIn: number;
}

export enum EAppEnv {
	PRODUCTION = 'production',
	DEVELOPMENT = 'development'
}

export interface IFollowEntry {
	id: string;
	createdAt: Date;
	followerUserId: number;
	followedUserId: number;
	updatedAt: Date;
}

export enum ESidebarState {
	EXPANDED = 'expanded',
	COLLAPSED = 'collapsed'
}

export enum EConvictionAmount {
	ZERO = 0,
	ONE = 1,
	TWO = 2,
	THREE = 3,
	FOUR = 4,
	FIVE = 5,
	SIX = 6
}

export interface IVoteCartItem {
	id: string;
	createdAt: Date;
	updatedAt: Date;
	userId: number;
	postIndexOrHash: string;
	proposalType: EProposalType;
	network: ENetwork;
	decision: EVoteDecision;
	amount: {
		abstain?: string;
		aye?: string;
		nay?: string;
	};
	conviction: EConvictionAmount;
	title?: string;
	editDisabled?: boolean;
}

export interface IPostSubscription {
	id: string;
	createdAt: Date;
	updatedAt: Date;
	network: ENetwork;
	indexOrHash: string;
	proposalType: EProposalType;
	userId: number;
}

// react query keys enum TODO: add other keys
export enum EReactQueryKeys {
	BATCH_VOTE_CART = 'batch-vote-cart',
	COMMENTS = 'comments',
	POST_DETAILS = 'postDetails'
}

export interface IParamDef {
	name: string;
	length?: number;
	type: TypeDef;
}

export interface ICallState {
	extrinsic: {
		extrinsicFn: SubmittableExtrinsicFunction<'promise'> | null;
		params: IParamDef[];
	};
	paramValues: unknown[];
}

export enum EEnactment {
	After_No_Of_Blocks = 'after_no_of_Blocks',
	At_Block_No = 'at_block_number'
}

export interface IWritePostFormFields {
	title: string;
	description: string;
	tags: ITag[];
	topic: EOffChainPostTopic;
	allowedCommentor: EAllowedCommentor;
}

export enum ENotificationStatus {
	SUCCESS = 'success',
	ERROR = 'error',
	WARNING = 'warning',
	INFO = 'info'
}

export interface IBountyStats {
	availableBountyPool: string;
	activeBounties: number;
	peopleEarned: number;
	totalRewarded: string;
	totalBountyPool: string;
	bountyAmount: string;
}

export enum EBountyStatus {
	ALL = 'All',
	ACTIVE = 'Active',
	PROPOSED = 'Proposed',
	CLAIMED = 'Claimed',
	CANCELLED = 'Cancelled',
	REJECTED = 'Rejected'
}

export interface IBountyUserActivity {
	amount: string;
	activity: EBountyStatus;
	address: string;
	created_at: Date;
}

export interface IBountyProposal {
	index: number;
	payee: string;
	reward: string;
	statusHistory: Array<{ status: EProposalStatus; timestamp: Date }>;
}

// generic types are for insignificant tokens if we decide to add later
export interface ITreasuryStats {
	network: ENetwork;
	createdAt: Date;
	updatedAt: Date;
	relayChain: {
		nativeToken?: string;
		myth?: string;
		nextBurn?: string;
		nextSpendAt?: Date;
		[key: string]: unknown | undefined;
	};
	ambassador?: {
		usdt?: string;
		[key: string]: string | undefined;
	};
	assetHub?: {
		nativeToken?: string;
		usdc?: string;
		usdt?: string;
		[key: string]: string | undefined;
	};
	hydration?: {
		nativeToken?: string;
		usdc?: string;
		usdt?: string;
		[key: string]: string | undefined;
	};
	bounties?: {
		nativeToken?: string;
		[key: string]: string | undefined;
	};
	fellowship?: {
		nativeToken?: string;
		usdt?: string;
		[key: string]: string | undefined;
	};
	total?: {
		totalNativeToken?: string;
		totalUsdc?: string;
		totalUsdt?: string;
		totalMyth?: string;
		totalInUsd?: string;
	};
	nativeTokenUsdPrice?: string;
	nativeTokenUsdPrice24hChange?: string;
	[key: string]: unknown;
}

export enum EProposalStep {
	CREATE_PREIMAGE = 'CREATE_PREIMAGE',
	EXISTING_PREIMAGE = 'EXISTING_PREIMAGE',
	CREATE_TREASURY_PROPOSAL = 'CREATE_TREASURY_PROPOSAL',
	CREATE_USDX_PROPOSAL = 'CREATE_USDX_PROPOSAL',
	CREATE_CANCEL_REF_PROPOSAL = 'CREATE_CANCEL_REF_PROPOSAL',
	CREATE_KILL_REF_PROPOSAL = 'CREATE_KILL_REF_PROPOSAL',
	CREATE_BOUNTY = 'CREATE_BOUNTY'
}

export interface IDelegationStats {
	totalDelegatedTokens: string;
	totalDelegatedVotes: number;
	totalDelegates: number;
	totalDelegators: number;
}

export enum EDelegateSource {
	W3F = 'w3f',
	NOVA = 'nova',
	PARITY = 'parity',
	POLKASSEMBLY = 'polkassembly',
	INDIVIDUAL = 'individual'
}

export interface IDelegate {
	id?: string;
	network: ENetwork;
	address: string;
	sources: EDelegateSource[];
	image?: string; // if available, otherwise use the image from the public user
	manifesto?: string; // markdown
	name?: string; // name of the delegate available via some third party sources
	createdAt?: Date; // not available for w3f, nova and parity
	updatedAt?: Date; // not available for w3f, nova and parity
}

export interface IDelegateDetails extends IDelegate {
	publicUser?: IPublicUser;
	votingPower: string;
	receivedDelegationsCount: number;
	last30DaysVotedProposalsCount: number;
}

export enum EDelegationStatus {
	ALL = 'all',
	RECEIVED = 'received',
	DELEGATED = 'delegated',
	UNDELEGATED = 'undelegated'
}

export interface IPostWithDelegateVote extends IPostListing {
	delegateVote?: IVoteData;
}

interface ITrackDelegation {
	address: string;
	balance: string;
	createdAt: Date;
	lockPeriod: number;
	endsAt: Date;
}

export interface ITrackDelegationStats {
	trackId: number;
	status: EDelegationStatus;
	activeProposalsCount: number;
	delegations?: ITrackDelegation[];
}
export interface ITrackDelegationDetails {
	receivedDelegations?: ITrackDelegation[];
	delegatedTo?: ITrackDelegation[];
	activeProposalListingWithDelegateVote: IGenericListingResponse<IPostWithDelegateVote>;
	status: EDelegationStatus;
}

export enum ESocialVerificationStatus {
	VERIFIED = 'verified',
	PENDING = 'pending',
	UNVERIFIED = 'unverified'
}

export interface ISocialHandle {
	userId: number;
	address: string;
	social: ESocial;
	handle: string;
	status: ESocialVerificationStatus;
	verificationToken?: {
		token?: string;
		secret?: string;
		expiresAt?: Date;
	};
	createdAt?: Date;
	updatedAt?: Date;
}
export interface IVoteHistoryData {
	votes: IVoteData[];
	totalCounts: {
		[EVoteDecision.AYE]?: number;
		[EVoteDecision.NAY]?: number;
		[EVoteDecision.SPLIT_ABSTAIN]?: number;
		[EVoteDecision.SPLIT]?: number;
		[EVoteDecision.ABSTAIN]?: number;
	};
}

export enum EPeriodType {
	PREPARE = 'prepare',
	DECISION = 'decision',
	CONFIRM = 'confirm'
}

export enum ESearchType {
	POSTS = 'posts',
	DISCUSSIONS = 'discussions',
	USERS = 'users'
}

export enum ESearchDiscussionType {
	DISCUSSIONS = 'discussions',
	GRANTS = 'grants',
	REFERENDUMS_V2 = 'referendums_v2'
}

export interface ITrackAnalyticsStats {
	totalActiveProposals: number;
	totalProposalCount: number;
	changeInActiveProposals: number;
}

export interface ITrackAnalyticsDelegationsList {
	[key: string]: {
		count: number;
		data: {
			to: string;
			from: string;
			capital: string;
			lockedPeriod: number;
			votingPower: string;
		}[];
	};
}

export interface ITrackAnalyticsDelegations {
	totalCapital: string;
	totalVotesBalance: string;
	totalDelegates: number;
	totalDelegators: number;
	delegateesData: ITrackAnalyticsDelegationsList;
	delegatorsData: ITrackAnalyticsDelegationsList;
}

export interface IParachain {
	id: number;
	name: string;
	chain: string;
	status: string;
	badges: string[];
	token: string;
	logoURL: string;
	w3fGrant: {
		received: number;
		completed: number;
		milestoneText: string;
		terminated: boolean;
		terminationReason: string;
	};
	investorsCount: number;
	githubURL: string;
}

export enum EHttpHeaderKey {
	CONTENT_TYPE = 'content-type',
	API_KEY = 'x-api-key',
	SKIP_CACHE = 'x-skip-cache',
	TOOLS_PASSPHRASE = 'x-tools-passphrase',
	NETWORK = 'x-network'
}

export type PostListingResponse = IGenericListingResponse<IPostListing>;

export interface IUserPosts {
	/** Posts created directly on Polkassembly (off-chain) */
	offchainPostsResponse: PostListingResponse;
	/** Posts related to on-chain proposals/referenda */
	onchainPostsResponse: PostListingResponse;
}

export enum EVoteSortOptions {
	IdASC = 'id_ASC',
	IdDESC = 'id_DESC',
	BalanceValueASC = 'balance_value_ASC',
	BalanceValueDESC = 'balance_value_DESC',
	TimestampASC = 'timestamp_ASC',
	TimestampDESC = 'timestamp_DESC',
	CreatedAtBlockDESC = 'createdAtBlock_DESC',
	SelfVotingPowerASC = 'selfVotingPower_ASC',
	SelfVotingPowerDESC = 'selfVotingPower_DESC',
	DelegatedVotingPowerASC = 'delegatedVotingPower_ASC',
	DelegatedVotingPowerDESC = 'delegatedVotingPower_DESC'
}

export interface IPayout {
	treasurySpendIndex: number;
	treasurySpendData: {
		beneficiary: string;
		amount: string;
		expiresAt: Date;
		generalIndex: string;
	};
}
<<<<<<< HEAD

export enum EVotesType {
=======
export interface IAnalytics {
	[EVoteDecision.ABSTAIN]: string;
	[EVoteDecision.AYE]: string;
	[EVoteDecision.NAY]: string;
	delegated: string;
	solo: string;
	support: string;
	turnout?: string;
	timeSplitVotes: Array<{ index: number; value: string }>;
	votesByConviction: Array<{ [key in Exclude<EVoteDecision, EVoteDecision.SPLIT_ABSTAIN | EVoteDecision.SPLIT>]: string } & { lockPeriod: number }>;
	delegationVotesByConviction: Array<{ delegated: string; solo: string; lockPeriod: number }>;
}

export interface IAccountAnalytics {
	[EVoteDecision.ABSTAIN]: number;
	[EVoteDecision.AYE]: number;
	[EVoteDecision.NAY]: number;
	delegated: number;
	solo: number;
	support: string;
	turnout?: string;
	timeSplitVotes: Array<{ index: number; value: number }>;
	votesByConviction: Array<{ [key in Exclude<EVoteDecision, EVoteDecision.SPLIT_ABSTAIN | EVoteDecision.SPLIT>]: number } & { lockPeriod: number }>;
	delegationVotesByConviction: Array<{ delegated: number; solo: number; lockPeriod: number }>;
}

export interface IPostAnalytics {
	convictionsAnalytics: IAnalytics;
	votesAnalytics: IAnalytics;
	accountsAnalytics: IAccountAnalytics;
	proposal: {
		index: number;
		status: string;
	};
}

export interface IFlattenedConvictionVote {
	proposal: {
		createdAt: string;
		tally: {
			ayes: string;
			nays: string;
			support: string;
			bareAyes: string | null;
		};
	};
	type: EProposalType;
	voter: string;
	lockPeriod: number;
	decision: EVoteDecision;
	balance: {
		value?: string;
		abstain?: string;
	};
	createdAt: string;
	createdAtBlock: number;
	proposalIndex: number;
	delegatedTo: string | null;
	isDelegated: boolean;
	parentVote: {
		extrinsicIndex: string;
		selfVotingPower: string;
		type: EProposalType;
		voter: string;
		lockPeriod: number;
		delegatedVotingPower: string;
		delegatedVotes: IFlattenedConvictionVote[];
	};
}

export enum EAnalyticsType {
	ACCOUNTS = 'accounts',
	CONVICTIONS = 'convictions',
	VOTES = 'votes'
}

export interface IVoteDistribution extends Omit<IVoteData, 'createdAt' | 'createdAtBlock' | 'proposalIndex' | 'delegatedTo'> {
	votingPower: string | null;
	delegatorsCount?: number;
	isDelegated: boolean;
	percentage?: number;
}

export type IPostBubbleVotes = {
	votes: {
		[K in Exclude<EVoteDecision, EVoteDecision.SPLIT_ABSTAIN | EVoteDecision.SPLIT>]: IVoteDistribution[];
	};
	proposal?: {
		status: EProposalStatus;
	};
};

export enum EPostBubbleVotesType {
>>>>>>> f5ef0a6d
	NESTED = 'nested',
	FLATTENED = 'flattened'
}<|MERGE_RESOLUTION|>--- conflicted
+++ resolved
@@ -663,7 +663,7 @@
 	selfVotingPower?: string;
 	totalVotingPower?: string;
 	delegatedVotingPower?: string;
-	votingPower?: string;
+	votingPower?: string | null;
 	delegatedVotes?: IVoteData[];
 }
 
@@ -1303,10 +1303,11 @@
 		generalIndex: string;
 	};
 }
-<<<<<<< HEAD
 
 export enum EVotesType {
-=======
+	NESTED = 'nested',
+	FLATTENED = 'flattened'
+}
 export interface IAnalytics {
 	[EVoteDecision.ABSTAIN]: string;
 	[EVoteDecision.AYE]: string;
@@ -1384,7 +1385,6 @@
 }
 
 export interface IVoteDistribution extends Omit<IVoteData, 'createdAt' | 'createdAtBlock' | 'proposalIndex' | 'delegatedTo'> {
-	votingPower: string | null;
 	delegatorsCount?: number;
 	isDelegated: boolean;
 	percentage?: number;
@@ -1397,10 +1397,4 @@
 	proposal?: {
 		status: EProposalStatus;
 	};
-};
-
-export enum EPostBubbleVotesType {
->>>>>>> f5ef0a6d
-	NESTED = 'nested',
-	FLATTENED = 'flattened'
-}+};