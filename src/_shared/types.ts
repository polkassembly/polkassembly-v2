// Copyright 2019-2025 @polkassembly/polkassembly authors & contributors
// This software may be modified and distributed under the terms
// of the Apache-2.0 license. See the LICENSE file for details.

/* eslint-disable no-use-before-define */

import { SubmittableExtrinsicFunction } from '@polkadot/api/types';
import { InjectedAccount } from '@polkadot/extension-inject/types';
import { RegistrationJudgement } from '@polkadot/types/interfaces';
import { SignerResult, TypeDef } from '@polkadot/types/types';
import { HexString } from '@polkadot/util/types';
import { StatusCodes } from 'http-status-codes';

export enum ENetwork {
	KUSAMA = 'kusama',
	ASSETHUB_KUSAMA = 'assethub-kusama',
	POLKADOT = 'polkadot',
	WESTEND = 'westend',
	PASEO = 'paseo',
	CERE = 'cere'
}

export enum ENetworkSocial {
	HOME = 'home',
	TWITTER = 'twitter',
	DISCORD = 'discord',
	GITHUB = 'github',
	YOUTUBE = 'youtube',
	REDDIT = 'reddit',
	TELEGRAM = 'telegram',
	SUBSCAN = 'subscan'
}

export enum EGovType {
	GOV_1 = 'gov_1',
	OPENGOV = 'opengov'
}

export enum ESocial {
	EMAIL = 'email',
	RIOT = 'riot',
	TWITTER = 'twitter',
	TELEGRAM = 'telegram',
	DISCORD = 'discord',
	GITHUB = 'github'
}

export interface ITrackCounts {
	[trackName: string]: number;
}

export interface IUserSocialDetails {
	platform: ESocial;
	url: string;
}

// FIXME: handle removed badges
export enum EUserBadge {
	DECENTRALISED_VOICE = 'decentralised_voice',
	FELLOW = 'fellow',
	COUNCIL = 'council_member',
	ACTIVE_VOTER = 'active_voter',
	WHALE = 'whale'
	// STEADFAST_COMMENTOR = 'steadfast_commentor',
	// GM_VOTER = 'gm_voter',
	// POPULAR_DELEGATE = 'popular_delegate'
}

export interface IUserBadgeDetails {
	name: EUserBadge;
	unlockedAt: Date;
}

export interface IProfileDetails {
	bio?: string;
	badges?: string[];
	title?: string;
	image?: string;
	publicSocialLinks?: IUserSocialDetails[];
	coverImage?: string;
	achievementBadges?: IUserBadgeDetails[];
}

export interface IUserTFADetails {
	url: string;
	base32Secret: string;
	enabled: boolean;
	verified: boolean;
}

export enum ENotificationChannel {
	EMAIL = 'email',
	TELEGRAM = 'telegram',
	DISCORD = 'discord',
	ELEMENT = 'element',
	SLACK = 'slack',
	IN_APP = 'in_app'
}

export interface IUserNotificationChannelPreferences {
	name: ENotificationChannel;
	enabled: boolean;
	handle: string;
	verified: boolean;
	verification_token?: string;
}

export interface IUserNotificationTriggerPreferences {
	name: string;
	enabled: boolean;
	[additionalProperties: string]: unknown; // trigger specific properties
}

export interface IUserNotificationSettings {
	channelPreferences: { [channel: string]: IUserNotificationChannelPreferences };
	triggerPreferences: {
		[network: string]: { [index: string]: IUserNotificationTriggerPreferences };
	};
}

export enum ERole {
	ANONYMOUS = 'anonymous',
	ADMIN = 'admin',
	PROPOSAL_BOT = 'proposal_bot',
	USER = 'user',
	EVENT_BOT = 'event_bot',
	MODERATOR = 'moderator'
}

export interface IUser {
	id: number;
	createdAt?: Date;
	updatedAt?: Date;
	email: string;
	isEmailVerified: boolean;
	password: string;
	salt: string;
	profileDetails: IProfileDetails;
	username: string;
	isWeb3Signup: boolean;
	primaryNetwork?: ENetwork;
	notificationPreferences?: IUserNotificationSettings;
	twoFactorAuth?: IUserTFADetails;
	roles?: ERole[];
	profileScore: number;
}

export interface IPublicUser {
	id: number;
	createdAt?: Date;
	username: string;
	profileScore: number;
	addresses: string[];
	rank?: number;
	followers?: IFollowEntry[];
	following?: IFollowEntry[];
	profileDetails: IProfileDetails;
}

export interface IAuthResponse {
	accessToken?: string;
	isTFAEnabled?: boolean;
	tfaToken?: string;
	refreshToken?: string;
}

export enum EWallet {
	POLKADOT = 'polkadot-js',
	SUBWALLET = 'subwallet-js',
	TALISMAN = 'talisman',
	POLKAGATE = 'polkagate',
	NOVAWALLET = 'nova',
	MIMIR = 'mimir',
	POLKADOT_VAULT = 'polkadot-vault',
	OTHER = ''
	// METAMASK = 'metamask',
	// WALLETCONNECT = 'walletconnect',
	// POLYWALLET = 'polywallet',
	// POLKASAFE = 'polkasafe',
}

export interface IRefreshTokenPayload {
	iat: number;
	id: number;
	exp?: number;
	loginAddress?: string;
	loginWallet?: EWallet;
}

export interface IAccessTokenPayload {
	defaultAddress: string;
	addresses: string[];
	sub: string;
	username: string;
	email: string;
	isEmailVerified: boolean;
	iat: number;
	id: number;
	roles: ERole[];
	web3signup: boolean;
	isTFAEnabled?: boolean;
	loginWallet?: EWallet;
	loginAddress?: string;
	exp?: number;
}

export enum EProxyType {
	ANY = 'Any',
	NON_TRANSFER = 'NonTransfer',
	GOVERNANCE = 'Governance',
	STAKING = 'Staking',
	IDENTITY_JUDGEMENT = 'IdentityJudgement',
	AUCTION = 'Auction',
	CANCEL_PROXY = 'CancelProxy',
	PARAREGISTRATION = 'ParaRegistration',
	NOMINATION_POOLS = 'NominationPools',
	SUDO_BALANCES = 'SudoBalances'
}

export interface IPureProxyAddress {
	address: string;
	proxyType: EProxyType;
}

export interface IMultisigAddress {
	signatories: Array<string>;
	address: string;
	threshold: number;
	pureProxies: Array<IPureProxyAddress>;
}

export interface IProxyAddress {
	address: string;
	proxyType: EProxyType;
	delay?: number;
}

export interface IAddressRelations {
	address: string;
	multisigAddresses: Array<IMultisigAddress>;
	proxyAddresses: Array<IProxyAddress>;
	proxiedAddresses: Array<IProxyAddress>;
}

export interface IUserClientData extends IAccessTokenPayload {
	publicUser?: IPublicUser;
	addressRelations?: IAddressRelations[];
}

export interface IAddressProxyForEntry {
	address: string;
	network: ENetwork;
}

export interface IUserAddress {
	address: string;
	default: boolean;
	network: ENetwork;
	userId: number;
	createdAt?: Date;
	updatedAt?: Date;
	wallet?: EWallet;
	isMultisig?: boolean;
	proxyFor?: IAddressProxyForEntry[];
	profileScore?: number;
}

export interface IHashedPassword {
	password: string;
	salt: string;
}

export interface NotificationSettings {
	new_proposal: boolean;
	own_proposal: boolean;
	post_created: boolean;
	post_participated: boolean;
}

export enum EProposalType {
	ALLIANCE_MOTION = 'AllianceMotion',
	ANNOUNCEMENT = 'Announcement',
	DEMOCRACY_PROPOSAL = 'DemocracyProposal',
	TECH_COMMITTEE_PROPOSAL = 'TechCommitteeProposal',
	TREASURY_PROPOSAL = 'TreasuryProposal',
	REFERENDUM = 'Referendum',
	FELLOWSHIP_REFERENDUM = 'FellowshipReferendum',
	COUNCIL_MOTION = 'CouncilMotion',
	BOUNTY = 'Bounty',
	TIP = 'Tip',
	CHILD_BOUNTY = 'ChildBounty',
	REFERENDUM_V2 = 'ReferendumV2',
	TECHNICAL_COMMITTEE = 'TechnicalCommittee',
	COMMUNITY = 'Community',
	UPGRADE_COMMITTEE = 'UpgradeCommittee',
	ADVISORY_COMMITTEE = 'AdvisoryCommittee',
	DISCUSSION = 'Discussion',
	GRANT = 'Grant'
}

export enum ETheme {
	LIGHT = 'light',
	DARK = 'dark'
}

export enum ELocales {
	SPANISH = 'es',
	ENGLISH = 'en',
	CHINESE = 'zh',
	GERMAN = 'de',
	JAPANESE = 'ja'
}

export enum ECookieNames {
	ACCESS_TOKEN = 'access_token',
	REFRESH_TOKEN = 'refresh_token',
	THEME = 'theme',
	LOCALE = 'locale'
}
export enum EAccountType {
	MULTISIG = 'multisig',
	PROXY = 'proxy',
	REGULAR = 'regular'
}

export interface ISelectedAccount extends InjectedAccount {
	wallet?: EWallet;
	accountType: EAccountType;
	parent?: ISelectedAccount;
	proxyType?: EProxyType;
	threshold?: number;
	signatories?: Array<string>;
}

export interface IUserPreferences {
	theme: ETheme;
	locale: ELocales;
	wallet?: EWallet;
	selectedAccount?: ISelectedAccount;
	rpcIndex?: number;
}

export enum ENotificationTrigger {
	VERIFY_EMAIL = 'verifyEmail',
	RESET_PASSWORD = 'resetPassword'
}

export enum EDataSource {
	POLKASSEMBLY = 'polkassembly',
	SUBSQUARE = 'subsquare',
	OTHER = 'other'
}

export enum EReaction {
	like = 'like',
	dislike = 'dislike'
}

export interface IReaction {
	id: string;
	network: ENetwork;
	proposalType: EProposalType;
	indexOrHash: string;
	userId: number;
	reaction: EReaction;
	createdAt: Date;
	updatedAt: Date;
	commentId?: string;
	publicUser: IPublicUser;
}

export interface IPostOffChainMetrics {
	reactions: Record<EReaction, number>;
	comments: number;
}

export enum EAllowedCommentor {
	ALL = 'all',
	ONCHAIN_VERIFIED = 'onchain_verified',
	NONE = 'none'
}

export interface IPostLink {
	indexOrHash: string;
	proposalType: EProposalType;
}
export interface IContentSummary {
	id: string;
	network: ENetwork;
	proposalType: EProposalType;
	indexOrHash: string;
	postSummary?: string;
	commentsSummary?: string;
	isSpam?: boolean;
	createdAt: Date;
	updatedAt: Date;
}

export enum EOffChainPostTopic {
	GENERAL = 'general',
	AUCTION_ADMIN = 'auctionAdmin',
	GENERAL_ADMIN = 'generalAdmin',
	GOVERNANCE = 'governance',
	ROOT = 'root',
	STAKING_ADMIN = 'stakingAdmin',
	TREASURY = 'treasury',
	FELLOWSHIP = 'fellowship',
	COUNCIL = 'council',
	DEMOCRACY = 'democracy',
	TECHNICAL_COMMITTEE = 'technicalCommittee',
	WHITELIST = 'whitelist'
}

export interface ITag {
	value: string;
	lastUsedAt: Date;
	network: ENetwork;
}

export interface IOffChainContentHistoryItem {
	content: string;
	title?: string;
	createdAt: Date;
}

export type ICommentHistoryItem = Omit<IOffChainContentHistoryItem, 'title'>;

export interface IPollVote {
	id: string;
	userId: number;
	createdAt: Date;
	selectedOption: string;
	updatedAt?: Date;
	publicUser?: IPublicUser;
}

export enum EPollVotesType {
	ANONYMOUS = 'anonymous',
	MASKED = 'masked'
}

export interface IPoll {
	id: string;
	network: ENetwork;
	proposalType: EProposalType;
	index: number;
	endsAt: Date;
	createdAt: Date;
	updatedAt: Date;
	title: string;
	options: string[];
	votes: IPollVote[];
	voteTypes: EPollVotesType[];
}

export interface IOffChainPost {
	id?: string;
	index?: number;
	hash?: string;
	userId?: number;
	title?: string;
	content: string;
	createdAt?: Date;
	updatedAt?: Date;
	tags?: ITag[];
	dataSource: EDataSource;
	proposalType: EProposalType;
	network: ENetwork;
	metrics?: IPostOffChainMetrics;
	allowedCommentor: EAllowedCommentor;
	lastCommentAt?: Date;
	isDeleted: boolean;
	createdOnPolkassembly?: boolean;
	linkedPost?: IPostLink;
	publicUser?: IPublicUser;
	topic?: EOffChainPostTopic;
	history?: IOffChainContentHistoryItem[];
	isDefaultContent?: boolean;
	poll?: IPoll;
}

export enum EProposalStatus {
	Unknown = 'Unknown',
	Noted = 'Noted',
	Proposed = 'Proposed',
	Tabled = 'Tabled',
	Started = 'Started',
	Passed = 'Passed',
	NotPassed = 'NotPassed',
	Cancelled = 'Cancelled',
	CuratorProposed = 'CuratorProposed',
	CuratorAssigned = 'CuratorAssigned',
	CuratorUnassigned = 'CuratorUnassigned',
	Executed = 'Executed',
	ExecutionFailed = 'ExecutionFailed',
	Used = 'Used',
	Invalid = 'Invalid',
	Missing = 'Missing',
	Reaped = 'Reaped',
	Approved = 'Approved',
	Disapproved = 'Disapproved',
	Closed = 'Closed',
	Awarded = 'Awarded',
	Added = 'Added',
	Rejected = 'Rejected',
	Retracted = 'Retracted',
	Slashed = 'Slashed',
	Active = 'Active',
	Extended = 'Extended',
	Claimed = 'Claimed',
	Unrequested = 'Unrequested',
	Requested = 'Requested',
	Submitted = 'Submitted',
	Killed = 'Killed',
	Cleared = 'Cleared',
	Deciding = 'Deciding',
	ConfirmStarted = 'ConfirmStarted',
	ConfirmAborted = 'ConfirmAborted',
	Confirmed = 'Confirmed',
	DecisionDepositPlaced = 'DecisionDepositPlaced',
	TimedOut = 'TimedOut',
	Opened = 'Opened',
	Created = 'Created'
}

export enum EPostOrigin {
	AUCTION_ADMIN = 'AuctionAdmin',
	BIG_SPENDER = 'BigSpender',
	BIG_TIPPER = 'BigTipper',
	CANDIDATES = 'Candidates',
	CLUSTER_PROTOCOL_ACTIVATOR = 'ClusterProtocolActivator',
	CLUSTER_PROTOCOL_UPDATER = 'ClusterProtocolUpdater',
	EXPERTS = 'Experts',
	FELLOWS = 'Fellows',
	FELLOWSHIP_ADMIN = 'FellowshipAdmin',
	GENERAL_ADMIN = 'GeneralAdmin',
	GRAND_MASTERS = 'GrandMasters',
	LEASE_ADMIN = 'LeaseAdmin',
	MASTERS = 'Masters',
	MEDIUM_SPENDER = 'MediumSpender',
	MEMBERS = 'Members',
	PROFICIENTS = 'Proficients',
	REFERENDUM_CANCELLER = 'ReferendumCanceller',
	REFERENDUM_KILLER = 'ReferendumKiller',
	ROOT = 'Root',
	SENIOR_EXPERTS = 'SeniorExperts',
	SENIOR_FELLOWS = 'SeniorFellows',
	SENIOR_MASTERS = 'SeniorMasters',
	SMALL_SPENDER = 'SmallSpender',
	SMALL_TIPPER = 'SmallTipper',
	STAKING_ADMIN = 'StakingAdmin',
	TREASURER = 'Treasurer',
	WHITELISTED_CALLER = 'WhitelistedCaller',
	WISH_FOR_CHANGE = 'WishForChange',
	FAST_GENERAL_ADMIN = 'FastGeneralAdmin'
}

export enum EVoteDecision {
	AYE = 'aye',
	NAY = 'nay',
	SPLIT = 'split',
	ABSTAIN = 'abstain',
	SPLIT_ABSTAIN = 'splitAbstain'
}

export interface IVoteMetrics {
	[EVoteDecision.AYE]: { count: number; value: string };
	[EVoteDecision.NAY]: { count: number; value: string };
	support: { value: string };
	bareAyes: { value: string };
}

export interface IBeneficiary {
	address: string;
	amount: string;
	assetId?: string | null;
	validFromBlock?: string;
	usdAmount?: string;
}

export interface IBeneficiaryInput extends IBeneficiary {
	id?: string;
	isInvalid?: boolean;
}

export interface IStatusHistoryItem {
	status: EProposalStatus;
	timestamp: Date;
	block: number;
}

export interface IOnChainPostInfo {
	reward?: string;
	fee?: string;
	deposit?: string;
	curatorDeposit?: string;
	parentBountyIndex?: number;
	payee?: string;
	proposer: string;
	status: EProposalStatus;
	createdAt?: Date;
	index?: number;
	hash?: string;
	origin: EPostOrigin;
	description?: string;
	voteMetrics?: IVoteMetrics;
	beneficiaries?: IBeneficiary[];
	preparePeriodEndsAt?: Date;
	decisionPeriodEndsAt?: Date;
	confirmationPeriodEndsAt?: Date;
	timeline?: IStatusHistoryItem[];
	preimageArgs?: Record<string, unknown>;
	curator?: string;
	treasurySpendIndex?: number;
}

export interface IPost extends IOffChainPost {
	onChainInfo?: IOnChainPostInfo;
	publicUser?: IPublicUser;
	reactions?: IReaction[];
	userSubscriptionId?: string;
	contentSummary?: IContentSummary;
	comments?: ICommentResponse[];
}

export interface IOnChainPostListing {
	createdAt: Date;
	description: string;
	childBountiesCount?: number;
	index?: number;
	origin: EPostOrigin;
	proposer: string;
	status: EProposalStatus;
	type: EProposalType;
	hash?: string;
	voteMetrics?: IVoteMetrics;
	beneficiaries?: IBeneficiary[];
	curator?: string;
	reward?: string;
	decisionPeriodEndsAt?: Date;
	preparePeriodEndsAt?: Date;
}

export interface IPostListing extends IOffChainPost {
	onChainInfo?: IOnChainPostListing;
	publicUser?: IPublicUser;
	reactions?: IReaction[];
	userSubscriptionId?: string;
}

export interface IGenericListingResponse<T> {
	items: T[];
	totalCount: number;
}

export enum ESignupSteps {
	USERNAME = 'Create Username',
	PASSWORD = 'Set Password'
}

export interface IGenerateTFAResponse extends Omit<IUserTFADetails, 'url' | 'enabled' | 'verified'> {
	otpauthUrl: string;
}

export interface ISidebarMenuItem {
	title: string;
	url: string;
	icon?: string;
	isNew?: boolean;
	count?: number;
	items?: ISidebarMenuItem[];
	key?: string;
	heading?: string;
	renderAsParentItem?: boolean;
}

export interface IMessageResponse {
	message: string;
}

export interface IErrorResponse extends IMessageResponse {
	status: StatusCodes;
	name: string;
}

export enum EWeb3LoginScreens {
	SELECT_WALLET,
	FETCH_CONFIRMATION,
	SELECT_ADDRESS
}

export enum EActivityFeedTab {
	EXPLORE = 'explore',
	SUBSCRIBED = 'subscribed'
}

export enum EListingTab {
	ANALYTICS = 'ANALYTICS',
	EXTERNAL = 'EXTERNAL',
	REFERENDA = 'REFERENDA',
	POLKASSEMBLY = 'POLKASSEMBLY'
}

export enum ECommentSentiment {
	AGAINST = 'against',
	SLIGHTLY_AGAINST = 'slightly_against',
	NEUTRAL = 'neutral',
	SLIGHTLY_FOR = 'slightly_for',
	FOR = 'for'
}

export interface IVoteData {
	balanceValue: string;
	decision: EVoteDecision;
	lockPeriod: number;
	createdAt: Date;
	voterAddress: string;
	selfVotingPower?: string;
	totalVotingPower?: string;
	delegatedVotingPower?: string;
	votingPower?: string;
	delegatedVotes?: IVoteData[];
}

export interface IComment {
	id: string;
	createdAt: Date;
	updatedAt: Date;
	userId: number;
	content: string;
	network: ENetwork;
	proposalType: EProposalType;
	indexOrHash: string;
	parentCommentId: string | null;
	isDeleted: boolean;
	dataSource: EDataSource;
	isSpam?: boolean;
	sentiment?: ECommentSentiment;
	aiSentiment?: ECommentSentiment;
	history?: ICommentHistoryItem[];
	disabled?: boolean;
	authorAddress?: string;
	isDelegateXVote?: boolean;
	isVerified?: boolean;
}

export interface ICommentResponse extends IComment {
	publicUser: Omit<IPublicUser, 'rank'>;
	children?: ICommentResponse[];
	reactions?: IReaction[];
	voteData?: IVoteData[];
}

export interface IOnChainIdentity {
	display: string;
	legal: string;
	email: string;
	twitter: string;
	web: string;
	github: string;
	discord: string;
	matrix: string;
	displayParent: string;
	nickname: string;
	isIdentitySet: boolean;
	isVerified: boolean;
	isGood: boolean;
	judgements: RegistrationJudgement[];
	verifiedByPolkassembly: boolean;
	parentProxyTitle: string | null;
	parentProxyAddress: string;
	hash?: string;
}

export enum EAssets {
	DED = 'DED',
	USDT = 'USDT',
	USDC = 'USDC',
	MYTH = 'MYTH'
}

export enum EPostDetailsTab {
	DESCRIPTION = 'description',
	ONCHAIN_INFO = 'onchain_info',
	SUMMARISE = 'summarise',
	POST_ANALYTICS = 'post_analytics'
}

export enum EActivityName {
	// On-chain Activities
	VOTED_ON_PROPOSAL = 'voted_on_proposal',
	CREATED_PROPOSAL = 'created_proposal',
	CREATED_TIP = 'created_tip',
	GAVE_TIP = 'gave_tip',
	CREATED_BOUNTY = 'created_bounty',
	CREATED_CHILD_BOUNTY = 'created_child_bounty',
	CLAIMED_BOUNTY = 'claimed_bounty',
	SIGNED_UP_FOR_IDENTITY_VERIFICATION = 'signed_up_for_identity_verification',
	APPROVED_BOUNTY = 'approved_bounty',
	VERIFIED_IDENTITY = 'verified_identity',
	COMPLETED_IDENTITY_JUDGEMENT = 'completed_identity_judgement',
	DELEGATED_VOTE = 'delegated_vote',
	RECEIVED_DELEGATION = 'received_delegation',
	PLACED_DECISION_DEPOSIT = 'placed_decision_deposit',
	REMOVED_VOTE = 'removed_vote',
	REDUCED_CONVICTION = 'reduced_conviction',
	REDUCED_CONVICTION_AFTER_SIX_HOURS_OF_FIRST_VOTE = 'reduced_conviction_after_six_hours_of_first_vote',
	REMOVED_VOTE_AFTER_SIX_HOURS_OF_FIRST_VOTE = 'removed_vote_after_six_hours_of_first_vote',
	LOST_DUE_TO_SLASHING_TIP_OR_PROPOSAL = 'lost_due_to_slashing_tip_or_proposal',
	PROPOSAL_FAILED = 'proposal_failed',
	PROPOSAL_PASSED = 'proposal_passed',
	VOTE_PASSED = 'vote_passed',
	VOTE_FAILED = 'vote_failed',

	// Off-chain Activities
	QUIZ_ANSWERED_CORRECTLY = 'quiz_answered_correctly',
	REACTED_TO_POST = 'reacted_to_post',
	REACTED_TO_COMMENT = 'reacted_to_comment',
	COMMENTED_ON_POST = 'commented_on_post',
	DELETED_COMMENT = 'deleted_comment',
	REPLIED_TO_COMMENT = 'replied_to_comment',
	CREATED_OFFCHAIN_POST = 'created_offchain_post',
	LINKED_DISCUSSION = 'linked_discussion',
	TOOK_QUIZ = 'took_quiz',
	UPDATED_PROFILE = 'updated_profile',
	REPORTED_CONTENT = 'reported_content',
	RECEIVED_REPORT = 'received_report',
	RECEIVED_SPAM_REPORT = 'received_spam_report',
	REMOVED_CONTENT = 'removed_content',
	RECEIVED_LIKE_ON_DISCUSSION = 'received_like_on_discussion',
	RECEIVED_LIKE_ON_COMMENT = 'received_like_on_comment',
	DELETED_REACTION = 'deleted_reaction',
	ADDED_CONTEXT_TO_PROPOSAL = 'added_context_to_proposal',
	ADDED_PROFILE_PICTURE = 'added_profile_picture',
	ADDED_BIO = 'added_bio',
	ADDED_PROFILE_TITLE = 'added_profile_title',
	ADDED_PROFILE_TAGS = 'added_profile_tags',
	COMMENT_TAKEN_DOWN = 'comment_taken_down',
	POST_TAKEN_DOWN = 'post_taken_down',
	POST_MARKED_AS_SPAM = 'post_marked_as_spam',
	LINKED_ADDRESS = 'linked_address',
	LINKED_MULTIPLE_ADDRESSES = 'linked_multiple_addresses',
	UNLINKED_ADDRESS = 'unlinked_address',
	UNLINKED_MULTIPLE_ADDRESSES = 'unlinked_multiple_addresses',
	FOLLOWED_USER = 'followed_user',
	UNFOLLOWED_USER = 'unfollowed_user'
}

export enum EActivityCategory {
	ON_CHAIN = 'on_chain',
	OFF_CHAIN = 'off_chain'
}

export interface IActivityMetadata {
	// For votes
	decision?: EVoteDecision;
	conviction?: number;

	// For reactions
	reaction?: EReaction;

	// For comments
	commentId?: string;
	parentCommentId?: string;

	// For reports
	reportReason?: string;
	reportedByUserId?: number;

	// For profile updates
	field?: string;

	// For likes received
	likeCount?: number;

	// For delegations
	delegatedToAddress?: string;
	delegatedFromAddress?: string;

	// For quiz
	score?: number;

	// For bounties/tips
	amount?: string;
	beneficiaryAddress?: string;

	// for identity and link address
	address?: string;

	// for follow/unfollow
	userId?: number;

	// for posts
	title?: string;
	content?: string;

	// for comments
	authorAddress?: string;
}

export interface IUserActivity {
	id: string;
	userId?: number;
	address?: string;
	name: EActivityName;
	subActivityName?: EActivityName;
	category: EActivityCategory;
	network?: ENetwork; // optional for profile activities
	proposalType?: EProposalType;
	indexOrHash?: string;
	metadata?: IActivityMetadata;
	createdAt: Date;
	updatedAt: Date;
	message?: string;
}

export interface IVoteCurve {
	id: string;
	index: number;
	block: number;
	timestamp: string;
	approvalPercent: number;
	supportPercent: number;
}

export enum EProfileTabs {
	OVERVIEW = 'overview',
	ACTIVITY = 'activity',
	ACCOUNTS = 'accounts',
	SETTINGS = 'settings',
	VOTES = 'votes',
	POSTS = 'posts'
}

export interface IProposalArguments {
	args: Record<string, unknown>;
	description: string;
	method: string;
	section: string;
}

export interface IPreimage {
	createdAt: string;
	createdAtBlock: number;
	deposit: string;
	hash: string;
	id: string;
	length: number;
	method: string;
	proposedCall: IProposalArguments;
	proposer: string;
	section: string;
	status: string;
	updatedAt: string;
	updatedAtBlock: number | null;
}

export interface IOnChainMetadata {
	preimage?: IPreimage;
	proposedCall?: IProposalArguments;
	proposer?: string;
	trackNumber?: number;
	updatedAtBlock?: number;
	enactmentAtBlock?: number;
	enactmentAfterBlock?: number;
	createdAt?: Date;
	createdAtBlock?: number;
	submittedAtBlock?: number;
	hash?: string;
}

export interface IQRSessionPayload {
	sessionId: string;
	timestamp: number;
	expiresIn: number;
}

export enum EAppEnv {
	PRODUCTION = 'production',
	DEVELOPMENT = 'development'
}

export interface IFollowEntry {
	id: string;
	createdAt: Date;
	followerUserId: number;
	followedUserId: number;
	updatedAt: Date;
}

export enum ESidebarState {
	EXPANDED = 'expanded',
	COLLAPSED = 'collapsed'
}

export enum EConvictionAmount {
	ZERO = 0,
	ONE = 1,
	TWO = 2,
	THREE = 3,
	FOUR = 4,
	FIVE = 5,
	SIX = 6
}

export interface IVoteCartItem {
	id: string;
	createdAt: Date;
	updatedAt: Date;
	userId: number;
	postIndexOrHash: string;
	proposalType: EProposalType;
	network: ENetwork;
	decision: EVoteDecision;
	amount: {
		abstain?: string;
		aye?: string;
		nay?: string;
	};
	conviction: EConvictionAmount;
	title?: string;
	editDisabled?: boolean;
}

export interface IPostSubscription {
	id: string;
	createdAt: Date;
	updatedAt: Date;
	network: ENetwork;
	indexOrHash: string;
	proposalType: EProposalType;
	userId: number;
}

// react query keys enum TODO: add other keys
export enum EReactQueryKeys {
	BATCH_VOTE_CART = 'batch-vote-cart',
	COMMENTS = 'comments',
	POST_DETAILS = 'postDetails',
	ACCOUNTS = 'accounts',
	IDENTITY_INFO = 'identityInfo',
	TOKENS_USD_PRICE = 'tokensUsdPrice',
	USER_VOTES = 'userVotes',
	PROFILE_IDENTITIES = 'profileIdentities',
	OGTRACKER_DATA = 'ogtracker-data'
}

export interface IParamDef {
	name: string;
	length?: number;
	type: TypeDef;
}

export interface ICallState {
	extrinsic: {
		extrinsicFn: SubmittableExtrinsicFunction<'promise'> | null;
		params: IParamDef[];
	};
	paramValues: unknown[];
}

export enum EEnactment {
	After_No_Of_Blocks = 'after_no_of_Blocks',
	At_Block_No = 'at_block_number'
}

export interface IWritePostFormFields {
	title: string;
	description: string;
	tags: ITag[];
	topic: EOffChainPostTopic;
	allowedCommentor: EAllowedCommentor;
	pollTitle?: string;
	pollOptions?: string[];
	pollEndDate?: Date;
	pollVoteTypes?: EPollVotesType[];
	isAddingPoll?: boolean;
}

export enum ENotificationStatus {
	SUCCESS = 'success',
	ERROR = 'error',
	WARNING = 'warning',
	INFO = 'info'
}

export interface IBountyStats {
	availableBountyPool: string;
	activeBounties: number;
	peopleEarned: number;
	totalRewarded: string;
	totalBountyPool: string;
	bountyAmount: string;
}

export enum EBountyStatus {
	ALL = 'All',
	ACTIVE = 'Active',
	PROPOSED = 'Proposed',
	CLAIMED = 'Claimed',
	CANCELLED = 'Cancelled',
	REJECTED = 'Rejected'
}

export interface IBountyUserActivity {
	amount: string;
	activity: EBountyStatus;
	address: string;
	created_at: Date;
}

export interface IBountyProposal {
	index: number;
	payee: string;
	reward: string;
	statusHistory: Array<{ status: EProposalStatus; timestamp: Date }>;
}

// generic types are for insignificant tokens if we decide to add later
export interface ITreasuryStats {
	network: ENetwork;
	createdAt: Date;
	updatedAt: Date;
	relayChain: {
		nativeToken?: string;
		myth?: string;
		nextBurn?: string;
		nextSpendAt?: Date;
		[key: string]: unknown | undefined;
	};
	ambassador?: {
		usdt?: string;
		[key: string]: string | undefined;
	};
	assetHub?: {
		nativeToken?: string;
		usdc?: string;
		usdt?: string;
		[key: string]: string | undefined;
	};
	hydration?: {
		nativeToken?: string;
		usdc?: string;
		usdt?: string;
		[key: string]: string | undefined;
	};
	bounties?: {
		nativeToken?: string;
		[key: string]: string | undefined;
	};
	fellowship?: {
		nativeToken?: string;
		usdt?: string;
		[key: string]: string | undefined;
	};
	total?: {
		totalNativeToken?: string;
		totalUsdc?: string;
		totalUsdt?: string;
		totalMyth?: string;
		totalInUsd?: string;
	};
	nativeTokenUsdPrice?: string;
	nativeTokenUsdPrice24hChange?: string;
	dedTokenUsdPrice?: string;
	dedTokenUsdPrice24hChange?: string;
	[key: string]: unknown;
}

export enum EProposalStep {
	CREATE_PREIMAGE = 'CREATE_PREIMAGE',
	EXISTING_PREIMAGE = 'EXISTING_PREIMAGE',
	CREATE_TREASURY_PROPOSAL = 'CREATE_TREASURY_PROPOSAL',
	CREATE_USDX_PROPOSAL = 'CREATE_USDX_PROPOSAL',
	CREATE_CANCEL_REF_PROPOSAL = 'CREATE_CANCEL_REF_PROPOSAL',
	CREATE_KILL_REF_PROPOSAL = 'CREATE_KILL_REF_PROPOSAL',
	CREATE_BOUNTY = 'CREATE_BOUNTY'
}

export interface IDelegationStats {
	totalDelegatedTokens: string;
	totalDelegatedVotes: number;
	totalDelegates: number;
	totalDelegators: number;
}

export enum EDelegateSource {
	W3F = 'w3f',
	NOVA = 'nova',
	PARITY = 'parity',
	POLKASSEMBLY = 'polkassembly',
	INDIVIDUAL = 'individual',
	DELEGATEX = 'delegateX'
}

export interface IDelegate {
	id?: string;
	network: ENetwork;
	address: string;
	sources: EDelegateSource[];
	image?: string; // if available, otherwise use the image from the public user
	manifesto?: string; // markdown
	name?: string; // name of the delegate available via some third party sources
	createdAt?: Date; // not available for w3f, nova and parity
	updatedAt?: Date; // not available for w3f, nova and parity
}

export interface IDelegateDetails extends IDelegate {
	publicUser?: IPublicUser;
	maxDelegated: string;
	delegators: string[];
	receivedDelegationsCount: number;
	last30DaysVotedProposalsCount: number;
}

export enum EDelegationStatus {
	ALL = 'all',
	RECEIVED = 'received',
	DELEGATED = 'delegated',
	UNDELEGATED = 'undelegated'
}

export interface IPostWithDelegateVote extends IPostListing {
	delegateVote?: IVoteData;
}

interface ITrackDelegation {
	address: string;
	balance: string;
	createdAt: Date;
	lockPeriod: number;
	endsAt: Date;
}

export interface ITrackDelegationStats {
	trackId: number;
	status: EDelegationStatus;
	activeProposalsCount: number;
	delegations?: ITrackDelegation[];
}
export interface ITrackDelegationDetails {
	receivedDelegations?: ITrackDelegation[];
	delegatedTo?: ITrackDelegation[];
	activeProposalListingWithDelegateVote: IGenericListingResponse<IPostWithDelegateVote>;
	status: EDelegationStatus;
}

export enum ESocialVerificationStatus {
	VERIFIED = 'verified',
	PENDING = 'pending',
	UNVERIFIED = 'unverified'
}

export interface ISocialHandle {
	userId: number;
	address: string;
	social: ESocial;
	handle: string;
	status: ESocialVerificationStatus;
	verificationToken?: {
		token?: string;
		secret?: string;
		expiresAt?: Date;
	};
	createdAt?: Date;
	updatedAt?: Date;
}
export interface IVoteHistoryData {
	votes: IVoteData[];
	totalCounts: {
		[EVoteDecision.AYE]?: number;
		[EVoteDecision.NAY]?: number;
		[EVoteDecision.SPLIT_ABSTAIN]?: number;
		[EVoteDecision.SPLIT]?: number;
		[EVoteDecision.ABSTAIN]?: number;
	};
}

export enum EPeriodType {
	PREPARE = 'prepare',
	DECISION = 'decision',
	CONFIRM = 'confirm'
}

export enum ESearchType {
	POSTS = 'posts',
	DISCUSSIONS = 'discussions',
	USERS = 'users',
	BOUNTIES = 'bounties',
	OTHER = 'other'
}

export enum ESearchDiscussionType {
	DISCUSSIONS = 'discussions',
	GRANTS = 'grants',
	REFERENDUMS_V2 = 'referendums_v2'
}

export interface ITrackAnalyticsStats {
	totalActiveProposals: number;
	totalProposalCount: number;
	changeInActiveProposals: number;
}

export interface ITrackAnalyticsDelegationsList {
	[key: string]: {
		count: number;
		data: {
			to: string;
			from: string;
			capital: string;
			lockedPeriod: number;
			votingPower: string;
		}[];
	};
}

export interface ITrackAnalyticsDelegations {
	totalCapital: string;
	totalVotesBalance: string;
	totalDelegates: number;
	totalDelegators: number;
	delegateesData: ITrackAnalyticsDelegationsList;
	delegatorsData: ITrackAnalyticsDelegationsList;
}

export interface IParachain {
	id: number;
	name: string;
	chain: string;
	status: string;
	badges: string[];
	token: string;
	logoURL: string;
	w3fGrant: {
		received: number;
		completed: number;
		milestoneText: string;
		terminated: boolean;
		terminationReason: string;
	};
	investorsCount: number;
	githubURL: string;
}

export enum EHttpHeaderKey {
	CONTENT_TYPE = 'content-type',
	API_KEY = 'x-api-key',
	SKIP_CACHE = 'x-skip-cache',
	TOOLS_PASSPHRASE = 'x-tools-passphrase',
	NETWORK = 'x-network'
}

export type PostListingResponse = IGenericListingResponse<IPostListing>;

export interface IUserPosts {
	/** Posts created directly on Polkassembly (off-chain) */
	offchainPostsResponse: PostListingResponse;
	/** Posts related to on-chain proposals/referenda */
	onchainPostsResponse: PostListingResponse;
}

export enum EVoteSortOptions {
	IdASC = 'id_ASC',
	IdDESC = 'id_DESC',
	BalanceValueASC = 'balance_value_ASC',
	BalanceValueDESC = 'balance_value_DESC',
	TimestampASC = 'timestamp_ASC',
	TimestampDESC = 'timestamp_DESC',
	CreatedAtBlockDESC = 'createdAtBlock_DESC',
	SelfVotingPowerASC = 'selfVotingPower_ASC',
	SelfVotingPowerDESC = 'selfVotingPower_DESC',
	DelegatedVotingPowerASC = 'delegatedVotingPower_ASC',
	DelegatedVotingPowerDESC = 'delegatedVotingPower_DESC'
}

export interface IPayout {
	treasurySpendIndex: number;
	treasurySpendData: {
		beneficiary: string;
		amount: string;
		expiresAt: Date;
		generalIndex: string;
	};
}

export enum EPreImageTabs {
	ALL = 'all',
	USER = 'user'
}

export interface IOffChainPollPayload extends Omit<IPoll, 'id' | 'createdAt' | 'updatedAt' | 'proposalType' | 'updatedBy' | 'network' | 'votes' | 'index'> {
	title: string;
	options: string[];
	voteTypes: EPollVotesType[];
	endsAt: Date;
}

export interface ICreateOffChainPostPayload {
	proposalType: EProposalType;
	content: string;
	title: string;
	allowedCommentor: EAllowedCommentor;
	tags?: ITag[];
	topic?: EOffChainPostTopic;
	poll?: IOffChainPollPayload;
}
export enum EVotesDisplayType {
	NESTED = 'nested',
	FLATTENED = 'flattened'
}
export enum ESetIdentityStep {
	GAS_FEE = 'GAS_FEE',
	SET_IDENTITY_FORM = 'SET_IDENTITY_FORM',
	REQUEST_JUDGEMENT = 'REQUEST_JUDGEMENT',
	IDENTITY_SUCCESS = 'IDENTITY_SUCCESS',
	TELEPORT_TO_PEOPLE_CHAIN = 'TELEPORT_TO_PEOPLE_CHAIN',
	CLEAR_IDENTITY = 'CLEAR_IDENTITY'
}

export interface IAnalytics {
	[EVoteDecision.ABSTAIN]: string;
	[EVoteDecision.AYE]: string;
	[EVoteDecision.NAY]: string;
	delegated: string;
	solo: string;
	support: string;
	turnout?: string;
	timeSplitVotes: Array<{ index: number; value: string }>;
	votesByConviction: Array<{ [key in Exclude<EVoteDecision, EVoteDecision.SPLIT_ABSTAIN | EVoteDecision.SPLIT>]: string } & { lockPeriod: number }>;
	delegationVotesByConviction: Array<{ delegated: string; solo: string; lockPeriod: number }>;
}

export interface IAccountAnalytics {
	[EVoteDecision.ABSTAIN]: number;
	[EVoteDecision.AYE]: number;
	[EVoteDecision.NAY]: number;
	delegated: number;
	solo: number;
	support: string;
	turnout?: string;
	timeSplitVotes: Array<{ index: number; value: number }>;
	votesByConviction: Array<{ [key in Exclude<EVoteDecision, EVoteDecision.SPLIT_ABSTAIN | EVoteDecision.SPLIT>]: number } & { lockPeriod: number }>;
	delegationVotesByConviction: Array<{ delegated: number; solo: number; lockPeriod: number }>;
}

export interface IPostAnalytics {
	convictionsAnalytics: IAnalytics;
	votesAnalytics: IAnalytics;
	accountsAnalytics: IAccountAnalytics;
	proposal: {
		index: number;
		status: string;
	};
}

export interface IFlattenedConvictionVote {
	proposal: {
		createdAt: string;
		tally: {
			ayes: string;
			nays: string;
			support: string;
			bareAyes: string | null;
		};
	};
	type: EProposalType;
	voter: string;
	lockPeriod: number;
	decision: EVoteDecision;
	balance: {
		value?: string;
		abstain?: string;
	};
	createdAt: string;
	createdAtBlock: number;
	proposalIndex: number;
	delegatedTo: string | null;
	isDelegated: boolean;
	parentVote: {
		extrinsicIndex: string;
		selfVotingPower: string;
		type: EProposalType;
		voter: string;
		lockPeriod: number;
		delegatedVotingPower: string;
		delegatedVotes: IFlattenedConvictionVote[];
	};
}

export enum EAnalyticsType {
	ACCOUNTS = 'accounts',
	CONVICTIONS = 'convictions',
	VOTES = 'votes'
}

export interface IVoteDistribution extends Omit<IVoteData, 'createdAt' | 'createdAtBlock' | 'proposalIndex' | 'delegatedTo'> {
	delegatorsCount?: number;
	isDelegated: boolean;
	percentage?: number;
}

export type IPostBubbleVotes = {
	votes: {
		[K in Exclude<EVoteDecision, EVoteDecision.SPLIT_ABSTAIN | EVoteDecision.SPLIT>]: IVoteDistribution[];
	};
	proposal?: {
		status: EProposalStatus;
	};
};

export interface IVaultScannedAddress {
	content: string;
	isAddress: boolean;
	genesisHash: HexString | null;
	name?: string;
}

export interface IVaultQrState {
	open: boolean;
	isQrHashed: boolean;
	qrAddress: string;
	qrPayload: Uint8Array;
	qrResolve?: (result: SignerResult) => void;
	qrReject?: (error: Error) => void;
}

export enum EVoteBubbleTabs {
	Bubble = 'bubble',
	Graph = 'graph'
}

export interface IProfileVote extends Omit<IVoteData, 'createdAtBlock' | 'delegatedTo' | 'balanceValue'> {
	balance: {
		value: string;
		abstain: string;
		aye: string;
		nay: string;
	};
	proposalIndex: number;
	proposalType: EProposalType;
	postDetails?: IPostListing;
	isDelegated: boolean;
	extrinsicIndex: string;
	proposal?: {
		status: EProposalStatus;
	};
}

export interface IGovAnalyticsStats {
	totalProposals: number;
	approvedProposals: number;
}

export interface IGovAnalyticsReferendumOutcome {
	approved: number;
	rejected: number;
	timeout: number;
	ongoing: number;
	cancelled: number;
}

export interface ITurnoutPercentageData {
	averageSupportPercentages: Record<string, number>;
}

export interface IRawTurnoutData {
	proposals: {
		index: number;
		trackNumber?: number;
		convictionVoting: {
			balance: {
				value?: string;
				aye?: string;
				nay?: string;
				abstain?: string;
			};
			decision: 'yes' | 'no' | 'abstain' | 'split' | 'splitAbstain';
		}[];
	}[];
}

export interface IGovAnalyticsDelegationStats {
	totalCapital: string;
	totalVotesBalance: string;
	totalDelegates: number;
	totalDelegators: number;
}

export interface IGovAnalyticsCategoryCounts {
	governance: number | null;
	main: number | null;
	treasury: number | null;
	whiteList: number | null;
}

// please make sure this is updated with the latest changes in the functions/src/types.ts file
export interface IAlgoliaPost extends Record<string, unknown> {
	objectID: string;
	title: string;
	createdAtTimestamp?: number;
	updatedAtTimestamp?: number;
	tags: string[];
	dataSource: string;
	proposalType: string;
	network: string;
	topic: string;
	lastCommentAtTimestamp?: number;
	userId: number;
	hash?: string;
	index?: number;
	parsedContent: string;
	titleAndContentHash: string;
	proposer?: string;
	origin?: EPostOrigin;
}

export enum EProxyDashboardTabs {
	ALL = 'all',
	MY_PROXIES = 'my-proxies'
}

export interface IProxyRequest {
	id: string;
	delegator: string;
	proxyType?: EProxyType;
	delay: number;
	proxies: number;
	proxyAddresses: string[];
	individualProxies: IProxyAddress[];
	dateCreated: Date;
}

export type IProxyListingResponse = IGenericListingResponse<IProxyRequest>;

export enum EChatState {
	EXPANDED = 'expanded',
	COLLAPSED = 'collapsed',
	EXPANDED_SMALL = 'expanded_small',
	CLOSED = 'closed'
}

export interface IConversationHistory {
	id: string;
	title: string;
	lastMessage: string;
	lastActivity: number;
	messageCount: number;
}

export interface IChatDataSource {
	title: string;
	url: string;
	source_type: string;
	similarity_score: number;
}

export interface IConversationMessage {
	id: string;
	text: string;
	sender: 'user' | 'ai';
	timestamp: number;
	conversationId: string;
	isStreaming?: boolean;
	sources?: IChatDataSource[];
	followUpQuestions?: string[];
}

export interface IConversationTurn {
	query: string; // User's question
	response: string; // AI's response
	timestamp?: string; // Optional timestamp
}

export interface IChatApiResponse {
	answer: string; // AI-generated response
	sources: IChatDataSource[]; // Array of source documents
	follow_up_questions: string[]; // Array of suggested questions
	remaining_requests: number; // Rate limit remaining count
	confidence: number; // 0.0-1.0 confidence score
	context_used: boolean; // Whether document context was used
	model_used: string; // AI model name (e.g., "gpt-3.5-turbo")
	chunks_used: number; // Number of document chunks used
	processing_time_ms: number; // Response time in milliseconds
	timestamp: string; // ISO timestamp
	search_method: string; // Method: "local_knowledge", "web_search", etc.
}

export interface IChatResponse {
	text: string;
	sources?: IChatDataSource[];
	followUpQuestions?: string[];
	isNewConversation?: boolean;
	conversationId?: string;
}

export interface IDelegateXAccount {
	address: string;
	encryptedMnemonic: string;
	nonce: string;
	userId: number;
	createdAt: Date;
	updatedAt: Date;
	includeComment: boolean;
	network: ENetwork;
	votingPower: string;
	strategyId?: string;
	contactLink?: string;
	signatureLink?: string;
	prompt?: string;
	active?: boolean;
}

export interface IDelegateXVoteData {
	delegateXAccountId: string;
	proposalId: string;
	hash: string;
	decision: number;
	reason: string[];
	comment?: string;
	proposalType: EProposalType;
	createdAt: Date;
	updatedAt: Date;
	votingPower: string;
	conviction: EConvictionAmount;
}

export interface VotingStrategy {
	id: string;
	name: string;
	description: string;
	icon: string;
	tags: string[];
	logic: string;
	weights: {
		balthazar: number;
		caspar: number;
		melchior: number;
	};
	commentPreview: (signature: string, contact: string) => string;
}

export enum EJudgementDashboardTabs {
	REQUESTS = 'requests',
	OVERVIEW = 'overview',
	JUDGEMENTS = 'judgements',
	REGISTRARS = 'registrars',
	MY_DASHBOARD = 'my-dashboard'
}

export enum EJudgementStatus {
	REQUESTED = 'Requested',
	APPROVED = 'Approved',
	REJECTED = 'Rejected',
	PENDING = 'Pending'
}

export interface IJudgementRequest {
	id: string;
	address: string;
	displayName: string;
	email: string;
	twitter: string;
	discord?: string;
	matrix?: string;
	github?: string;
	web?: string;
	status: EJudgementStatus;
	judgementType?: string;
	judgementLabel?: string;
	dateInitiated: Date;
	registrarIndex: number;
	registrarAddress: string;
	judgementHash?: string;
}

export interface IJudgementStats {
	totalRequestedThisMonth: number;
	percentageIncreaseFromLastMonth: number;
	percentageCompletedThisMonth: number;
}

<<<<<<< HEAD
export interface IOGTrackerProposal {
	id: number;
	refnum: string;
	status: string;
	proposer: string;
	proposeradd: string;
	palink: string;
	sublink: string;
	reqdot: string;
	benadd: string;
	scanlink: string;
	ptitle: string;
	track: string;
	category: string;
	fdate: string;
	ldate: string;
	proplink: string;
	summary: string;
	twitter: string;
	github: string;
	youtube: string;
	website: string;
	articles: string;
}

export interface IOGTrackerTask {
	id: number;
	proposal_id: number;
	title: string;
	status: string;
	code: string | null;
}

export interface IOGTrackerPoW {
	id: number;
	proposal_id: number;
	task_id: number | null;
	content: string;
	created_at: string;
}

export interface IOGTrackerData {
	proposal: IOGTrackerProposal | null;
	tasks: IOGTrackerTask[];
	proofOfWork: IOGTrackerPoW[];
}

export enum ECommunityRole {
	MEMBERS = 'members',
	DELEGATES = 'delegates',
	CURATORS = 'curators',
	DVS = 'decentralized_voices'
=======
export enum EDVDelegateType {
	DAO = 'DAO',
	GUARDIAN = 'GUARDIAN'
}

export enum ECohortStatus {
	ONGOING = 'Ongoing',
	CLOSED = 'Closed'
}

interface IDVCohortDelegate {
	address: string;
	startBlock: number;
	endBlock: number | null;
	subsquareUrl?: string;
	cohortId?: number;
	name?: string;
	w3f?: string;
	role: EDVDelegateType;
	startHeight?: number;
	endHeight?: number | null;
}

export interface IDVCohort {
	index: number;
	id?: number;
	network: ENetwork;
	status: ECohortStatus;
	startTime: Date;
	startBlock: number;
	endTime?: Date;
	endBlock?: number | null;
	delegatesCount: number;
	guardiansCount: number;
	delegationPerDelegate: number;
	delegationPerGuardian: number;
	delegates: IDVCohortDelegate[];
	tracks: EPostOrigin[];
	announcementLink?: string;
	delegation?: number;
	guardianDelegation?: number;
	startIndexer?: {
		blockHeight: number;
		blockHash: string;
		blockTime: number;
	};
	endIndexer?: {
		blockHeight: number;
		blockHash: string;
		blockTime: number;
	} | null;
	allReferendaCnt?: number;
	dvTrackReferendaCnt?: number;
}

export enum EInfluenceStatus {
	APPROVED = 'approved',
	REJECTED = 'rejected',
	FAILED = 'failed',
	NO_IMPACT = 'no_impact'
}

export enum EDVTrackFilter {
	DV_TRACKS = 'dv_tracks',
	ALL = 'all'
}

export interface IDVDReferendumResponse {
	index: number;
	createdAtBlock: number;
	trackNumber: number;
	status: EProposalStatus;
	tally?: {
		ayes: string;
		nays: string;
		support: string;
	};
	decisionDeposit?: {
		amount: string;
		who: string;
	};
	submissionDeposit?: {
		amount: string;
		who: string;
	};
	preimage?: {
		proposedCall?: {
			description?: string;
		};
	};
	proposalArguments?: {
		description?: string;
	};
	description?: string;
	statusHistory?: Array<{
		status: string;
		block: number;
	}>;
}

export interface IDelegatedVote {
	votingPower?: string;
	balance?: {
		value?: string;
		aye?: string;
		nay?: string;
		abstain?: string;
	};
}

export interface IDVVotes {
	balance?: {
		value?: string;
		aye?: string;
		nay?: string;
		abstain?: string;
	};
	decision?: string;
	lockPeriod?: number;
	delegatedVotes?: IDelegatedVote[];
	delegatedTo?: string;
	proposal: {
		index: number;
	};
	voter: string;
	selfVotingPower?: string;
}

export interface IDVCohortVote {
	referendumIndex: number;
	account: string;
	isDelegating: boolean;
	isStandard: boolean;
	isSplit: boolean;
	isSplitAbstain: boolean;
	isAbstain: boolean;
	balance: string;
	aye: boolean;
	conviction?: number;
	votes: string;
	delegations: {
		votes: string;
		capital: string;
	};
	ayeBalance?: string;
	nayBalance?: string;
	abstainBalance?: string;
	ayeVotes?: string;
	nayVotes?: string;
	abstainVotes?: string;
}

export interface IDVDelegateWithStats extends IDVCohortDelegate {
	voteStats: {
		ayeCount: number;
		nayCount: number;
		abstainCount: number;
		participation: number;
		winRate: number;
	};
}

export interface IDVDelegateVote {
	address: string;
	decision: EVoteDecision | null;
	votingPower: string;
	balance: string;
	conviction: number;
	percentage?: number;
}

export interface IDVReferendumInfluence {
	index: number;
	title: string;
	track: string;
	status: EProposalStatus;
	ayeVotingPower: string;
	nayVotingPower: string;
	ayePercent: number;
	nayPercent: number;
	influence: EInfluenceStatus;
	dvTotalVotingPower: string;
	delegateVotes: IDVDelegateVote[];
	guardianVotes: IDVDelegateVote[];
	totalAyeVotingPower?: string;
	totalNayVotingPower?: string;
}

export interface IDVDelegateVotingMatrix {
	address: string;
	type: EDVDelegateType;
	votes: Record<number, EVoteDecision>;
	participation: number;
	ayeRate: number;
	activeCount: number;
	totalRefs: number;
	totalVotingPower: string;
>>>>>>> 3df9487b
}<|MERGE_RESOLUTION|>--- conflicted
+++ resolved
@@ -1780,7 +1780,6 @@
 	percentageCompletedThisMonth: number;
 }
 
-<<<<<<< HEAD
 export interface IOGTrackerProposal {
 	id: number;
 	refnum: string;
@@ -1833,7 +1832,8 @@
 	DELEGATES = 'delegates',
 	CURATORS = 'curators',
 	DVS = 'decentralized_voices'
-=======
+}
+
 export enum EDVDelegateType {
 	DAO = 'DAO',
 	GUARDIAN = 'GUARDIAN'
@@ -2031,5 +2031,4 @@
 	activeCount: number;
 	totalRefs: number;
 	totalVotingPower: string;
->>>>>>> 3df9487b
 }