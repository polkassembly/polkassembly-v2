--- conflicted
+++ resolved
@@ -304,7 +304,6 @@
 	proposalType: EProposalType;
 }
 
-<<<<<<< HEAD
 export interface IContentSummary {
 	id: string;
 	network: ENetwork;
@@ -315,7 +314,8 @@
 	isSpam?: boolean;
 	createdAt: Date;
 	updatedAt: Date;
-=======
+}
+
 export enum EOffChainPostTopic {
 	GENERAL = 'general',
 	AUCTION_ADMIN = 'auctionAdmin',
@@ -325,7 +325,6 @@
 	STAKING_ADMIN = 'stakingAdmin',
 	TREASURY = 'treasury',
 	FELLOWSHIP = 'fellowship'
->>>>>>> 1c5eafa8
 }
 
 export interface IOffChainPost {
@@ -349,11 +348,8 @@
 	isDeleted: boolean;
 	createdOnPolkassembly?: boolean;
 	linkedPost?: IPostLink;
-<<<<<<< HEAD
 	publicUser?: IPublicUser;
-=======
 	topic?: EOffChainPostTopic;
->>>>>>> 1c5eafa8
 }
 
 export enum EProposalStatus {
@@ -780,7 +776,7 @@
 	description: OutputData;
 	tags: { value: string; label: string }[];
 	topic: EOffChainPostTopic;
-	allowedCommentors: EAllowedCommentor;
+	allowedCommentor: EAllowedCommentor;
 }
 
 export interface ITag {
