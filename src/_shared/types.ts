// Copyright 2019-2025 @polkassembly/polkassembly authors & contributors
// This software may be modified and distributed under the terms
// of the Apache-2.0 license. See the LICENSE file for details.

import { SubmittableExtrinsicFunction } from '@polkadot/api/types';
import { InjectedAccount } from '@polkadot/extension-inject/types';
import { RegistrationJudgement } from '@polkadot/types/interfaces';
import { TypeDef } from '@polkadot/types/types';
import { StatusCodes } from 'http-status-codes';

export enum ENetwork {
	KUSAMA = 'kusama',
	POLKADOT = 'polkadot',
	WESTEND = 'westend'
}

export enum EGovType {
	GOV_1 = 'gov_1',
	OPENGOV = 'opengov'
}

export enum ESocial {
	EMAIL = 'email',
	RIOT = 'riot',
	TWITTER = 'twitter',
	TELEGRAM = 'telegram',
	DISCORD = 'discord'
}

export interface ITrackCounts {
	[trackName: string]: number;
}

export interface IUserSocialDetails {
	platform: ESocial;
	url: string;
}

export enum EUserBadge {
	DECENTRALISED_VOICE = 'decentralised_voice',
	FELLOW = 'fellow',
	COUNCIL = 'council',
	ACTIVE_VOTER = 'active_voter',
	WHALE = 'whale'
	// STEADFAST_COMMENTOR = 'Steadfast Commentor',
	// GM_VOTER = 'GM Voter',
	// POPULAR_DELEGATE = 'Popular Delegate'
}

export interface IUserBadgeDetails {
	name: EUserBadge;
	unlockedAt: Date;
}

export interface IProfileDetails {
	bio?: string;
	badges?: string[];
	title?: string;
	image?: string;
	publicSocialLinks?: IUserSocialDetails[];
	coverImage?: string;
	achievementBadges?: IUserBadgeDetails[];
}

export interface IUserTFADetails {
	url: string;
	base32Secret: string;
	enabled: boolean;
	verified: boolean;
}

export enum ENotificationChannel {
	EMAIL = 'email',
	TELEGRAM = 'telegram',
	DISCORD = 'discord',
	ELEMENT = 'element',
	SLACK = 'slack',
	IN_APP = 'in_app'
}

export interface IUserNotificationChannelPreferences {
	name: ENotificationChannel;
	enabled: boolean;
	handle: string;
	verified: boolean;
	verification_token?: string;
}

export interface IUserNotificationTriggerPreferences {
	name: string;
	enabled: boolean;
	[additionalProperties: string]: unknown; // trigger specific properties
}

export interface IUserNotificationSettings {
	channelPreferences: { [channel: string]: IUserNotificationChannelPreferences };
	triggerPreferences: {
		[network: string]: { [index: string]: IUserNotificationTriggerPreferences };
	};
}

export enum ERole {
	ANONYMOUS = 'anonymous',
	ADMIN = 'admin',
	PROPOSAL_BOT = 'proposal_bot',
	USER = 'user',
	EVENT_BOT = 'event_bot',
	MODERATOR = 'moderator'
}

export interface IUser {
	id: number;
	createdAt?: Date;
	updatedAt?: Date;
	email: string;
	isEmailVerified: boolean;
	password: string;
	salt: string;
	profileDetails: IProfileDetails;
	username: string;
	isWeb3Signup: boolean;
	primaryNetwork?: ENetwork;
	notificationPreferences?: IUserNotificationSettings;
	twoFactorAuth?: IUserTFADetails;
	roles?: ERole[];
	profileScore: number;
}

export interface IPublicUser {
	id: number;
	createdAt?: Date;
	username: string;
	profileScore: number;
	addresses: string[];
	rank: number;
	profileDetails: IProfileDetails;
}

export interface IAuthResponse {
	accessToken?: string;
	isTFAEnabled?: boolean;
	tfaToken?: string;
	refreshToken?: string;
}

export enum EWallet {
	POLKADOT = 'polkadot-js',
	SUBWALLET = 'subwallet-js',
	TALISMAN = 'talisman',
	POLKAGATE = 'polkagate',
	NOVAWALLET = 'nova',
	OTHER = ''
	// METAMASK = 'metamask',
	// WALLETCONNECT = 'walletconnect',
	// POLYWALLET = 'polywallet',
	// POLKASAFE = 'polkasafe',
}

export interface IRefreshTokenPayload {
	iat: number;
	id: number;
	exp?: number;
	loginAddress?: string;
	loginWallet?: EWallet;
}

export interface IAccessTokenPayload {
	defaultAddress: string;
	addresses: string[];
	sub: string;
	username: string;
	email: string;
	isEmailVerified: boolean;
	iat: number;
	id: number;
	roles: ERole[];
	web3signup: boolean;
	isTFAEnabled?: boolean;
	loginWallet?: EWallet;
	loginAddress?: string;
	exp?: number;
}

export interface IUserClientData extends IAccessTokenPayload {
	publicUser?: IPublicUser;
}

export interface IAddressProxyForEntry {
	address: string;
	network: ENetwork;
}

export interface IUserAddress {
	address: string;
	default: boolean;
	network: ENetwork;
	userId: number;
	createdAt?: Date;
	updatedAt?: Date;
	wallet?: EWallet;
	isMultisig?: boolean;
	proxyFor?: IAddressProxyForEntry[];
	profileScore?: number;
}

export interface IHashedPassword {
	password: string;
	salt: string;
}

export interface NotificationSettings {
	new_proposal: boolean;
	own_proposal: boolean;
	post_created: boolean;
	post_participated: boolean;
}

export enum EProposalType {
	ALLIANCE_MOTION = 'AllianceMotion',
	ANNOUNCEMENT = 'Announcement',
	DEMOCRACY_PROPOSAL = 'DemocracyProposal',
	TECH_COMMITTEE_PROPOSAL = 'TechCommitteeProposal',
	TREASURY_PROPOSAL = 'TreasuryProposal',
	REFERENDUM = 'Referendum',
	FELLOWSHIP_REFERENDUM = 'FellowshipReferendum',
	COUNCIL_MOTION = 'CouncilMotion',
	BOUNTY = 'Bounty',
	TIP = 'Tip',
	CHILD_BOUNTY = 'ChildBounty',
	REFERENDUM_V2 = 'ReferendumV2',
	TECHNICAL_COMMITTEE = 'TechnicalCommittee',
	COMMUNITY = 'Community',
	UPGRADE_COMMITTEE = 'UpgradeCommittee',
	ADVISORY_COMMITTEE = 'AdvisoryCommittee',
	DISCUSSION = 'Discussion',
	GRANT = 'Grant'
}

export enum ETheme {
	LIGHT = 'light',
	DARK = 'dark'
}

export enum ELocales {
	SPANISH = 'es',
	ENGLISH = 'en',
	CHINESE = 'zh',
	GERMAN = 'de',
	JAPANESE = 'ja'
}

export enum ECookieNames {
	ACCESS_TOKEN = 'access_token',
	REFRESH_TOKEN = 'refresh_token',
	THEME = 'theme',
	LOCALE = 'locale'
}

export interface IUserPreferences {
	theme: ETheme;
	locale: ELocales;
	wallet?: EWallet;
	address?: InjectedAccount;
	rpcIndex?: number;
}

export enum ENotificationTrigger {
	VERIFY_EMAIL = 'verifyEmail',
	RESET_PASSWORD = 'resetPassword'
}

export enum EDataSource {
	POLKASSEMBLY = 'polkassembly',
	SUBSQUARE = 'subsquare'
}

export enum EReaction {
	like = 'like',
	dislike = 'dislike'
}

export interface IReaction {
	id: string;
	network: ENetwork;
	proposalType: EProposalType;
	indexOrHash: string;
	userId: number;
	reaction: EReaction;
	createdAt: Date;
	updatedAt: Date;
	commentId?: string;
}

export interface IPostOffChainMetrics {
	reactions: Record<EReaction, number>;
	comments: number;
}

export enum EAllowedCommentor {
	ALL = 'all',
	ONCHAIN_VERIFIED = 'onchain_verified',
	NONE = 'none'
}

export interface IPostLink {
	indexOrHash: string;
	proposalType: EProposalType;
}

// stores the reason for invalidity or "Valid" if valid
export interface ICrossValidationResult {
	beneficiaries: string | 'Valid';
	proposer: string | 'Valid';
}

export interface IContentSummary {
	id: string;
	network: ENetwork;
	proposalType: EProposalType;
	indexOrHash: string;
	postSummary?: string;
	commentsSummary?: string;
	isSpam?: boolean;
	createdAt: Date;
	updatedAt: Date;
	crossValidationResult?: ICrossValidationResult;
}

export enum EOffChainPostTopic {
	GENERAL = 'general',
	AUCTION_ADMIN = 'auctionAdmin',
	GENERAL_ADMIN = 'generalAdmin',
	GOVERNANCE = 'governance',
	ROOT = 'root',
	STAKING_ADMIN = 'stakingAdmin',
	TREASURY = 'treasury',
	FELLOWSHIP = 'fellowship',
	COUNCIL = 'council',
	DEMOCRACY = 'democracy',
	WHITELIST = 'whitelist'
}

export interface ITag {
	value: string;
	lastUsedAt: Date;
	network: ENetwork;
}

export interface IOffChainContentHistoryItem {
	content: string;
	title?: string;
	createdAt: Date;
}

export interface IOffChainPost {
	id?: string;
	index?: number;
	hash?: string;
	userId?: number;
	title?: string;
	content: string;
	createdAt?: Date;
	updatedAt?: Date;
	tags?: ITag[];
	dataSource: EDataSource;
	proposalType: EProposalType;
	network: ENetwork;
	metrics?: IPostOffChainMetrics;
	allowedCommentor: EAllowedCommentor;
	lastCommentAt?: Date;
	isDeleted: boolean;
	createdOnPolkassembly?: boolean;
	linkedPost?: IPostLink;
	publicUser?: IPublicUser;
	topic?: EOffChainPostTopic;
	history?: IOffChainContentHistoryItem[];
}

export enum EProposalStatus {
	Unknown = 'Unknown',
	Noted = 'Noted',
	Proposed = 'Proposed',
	Tabled = 'Tabled',
	Started = 'Started',
	Passed = 'Passed',
	NotPassed = 'NotPassed',
	Cancelled = 'Cancelled',
	CuratorProposed = 'CuratorProposed',
	CuratorAssigned = 'CuratorAssigned',
	CuratorUnassigned = 'CuratorUnassigned',
	Executed = 'Executed',
	ExecutionFailed = 'ExecutionFailed',
	Used = 'Used',
	Invalid = 'Invalid',
	Missing = 'Missing',
	Reaped = 'Reaped',
	Approved = 'Approved',
	Disapproved = 'Disapproved',
	Closed = 'Closed',
	Awarded = 'Awarded',
	Added = 'Added',
	Rejected = 'Rejected',
	Retracted = 'Retracted',
	Slashed = 'Slashed',
	Active = 'Active',
	Extended = 'Extended',
	Claimed = 'Claimed',
	Unrequested = 'Unrequested',
	Requested = 'Requested',
	Submitted = 'Submitted',
	Killed = 'Killed',
	Cleared = 'Cleared',
	Deciding = 'Deciding',
	ConfirmStarted = 'ConfirmStarted',
	ConfirmAborted = 'ConfirmAborted',
	Confirmed = 'Confirmed',
	DecisionDepositPlaced = 'DecisionDepositPlaced',
	TimedOut = 'TimedOut',
	Opened = 'Opened',
	Created = 'Created'
}

export enum EPostOrigin {
	AUCTION_ADMIN = 'AuctionAdmin',
	BIG_SPENDER = 'BigSpender',
	BIG_TIPPER = 'BigTipper',
	CANDIDATES = 'Candidates',
	EXPERTS = 'Experts',
	FELLOWS = 'Fellows',
	FELLOWSHIP_ADMIN = 'FellowshipAdmin',
	GENERAL_ADMIN = 'GeneralAdmin',
	GRAND_MASTERS = 'GrandMasters',
	LEASE_ADMIN = 'LeaseAdmin',
	MASTERS = 'Masters',
	MEDIUM_SPENDER = 'MediumSpender',
	MEMBERS = 'Members',
	PROFICIENTS = 'Proficients',
	REFERENDUM_CANCELLER = 'ReferendumCanceller',
	REFERENDUM_KILLER = 'ReferendumKiller',
	ROOT = 'Root',
	SENIOR_EXPERTS = 'SeniorExperts',
	SENIOR_FELLOWS = 'SeniorFellows',
	SENIOR_MASTERS = 'SeniorMasters',
	SMALL_SPENDER = 'SmallSpender',
	SMALL_TIPPER = 'SmallTipper',
	STAKING_ADMIN = 'StakingAdmin',
	TREASURER = 'Treasurer',
	WHITELISTED_CALLER = 'WhitelistedCaller',
	WISH_FOR_CHANGE = 'WishForChange',
	FAST_GENERAL_ADMIN = 'FastGeneralAdmin'
}

export enum EVoteDecision {
	AYE = 'aye',
	NAY = 'nay',
	SPLIT = 'split',
	SPLIT_ABSTAIN = 'splitAbstain'
}

export interface IVoteMetrics {
	[EVoteDecision.AYE]: { count: number; value: string };
	[EVoteDecision.NAY]: { count: number; value: string };
	support: { value: string };
	bareAyes: { value: string };
}

export interface IBeneficiary {
	address: string;
	amount: string;
	assetId: string | null;
	validFromBlock?: string;
}

export interface IBeneficiaryInput extends IBeneficiary {
	id?: string;
	isInvalid?: boolean;
}

export interface IStatusHistoryItem {
	status: EProposalStatus;
	timestamp: Date;
	block: number;
}

export interface IOnChainPostInfo {
	proposer: string;
	status: EProposalStatus;
	createdAt?: Date;
	index?: number;
	hash?: string;
	origin: EPostOrigin;
	description?: string;
	voteMetrics?: IVoteMetrics;
	beneficiaries?: IBeneficiary[];
	preparePeriodEndsAt?: Date;
	decisionPeriodEndsAt?: Date;
	confirmationPeriodEndsAt?: Date;
	timeline?: IStatusHistoryItem[];
	preimageArgs?: Record<string, unknown>;
}

export interface IPost extends IOffChainPost {
	onChainInfo?: IOnChainPostInfo;
	publicUser?: IPublicUser;
	reactions?: IReaction[];
	userSubscriptionId?: string;
	contentSummary?: IContentSummary;
}

export interface IOnChainPostListing {
	createdAt: Date;
	description: string;
	index?: number;
	origin: EPostOrigin;
	proposer: string;
	status: EProposalStatus;
	type: EProposalType;
	hash?: string;
	voteMetrics?: IVoteMetrics;
	beneficiaries?: IBeneficiary[];
	decisionPeriodEndsAt?: Date;
	preparePeriodEndsAt?: Date;
}

export interface IPostListing extends IOffChainPost {
	onChainInfo?: IOnChainPostListing;
	publicUser?: IPublicUser;
	reactions?: IReaction[];
	userSubscriptionId?: string;
}

export interface IGenericListingResponse<T> {
	items: T[];
	totalCount: number;
}

export enum ESignupSteps {
	USERNAME = 'Create Username',
	PASSWORD = 'Set Password'
}

export interface IGenerateTFAResponse extends Omit<IUserTFADetails, 'url' | 'enabled' | 'verified'> {
	otpauthUrl: string;
}

export interface ISidebarMenuItem {
	title: string;
	url: string;
	icon?: string;
	isNew?: boolean;
	count?: number;
	items?: ISidebarMenuItem[];
	key?: string;
	heading?: string;
}

export interface IMessageResponse {
	message: string;
}

export interface IErrorResponse extends IMessageResponse {
	status: StatusCodes;
	name: string;
}

export enum EWeb3LoginScreens {
	SELECT_WALLET,
	FETCH_CONFIRMATION,
	SELECT_ADDRESS
}

export enum EActivityFeedTab {
	EXPLORE = 'explore',
	SUBSCRIBED = 'subscribed'
}

export enum EListingTab {
	ANALYTICS = 'ANALYTICS',
	EXTERNAL = 'EXTERNAL',
	REFERENDA = 'REFERENDA',
	POLKASSEMBLY = 'POLKASSEMBLY'
}

export enum ECommentSentiment {
	AGAINST = 'against',
	SLIGHTLY_AGAINST = 'slightly_against',
	NEUTRAL = 'neutral',
	SLIGHTLY_FOR = 'slightly_for',
	FOR = 'for'
}

export interface IComment {
	id: string;
	createdAt: Date;
	updatedAt: Date;
	userId: number;
	content: string;
	network: ENetwork;
	proposalType: EProposalType;
	indexOrHash: string;
	parentCommentId: string | null;
	isDeleted: boolean;
	dataSource: EDataSource;
	isSpam?: boolean;
	sentiment?: ECommentSentiment;
	aiSentiment?: ECommentSentiment;
	history?: IOffChainContentHistoryItem[];
}

export interface ICommentResponse extends IComment {
	user: Omit<IPublicUser, 'rank'>;
	children?: ICommentResponse[];
	reactions?: IReaction[];
}

export interface IOnChainIdentity {
	display: string;
	legal: string;
	email: string;
	twitter: string;
	web: string;
	github: string;
	discord: string;
	matrix: string;
	displayParent: string;
	nickname: string;
	isIdentitySet: boolean;
	isVerified: boolean;
	isGood: boolean;
	judgements: RegistrationJudgement[];
	verifiedByPolkassembly: boolean;
	parentProxyTitle: string | null;
	parentProxyAddress: string;
	hash?: string;
}

export interface IVoteData {
	balanceValue: string;
	decision: EVoteDecision;
	lockPeriod: number;
	createdAt: Date;
	voterAddress: string;
	selfVotingPower?: string;
	totalVotingPower?: string;
	delegatedVotingPower?: string;
	delegatedVotes?: IVoteData[];
}

export enum EAssets {
	DED = 'DED',
	USDT = 'USDT',
	USDC = 'USDC',
	MYTH = 'MYTH'
}

export enum EPostDetailsTab {
	DESCRIPTION = 'description',
	TIMELINE = 'timeline',
	ONCHAIN_INFO = 'onchain info'
}

export enum EActivityName {
	// On-chain Activities
	VOTED_ON_PROPOSAL = 'voted_on_proposal',
	CREATED_PROPOSAL = 'created_proposal',
	CREATED_TIP = 'created_tip',
	GAVE_TIP = 'gave_tip',
	CREATED_BOUNTY = 'created_bounty',
	CREATED_CHILD_BOUNTY = 'created_child_bounty',
	CLAIMED_BOUNTY = 'claimed_bounty',
	SIGNED_UP_FOR_IDENTITY_VERIFICATION = 'signed_up_for_identity_verification',
	APPROVED_BOUNTY = 'approved_bounty',
	VERIFIED_IDENTITY = 'verified_identity',
	COMPLETED_IDENTITY_JUDGEMENT = 'completed_identity_judgement',
	DELEGATED_VOTE = 'delegated_vote',
	RECEIVED_DELEGATION = 'received_delegation',
	PLACED_DECISION_DEPOSIT = 'placed_decision_deposit',
	REMOVED_VOTE = 'removed_vote',
	REDUCED_CONVICTION = 'reduced_conviction',
	REDUCED_CONVICTION_AFTER_SIX_HOURS_OF_FIRST_VOTE = 'reduced_conviction_after_six_hours_of_first_vote',
	REMOVED_VOTE_AFTER_SIX_HOURS_OF_FIRST_VOTE = 'removed_vote_after_six_hours_of_first_vote',
	LOST_DUE_TO_SLASHING_TIP_OR_PROPOSAL = 'lost_due_to_slashing_tip_or_proposal',
	PROPOSAL_FAILED = 'proposal_failed',
	PROPOSAL_PASSED = 'proposal_passed',
	VOTE_PASSED = 'vote_passed',
	VOTE_FAILED = 'vote_failed',

	// Off-chain Activities
	QUIZ_ANSWERED_CORRECTLY = 'quiz_answered_correctly',
	REACTED_TO_POST = 'reacted_to_post',
	REACTED_TO_COMMENT = 'reacted_to_comment',
	COMMENTED_ON_POST = 'commented_on_post',
	DELETED_COMMENT = 'deleted_comment',
	REPLIED_TO_COMMENT = 'replied_to_comment',
	CREATED_OFFCHAIN_POST = 'created_offchain_post',
	LINKED_DISCUSSION = 'linked_discussion',
	TOOK_QUIZ = 'took_quiz',
	UPDATED_PROFILE = 'updated_profile',
	REPORTED_CONTENT = 'reported_content',
	RECEIVED_REPORT = 'received_report',
	RECEIVED_SPAM_REPORT = 'received_spam_report',
	REMOVED_CONTENT = 'removed_content',
	RECEIVED_LIKE_ON_DISCUSSION = 'received_like_on_discussion',
	RECEIVED_LIKE_ON_COMMENT = 'received_like_on_comment',
	DELETED_REACTION = 'deleted_reaction',
	ADDED_CONTEXT_TO_PROPOSAL = 'added_context_to_proposal',
	ADDED_PROFILE_PICTURE = 'added_profile_picture',
	ADDED_BIO = 'added_bio',
	ADDED_PROFILE_TITLE = 'added_profile_title',
	ADDED_PROFILE_TAGS = 'added_profile_tags',
	COMMENT_TAKEN_DOWN = 'comment_taken_down',
	POST_TAKEN_DOWN = 'post_taken_down',
	POST_MARKED_AS_SPAM = 'post_marked_as_spam',
	LINKED_ADDRESS = 'linked_address',
	LINKED_MULTIPLE_ADDRESSES = 'linked_multiple_addresses',
	UNLINKED_ADDRESS = 'unlinked_address',
	UNLINKED_MULTIPLE_ADDRESSES = 'unlinked_multiple_addresses',
	FOLLOWED_USER = 'followed_user',
	UNFOLLOWED_USER = 'unfollowed_user'
}

export enum EActivityCategory {
	ON_CHAIN = 'on_chain',
	OFF_CHAIN = 'off_chain'
}

export interface IActivityMetadata {
	// For votes
	decision?: EVoteDecision;
	conviction?: number;

	// For reactions
	reaction?: EReaction;

	// For comments
	commentId?: string;
	parentCommentId?: string;

	// For reports
	reportReason?: string;
	reportedByUserId?: number;

	// For profile updates
	field?: string;

	// For likes received
	likeCount?: number;

	// For delegations
	delegatedToAddress?: string;
	delegatedFromAddress?: string;

	// For quiz
	score?: number;

	// For bounties/tips
	amount?: string;
	beneficiaryAddress?: string;

	// for identity and link address
	address?: string;

	// for follow/unfollow
	userId?: number;

	// for posts
	title?: string;
	content?: string;
}

export interface IUserActivity {
	id: string;
	userId?: number;
	address?: string;
	name: EActivityName;
	subActivityName?: EActivityName;
	category: EActivityCategory;
	network?: ENetwork; // optional for profile activities
	proposalType?: EProposalType;
	indexOrHash?: string;
	metadata?: IActivityMetadata;
	createdAt: Date;
	updatedAt: Date;
	message?: string;
}

export interface IVoteCurve {
	id: string;
	index: number;
	block: number;
	timestamp: string;
	approvalPercent: number;
	supportPercent: number;
}

export enum EProfileTabs {
	OVERVIEW = 'overview',
	ACTIVITY = 'activity',
	ACCOUNTS = 'accounts',
	SETTINGS = 'settings'
}

export interface IPreimage {
	createdAt: string;
	createdAtBlock: number;
	deposit: string;
	hash: string;
	id: string;
	length: number;
	method: string;
	proposedCall: {
		args: Record<string, unknown>;
		description: string;
		method: string;
		section: string;
	};
	proposer: string;
	section: string;
	status: string;
	updatedAt: string;
	updatedAtBlock: number | null;
}

export interface IQRSessionPayload {
	sessionId: string;
	timestamp: number;
	expiresIn: number;
}

export enum EAppEnv {
	PRODUCTION = 'production',
	DEVELOPMENT = 'development'
}

export interface IFollowEntry {
	id: string;
	createdAt: Date;
	followerUserId: number;
	followedUserId: number;
	updatedAt: Date;
}

export enum ESidebarState {
	EXPANDED = 'expanded',
	COLLAPSED = 'collapsed'
}

export enum EConvictionAmount {
	ZERO = 0,
	ONE = 1,
	TWO = 2,
	THREE = 3,
	FOUR = 4,
	FIVE = 5,
	SIX = 6
}

export interface IVoteCartItem {
	id: string;
	createdAt: Date;
	updatedAt: Date;
	userId: number;
	postIndexOrHash: string;
	proposalType: EProposalType;
	network: ENetwork;
	decision: EVoteDecision;
	amount: {
		abstain?: string;
		aye?: string;
		nay?: string;
	};
	conviction: EConvictionAmount;
	title?: string;
	editDisabled?: boolean;
}

export interface IPostSubscription {
	id: string;
	createdAt: Date;
	updatedAt: Date;
	network: ENetwork;
	indexOrHash: string;
	proposalType: EProposalType;
	userId: number;
}

export enum EReactQueryKeys {
	BATCH_VOTE_CART = 'batch-vote-cart'
}

export interface IParamDef {
	name: string;
	length?: number;
	type: TypeDef;
}

export interface ICallState {
	extrinsic: {
		extrinsicFn: SubmittableExtrinsicFunction<'promise'> | null;
		params: IParamDef[];
	};
	paramValues: unknown[];
}

export enum EEnactment {
	After_No_Of_Blocks = 'after_no_of_Blocks',
	At_Block_No = 'at_block_number'
}

export interface IWritePostFormFields {
	title: string;
	description: string;
	tags: ITag[];
	topic: EOffChainPostTopic;
	allowedCommentor: EAllowedCommentor;
}

export enum ENotificationStatus {
	SUCCESS = 'success',
	ERROR = 'error',
	WARNING = 'warning',
	INFO = 'info'
}

<<<<<<< HEAD
export enum ESearchType {
	POSTS = 'posts',
	DISCUSSIONS = 'discussions',
	USERS = 'users'
}

export enum ESearchDiscussionType {
	DISCUSSIONS = 'discussions',
	GRANTS = 'grants',
	REFERENDUMS_V2 = 'referendums_v2'
=======
// generic types are for insignificant tokens if we decide to add later
export interface ITreasuryStats {
	network: ENetwork;
	createdAt: Date;
	updatedAt: Date;
	relayChain: {
		dot?: string;
		myth?: string;
		[key: string]: string | undefined;
	};
	ambassador?: {
		usdt?: string;
		[key: string]: string | undefined;
	};
	assetHub?: {
		dot?: string;
		usdc?: string;
		usdt?: string;
		[key: string]: string | undefined;
	};
	hydration?: {
		dot?: string;
		usdc?: string;
		usdt?: string;
		[key: string]: string | undefined;
	};
	bounties?: {
		dot?: string;
		[key: string]: string | undefined;
	};
	fellowship?: {
		dot?: string;
		usdt?: string;
		[key: string]: string | undefined;
	};
	total?: {
		totalDot?: string;
		totalUsdc?: string;
		totalUsdt?: string;
		totalMyth?: string;
		[key: string]: string | undefined;
	};
	loans?: {
		dot?: string;
		usdc?: string;
		[key: string]: string | undefined;
	};
	nativeTokenUsdPrice?: string;
	nativeTokenUsdPrice24hChange?: string;
	[key: string]: unknown;
}

export enum EProposalStep {
	CREATE_PREIMAGE = 'CREATE_PREIMAGE',
	EXISTING_PREIMAGE = 'EXISTING_PREIMAGE',
	CREATE_TREASURY_PROPOSAL = 'CREATE_TREASURY_PROPOSAL',
	CREATE_USDX_PROPOSAL = 'CREATE_USDX_PROPOSAL',
	CREATE_CANCEL_REF_PROPOSAL = 'CREATE_CANCEL_REF_PROPOSAL',
	CREATE_KILL_REF_PROPOSAL = 'CREATE_KILL_REF_PROPOSAL'
}

export interface IDelegationStats {
	totalDelegatedTokens: string;
	totalDelegatedVotes: number;
	totalDelegates: number;
	totalDelegators: number;
}

export enum EDelegateSource {
	W3F = 'w3f',
	NOVA = 'nova',
	PARITY = 'parity',
	POLKASSEMBLY = 'polkassembly',
	INDIVIDUAL = 'individual'
}

export interface IDelegate {
	id?: string;
	network: ENetwork;
	address: string;
	sources: EDelegateSource[];
	image?: string; // if available, otherwise use the image from the public user
	manifesto?: string; // markdown
	name?: string; // name of the delegate available via some third party sources
	createdAt?: Date; // not available for w3f, nova and parity
	updatedAt?: Date; // not available for w3f, nova and parity
}

export interface IDelegateDetails extends IDelegate {
	publicUser?: IPublicUser;
	votingPower: string;
	receivedDelegationsCount: number;
	last30DaysVotedProposalsCount: number;
}

export enum EDelegationStatus {
	RECEIVED = 'received',
	DELEGATED = 'delegated',
	UNDELEGATED = 'undelegated'
}

export interface ITrackDelegationStats {
	trackId: number;
	status: EDelegationStatus;
	activeProposalsCount: number;
}

export interface IPostWithDelegateVote extends IPostListing {
	delegateVote?: IVoteData;
}

interface ITrackDelegation {
	address: string;
	balance: string;
	createdAt: Date;
	lockPeriod: number;
	endsAt: Date;
}

export interface ITrackDelegationDetails {
	receivedDelegations?: ITrackDelegation[];
	delegatedTo?: ITrackDelegation[];
	activeProposalListingWithDelegateVote: IGenericListingResponse<IPostWithDelegateVote>;
	status: EDelegationStatus;
}

export enum ESocialVerificationStatus {
	VERIFIED = 'verified',
	PENDING = 'pending',
	UNVERIFIED = 'unverified'
}

export interface ISocialHandle {
	userId: number;
	address: string;
	social: ESocial;
	handle: string;
	status: ESocialVerificationStatus;
	verificationToken?: {
		token?: string;
		secret?: string;
		expiresAt?: Date;
	};
	createdAt?: Date;
	updatedAt?: Date;
}
export interface IVoteHistoryData {
	votes: IVoteData[];
	totalCounts: {
		[EVoteDecision.AYE]?: number;
		[EVoteDecision.NAY]?: number;
		[EVoteDecision.SPLIT_ABSTAIN]?: number;
		[EVoteDecision.SPLIT]?: number;
	};
}

export enum EPeriodType {
	PREPARE = 'prepare',
	DECISION = 'decision',
	CONFIRM = 'confirm'
>>>>>>> 08df050e
}<|MERGE_RESOLUTION|>--- conflicted
+++ resolved
@@ -922,18 +922,6 @@
 	INFO = 'info'
 }
 
-<<<<<<< HEAD
-export enum ESearchType {
-	POSTS = 'posts',
-	DISCUSSIONS = 'discussions',
-	USERS = 'users'
-}
-
-export enum ESearchDiscussionType {
-	DISCUSSIONS = 'discussions',
-	GRANTS = 'grants',
-	REFERENDUMS_V2 = 'referendums_v2'
-=======
 // generic types are for insignificant tokens if we decide to add later
 export interface ITreasuryStats {
 	network: ENetwork;
@@ -1094,5 +1082,16 @@
 	PREPARE = 'prepare',
 	DECISION = 'decision',
 	CONFIRM = 'confirm'
->>>>>>> 08df050e
+}
+
+export enum ESearchType {
+	POSTS = 'posts',
+	DISCUSSIONS = 'discussions',
+	USERS = 'users'
+}
+
+export enum ESearchDiscussionType {
+	DISCUSSIONS = 'discussions',
+	GRANTS = 'grants',
+	REFERENDUMS_V2 = 'referendums_v2'
 }