// Copyright 2019-2025 @polkassembly/polkassembly authors & contributors
// This software may be modified and distributed under the terms
// of the Apache-2.0 license. See the LICENSE file for details.

import { SubmittableExtrinsicFunction } from '@polkadot/api/types';
import { InjectedAccount } from '@polkadot/extension-inject/types';
import { RegistrationJudgement } from '@polkadot/types/interfaces';
import { TypeDef } from '@polkadot/types/types';
import { StatusCodes } from 'http-status-codes';

export enum ENetwork {
	KUSAMA = 'kusama',
	POLKADOT = 'polkadot',
	WESTEND = 'westend'
}

export enum EGovType {
	GOV_1 = 'gov_1',
	OPENGOV = 'opengov'
}

export enum ESocial {
	EMAIL = 'email',
	RIOT = 'riot',
	TWITTER = 'twitter',
	TELEGRAM = 'telegram',
	DISCORD = 'discord'
}

export interface ITrackCounts {
	[trackName: string]: number;
}

export interface IUserSocialDetails {
	platform: ESocial;
	url: string;
}

export enum EUserBadge {
	DECENTRALISED_VOICE = 'decentralised_voice',
	FELLOW = 'fellow',
	COUNCIL = 'council',
	ACTIVE_VOTER = 'active_voter',
	WHALE = 'whale'
	// STEADFAST_COMMENTOR = 'Steadfast Commentor',
	// GM_VOTER = 'GM Voter',
	// POPULAR_DELEGATE = 'Popular Delegate'
}

export interface IUserBadgeDetails {
	name: EUserBadge;
	unlockedAt: Date;
}

export interface IProfileDetails {
	bio?: string;
	badges?: string[];
	title?: string;
	image?: string;
	publicSocialLinks?: IUserSocialDetails[];
	coverImage?: string;
	achievementBadges?: IUserBadgeDetails[];
}

export interface IUserTFADetails {
	url: string;
	base32Secret: string;
	enabled: boolean;
	verified: boolean;
}

export enum ENotificationChannel {
	EMAIL = 'email',
	TELEGRAM = 'telegram',
	DISCORD = 'discord',
	ELEMENT = 'element',
	SLACK = 'slack',
	IN_APP = 'in_app'
}

export interface IUserNotificationChannelPreferences {
	name: ENotificationChannel;
	enabled: boolean;
	handle: string;
	verified: boolean;
	verification_token?: string;
}

export interface IUserNotificationTriggerPreferences {
	name: string;
	enabled: boolean;
	[additionalProperties: string]: unknown; // trigger specific properties
}

export interface IUserNotificationSettings {
	channelPreferences: { [channel: string]: IUserNotificationChannelPreferences };
	triggerPreferences: {
		[network: string]: { [index: string]: IUserNotificationTriggerPreferences };
	};
}

export enum ERole {
	ANONYMOUS = 'anonymous',
	ADMIN = 'admin',
	PROPOSAL_BOT = 'proposal_bot',
	USER = 'user',
	EVENT_BOT = 'event_bot',
	MODERATOR = 'moderator'
}

export interface IUser {
	id: number;
	createdAt?: Date;
	updatedAt?: Date;
	email: string;
	isEmailVerified: boolean;
	password: string;
	salt: string;
	profileDetails: IProfileDetails;
	username: string;
	isWeb3Signup: boolean;
	primaryNetwork?: ENetwork;
	notificationPreferences?: IUserNotificationSettings;
	twoFactorAuth?: IUserTFADetails;
	roles?: ERole[];
	profileScore: number;
}

export interface IPublicUser {
	id: number;
	createdAt?: Date;
	username: string;
	profileScore: number;
	addresses: string[];
	rank: number;
	profileDetails: IProfileDetails;
}

export interface IAuthResponse {
	accessToken?: string;
	isTFAEnabled?: boolean;
	tfaToken?: string;
	refreshToken?: string;
}

export enum EWallet {
	POLKADOT = 'polkadot-js',
	SUBWALLET = 'subwallet-js',
	TALISMAN = 'talisman',
	POLKAGATE = 'polkagate',
	NOVAWALLET = 'nova',
	OTHER = ''
	// METAMASK = 'metamask',
	// WALLETCONNECT = 'walletconnect',
	// POLYWALLET = 'polywallet',
	// POLKASAFE = 'polkasafe',
}

export interface IRefreshTokenPayload {
	iat: number;
	id: number;
	exp?: number;
	loginAddress?: string;
	loginWallet?: EWallet;
}

export interface IAccessTokenPayload {
	defaultAddress: string;
	addresses: string[];
	sub: string;
	username: string;
	email: string;
	isEmailVerified: boolean;
	iat: number;
	id: number;
	roles: ERole[];
	web3signup: boolean;
	isTFAEnabled?: boolean;
	loginWallet?: EWallet;
	loginAddress?: string;
	exp?: number;
}

export enum EProxyType {
	ANY = 'Any',
	NON_TRANSFER = 'NonTransfer',
	GOVERNANCE = 'Governance',
	STAKING = 'Staking',
	IDENTITY_JUDGEMENT = 'IdentityJudgement',
	AUCTION = 'Auction',
	CANCEL_PROXY = 'CancelProxy',
	PARAREGISTRATION = 'ParaRegistration',
	NOMINATION_POOLS = 'NominationPools',
	SUDO_BALANCES = 'SudoBalances'
}

export interface IPureProxyAddress {
	address: string;
	proxyType: EProxyType;
}

export interface IMultisigAddress {
	signatories: Array<string>;
	address: string;
	threshold: number;
	pureProxies: Array<IPureProxyAddress>;
}

export interface IProxyAddress {
	address: string;
	proxyType: EProxyType;
}

export interface IAddressRelations {
	address: string;
	multisigAddresses: Array<IMultisigAddress>;
	proxyAddresses: Array<IProxyAddress>;
	proxiedAddresses: Array<IProxyAddress>;
}

export interface IUserClientData extends IAccessTokenPayload {
	publicUser?: IPublicUser;
	addressRelations?: IAddressRelations[];
}

export interface IAddressProxyForEntry {
	address: string;
	network: ENetwork;
}

export interface IUserAddress {
	address: string;
	default: boolean;
	network: ENetwork;
	userId: number;
	createdAt?: Date;
	updatedAt?: Date;
	wallet?: EWallet;
	isMultisig?: boolean;
	proxyFor?: IAddressProxyForEntry[];
	profileScore?: number;
}

export interface IHashedPassword {
	password: string;
	salt: string;
}

export interface NotificationSettings {
	new_proposal: boolean;
	own_proposal: boolean;
	post_created: boolean;
	post_participated: boolean;
}

export enum EProposalType {
	ALLIANCE_MOTION = 'AllianceMotion',
	ANNOUNCEMENT = 'Announcement',
	DEMOCRACY_PROPOSAL = 'DemocracyProposal',
	TECH_COMMITTEE_PROPOSAL = 'TechCommitteeProposal',
	TREASURY_PROPOSAL = 'TreasuryProposal',
	REFERENDUM = 'Referendum',
	FELLOWSHIP_REFERENDUM = 'FellowshipReferendum',
	COUNCIL_MOTION = 'CouncilMotion',
	BOUNTY = 'Bounty',
	TIP = 'Tip',
	CHILD_BOUNTY = 'ChildBounty',
	REFERENDUM_V2 = 'ReferendumV2',
	TECHNICAL_COMMITTEE = 'TechnicalCommittee',
	COMMUNITY = 'Community',
	UPGRADE_COMMITTEE = 'UpgradeCommittee',
	ADVISORY_COMMITTEE = 'AdvisoryCommittee',
	DISCUSSION = 'Discussion',
	GRANT = 'Grant'
}

export enum ETheme {
	LIGHT = 'light',
	DARK = 'dark'
}

export enum ELocales {
	SPANISH = 'es',
	ENGLISH = 'en',
	CHINESE = 'zh',
	GERMAN = 'de',
	JAPANESE = 'ja'
}

export enum ECookieNames {
	ACCESS_TOKEN = 'access_token',
	REFRESH_TOKEN = 'refresh_token',
	THEME = 'theme',
	LOCALE = 'locale'
}
export enum EAccountType {
	MULTISIG = 'multisig',
	PROXY = 'proxy',
	REGULAR = 'regular'
}

export interface ISelectedAccount extends InjectedAccount {
	wallet?: EWallet;
	accountType: EAccountType;
	parent?: ISelectedAccount;
	proxyType?: EProxyType;
	threshold?: number;
	signatories?: Array<string>;
}

export interface IUserPreferences {
	theme: ETheme;
	locale: ELocales;
	wallet?: EWallet;
	selectedAccount?: ISelectedAccount;
	rpcIndex?: number;
}

export enum ENotificationTrigger {
	VERIFY_EMAIL = 'verifyEmail',
	RESET_PASSWORD = 'resetPassword'
}

export enum EDataSource {
	POLKASSEMBLY = 'polkassembly',
	SUBSQUARE = 'subsquare'
}

export enum EReaction {
	like = 'like',
	dislike = 'dislike'
}

export interface IReaction {
	id: string;
	network: ENetwork;
	proposalType: EProposalType;
	indexOrHash: string;
	userId: number;
	reaction: EReaction;
	createdAt: Date;
	updatedAt: Date;
	commentId?: string;
}

export interface IPostOffChainMetrics {
	reactions: Record<EReaction, number>;
	comments: number;
}

export enum EAllowedCommentor {
	ALL = 'all',
	ONCHAIN_VERIFIED = 'onchain_verified',
	NONE = 'none'
}

export interface IPostLink {
	indexOrHash: string;
	proposalType: EProposalType;
}

// stores the reason for invalidity or "Valid" if valid
export interface ICrossValidationResult {
	beneficiaries: string | 'Valid';
	proposer: string | 'Valid';
}

export interface IContentSummary {
	id: string;
	network: ENetwork;
	proposalType: EProposalType;
	indexOrHash: string;
	postSummary?: string;
	commentsSummary?: string;
	isSpam?: boolean;
	createdAt: Date;
	updatedAt: Date;
	crossValidationResult?: ICrossValidationResult;
}

export enum EOffChainPostTopic {
	GENERAL = 'general',
	AUCTION_ADMIN = 'auctionAdmin',
	GENERAL_ADMIN = 'generalAdmin',
	GOVERNANCE = 'governance',
	ROOT = 'root',
	STAKING_ADMIN = 'stakingAdmin',
	TREASURY = 'treasury',
	FELLOWSHIP = 'fellowship',
	COUNCIL = 'council',
	DEMOCRACY = 'democracy',
	WHITELIST = 'whitelist'
}

export interface ITag {
	value: string;
	lastUsedAt: Date;
	network: ENetwork;
}

export interface IOffChainContentHistoryItem {
	content: string;
	title?: string;
	createdAt: Date;
}

export interface IOffChainPost {
	id?: string;
	index?: number;
	hash?: string;
	userId?: number;
	title?: string;
	content: string;
	createdAt?: Date;
	updatedAt?: Date;
	tags?: ITag[];
	dataSource: EDataSource;
	proposalType: EProposalType;
	network: ENetwork;
	metrics?: IPostOffChainMetrics;
	allowedCommentor: EAllowedCommentor;
	lastCommentAt?: Date;
	isDeleted: boolean;
	createdOnPolkassembly?: boolean;
	linkedPost?: IPostLink;
	publicUser?: IPublicUser;
	topic?: EOffChainPostTopic;
	history?: IOffChainContentHistoryItem[];
}

export enum EProposalStatus {
	Unknown = 'Unknown',
	Noted = 'Noted',
	Proposed = 'Proposed',
	Tabled = 'Tabled',
	Started = 'Started',
	Passed = 'Passed',
	NotPassed = 'NotPassed',
	Cancelled = 'Cancelled',
	CuratorProposed = 'CuratorProposed',
	CuratorAssigned = 'CuratorAssigned',
	CuratorUnassigned = 'CuratorUnassigned',
	Executed = 'Executed',
	ExecutionFailed = 'ExecutionFailed',
	Used = 'Used',
	Invalid = 'Invalid',
	Missing = 'Missing',
	Reaped = 'Reaped',
	Approved = 'Approved',
	Disapproved = 'Disapproved',
	Closed = 'Closed',
	Awarded = 'Awarded',
	Added = 'Added',
	Rejected = 'Rejected',
	Retracted = 'Retracted',
	Slashed = 'Slashed',
	Active = 'Active',
	Extended = 'Extended',
	Claimed = 'Claimed',
	Unrequested = 'Unrequested',
	Requested = 'Requested',
	Submitted = 'Submitted',
	Killed = 'Killed',
	Cleared = 'Cleared',
	Deciding = 'Deciding',
	ConfirmStarted = 'ConfirmStarted',
	ConfirmAborted = 'ConfirmAborted',
	Confirmed = 'Confirmed',
	DecisionDepositPlaced = 'DecisionDepositPlaced',
	TimedOut = 'TimedOut',
	Opened = 'Opened',
	Created = 'Created'
}

export enum EPostOrigin {
	AUCTION_ADMIN = 'AuctionAdmin',
	BIG_SPENDER = 'BigSpender',
	BIG_TIPPER = 'BigTipper',
	CANDIDATES = 'Candidates',
	EXPERTS = 'Experts',
	FELLOWS = 'Fellows',
	FELLOWSHIP_ADMIN = 'FellowshipAdmin',
	GENERAL_ADMIN = 'GeneralAdmin',
	GRAND_MASTERS = 'GrandMasters',
	LEASE_ADMIN = 'LeaseAdmin',
	MASTERS = 'Masters',
	MEDIUM_SPENDER = 'MediumSpender',
	MEMBERS = 'Members',
	PROFICIENTS = 'Proficients',
	REFERENDUM_CANCELLER = 'ReferendumCanceller',
	REFERENDUM_KILLER = 'ReferendumKiller',
	ROOT = 'Root',
	SENIOR_EXPERTS = 'SeniorExperts',
	SENIOR_FELLOWS = 'SeniorFellows',
	SENIOR_MASTERS = 'SeniorMasters',
	SMALL_SPENDER = 'SmallSpender',
	SMALL_TIPPER = 'SmallTipper',
	STAKING_ADMIN = 'StakingAdmin',
	TREASURER = 'Treasurer',
	WHITELISTED_CALLER = 'WhitelistedCaller',
	WISH_FOR_CHANGE = 'WishForChange',
	FAST_GENERAL_ADMIN = 'FastGeneralAdmin'
}

export enum EVoteDecision {
	AYE = 'aye',
	NAY = 'nay',
	SPLIT = 'split',
	ABSTAIN = 'abstain',
	SPLIT_ABSTAIN = 'splitAbstain'
}

export interface IVoteMetrics {
	[EVoteDecision.AYE]: { count: number; value: string };
	[EVoteDecision.NAY]: { count: number; value: string };
	support: { value: string };
	bareAyes: { value: string };
}

export interface IBeneficiary {
	address: string;
	amount: string;
	assetId: string | null;
	validFromBlock?: string;
}

export interface IBeneficiaryInput extends IBeneficiary {
	id?: string;
	isInvalid?: boolean;
}

export interface IStatusHistoryItem {
	status: EProposalStatus;
	timestamp: Date;
	block: number;
}

export interface IOnChainPostInfo {
	reward?: string;
	fee?: string;
	deposit?: string;
	curatorDeposit?: string;
	parentBountyIndex?: number;
	payee?: string;
	proposer: string;
	status: EProposalStatus;
	createdAt?: Date;
	index?: number;
	hash?: string;
	origin: EPostOrigin;
	description?: string;
	voteMetrics?: IVoteMetrics;
	beneficiaries?: IBeneficiary[];
	preparePeriodEndsAt?: Date;
	decisionPeriodEndsAt?: Date;
	confirmationPeriodEndsAt?: Date;
	timeline?: IStatusHistoryItem[];
	preimageArgs?: Record<string, unknown>;
	curator?: string;
}

export interface IPost extends IOffChainPost {
	onChainInfo?: IOnChainPostInfo;
	publicUser?: IPublicUser;
	reactions?: IReaction[];
	userSubscriptionId?: string;
	contentSummary?: IContentSummary;
}

export interface IOnChainPostListing {
	createdAt: Date;
	description: string;
	childBountiesCount?: number;
	index?: number;
	origin: EPostOrigin;
	proposer: string;
	status: EProposalStatus;
	type: EProposalType;
	hash?: string;
	voteMetrics?: IVoteMetrics;
	beneficiaries?: IBeneficiary[];
	curator?: string;
	reward?: string;
	decisionPeriodEndsAt?: Date;
	preparePeriodEndsAt?: Date;
}

export interface IPostListing extends IOffChainPost {
	onChainInfo?: IOnChainPostListing;
	publicUser?: IPublicUser;
	reactions?: IReaction[];
	userSubscriptionId?: string;
}

export interface IGenericListingResponse<T> {
	items: T[];
	totalCount: number;
}

export enum ESignupSteps {
	USERNAME = 'Create Username',
	PASSWORD = 'Set Password'
}

export interface IGenerateTFAResponse extends Omit<IUserTFADetails, 'url' | 'enabled' | 'verified'> {
	otpauthUrl: string;
}

export interface ISidebarMenuItem {
	title: string;
	url: string;
	icon?: string;
	isNew?: boolean;
	count?: number;
	items?: ISidebarMenuItem[];
	key?: string;
	heading?: string;
}

export interface IMessageResponse {
	message: string;
}

export interface IErrorResponse extends IMessageResponse {
	status: StatusCodes;
	name: string;
}

export enum EWeb3LoginScreens {
	SELECT_WALLET,
	FETCH_CONFIRMATION,
	SELECT_ADDRESS
}

export enum EActivityFeedTab {
	EXPLORE = 'explore',
	SUBSCRIBED = 'subscribed'
}

export enum EListingTab {
	ANALYTICS = 'ANALYTICS',
	EXTERNAL = 'EXTERNAL',
	REFERENDA = 'REFERENDA',
	POLKASSEMBLY = 'POLKASSEMBLY'
}

export enum ECommentSentiment {
	AGAINST = 'against',
	SLIGHTLY_AGAINST = 'slightly_against',
	NEUTRAL = 'neutral',
	SLIGHTLY_FOR = 'slightly_for',
	FOR = 'for'
}

export interface IVoteData {
	balanceValue: string;
	decision: EVoteDecision;
	lockPeriod: number;
	createdAt: Date;
	voterAddress: string;
	selfVotingPower?: string;
	totalVotingPower?: string;
	delegatedVotingPower?: string;
	delegatedVotes?: IVoteData[];
}

export interface IComment {
	id: string;
	createdAt: Date;
	updatedAt: Date;
	userId: number;
	content: string;
	network: ENetwork;
	proposalType: EProposalType;
	indexOrHash: string;
	parentCommentId: string | null;
	isDeleted: boolean;
	dataSource: EDataSource;
	isSpam?: boolean;
	sentiment?: ECommentSentiment;
	aiSentiment?: ECommentSentiment;
	history?: IOffChainContentHistoryItem[];
}

export interface ICommentResponse extends IComment {
	user: Omit<IPublicUser, 'rank'>;
	children?: ICommentResponse[];
	reactions?: IReaction[];
	voteData?: IVoteData[];
}

export interface IOnChainIdentity {
	display: string;
	legal: string;
	email: string;
	twitter: string;
	web: string;
	github: string;
	discord: string;
	matrix: string;
	displayParent: string;
	nickname: string;
	isIdentitySet: boolean;
	isVerified: boolean;
	isGood: boolean;
	judgements: RegistrationJudgement[];
	verifiedByPolkassembly: boolean;
	parentProxyTitle: string | null;
	parentProxyAddress: string;
	hash?: string;
}

export enum EAssets {
	DED = 'DED',
	USDT = 'USDT',
	USDC = 'USDC',
	MYTH = 'MYTH'
}

export enum EPostDetailsTab {
	DESCRIPTION = 'description',
	TIMELINE = 'timeline',
	ONCHAIN_INFO = 'onchain info'
}

export enum EActivityName {
	// On-chain Activities
	VOTED_ON_PROPOSAL = 'voted_on_proposal',
	CREATED_PROPOSAL = 'created_proposal',
	CREATED_TIP = 'created_tip',
	GAVE_TIP = 'gave_tip',
	CREATED_BOUNTY = 'created_bounty',
	CREATED_CHILD_BOUNTY = 'created_child_bounty',
	CLAIMED_BOUNTY = 'claimed_bounty',
	SIGNED_UP_FOR_IDENTITY_VERIFICATION = 'signed_up_for_identity_verification',
	APPROVED_BOUNTY = 'approved_bounty',
	VERIFIED_IDENTITY = 'verified_identity',
	COMPLETED_IDENTITY_JUDGEMENT = 'completed_identity_judgement',
	DELEGATED_VOTE = 'delegated_vote',
	RECEIVED_DELEGATION = 'received_delegation',
	PLACED_DECISION_DEPOSIT = 'placed_decision_deposit',
	REMOVED_VOTE = 'removed_vote',
	REDUCED_CONVICTION = 'reduced_conviction',
	REDUCED_CONVICTION_AFTER_SIX_HOURS_OF_FIRST_VOTE = 'reduced_conviction_after_six_hours_of_first_vote',
	REMOVED_VOTE_AFTER_SIX_HOURS_OF_FIRST_VOTE = 'removed_vote_after_six_hours_of_first_vote',
	LOST_DUE_TO_SLASHING_TIP_OR_PROPOSAL = 'lost_due_to_slashing_tip_or_proposal',
	PROPOSAL_FAILED = 'proposal_failed',
	PROPOSAL_PASSED = 'proposal_passed',
	VOTE_PASSED = 'vote_passed',
	VOTE_FAILED = 'vote_failed',

	// Off-chain Activities
	QUIZ_ANSWERED_CORRECTLY = 'quiz_answered_correctly',
	REACTED_TO_POST = 'reacted_to_post',
	REACTED_TO_COMMENT = 'reacted_to_comment',
	COMMENTED_ON_POST = 'commented_on_post',
	DELETED_COMMENT = 'deleted_comment',
	REPLIED_TO_COMMENT = 'replied_to_comment',
	CREATED_OFFCHAIN_POST = 'created_offchain_post',
	LINKED_DISCUSSION = 'linked_discussion',
	TOOK_QUIZ = 'took_quiz',
	UPDATED_PROFILE = 'updated_profile',
	REPORTED_CONTENT = 'reported_content',
	RECEIVED_REPORT = 'received_report',
	RECEIVED_SPAM_REPORT = 'received_spam_report',
	REMOVED_CONTENT = 'removed_content',
	RECEIVED_LIKE_ON_DISCUSSION = 'received_like_on_discussion',
	RECEIVED_LIKE_ON_COMMENT = 'received_like_on_comment',
	DELETED_REACTION = 'deleted_reaction',
	ADDED_CONTEXT_TO_PROPOSAL = 'added_context_to_proposal',
	ADDED_PROFILE_PICTURE = 'added_profile_picture',
	ADDED_BIO = 'added_bio',
	ADDED_PROFILE_TITLE = 'added_profile_title',
	ADDED_PROFILE_TAGS = 'added_profile_tags',
	COMMENT_TAKEN_DOWN = 'comment_taken_down',
	POST_TAKEN_DOWN = 'post_taken_down',
	POST_MARKED_AS_SPAM = 'post_marked_as_spam',
	LINKED_ADDRESS = 'linked_address',
	LINKED_MULTIPLE_ADDRESSES = 'linked_multiple_addresses',
	UNLINKED_ADDRESS = 'unlinked_address',
	UNLINKED_MULTIPLE_ADDRESSES = 'unlinked_multiple_addresses',
	FOLLOWED_USER = 'followed_user',
	UNFOLLOWED_USER = 'unfollowed_user'
}

export enum EActivityCategory {
	ON_CHAIN = 'on_chain',
	OFF_CHAIN = 'off_chain'
}

export interface IActivityMetadata {
	// For votes
	decision?: EVoteDecision;
	conviction?: number;

	// For reactions
	reaction?: EReaction;

	// For comments
	commentId?: string;
	parentCommentId?: string;

	// For reports
	reportReason?: string;
	reportedByUserId?: number;

	// For profile updates
	field?: string;

	// For likes received
	likeCount?: number;

	// For delegations
	delegatedToAddress?: string;
	delegatedFromAddress?: string;

	// For quiz
	score?: number;

	// For bounties/tips
	amount?: string;
	beneficiaryAddress?: string;

	// for identity and link address
	address?: string;

	// for follow/unfollow
	userId?: number;

	// for posts
	title?: string;
	content?: string;
}

export interface IUserActivity {
	id: string;
	userId?: number;
	address?: string;
	name: EActivityName;
	subActivityName?: EActivityName;
	category: EActivityCategory;
	network?: ENetwork; // optional for profile activities
	proposalType?: EProposalType;
	indexOrHash?: string;
	metadata?: IActivityMetadata;
	createdAt: Date;
	updatedAt: Date;
	message?: string;
}

export interface IVoteCurve {
	id: string;
	index: number;
	block: number;
	timestamp: string;
	approvalPercent: number;
	supportPercent: number;
}

export enum EProfileTabs {
	OVERVIEW = 'overview',
	ACTIVITY = 'activity',
	ACCOUNTS = 'accounts',
	SETTINGS = 'settings'
}

export interface IPreimage {
	createdAt: string;
	createdAtBlock: number;
	deposit: string;
	hash: string;
	id: string;
	length: number;
	method: string;
	proposedCall: {
		args: Record<string, unknown>;
		description: string;
		method: string;
		section: string;
	};
	proposer: string;
	section: string;
	status: string;
	updatedAt: string;
	updatedAtBlock: number | null;
}

export interface IQRSessionPayload {
	sessionId: string;
	timestamp: number;
	expiresIn: number;
}

export enum EAppEnv {
	PRODUCTION = 'production',
	DEVELOPMENT = 'development'
}

export interface IFollowEntry {
	id: string;
	createdAt: Date;
	followerUserId: number;
	followedUserId: number;
	updatedAt: Date;
}

export enum ESidebarState {
	EXPANDED = 'expanded',
	COLLAPSED = 'collapsed'
}

export enum EConvictionAmount {
	ZERO = 0,
	ONE = 1,
	TWO = 2,
	THREE = 3,
	FOUR = 4,
	FIVE = 5,
	SIX = 6
}

export interface IVoteCartItem {
	id: string;
	createdAt: Date;
	updatedAt: Date;
	userId: number;
	postIndexOrHash: string;
	proposalType: EProposalType;
	network: ENetwork;
	decision: EVoteDecision;
	amount: {
		abstain?: string;
		aye?: string;
		nay?: string;
	};
	conviction: EConvictionAmount;
	title?: string;
	editDisabled?: boolean;
}

export interface IPostSubscription {
	id: string;
	createdAt: Date;
	updatedAt: Date;
	network: ENetwork;
	indexOrHash: string;
	proposalType: EProposalType;
	userId: number;
}

export enum EReactQueryKeys {
	BATCH_VOTE_CART = 'batch-vote-cart'
}

export interface IParamDef {
	name: string;
	length?: number;
	type: TypeDef;
}

export interface ICallState {
	extrinsic: {
		extrinsicFn: SubmittableExtrinsicFunction<'promise'> | null;
		params: IParamDef[];
	};
	paramValues: unknown[];
}

export enum EEnactment {
	After_No_Of_Blocks = 'after_no_of_Blocks',
	At_Block_No = 'at_block_number'
}

export interface IWritePostFormFields {
	title: string;
	description: string;
	tags: ITag[];
	topic: EOffChainPostTopic;
	allowedCommentor: EAllowedCommentor;
}

export enum ENotificationStatus {
	SUCCESS = 'success',
	ERROR = 'error',
	WARNING = 'warning',
	INFO = 'info'
}

export interface IBountyStats {
	availableBountyPool: string;
	activeBounties: number;
	peopleEarned: number;
	totalRewarded: string;
	totalBountyPool: string;
	bountyAmount: string;
}

export enum EBountyStatus {
	ALL = 'All',
	ACTIVE = 'Active',
	PROPOSED = 'Proposed',
	CLAIMED = 'Claimed',
	CANCELLED = 'Cancelled',
	REJECTED = 'Rejected'
}

export interface IBountyUserActivity {
	amount: string;
	activity: EBountyStatus;
	address: string;
	created_at: Date;
}

export interface IBountyProposal {
	index: number;
	payee: string;
	reward: string;
	statusHistory: Array<{ status: EProposalStatus; timestamp: Date }>;
}

// generic types are for insignificant tokens if we decide to add later
export interface ITreasuryStats {
	network: ENetwork;
	createdAt: Date;
	updatedAt: Date;
	relayChain: {
		dot?: string;
		myth?: string;
		nextBurn?: string;
		nextSpendAt?: Date;
		[key: string]: unknown | undefined;
	};
	ambassador?: {
		usdt?: string;
		[key: string]: string | undefined;
	};
	assetHub?: {
		dot?: string;
		usdc?: string;
		usdt?: string;
		[key: string]: string | undefined;
	};
	hydration?: {
		dot?: string;
		usdc?: string;
		usdt?: string;
		[key: string]: string | undefined;
	};
	bounties?: {
		dot?: string;
		[key: string]: string | undefined;
	};
	fellowship?: {
		dot?: string;
		usdt?: string;
		[key: string]: string | undefined;
	};
	total?: {
		totalDot?: string;
		totalUsdc?: string;
		totalUsdt?: string;
		totalMyth?: string;
		[key: string]: string | undefined;
	};
	nativeTokenUsdPrice?: string;
	nativeTokenUsdPrice24hChange?: string;
	[key: string]: unknown;
}

export enum EProposalStep {
	CREATE_PREIMAGE = 'CREATE_PREIMAGE',
	EXISTING_PREIMAGE = 'EXISTING_PREIMAGE',
	CREATE_TREASURY_PROPOSAL = 'CREATE_TREASURY_PROPOSAL',
	CREATE_USDX_PROPOSAL = 'CREATE_USDX_PROPOSAL',
	CREATE_CANCEL_REF_PROPOSAL = 'CREATE_CANCEL_REF_PROPOSAL',
	CREATE_KILL_REF_PROPOSAL = 'CREATE_KILL_REF_PROPOSAL',
	CREATE_BOUNTY = 'CREATE_BOUNTY'
}

export interface IDelegationStats {
	totalDelegatedTokens: string;
	totalDelegatedVotes: number;
	totalDelegates: number;
	totalDelegators: number;
}

export enum EDelegateSource {
	W3F = 'w3f',
	NOVA = 'nova',
	PARITY = 'parity',
	POLKASSEMBLY = 'polkassembly',
	INDIVIDUAL = 'individual'
}

export interface IDelegate {
	id?: string;
	network: ENetwork;
	address: string;
	sources: EDelegateSource[];
	image?: string; // if available, otherwise use the image from the public user
	manifesto?: string; // markdown
	name?: string; // name of the delegate available via some third party sources
	createdAt?: Date; // not available for w3f, nova and parity
	updatedAt?: Date; // not available for w3f, nova and parity
}

export interface IDelegateDetails extends IDelegate {
	publicUser?: IPublicUser;
	votingPower: string;
	receivedDelegationsCount: number;
	last30DaysVotedProposalsCount: number;
}

export enum EDelegationStatus {
	ALL = 'all',
	RECEIVED = 'received',
	DELEGATED = 'delegated',
	UNDELEGATED = 'undelegated'
}

export interface ITrackDelegationStats {
	trackId: number;
	status: EDelegationStatus;
	activeProposalsCount: number;
}

export interface IPostWithDelegateVote extends IPostListing {
	delegateVote?: IVoteData;
}

interface ITrackDelegation {
	address: string;
	balance: string;
	createdAt: Date;
	lockPeriod: number;
	endsAt: Date;
}

export interface ITrackDelegationDetails {
	receivedDelegations?: ITrackDelegation[];
	delegatedTo?: ITrackDelegation[];
	activeProposalListingWithDelegateVote: IGenericListingResponse<IPostWithDelegateVote>;
	status: EDelegationStatus;
}

export enum ESocialVerificationStatus {
	VERIFIED = 'verified',
	PENDING = 'pending',
	UNVERIFIED = 'unverified'
}

export interface ISocialHandle {
	userId: number;
	address: string;
	social: ESocial;
	handle: string;
	status: ESocialVerificationStatus;
	verificationToken?: {
		token?: string;
		secret?: string;
		expiresAt?: Date;
	};
	createdAt?: Date;
	updatedAt?: Date;
}
export interface IVoteHistoryData {
	votes: IVoteData[];
	totalCounts: {
		[EVoteDecision.AYE]?: number;
		[EVoteDecision.NAY]?: number;
		[EVoteDecision.SPLIT_ABSTAIN]?: number;
		[EVoteDecision.SPLIT]?: number;
		[EVoteDecision.ABSTAIN]?: number;
	};
}

export enum EPeriodType {
	PREPARE = 'prepare',
	DECISION = 'decision',
	CONFIRM = 'confirm'
}

export enum ESearchType {
	POSTS = 'posts',
	DISCUSSIONS = 'discussions',
	USERS = 'users'
}

export enum ESearchDiscussionType {
	DISCUSSIONS = 'discussions',
	GRANTS = 'grants',
	REFERENDUMS_V2 = 'referendums_v2'
}

<<<<<<< HEAD
export interface IParachain {
	id: number;
	name: string;
	chain: string;
	status: string;
	badges: string[];
	token: string;
	logoURL: string;
	w3fGrant: {
		received: number;
		completed: number;
		milestoneText: string;
		terminated: boolean;
		terminationReason: string;
	};
	investorsCount: number;
	githubURL: string;
=======
export interface ITrackAnalyticsStats {
	totalActiveProposals: number;
	totalProposalCount: number;
	changeInActiveProposals: number;
}

export interface ITrackAnalyticsDelegationsList {
	[key: string]: {
		count: number;
		data: {
			to: string;
			from: string;
			capital: string;
			lockedPeriod: number;
			votingPower: string;
		}[];
	};
}

export interface ITrackAnalyticsDelegations {
	totalCapital: string;
	totalVotesBalance: string;
	totalDelegates: number;
	totalDelegators: number;
	delegateesData: ITrackAnalyticsDelegationsList;
	delegatorsData: ITrackAnalyticsDelegationsList;
>>>>>>> 42c1bbd5
}<|MERGE_RESOLUTION|>--- conflicted
+++ resolved
@@ -1192,7 +1192,34 @@
 	REFERENDUMS_V2 = 'referendums_v2'
 }
 
-<<<<<<< HEAD
+export interface ITrackAnalyticsStats {
+	totalActiveProposals: number;
+	totalProposalCount: number;
+	changeInActiveProposals: number;
+}
+
+export interface ITrackAnalyticsDelegationsList {
+	[key: string]: {
+		count: number;
+		data: {
+			to: string;
+			from: string;
+			capital: string;
+			lockedPeriod: number;
+			votingPower: string;
+		}[];
+	};
+}
+
+export interface ITrackAnalyticsDelegations {
+	totalCapital: string;
+	totalVotesBalance: string;
+	totalDelegates: number;
+	totalDelegators: number;
+	delegateesData: ITrackAnalyticsDelegationsList;
+	delegatorsData: ITrackAnalyticsDelegationsList;
+}
+
 export interface IParachain {
 	id: number;
 	name: string;
@@ -1210,32 +1237,4 @@
 	};
 	investorsCount: number;
 	githubURL: string;
-=======
-export interface ITrackAnalyticsStats {
-	totalActiveProposals: number;
-	totalProposalCount: number;
-	changeInActiveProposals: number;
-}
-
-export interface ITrackAnalyticsDelegationsList {
-	[key: string]: {
-		count: number;
-		data: {
-			to: string;
-			from: string;
-			capital: string;
-			lockedPeriod: number;
-			votingPower: string;
-		}[];
-	};
-}
-
-export interface ITrackAnalyticsDelegations {
-	totalCapital: string;
-	totalVotesBalance: string;
-	totalDelegates: number;
-	totalDelegators: number;
-	delegateesData: ITrackAnalyticsDelegationsList;
-	delegatorsData: ITrackAnalyticsDelegationsList;
->>>>>>> 42c1bbd5
 }