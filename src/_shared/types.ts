--- conflicted
+++ resolved
@@ -1778,23 +1778,6 @@
 	percentageCompletedThisMonth: number;
 }
 
-<<<<<<< HEAD
-export enum ETreasurySpendsTabs {
-	SPENDS = 'spends',
-	CORETIME = 'coretime'
-}
-
-export interface ITreasurySpend {
-	treasurySpendIndex: number;
-	proposalTitle: string;
-	proposalIndex: string;
-	beneficiary: string;
-	assetId: string;
-	amount: string;
-	createdAt: Date;
-	category: string;
-	proposal: IOnChainPostInfo;
-=======
 export interface IOGTrackerProposal {
 	id: number;
 	refnum: string;
@@ -1840,5 +1823,21 @@
 	proposal: IOGTrackerProposal | null;
 	tasks: IOGTrackerTask[];
 	proofOfWork: IOGTrackerPoW[];
->>>>>>> 1b71ae70
+}
+
+export enum ETreasurySpendsTabs {
+	SPENDS = 'spends',
+	CORETIME = 'coretime'
+}
+
+export interface ITreasurySpend {
+	treasurySpendIndex: number;
+	proposalTitle: string;
+	proposalIndex: string;
+	beneficiary: string;
+	assetId: string;
+	amount: string;
+	createdAt: Date;
+	category: string;
+	proposal: IOnChainPostInfo;
 }