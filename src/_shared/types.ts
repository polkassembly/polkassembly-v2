// Copyright 2019-2025 @polkassembly/polkassembly authors & contributors
// This software may be modified and distributed under the terms
// of the Apache-2.0 license. See the LICENSE file for details.

import { OutputData } from '@editorjs/editorjs';
import { SubmittableExtrinsicFunction } from '@polkadot/api/types';
import { InjectedAccount } from '@polkadot/extension-inject/types';
import { RegistrationJudgement } from '@polkadot/types/interfaces';
import { TypeDef } from '@polkadot/types/types';
import { StatusCodes } from 'http-status-codes';

export enum ENetwork {
	KUSAMA = 'kusama',
	POLKADOT = 'polkadot',
	WESTEND = 'westend'
}

export enum EGovType {
	GOV_1 = 'gov_1',
	OPENGOV = 'opengov'
}

export enum ESocial {
	EMAIL = 'email',
	RIOT = 'riot',
	TWITTER = 'twitter',
	TELEGRAM = 'telegram',
	DISCORD = 'discord'
}

export interface ITrackCounts {
	[trackName: string]: number;
}

export interface IUserSocialDetails {
	platform: ESocial;
	url: string;
}

export enum EUserBadge {
	DECENTRALISED_VOICE = 'decentralised_voice',
	FELLOW = 'fellow',
	COUNCIL = 'council',
	ACTIVE_VOTER = 'active_voter',
	WHALE = 'whale'
	// STEADFAST_COMMENTOR = 'Steadfast Commentor',
	// GM_VOTER = 'GM Voter',
	// POPULAR_DELEGATE = 'Popular Delegate'
}

export interface IUserBadgeDetails {
	name: EUserBadge;
	unlockedAt: Date;
}

export interface IProfileDetails {
	bio?: string;
	badges?: string[];
	title?: string;
	image?: string;
	publicSocialLinks?: IUserSocialDetails[];
	coverImage?: string;
	achievementBadges?: IUserBadgeDetails[];
}

export interface IUserTFADetails {
	url: string;
	base32Secret: string;
	enabled: boolean;
	verified: boolean;
}

export enum ENotificationChannel {
	EMAIL = 'email',
	TELEGRAM = 'telegram',
	DISCORD = 'discord',
	ELEMENT = 'element',
	SLACK = 'slack',
	IN_APP = 'in_app'
}

export interface IUserNotificationChannelPreferences {
	name: ENotificationChannel;
	enabled: boolean;
	handle: string;
	verified: boolean;
	verification_token?: string;
}

export interface IUserNotificationTriggerPreferences {
	name: string;
	enabled: boolean;
	[additionalProperties: string]: unknown; // trigger specific properties
}

export interface IUserNotificationSettings {
	channelPreferences: { [channel: string]: IUserNotificationChannelPreferences };
	triggerPreferences: {
		[network: string]: { [index: string]: IUserNotificationTriggerPreferences };
	};
}

export enum ERole {
	ANONYMOUS = 'anonymous',
	ADMIN = 'admin',
	PROPOSAL_BOT = 'proposal_bot',
	USER = 'user',
	EVENT_BOT = 'event_bot',
	MODERATOR = 'moderator'
}

export interface IUser {
	id: number;
	createdAt?: Date;
	updatedAt?: Date;
	email: string;
	isEmailVerified: boolean;
	password: string;
	salt: string;
	profileDetails: IProfileDetails;
	username: string;
	isWeb3Signup: boolean;
	primaryNetwork?: ENetwork;
	notificationPreferences?: IUserNotificationSettings;
	twoFactorAuth?: IUserTFADetails;
	roles?: ERole[];
	profileScore: number;
}

export interface IPublicUser {
	id: number;
	createdAt?: Date;
	username: string;
	profileScore: number;
	addresses: string[];
	rank: number;
	profileDetails: IProfileDetails;
}

export interface IAuthResponse {
	accessToken?: string;
	isTFAEnabled?: boolean;
	tfaToken?: string;
	refreshToken?: string;
}

export enum EWallet {
	POLKADOT = 'polkadot-js',
	SUBWALLET = 'subwallet-js',
	TALISMAN = 'talisman',
	POLKAGATE = 'polkagate',
	NOVAWALLET = 'nova',
	OTHER = ''
	// METAMASK = 'metamask',
	// WALLETCONNECT = 'walletconnect',
	// POLYWALLET = 'polywallet',
	// POLKASAFE = 'polkasafe',
}

export interface IRefreshTokenPayload {
	iat: number;
	id: number;
	exp?: number;
	loginAddress?: string;
	loginWallet?: EWallet;
}

export interface IAccessTokenPayload {
	defaultAddress: string;
	addresses: string[];
	sub: string;
	username: string;
	email: string;
	isEmailVerified: boolean;
	iat: number;
	id: number;
	roles: ERole[];
	web3signup: boolean;
	isTFAEnabled?: boolean;
	loginWallet?: EWallet;
	loginAddress?: string;
	exp?: number;
}

export interface IUserClientData extends IAccessTokenPayload {
	publicUser?: IPublicUser;
}

export interface IAddressProxyForEntry {
	address: string;
	network: ENetwork;
}

export interface IUserAddress {
	address: string;
	default: boolean;
	network: ENetwork;
	userId: number;
	createdAt?: Date;
	updatedAt?: Date;
	wallet?: EWallet;
	isMultisig?: boolean;
	proxyFor?: IAddressProxyForEntry[];
}

export interface IHashedPassword {
	password: string;
	salt: string;
}

export interface NotificationSettings {
	new_proposal: boolean;
	own_proposal: boolean;
	post_created: boolean;
	post_participated: boolean;
}

export enum EProposalType {
	ALLIANCE_MOTION = 'AllianceMotion',
	ANNOUNCEMENT = 'Announcement',
	DEMOCRACY_PROPOSAL = 'DemocracyProposal',
	TECH_COMMITTEE_PROPOSAL = 'TechCommitteeProposal',
	TREASURY_PROPOSAL = 'TreasuryProposal',
	REFERENDUM = 'Referendum',
	FELLOWSHIP_REFERENDUM = 'FellowshipReferendum',
	COUNCIL_MOTION = 'CouncilMotion',
	BOUNTY = 'Bounty',
	TIP = 'Tip',
	CHILD_BOUNTY = 'ChildBounty',
	REFERENDUM_V2 = 'ReferendumV2',
	TECHNICAL_COMMITTEE = 'TechnicalCommittee',
	COMMUNITY = 'Community',
	UPGRADE_COMMITTEE = 'UpgradeCommittee',
	ADVISORY_COMMITTEE = 'AdvisoryCommittee',
	DISCUSSION = 'Discussion',
	GRANT = 'Grant'
}

export enum ETheme {
	LIGHT = 'light',
	DARK = 'dark'
}

export enum ELocales {
	SPANISH = 'es',
	ENGLISH = 'en',
	CHINESE = 'zh',
	GERMAN = 'de',
	JAPANESE = 'ja'
}

export enum ECookieNames {
	ACCESS_TOKEN = 'access_token',
	REFRESH_TOKEN = 'refresh_token',
	THEME = 'theme',
	LOCALE = 'locale'
}

export interface IUserPreferences {
	theme: ETheme;
	locale: ELocales;
	wallet?: EWallet;
	address?: InjectedAccount;
	rpcIndex?: number;
}

export enum ENotificationTrigger {
	VERIFY_EMAIL = 'verifyEmail',
	RESET_PASSWORD = 'resetPassword'
}

export enum EDataSource {
	POLKASSEMBLY = 'polkassembly',
	SUBSQUARE = 'subsquare'
}

export enum EReaction {
	like = 'like',
	dislike = 'dislike'
}

export interface IReaction {
	id: string;
	network: ENetwork;
	proposalType: EProposalType;
	indexOrHash: string;
	userId: number;
	reaction: EReaction;
	createdAt: Date;
	updatedAt: Date;
	commentId?: string;
}

export interface IPostOffChainMetrics {
	reactions: Record<EReaction, number>;
	comments: number;
}

export enum EAllowedCommentor {
	ALL = 'all',
	ONCHAIN_VERIFIED = 'onchain_verified',
	NONE = 'none'
}

export interface IPostLink {
	indexOrHash: string;
	proposalType: EProposalType;
}

// stores the reason for invalidity or "Valid" if valid
export interface ICrossValidationResult {
	beneficiaries: string | 'Valid';
	proposer: string | 'Valid';
}

export interface IContentSummary {
	id: string;
	network: ENetwork;
	proposalType: EProposalType;
	indexOrHash: string;
	postSummary?: string;
	commentsSummary?: string;
	isSpam?: boolean;
	createdAt: Date;
	updatedAt: Date;
	crossValidationResult?: ICrossValidationResult;
}

export enum EOffChainPostTopic {
	GENERAL = 'general',
	AUCTION_ADMIN = 'auctionAdmin',
	GENERAL_ADMIN = 'generalAdmin',
	GOVERNANCE = 'governance',
	ROOT = 'root',
	STAKING_ADMIN = 'stakingAdmin',
	TREASURY = 'treasury',
	FELLOWSHIP = 'fellowship',
	COUNCIL = 'council',
	DEMOCRACY = 'democracy',
	WHITELIST = 'whitelist'
}

export interface ITag {
	value: string;
	lastUsedAt: Date;
	network: ENetwork;
}

export interface IOffChainPost {
	id?: string;
	index?: number;
	hash?: string;
	userId?: number;
	title?: string;
	content?: OutputData;
	htmlContent: string;
	markdownContent: string;
	createdAt?: Date;
	updatedAt?: Date;
	tags?: ITag[];
	dataSource: EDataSource;
	proposalType: EProposalType;
	network: ENetwork;
	metrics?: IPostOffChainMetrics;
	allowedCommentor: EAllowedCommentor;
	lastCommentAt?: Date;
	isDeleted: boolean;
	createdOnPolkassembly?: boolean;
	linkedPost?: IPostLink;
	publicUser?: IPublicUser;
	topic?: EOffChainPostTopic;
}

export enum EProposalStatus {
	Unknown = 'Unknown',
	Noted = 'Noted',
	Proposed = 'Proposed',
	Tabled = 'Tabled',
	Started = 'Started',
	Passed = 'Passed',
	NotPassed = 'NotPassed',
	Cancelled = 'Cancelled',
	CuratorProposed = 'CuratorProposed',
	CuratorAssigned = 'CuratorAssigned',
	CuratorUnassigned = 'CuratorUnassigned',
	Executed = 'Executed',
	ExecutionFailed = 'ExecutionFailed',
	Used = 'Used',
	Invalid = 'Invalid',
	Missing = 'Missing',
	Reaped = 'Reaped',
	Approved = 'Approved',
	Disapproved = 'Disapproved',
	Closed = 'Closed',
	Awarded = 'Awarded',
	Added = 'Added',
	Rejected = 'Rejected',
	Retracted = 'Retracted',
	Slashed = 'Slashed',
	Active = 'Active',
	Extended = 'Extended',
	Claimed = 'Claimed',
	Unrequested = 'Unrequested',
	Requested = 'Requested',
	Submitted = 'Submitted',
	Killed = 'Killed',
	Cleared = 'Cleared',
	Deciding = 'Deciding',
	ConfirmStarted = 'ConfirmStarted',
	ConfirmAborted = 'ConfirmAborted',
	Confirmed = 'Confirmed',
	DecisionDepositPlaced = 'DecisionDepositPlaced',
	TimedOut = 'TimedOut',
	Opened = 'Opened',
	Created = 'Created'
}

export enum EPostOrigin {
	AUCTION_ADMIN = 'AuctionAdmin',
	BIG_SPENDER = 'BigSpender',
	BIG_TIPPER = 'BigTipper',
	CANDIDATES = 'Candidates',
	EXPERTS = 'Experts',
	FELLOWS = 'Fellows',
	FELLOWSHIP_ADMIN = 'FellowshipAdmin',
	GENERAL_ADMIN = 'GeneralAdmin',
	GRAND_MASTERS = 'GrandMasters',
	LEASE_ADMIN = 'LeaseAdmin',
	MASTERS = 'Masters',
	MEDIUM_SPENDER = 'MediumSpender',
	MEMBERS = 'Members',
	PROFICIENTS = 'Proficients',
	REFERENDUM_CANCELLER = 'ReferendumCanceller',
	REFERENDUM_KILLER = 'ReferendumKiller',
	ROOT = 'Root',
	SENIOR_EXPERTS = 'SeniorExperts',
	SENIOR_FELLOWS = 'SeniorFellows',
	SENIOR_MASTERS = 'SeniorMasters',
	SMALL_SPENDER = 'SmallSpender',
	SMALL_TIPPER = 'SmallTipper',
	STAKING_ADMIN = 'StakingAdmin',
	TREASURER = 'Treasurer',
	WHITELISTED_CALLER = 'WhitelistedCaller',
	WISH_FOR_CHANGE = 'WishForChange',
	FAST_GENERAL_ADMIN = 'FastGeneralAdmin'
}

export enum EVoteDecision {
	AYE = 'aye',
	NAY = 'nay',
	SPLIT = 'split',
	SPLIT_ABSTAIN = 'splitAbstain'
}

export interface IVoteMetrics {
	[EVoteDecision.AYE]: { count: number; value: string };
	[EVoteDecision.NAY]: { count: number; value: string };
	support: { value: string };
	bareAyes: { value: string };
}

export interface IBeneficiary {
	address: string;
	amount: string;
	assetId: string | null;
	validFromBlock?: string;
}

export interface IBeneficiaryInput extends IBeneficiary {
	isInvalid?: boolean;
}

export interface IStatusHistoryItem {
	status: EProposalStatus;
	timestamp: Date;
	block: number;
}

export interface IOnChainPostInfo {
	proposer: string;
	status: EProposalStatus;
	createdAt?: Date;
	index?: number;
	hash?: string;
	origin: EPostOrigin;
	description?: string;
	voteMetrics?: IVoteMetrics;
	beneficiaries?: IBeneficiary[];
	preparePeriodEndsAt?: Date;
	decisionPeriodEndsAt?: Date;
	confirmationPeriodEndsAt?: Date;
	timeline?: IStatusHistoryItem[];
	preimageArgs?: Record<string, unknown>;
}

export interface IPost extends IOffChainPost {
	onChainInfo?: IOnChainPostInfo;
	publicUser?: IPublicUser;
	userReaction?: IReaction;
	reactions?: IReaction[];
	userSubscriptionId?: string;
}

export interface IOnChainPostListing {
	createdAt: Date;
	description: string;
	index?: number;
	origin: EPostOrigin;
	proposer: string;
	status: EProposalStatus;
	type: EProposalType;
	hash?: string;
	voteMetrics?: IVoteMetrics;
	beneficiaries?: IBeneficiary[];
	decisionPeriodEndsAt?: Date;
	preparePeriodEndsAt?: Date;
}

export interface IPostListing extends IOffChainPost {
	onChainInfo?: IOnChainPostListing;
	publicUser?: IPublicUser;
	/**
	 * @deprecated Use reactions array instead for better performance and flexibility
	 */
	userReaction?: IReaction;
	reactions?: IReaction[];
	userSubscriptionId?: string;
}

export interface IGenericListingResponse<T> {
	items: T[];
	totalCount: number;
}

export enum ESignupSteps {
	USERNAME = 'Create Username',
	PASSWORD = 'Set Password'
}

export interface IGenerateTFAResponse extends Omit<IUserTFADetails, 'url' | 'enabled' | 'verified'> {
	otpauthUrl: string;
}

export interface ISidebarMenuItem {
	title: string;
	url: string;
	icon?: string;
	isNew?: boolean;
	count?: number;
	items?: ISidebarMenuItem[];
	key?: string;
	heading?: string;
}

export interface IMessageResponse {
	message: string;
}

export interface IErrorResponse extends IMessageResponse {
	status: StatusCodes;
	name: string;
}

export enum EWeb3LoginScreens {
	SELECT_WALLET,
	FETCH_CONFIRMATION,
	SELECT_ADDRESS
}

export enum EActivityFeedTab {
	EXPLORE = 'explore',
	SUBSCRIBED = 'subscribed'
}

export enum EListingTab {
	ANALYTICS = 'ANALYTICS',
	EXTERNAL = 'EXTERNAL',
	REFERENDA = 'REFERENDA',
	POLKASSEMBLY = 'POLKASSEMBLY'
}

export enum ECommentSentiment {
	AGAINST = 'against',
	SLIGHTLY_AGAINST = 'slightly_against',
	NEUTRAL = 'neutral',
	SLIGHTLY_FOR = 'slightly_for',
	FOR = 'for'
}

export interface IComment {
	id: string;
	createdAt: Date;
	updatedAt: Date;
	userId: number;
	content: OutputData;
	htmlContent: string;
	markdownContent: string;
	network: ENetwork;
	proposalType: EProposalType;
	indexOrHash: string;
	parentCommentId: string | null;
	isDeleted: boolean;
	address: string | null;
	dataSource: EDataSource;
	isSpam?: boolean;
	sentiment?: ECommentSentiment;
	aiSentiment?: ECommentSentiment;
}

export interface ICommentResponse extends IComment {
	user: Omit<IPublicUser, 'rank'>;
	children?: ICommentResponse[];
	reactions?: IReaction[];
}

export interface IOnChainIdentity {
	display: string;
	legal: string;
	email: string;
	twitter: string;
	web: string;
	github: string;
	discord: string;
	matrix: string;
	displayParent: string;
	nickname: string;
	isIdentitySet: boolean;
	isVerified: boolean;
	isGood: boolean;
	judgements: RegistrationJudgement[];
	verifiedByPolkassembly: boolean;
	parentProxyTitle: string | null;
	parentProxyAddress: string;
}

export interface IVoteData {
	balanceValue: string;
	decision: EVoteDecision;
	lockPeriod: number;
	createdAt: Date;
	voterAddress: string;
	selfVotingPower?: string;
	totalVotingPower?: string;
	delegatedVotingPower?: string;
}

export enum EAssets {
	DED = 'DED',
	USDT = 'USDT',
	USDC = 'USDC'
}

export enum EPostDetailsTab {
	DESCRIPTION = 'description',
	TIMELINE = 'timeline',
	ONCHAIN_INFO = 'onchain info'
}

export enum EActivityName {
	// On-chain Activities
	VOTED_ON_PROPOSAL = 'voted_on_proposal',
	CREATED_PROPOSAL = 'created_proposal',
	CREATED_TIP = 'created_tip',
	GAVE_TIP = 'gave_tip',
	CREATED_BOUNTY = 'created_bounty',
	CREATED_CHILD_BOUNTY = 'created_child_bounty',
	CLAIMED_BOUNTY = 'claimed_bounty',
	SIGNED_UP_FOR_IDENTITY_VERIFICATION = 'signed_up_for_identity_verification',
	APPROVED_BOUNTY = 'approved_bounty',
	VERIFIED_IDENTITY = 'verified_identity',
	COMPLETED_IDENTITY_JUDGEMENT = 'completed_identity_judgement',
	DELEGATED_VOTE = 'delegated_vote',
	RECEIVED_DELEGATION = 'received_delegation',
	PLACED_DECISION_DEPOSIT = 'placed_decision_deposit',
	REMOVED_VOTE = 'removed_vote',
	REDUCED_CONVICTION = 'reduced_conviction',
	REDUCED_CONVICTION_AFTER_SIX_HOURS_OF_FIRST_VOTE = 'reduced_conviction_after_six_hours_of_first_vote',
	REMOVED_VOTE_AFTER_SIX_HOURS_OF_FIRST_VOTE = 'removed_vote_after_six_hours_of_first_vote',
	LOST_DUE_TO_SLASHING_TIP_OR_PROPOSAL = 'lost_due_to_slashing_tip_or_proposal',
	PROPOSAL_FAILED = 'proposal_failed',
	PROPOSAL_PASSED = 'proposal_passed',
	VOTE_PASSED = 'vote_passed',
	VOTE_FAILED = 'vote_failed',

	// Off-chain Activities
	QUIZ_ANSWERED_CORRECTLY = 'quiz_answered_correctly',
	REACTED_TO_POST = 'reacted_to_post',
	REACTED_TO_COMMENT = 'reacted_to_comment',
	COMMENTED_ON_POST = 'commented_on_post',
	DELETED_COMMENT = 'deleted_comment',
	REPLIED_TO_COMMENT = 'replied_to_comment',
	CREATED_OFFCHAIN_POST = 'created_offchain_post',
	LINKED_DISCUSSION = 'linked_discussion',
	TOOK_QUIZ = 'took_quiz',
	UPDATED_PROFILE = 'updated_profile',
	REPORTED_CONTENT = 'reported_content',
	RECEIVED_REPORT = 'received_report',
	RECEIVED_SPAM_REPORT = 'received_spam_report',
	REMOVED_CONTENT = 'removed_content',
	RECEIVED_LIKE_ON_DISCUSSION = 'received_like_on_discussion',
	RECEIVED_LIKE_ON_COMMENT = 'received_like_on_comment',
	DELETED_REACTION = 'deleted_reaction',
	ADDED_CONTEXT_TO_PROPOSAL = 'added_context_to_proposal',
	ADDED_PROFILE_PICTURE = 'added_profile_picture',
	ADDED_BIO = 'added_bio',
	ADDED_PROFILE_TITLE = 'added_profile_title',
	ADDED_PROFILE_TAGS = 'added_profile_tags',
	COMMENT_TAKEN_DOWN = 'comment_taken_down',
	POST_TAKEN_DOWN = 'post_taken_down',
	POST_MARKED_AS_SPAM = 'post_marked_as_spam',
	LINKED_ADDRESS = 'linked_address',
	LINKED_MULTIPLE_ADDRESSES = 'linked_multiple_addresses',
	UNLINKED_ADDRESS = 'unlinked_address',
	UNLINKED_MULTIPLE_ADDRESSES = 'unlinked_multiple_addresses',
	FOLLOWED_USER = 'followed_user',
	UNFOLLOWED_USER = 'unfollowed_user'
}

export enum EActivityCategory {
	ON_CHAIN = 'on_chain',
	OFF_CHAIN = 'off_chain'
}

export interface IActivityMetadata {
	// For votes
	decision?: EVoteDecision;
	conviction?: number;

	// For reactions
	reaction?: EReaction;

	// For comments
	commentId?: string;
	parentCommentId?: string;

	// For reports
	reportReason?: string;
	reportedByUserId?: number;

	// For profile updates
	field?: string;

	// For likes received
	likeCount?: number;

	// For delegations
	delegatedToAddress?: string;
	delegatedFromAddress?: string;

	// For quiz
	score?: number;

	// For bounties/tips
	amount?: string;
	beneficiaryAddress?: string;

	// for identity and link address
	address?: string;

	// for follow/unfollow
	userId?: number;
}

export interface IUserActivity {
	id: string;
	userId: number;
	name: EActivityName;
	subActivityName?: EActivityName;
	category: EActivityCategory;
	network?: ENetwork; // optional for profile activities
	proposalType?: EProposalType;
	indexOrHash?: string;
	metadata?: IActivityMetadata;
	createdAt: Date;
	updatedAt: Date;
	message?: string;
}

export interface IVoteCurve {
	id: string;
	index: number;
	block: number;
	timestamp: string;
	approvalPercent: number;
	supportPercent: number;
}

export enum EProfileTabs {
	OVERVIEW = 'overview',
	ACTIVITY = 'activity',
	ACCOUNTS = 'accounts',
	SETTINGS = 'settings'
}

export interface IPreimage {
	createdAt: string;
	createdAtBlock: number;
	deposit: string;
	hash: string;
	id: string;
	length: number;
	method: string;
	proposedCall: {
		args: Record<string, unknown>;
		description: string;
		method: string;
		section: string;
	};
	proposer: string;
	section: string;
	status: string;
	updatedAt: string;
	updatedAtBlock: number | null;
}

export interface IQRSessionPayload {
	sessionId: string;
	timestamp: number;
	expiresIn: number;
}

export enum EAppEnv {
	PRODUCTION = 'production',
	DEVELOPMENT = 'development'
}

export interface IFollowEntry {
	id: string;
	createdAt: Date;
	followerUserId: number;
	followedUserId: number;
	updatedAt: Date;
}

export enum ESidebarState {
	EXPANDED = 'expanded',
	COLLAPSED = 'collapsed'
}

export enum EConvictionAmount {
	ZERO = 0,
	ONE = 1,
	TWO = 2,
	THREE = 3,
	FOUR = 4,
	FIVE = 5,
	SIX = 6
}

export interface IVoteCartItem {
	id: string;
	createdAt: Date;
	updatedAt: Date;
	userId: number;
	postIndexOrHash: string;
	proposalType: EProposalType;
	network: ENetwork;
	decision: EVoteDecision;
	amount: {
		abstain?: string;
		aye?: string;
		nay?: string;
	};
	conviction: EConvictionAmount;
	title?: string;
	editDisabled?: boolean;
}

export interface IPostSubscription {
	id: string;
	createdAt: Date;
	updatedAt: Date;
	network: ENetwork;
	indexOrHash: string;
	proposalType: EProposalType;
	userId: number;
}

export enum EReactQueryKeys {
	BATCH_VOTE_CART = 'batch-vote-cart'
}

export interface IParamDef {
	name: string;
	length?: number;
	type: TypeDef;
}

export interface ICallState {
	extrinsic: {
		extrinsicFn: SubmittableExtrinsicFunction<'promise'> | null;
		params: IParamDef[];
	};
	paramValues: unknown[];
}

export enum EEnactment {
	At_Block_No = 'at_block_number',
	After_No_Of_Blocks = 'after_no_of_Blocks'
}

export interface IWritePostFormFields {
	title: string;
	description: OutputData;
	tags: ITag[];
	topic: EOffChainPostTopic;
	allowedCommentor: EAllowedCommentor;
}

export enum NotificationType {
	SUCCESS = 'success',
	ERROR = 'error',
	WARNING = 'warning',
	INFO = 'info'
}

<<<<<<< HEAD
export interface IDelegationStats {
	votingDelegations?: {
		balance: string;
		to: string;
		from: string;
	}[];
	totalDelegatedBalance: string;
	totalDelegatedVotes: number;
	totalDelegates: number;
	totalDelegators: number;
}

export enum EDelegationType {
	OPEN_GOV = 'OpenGov',
	DEMOCRACY = 'Democracy'
}

export interface IDelegateStats {
	address: string;
	delegatedBalance: string;
	receivedDelegationsCount: number;
	votedProposalCount: number;
}

export enum EDelegateSource {
	PARITY = 'parity',
	POLKASSEMBLY = 'polkassembly',
	W3F = 'w3f',
	NOVA = 'nova',
	NA = 'individual'
}

export interface IDelegate {
	address: string;
	network?: ENetwork;
	createdAt: Date;
	updatedAt: Date;
	dataSource: EDelegateSource[];
	username?: string;
	image?: string;
	bio: string;
	userId?: number;
	delegatedBalance?: string;
	receivedDelegationsCount?: number;
	votedProposalCount?: number;
}

export enum ETrackDelegationStatus {
	ALL = 'all',
	DELEGATED = 'delegated',
	RECEIVED_DELEGATION = 'received_delegation',
	UNDELEGATED = 'undelegated'
}

export interface IDelegation {
	track: number;
	to: string;
	from: string;
	lockPeriod: number;
	balance: string;
	createdAt: Date;
}

export interface ITrackDelegation {
	track: number;
	active_proposals_count: number;
	status: ETrackDelegationStatus[];
	recieved_delegation_count: number;
	delegations: IDelegation[];
}

export interface ITrackDelegationData {
	votingDelegations: IDelegation[];
	proposalsConnection?: number;
=======
// generic types are for insignificant tokens if we decide to add later
export interface ITreasuryStats {
	network: ENetwork;
	createdAt: Date;
	updatedAt: Date;
	relayChain: {
		dot: string;
		myth: string;
		[key: string]: string;
	};
	ambassador: {
		usdt: string;
		[key: string]: string;
	};
	assetHub: {
		dot: string;
		usdc: string;
		usdt: string;
		[key: string]: string;
	};
	hydration: {
		dot: string;
		usdc: string;
		usdt: string;
		[key: string]: string;
	};
	bounties: {
		dot: string;
		[key: string]: string;
	};
	fellowship: {
		dot: string;
		usdt: string;
		[key: string]: string;
	};
	total: {
		totalDot: string;
		totalUsdc: string;
		totalUsdt: string;
		totalMyth: string;
		[key: string]: string;
	};
	loans: {
		dot: string;
		usdc: string;
		[key: string]: string;
	};
	[key: string]: unknown;
>>>>>>> f7a5891e
}<|MERGE_RESOLUTION|>--- conflicted
+++ resolved
@@ -914,7 +914,6 @@
 	INFO = 'info'
 }
 
-<<<<<<< HEAD
 export interface IDelegationStats {
 	votingDelegations?: {
 		balance: string;
@@ -989,7 +988,8 @@
 export interface ITrackDelegationData {
 	votingDelegations: IDelegation[];
 	proposalsConnection?: number;
-=======
+}
+
 // generic types are for insignificant tokens if we decide to add later
 export interface ITreasuryStats {
 	network: ENetwork;
@@ -1038,5 +1038,4 @@
 		[key: string]: string;
 	};
 	[key: string]: unknown;
->>>>>>> f7a5891e
 }