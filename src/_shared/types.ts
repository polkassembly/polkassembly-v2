// Copyright 2019-2025 @polkassembly/polkassembly authors & contributors
// This software may be modified and distributed under the terms
// of the Apache-2.0 license. See the LICENSE file for details.

import { OutputData } from '@editorjs/editorjs';
import { SubmittableExtrinsicFunction } from '@polkadot/api/types';
import { InjectedAccount } from '@polkadot/extension-inject/types';
import { RegistrationJudgement } from '@polkadot/types/interfaces';
import { TypeDef } from '@polkadot/types/types';
import { StatusCodes } from 'http-status-codes';

export enum ENetwork {
	KUSAMA = 'kusama',
	POLKADOT = 'polkadot',
	WESTEND = 'westend'
}

export enum EGovType {
	GOV_1 = 'gov_1',
	OPENGOV = 'opengov'
}

export enum ESocial {
	EMAIL = 'email',
	RIOT = 'riot',
	TWITTER = 'twitter',
	TELEGRAM = 'telegram',
	DISCORD = 'discord'
}

export interface ITrackCounts {
	[trackName: string]: number;
}

export interface IUserSocialDetails {
	platform: ESocial;
	url: string;
}

export enum EUserBadge {
	DECENTRALISED_VOICE = 'decentralised_voice',
	FELLOW = 'fellow',
	COUNCIL = 'council',
	ACTIVE_VOTER = 'active_voter',
	WHALE = 'whale'
	// STEADFAST_COMMENTOR = 'Steadfast Commentor',
	// GM_VOTER = 'GM Voter',
	// POPULAR_DELEGATE = 'Popular Delegate'
}

export interface IUserBadgeDetails {
	name: EUserBadge;
	unlockedAt: Date;
}

export interface IProfileDetails {
	bio?: string;
	badges?: string[];
	title?: string;
	image?: string;
	publicSocialLinks?: IUserSocialDetails[];
	coverImage?: string;
	achievementBadges?: IUserBadgeDetails[];
}

export interface IUserTFADetails {
	url: string;
	base32Secret: string;
	enabled: boolean;
	verified: boolean;
}

export enum ENotificationChannel {
	EMAIL = 'email',
	TELEGRAM = 'telegram',
	DISCORD = 'discord',
	ELEMENT = 'element',
	SLACK = 'slack',
	IN_APP = 'in_app'
}

export interface IUserNotificationChannelPreferences {
	name: ENotificationChannel;
	enabled: boolean;
	handle: string;
	verified: boolean;
	verification_token?: string;
}

export interface IUserNotificationTriggerPreferences {
	name: string;
	enabled: boolean;
	[additionalProperties: string]: unknown; // trigger specific properties
}

export interface IUserNotificationSettings {
	channelPreferences: { [channel: string]: IUserNotificationChannelPreferences };
	triggerPreferences: {
		[network: string]: { [index: string]: IUserNotificationTriggerPreferences };
	};
}

export enum ERole {
	ANONYMOUS = 'anonymous',
	ADMIN = 'admin',
	PROPOSAL_BOT = 'proposal_bot',
	USER = 'user',
	EVENT_BOT = 'event_bot',
	MODERATOR = 'moderator'
}

export interface IUser {
	id: number;
	createdAt?: Date;
	updatedAt?: Date;
	email: string;
	isEmailVerified: boolean;
	password: string;
	salt: string;
	profileDetails: IProfileDetails;
	username: string;
	isWeb3Signup: boolean;
	primaryNetwork?: ENetwork;
	notificationPreferences?: IUserNotificationSettings;
	twoFactorAuth?: IUserTFADetails;
	roles?: ERole[];
	profileScore: number;
}

export interface IPublicUser {
	id: number;
	createdAt?: Date;
	username: string;
	profileScore: number;
	addresses: string[];
	rank: number;
	profileDetails: IProfileDetails;
}

export interface IAuthResponse {
	accessToken?: string;
	isTFAEnabled?: boolean;
	tfaToken?: string;
	refreshToken?: string;
}

export enum EWallet {
	POLKADOT = 'polkadot-js',
	SUBWALLET = 'subwallet-js',
	TALISMAN = 'talisman',
	POLKAGATE = 'polkagate',
	NOVAWALLET = 'nova',
	OTHER = ''
	// METAMASK = 'metamask',
	// WALLETCONNECT = 'walletconnect',
	// POLYWALLET = 'polywallet',
	// POLKASAFE = 'polkasafe',
}

export interface IRefreshTokenPayload {
	iat: number;
	id: number;
	exp?: number;
	loginAddress?: string;
	loginWallet?: EWallet;
}

export interface IAccessTokenPayload {
	defaultAddress: string;
	addresses: string[];
	sub: string;
	username: string;
	email: string;
	isEmailVerified: boolean;
	iat: number;
	id: number;
	roles: ERole[];
	web3signup: boolean;
	isTFAEnabled?: boolean;
	loginWallet?: EWallet;
	loginAddress?: string;
	exp?: number;
}

export interface IUserClientData extends IAccessTokenPayload {
	publicUser?: IPublicUser;
}

export interface IAddressProxyForEntry {
	address: string;
	network: ENetwork;
}

export interface IUserAddress {
	address: string;
	default: boolean;
	network: ENetwork;
	userId: number;
	createdAt?: Date;
	updatedAt?: Date;
	wallet?: EWallet;
	isMultisig?: boolean;
	proxyFor?: IAddressProxyForEntry[];
}

export interface IHashedPassword {
	password: string;
	salt: string;
}

export interface NotificationSettings {
	new_proposal: boolean;
	own_proposal: boolean;
	post_created: boolean;
	post_participated: boolean;
}

export enum EProposalType {
	ALLIANCE_MOTION = 'AllianceMotion',
	ANNOUNCEMENT = 'Announcement',
	DEMOCRACY_PROPOSAL = 'DemocracyProposal',
	TECH_COMMITTEE_PROPOSAL = 'TechCommitteeProposal',
	TREASURY_PROPOSAL = 'TreasuryProposal',
	REFERENDUM = 'Referendum',
	FELLOWSHIP_REFERENDUM = 'FellowshipReferendum',
	COUNCIL_MOTION = 'CouncilMotion',
	BOUNTY = 'Bounty',
	TIP = 'Tip',
	CHILD_BOUNTY = 'ChildBounty',
	REFERENDUM_V2 = 'ReferendumV2',
	TECHNICAL_COMMITTEE = 'TechnicalCommittee',
	COMMUNITY = 'Community',
	UPGRADE_COMMITTEE = 'UpgradeCommittee',
	ADVISORY_COMMITTEE = 'AdvisoryCommittee',
	DISCUSSION = 'Discussion',
	GRANT = 'Grant'
}

export enum ETheme {
	LIGHT = 'light',
	DARK = 'dark'
}

export enum ELocales {
	SPANISH = 'es',
	ENGLISH = 'en',
	CHINESE = 'zh',
	GERMAN = 'de',
	JAPANESE = 'ja'
}

export enum ECookieNames {
	ACCESS_TOKEN = 'access_token',
	REFRESH_TOKEN = 'refresh_token',
	THEME = 'theme',
	LOCALE = 'locale'
}

export interface IUserPreferences {
	theme: ETheme;
	locale: ELocales;
	wallet?: EWallet;
	address?: InjectedAccount;
	rpcIndex?: number;
}

export enum ENotificationTrigger {
	VERIFY_EMAIL = 'verifyEmail',
	RESET_PASSWORD = 'resetPassword'
}

export enum EDataSource {
	POLKASSEMBLY = 'polkassembly',
	SUBSQUARE = 'subsquare'
}

export enum EReaction {
	like = 'like',
	dislike = 'dislike'
}

export interface IReaction {
	id: string;
	network: ENetwork;
	proposalType: EProposalType;
	indexOrHash: string;
	userId: number;
	reaction: EReaction;
	createdAt: Date;
	updatedAt: Date;
	commentId?: string;
}

export interface IPostOffChainMetrics {
	reactions: Record<EReaction, number>;
	comments: number;
}

export enum EAllowedCommentor {
	ALL = 'all',
	ONCHAIN_VERIFIED = 'onchain_verified',
	NONE = 'none'
}

export interface IPostLink {
	indexOrHash: string;
	proposalType: EProposalType;
}

// stores the reason for invalidity or "Valid" if valid
export interface ICrossValidationResult {
	beneficiaries: string | 'Valid';
	proposer: string | 'Valid';
}

export interface IContentSummary {
	id: string;
	network: ENetwork;
	proposalType: EProposalType;
	indexOrHash: string;
	postSummary?: string;
	commentsSummary?: string;
	isSpam?: boolean;
	createdAt: Date;
	updatedAt: Date;
	crossValidationResult?: ICrossValidationResult;
}

export enum EOffChainPostTopic {
	GENERAL = 'general',
	AUCTION_ADMIN = 'auctionAdmin',
	GENERAL_ADMIN = 'generalAdmin',
	GOVERNANCE = 'governance',
	ROOT = 'root',
	STAKING_ADMIN = 'stakingAdmin',
	TREASURY = 'treasury',
	FELLOWSHIP = 'fellowship',
	COUNCIL = 'council',
	DEMOCRACY = 'democracy',
	WHITELIST = 'whitelist'
}

export interface ITag {
	value: string;
	lastUsedAt: Date;
	network: ENetwork;
}

export interface IOffChainPost {
	id?: string;
	index?: number;
	hash?: string;
	userId?: number;
	title?: string;
	content?: OutputData;
	htmlContent: string;
	markdownContent: string;
	createdAt?: Date;
	updatedAt?: Date;
	tags?: ITag[];
	dataSource: EDataSource;
	proposalType: EProposalType;
	network: ENetwork;
	metrics?: IPostOffChainMetrics;
	allowedCommentor: EAllowedCommentor;
	lastCommentAt?: Date;
	isDeleted: boolean;
	createdOnPolkassembly?: boolean;
	linkedPost?: IPostLink;
	publicUser?: IPublicUser;
	topic?: EOffChainPostTopic;
}

export enum EProposalStatus {
	Unknown = 'Unknown',
	Noted = 'Noted',
	Proposed = 'Proposed',
	Tabled = 'Tabled',
	Started = 'Started',
	Passed = 'Passed',
	NotPassed = 'NotPassed',
	Cancelled = 'Cancelled',
	CuratorProposed = 'CuratorProposed',
	CuratorAssigned = 'CuratorAssigned',
	CuratorUnassigned = 'CuratorUnassigned',
	Executed = 'Executed',
	ExecutionFailed = 'ExecutionFailed',
	Used = 'Used',
	Invalid = 'Invalid',
	Missing = 'Missing',
	Reaped = 'Reaped',
	Approved = 'Approved',
	Disapproved = 'Disapproved',
	Closed = 'Closed',
	Awarded = 'Awarded',
	Added = 'Added',
	Rejected = 'Rejected',
	Retracted = 'Retracted',
	Slashed = 'Slashed',
	Active = 'Active',
	Extended = 'Extended',
	Claimed = 'Claimed',
	Unrequested = 'Unrequested',
	Requested = 'Requested',
	Submitted = 'Submitted',
	Killed = 'Killed',
	Cleared = 'Cleared',
	Deciding = 'Deciding',
	ConfirmStarted = 'ConfirmStarted',
	ConfirmAborted = 'ConfirmAborted',
	Confirmed = 'Confirmed',
	DecisionDepositPlaced = 'DecisionDepositPlaced',
	TimedOut = 'TimedOut',
	Opened = 'Opened',
	Created = 'Created'
}

export enum EPostOrigin {
	AUCTION_ADMIN = 'AuctionAdmin',
	BIG_SPENDER = 'BigSpender',
	BIG_TIPPER = 'BigTipper',
	CANDIDATES = 'Candidates',
	EXPERTS = 'Experts',
	FELLOWS = 'Fellows',
	FELLOWSHIP_ADMIN = 'FellowshipAdmin',
	GENERAL_ADMIN = 'GeneralAdmin',
	GRAND_MASTERS = 'GrandMasters',
	LEASE_ADMIN = 'LeaseAdmin',
	MASTERS = 'Masters',
	MEDIUM_SPENDER = 'MediumSpender',
	MEMBERS = 'Members',
	PROFICIENTS = 'Proficients',
	REFERENDUM_CANCELLER = 'ReferendumCanceller',
	REFERENDUM_KILLER = 'ReferendumKiller',
	ROOT = 'Root',
	SENIOR_EXPERTS = 'SeniorExperts',
	SENIOR_FELLOWS = 'SeniorFellows',
	SENIOR_MASTERS = 'SeniorMasters',
	SMALL_SPENDER = 'SmallSpender',
	SMALL_TIPPER = 'SmallTipper',
	STAKING_ADMIN = 'StakingAdmin',
	TREASURER = 'Treasurer',
	WHITELISTED_CALLER = 'WhitelistedCaller',
	WISH_FOR_CHANGE = 'WishForChange',
	FAST_GENERAL_ADMIN = 'FastGeneralAdmin'
}

export enum EVoteDecision {
	AYE = 'aye',
	NAY = 'nay',
	SPLIT = 'split',
	SPLIT_ABSTAIN = 'splitAbstain'
}

export interface IVoteMetrics {
	[EVoteDecision.AYE]: { count: number; value: string };
	[EVoteDecision.NAY]: { count: number; value: string };
	support: { value: string };
	bareAyes: { value: string };
}

export interface IBeneficiary {
	address: string;
	amount: string;
	assetId: string | null;
	validFromBlock?: string;
}

export interface IBeneficiaryInput extends IBeneficiary {
	isInvalid?: boolean;
}

export interface IStatusHistoryItem {
	status: EProposalStatus;
	timestamp: Date;
	block: number;
}

export interface IOnChainPostInfo {
	proposer: string;
	status: EProposalStatus;
	createdAt?: Date;
	index?: number;
	hash?: string;
	origin: EPostOrigin;
	description?: string;
	voteMetrics?: IVoteMetrics;
	beneficiaries?: IBeneficiary[];
	preparePeriodEndsAt?: Date;
	decisionPeriodEndsAt?: Date;
	confirmationPeriodEndsAt?: Date;
	timeline?: IStatusHistoryItem[];
	preimageArgs?: Record<string, unknown>;
}

export interface IPost extends IOffChainPost {
	onChainInfo?: IOnChainPostInfo;
	publicUser?: IPublicUser;
	userReaction?: IReaction;
	reactions?: IReaction[];
	userSubscriptionId?: string;
}

export interface IOnChainPostListing {
	createdAt: Date;
	description: string;
	index?: number;
	origin: EPostOrigin;
	proposer: string;
	status: EProposalStatus;
	type: EProposalType;
	hash?: string;
	voteMetrics?: IVoteMetrics;
	beneficiaries?: IBeneficiary[];
	decisionPeriodEndsAt?: Date;
	preparePeriodEndsAt?: Date;
}

export interface IPostListing extends IOffChainPost {
	onChainInfo?: IOnChainPostListing;
	publicUser?: IPublicUser;
	/**
	 * @deprecated Use reactions array instead for better performance and flexibility
	 */
	userReaction?: IReaction;
	reactions?: IReaction[];
	userSubscriptionId?: string;
}

export interface IGenericListingResponse<T> {
	items: T[];
	totalCount: number;
}

export enum ESignupSteps {
	USERNAME = 'Create Username',
	PASSWORD = 'Set Password'
}

export interface IGenerateTFAResponse extends Omit<IUserTFADetails, 'url' | 'enabled' | 'verified'> {
	otpauthUrl: string;
}

export interface ISidebarMenuItem {
	title: string;
	url: string;
	icon?: string;
	isNew?: boolean;
	count?: number;
	items?: ISidebarMenuItem[];
	key?: string;
	heading?: string;
}

export interface IMessageResponse {
	message: string;
}

export interface IErrorResponse extends IMessageResponse {
	status: StatusCodes;
	name: string;
}

export enum EWeb3LoginScreens {
	SELECT_WALLET,
	FETCH_CONFIRMATION,
	SELECT_ADDRESS
}

export enum EActivityFeedTab {
	EXPLORE = 'explore',
	SUBSCRIBED = 'subscribed'
}

export enum EListingTab {
	ANALYTICS = 'ANALYTICS',
	EXTERNAL = 'EXTERNAL',
	REFERENDA = 'REFERENDA',
	POLKASSEMBLY = 'POLKASSEMBLY'
}

export enum ECommentSentiment {
	AGAINST = 'against',
	SLIGHTLY_AGAINST = 'slightly_against',
	NEUTRAL = 'neutral',
	SLIGHTLY_FOR = 'slightly_for',
	FOR = 'for'
}

export interface IComment {
	id: string;
	createdAt: Date;
	updatedAt: Date;
	userId: number;
	content: OutputData;
	htmlContent: string;
	markdownContent: string;
	network: ENetwork;
	proposalType: EProposalType;
	indexOrHash: string;
	parentCommentId: string | null;
	isDeleted: boolean;
	address: string | null;
	dataSource: EDataSource;
	isSpam?: boolean;
	sentiment?: ECommentSentiment;
	aiSentiment?: ECommentSentiment;
}

export interface ICommentResponse extends IComment {
	user: Omit<IPublicUser, 'rank'>;
	children?: ICommentResponse[];
	reactions?: IReaction[];
}

export interface IOnChainIdentity {
	display: string;
	legal: string;
	email: string;
	twitter: string;
	web: string;
	github: string;
	discord: string;
	matrix: string;
	displayParent: string;
	nickname: string;
	isIdentitySet: boolean;
	isVerified: boolean;
	isGood: boolean;
	judgements: RegistrationJudgement[];
	verifiedByPolkassembly: boolean;
	parentProxyTitle: string | null;
	parentProxyAddress: string;
}

export interface IVoteData {
	balanceValue: string;
	decision: EVoteDecision;
	lockPeriod: number;
	createdAt: Date;
	voterAddress: string;
	selfVotingPower?: string;
	totalVotingPower?: string;
	delegatedVotingPower?: string;
}

export enum EAssets {
	DED = 'DED',
	USDT = 'USDT',
	USDC = 'USDC'
}

export enum EPostDetailsTab {
	DESCRIPTION = 'description',
	TIMELINE = 'timeline',
	ONCHAIN_INFO = 'onchain info'
}

export enum EActivityName {
	// On-chain Activities
	VOTED_ON_PROPOSAL = 'voted_on_proposal',
	CREATED_PROPOSAL = 'created_proposal',
	CREATED_TIP = 'created_tip',
	GAVE_TIP = 'gave_tip',
	CREATED_BOUNTY = 'created_bounty',
	CREATED_CHILD_BOUNTY = 'created_child_bounty',
	CLAIMED_BOUNTY = 'claimed_bounty',
	SIGNED_UP_FOR_IDENTITY_VERIFICATION = 'signed_up_for_identity_verification',
	APPROVED_BOUNTY = 'approved_bounty',
	VERIFIED_IDENTITY = 'verified_identity',
	COMPLETED_IDENTITY_JUDGEMENT = 'completed_identity_judgement',
	DELEGATED_VOTE = 'delegated_vote',
	RECEIVED_DELEGATION = 'received_delegation',
	PLACED_DECISION_DEPOSIT = 'placed_decision_deposit',
	REMOVED_VOTE = 'removed_vote',
	REDUCED_CONVICTION = 'reduced_conviction',
	REDUCED_CONVICTION_AFTER_SIX_HOURS_OF_FIRST_VOTE = 'reduced_conviction_after_six_hours_of_first_vote',
	REMOVED_VOTE_AFTER_SIX_HOURS_OF_FIRST_VOTE = 'removed_vote_after_six_hours_of_first_vote',
	LOST_DUE_TO_SLASHING_TIP_OR_PROPOSAL = 'lost_due_to_slashing_tip_or_proposal',
	PROPOSAL_FAILED = 'proposal_failed',
	PROPOSAL_PASSED = 'proposal_passed',
	VOTE_PASSED = 'vote_passed',
	VOTE_FAILED = 'vote_failed',

	// Off-chain Activities
	QUIZ_ANSWERED_CORRECTLY = 'quiz_answered_correctly',
	REACTED_TO_POST = 'reacted_to_post',
	REACTED_TO_COMMENT = 'reacted_to_comment',
	COMMENTED_ON_POST = 'commented_on_post',
	DELETED_COMMENT = 'deleted_comment',
	REPLIED_TO_COMMENT = 'replied_to_comment',
	CREATED_OFFCHAIN_POST = 'created_offchain_post',
	LINKED_DISCUSSION = 'linked_discussion',
	TOOK_QUIZ = 'took_quiz',
	UPDATED_PROFILE = 'updated_profile',
	REPORTED_CONTENT = 'reported_content',
	RECEIVED_REPORT = 'received_report',
	RECEIVED_SPAM_REPORT = 'received_spam_report',
	REMOVED_CONTENT = 'removed_content',
	RECEIVED_LIKE_ON_DISCUSSION = 'received_like_on_discussion',
	RECEIVED_LIKE_ON_COMMENT = 'received_like_on_comment',
	DELETED_REACTION = 'deleted_reaction',
	ADDED_CONTEXT_TO_PROPOSAL = 'added_context_to_proposal',
	ADDED_PROFILE_PICTURE = 'added_profile_picture',
	ADDED_BIO = 'added_bio',
	ADDED_PROFILE_TITLE = 'added_profile_title',
	ADDED_PROFILE_TAGS = 'added_profile_tags',
	COMMENT_TAKEN_DOWN = 'comment_taken_down',
	POST_TAKEN_DOWN = 'post_taken_down',
	POST_MARKED_AS_SPAM = 'post_marked_as_spam',
	LINKED_ADDRESS = 'linked_address',
	LINKED_MULTIPLE_ADDRESSES = 'linked_multiple_addresses',
	UNLINKED_ADDRESS = 'unlinked_address',
	UNLINKED_MULTIPLE_ADDRESSES = 'unlinked_multiple_addresses',
	FOLLOWED_USER = 'followed_user',
	UNFOLLOWED_USER = 'unfollowed_user'
}

export enum EActivityCategory {
	ON_CHAIN = 'on_chain',
	OFF_CHAIN = 'off_chain'
}

export interface IActivityMetadata {
	// For votes
	decision?: EVoteDecision;
	conviction?: number;

	// For reactions
	reaction?: EReaction;

	// For comments
	commentId?: string;
	parentCommentId?: string;

	// For reports
	reportReason?: string;
	reportedByUserId?: number;

	// For profile updates
	field?: string;

	// For likes received
	likeCount?: number;

	// For delegations
	delegatedToAddress?: string;
	delegatedFromAddress?: string;

	// For quiz
	score?: number;

	// For bounties/tips
	amount?: string;
	beneficiaryAddress?: string;

	// for identity and link address
	address?: string;

	// for follow/unfollow
	userId?: number;
}

export interface IUserActivity {
	id: string;
	userId: number;
	name: EActivityName;
	subActivityName?: EActivityName;
	category: EActivityCategory;
	network?: ENetwork; // optional for profile activities
	proposalType?: EProposalType;
	indexOrHash?: string;
	metadata?: IActivityMetadata;
	createdAt: Date;
	updatedAt: Date;
	message?: string;
}

export interface IVoteCurve {
	id: string;
	index: number;
	block: number;
	timestamp: string;
	approvalPercent: number;
	supportPercent: number;
}

export enum EProfileTabs {
	OVERVIEW = 'overview',
	ACTIVITY = 'activity',
	ACCOUNTS = 'accounts',
	SETTINGS = 'settings'
}

export interface IPreimage {
	createdAt: string;
	createdAtBlock: number;
	deposit: string;
	hash: string;
	id: string;
	length: number;
	method: string;
	proposedCall: {
		args: Record<string, unknown>;
		description: string;
		method: string;
		section: string;
	};
	proposer: string;
	section: string;
	status: string;
	updatedAt: string;
	updatedAtBlock: number | null;
}

export interface IQRSessionPayload {
	sessionId: string;
	timestamp: number;
	expiresIn: number;
}

export enum EAppEnv {
	PRODUCTION = 'production',
	DEVELOPMENT = 'development'
}

export interface IFollowEntry {
	id: string;
	createdAt: Date;
	followerUserId: number;
	followedUserId: number;
	updatedAt: Date;
}

export enum ESidebarState {
	EXPANDED = 'expanded',
	COLLAPSED = 'collapsed'
}

export enum EConvictionAmount {
	ZERO = 0,
	ONE = 1,
	TWO = 2,
	THREE = 3,
	FOUR = 4,
	FIVE = 5,
	SIX = 6
}

export interface IVoteCartItem {
	id: string;
	createdAt: Date;
	updatedAt: Date;
	userId: number;
	postIndexOrHash: string;
	proposalType: EProposalType;
	network: ENetwork;
	decision: EVoteDecision;
	amount: {
		abstain?: string;
		aye?: string;
		nay?: string;
	};
	conviction: EConvictionAmount;
	title?: string;
	editDisabled?: boolean;
}

export interface IPostSubscription {
	id: string;
	createdAt: Date;
	updatedAt: Date;
	network: ENetwork;
	indexOrHash: string;
	proposalType: EProposalType;
	userId: number;
}

export enum EReactQueryKeys {
	BATCH_VOTE_CART = 'batch-vote-cart'
}

export interface IParamDef {
	name: string;
	length?: number;
	type: TypeDef;
}

export interface ICallState {
	extrinsic: {
		extrinsicFn: SubmittableExtrinsicFunction<'promise'> | null;
		params: IParamDef[];
	};
	paramValues: unknown[];
}

export enum EEnactment {
	At_Block_No = 'at_block_number',
	After_No_Of_Blocks = 'after_no_of_Blocks'
}

export interface IWritePostFormFields {
	title: string;
	description: OutputData;
	tags: ITag[];
	topic: EOffChainPostTopic;
	allowedCommentor: EAllowedCommentor;
}

export enum NotificationType {
	SUCCESS = 'success',
	ERROR = 'error',
	WARNING = 'warning',
	INFO = 'info'
}

<<<<<<< HEAD
export interface IBountyStats {
	availableBountyPool: string;
	activeBounties: string;
	peopleEarned: string;
	totalRewarded: string;
	totalBountyPool: string;
}

export interface IBountyUserActivity {
	amount: string;
	activity: string;
	address: string;
	created_at: Date;
}

export interface IBountyProposal {
	index: string;
	reward: string;
	statusHistory?: Array<{ status: string }>;
}

export interface IClaimedBountyProposal {
	payee: string;
	reward: string;
	statusHistory: Array<{ timestamp: string }>;
=======
// generic types are for insignificant tokens if we decide to add later
export interface ITreasuryStats {
	network: ENetwork;
	createdAt: Date;
	updatedAt: Date;
	relayChain: {
		dot: string;
		myth: string;
		[key: string]: string;
	};
	ambassador: {
		usdt: string;
		[key: string]: string;
	};
	assetHub: {
		dot: string;
		usdc: string;
		usdt: string;
		[key: string]: string;
	};
	hydration: {
		dot: string;
		usdc: string;
		usdt: string;
		[key: string]: string;
	};
	bounties: {
		dot: string;
		[key: string]: string;
	};
	fellowship: {
		dot: string;
		usdt: string;
		[key: string]: string;
	};
	total: {
		totalDot: string;
		totalUsdc: string;
		totalUsdt: string;
		totalMyth: string;
		[key: string]: string;
	};
	loans: {
		dot: string;
		usdc: string;
		[key: string]: string;
	};
	[key: string]: unknown;
>>>>>>> 81a2d38b
}<|MERGE_RESOLUTION|>--- conflicted
+++ resolved
@@ -914,7 +914,6 @@
 	INFO = 'info'
 }
 
-<<<<<<< HEAD
 export interface IBountyStats {
 	availableBountyPool: string;
 	activeBounties: string;
@@ -940,7 +939,8 @@
 	payee: string;
 	reward: string;
 	statusHistory: Array<{ timestamp: string }>;
-=======
+}
+
 // generic types are for insignificant tokens if we decide to add later
 export interface ITreasuryStats {
 	network: ENetwork;
@@ -989,5 +989,4 @@
 		[key: string]: string;
 	};
 	[key: string]: unknown;
->>>>>>> 81a2d38b
 }