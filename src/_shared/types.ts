// Copyright 2019-2025 @polkassembly/polkassembly authors & contributors
// This software may be modified and distributed under the terms
// of the Apache-2.0 license. See the LICENSE file for details.

import { OutputData } from '@editorjs/editorjs';
import { InjectedAccount } from '@polkadot/extension-inject/types';
import { RegistrationJudgement } from '@polkadot/types/interfaces';
import { StatusCodes } from 'http-status-codes';

export enum ENetwork {
	KUSAMA = 'kusama',
	POLKADOT = 'polkadot',
	WESTEND = 'westend'
}

export enum EGovType {
	GOV_1 = 'gov_1',
	OPENGOV = 'opengov'
}

export enum ESocial {
	EMAIL = 'email',
	RIOT = 'riot',
	TWITTER = 'twitter',
	TELEGRAM = 'telegram',
	DISCORD = 'discord'
}

export interface ITrackCounts {
	[trackName: string]: number;
}

export interface IUserSocialDetails {
	platform: ESocial;
	url: string;
}

export enum EUserBadge {
	DECENTRALISED_VOICE = 'decentralised_voice',
	FELLOW = 'fellow',
	COUNCIL = 'council',
	ACTIVE_VOTER = 'active_voter',
	WHALE = 'whale'
	// STEADFAST_COMMENTOR = 'Steadfast Commentor',
	// GM_VOTER = 'GM Voter',
	// POPULAR_DELEGATE = 'Popular Delegate'
}

export interface IUserBadgeDetails {
	name: EUserBadge;
	unlockedAt: Date;
}

export interface IProfileDetails {
	bio?: string;
	badges?: string[];
	title?: string;
	image?: string;
	publicSocialLinks?: IUserSocialDetails[];
	coverImage?: string;
	achievementBadges?: IUserBadgeDetails[];
}

export interface IUserTFADetails {
	url: string;
	base32Secret: string;
	enabled: boolean;
	verified: boolean;
}

export enum ENotificationChannel {
	EMAIL = 'email',
	TELEGRAM = 'telegram',
	DISCORD = 'discord',
	ELEMENT = 'element',
	SLACK = 'slack',
	IN_APP = 'in_app'
}

export interface IUserNotificationChannelPreferences {
	name: ENotificationChannel;
	enabled: boolean;
	handle: string;
	verified: boolean;
	verification_token?: string;
}

export interface IUserNotificationTriggerPreferences {
	name: string;
	enabled: boolean;
	[additionalProperties: string]: unknown; // trigger specific properties
}

export interface IUserNotificationSettings {
	channelPreferences: { [channel: string]: IUserNotificationChannelPreferences };
	triggerPreferences: {
		[network: string]: { [index: string]: IUserNotificationTriggerPreferences };
	};
}

export enum ERole {
	ANONYMOUS = 'anonymous',
	ADMIN = 'admin',
	PROPOSAL_BOT = 'proposal_bot',
	USER = 'user',
	EVENT_BOT = 'event_bot',
	MODERATOR = 'moderator'
}

export interface IUser {
	id: number;
	createdAt?: Date;
	updatedAt?: Date;
	email: string;
	isEmailVerified: boolean;
	password: string;
	salt: string;
	profileDetails: IProfileDetails;
	username: string;
	isWeb3Signup: boolean;
	primaryNetwork?: ENetwork;
	notificationPreferences?: IUserNotificationSettings;
	twoFactorAuth?: IUserTFADetails;
	roles?: ERole[];
	profileScore: number;
}

export interface IPublicUser {
	id: number;
	createdAt?: Date;
	username: string;
	profileScore: number;
	addresses: string[];
	rank: number;
	profileDetails: IProfileDetails;
}

export interface IAuthResponse {
	accessToken?: string;
	isTFAEnabled?: boolean;
	tfaToken?: string;
	refreshToken?: string;
}

export enum EWallet {
	POLKADOT = 'polkadot-js',
	SUBWALLET = 'subwallet-js',
	TALISMAN = 'talisman',
	POLKAGATE = 'polkagate',
	NOVAWALLET = 'nova',
	OTHER = ''
	// METAMASK = 'metamask',
	// WALLETCONNECT = 'walletconnect',
	// POLYWALLET = 'polywallet',
	// POLKASAFE = 'polkasafe',
}

export interface IRefreshTokenPayload {
	iat: number;
	id: number;
	exp?: number;
	loginAddress?: string;
	loginWallet?: EWallet;
}

export interface IAccessTokenPayload {
	defaultAddress: string;
	addresses: string[];
	sub: string;
	username: string;
	email: string;
	isEmailVerified: boolean;
	iat: number;
	id: number;
	roles: ERole[];
	web3signup: boolean;
	isTFAEnabled?: boolean;
	loginWallet?: EWallet;
	loginAddress?: string;
	exp?: number;
}

export interface IUserClientData extends IAccessTokenPayload {
	publicUser?: IPublicUser;
}

export interface IAddressProxyForEntry {
	address: string;
	network: ENetwork;
}

export interface IUserAddress {
	address: string;
	default: boolean;
	network: ENetwork;
	userId: number;
	createdAt?: Date;
	updatedAt?: Date;
	wallet?: EWallet;
	isMultisig?: boolean;
	proxyFor?: IAddressProxyForEntry[];
}

export interface IHashedPassword {
	password: string;
	salt: string;
}

export interface NotificationSettings {
	new_proposal: boolean;
	own_proposal: boolean;
	post_created: boolean;
	post_participated: boolean;
}

export enum EProposalType {
	ALLIANCE_MOTION = 'AllianceMotion',
	ANNOUNCEMENT = 'Announcement',
	DEMOCRACY_PROPOSAL = 'DemocracyProposal',
	TECH_COMMITTEE_PROPOSAL = 'TechCommitteeProposal',
	TREASURY_PROPOSAL = 'TreasuryProposal',
	REFERENDUM = 'Referendum',
	FELLOWSHIP_REFERENDUM = 'FellowshipReferendum',
	COUNCIL_MOTION = 'CouncilMotion',
	BOUNTY = 'Bounty',
	TIP = 'Tip',
	CHILD_BOUNTY = 'ChildBounty',
	REFERENDUM_V2 = 'ReferendumV2',
	TECHNICAL_COMMITTEE = 'TechnicalCommittee',
	COMMUNITY = 'Community',
	UPGRADE_COMMITTEE = 'UpgradeCommittee',
	ADVISORY_COMMITTEE = 'AdvisoryCommittee',
	DISCUSSION = 'Discussion',
	GRANT = 'Grant'
}

export enum ETheme {
	LIGHT = 'light',
	DARK = 'dark'
}

export enum ELocales {
	SPANISH = 'es',
	ENGLISH = 'en',
	CHINESE = 'zh',
	GERMAN = 'de',
	JAPANESE = 'ja'
}

export enum ECookieNames {
	ACCESS_TOKEN = 'access_token',
	REFRESH_TOKEN = 'refresh_token',
	THEME = 'theme',
	LOCALE = 'locale'
}

export interface IUserPreferences {
	theme: ETheme;
	locale: ELocales;
	wallet?: EWallet;
	address?: InjectedAccount;
	rpcIndex?: number;
}

export enum ENotificationTrigger {
	VERIFY_EMAIL = 'verifyEmail',
	RESET_PASSWORD = 'resetPassword'
}

export enum EDataSource {
	POLKASSEMBLY = 'polkassembly',
	SUBSQUARE = 'subsquare'
}

export enum EReaction {
	like = 'like',
	dislike = 'dislike'
}

export interface IReaction {
	id: string;
	network: ENetwork;
	proposalType: EProposalType;
	indexOrHash: string;
	userId: number;
	reaction: EReaction;
	createdAt: Date;
	updatedAt: Date;
}

export interface IPostOffChainMetrics {
	reactions: Record<EReaction, number>;
	comments: number;
}

export enum EAllowedCommentor {
	ALL = 'all',
	ONCHAIN_VERIFIED = 'onchain_verified',
	NONE = 'none'
}

export interface IPostLink {
	indexOrHash: string;
	proposalType: EProposalType;
}

export interface IContentSummary {
	id: string;
	network: ENetwork;
	proposalType: EProposalType;
	indexOrHash: string;
	postSummary?: string;
	commentsSummary?: string;
	isSpam?: boolean;
	createdAt: Date;
	updatedAt: Date;
}

export interface IOffChainPost {
	id?: string;
	index?: number;
	hash?: string;
	userId?: number;
	title?: string;
	content?: OutputData;
	htmlContent: string;
	markdownContent: string;
	createdAt?: Date;
	updatedAt?: Date;
	tags?: string[];
	dataSource: EDataSource;
	proposalType: EProposalType;
	network: ENetwork;
	metrics?: IPostOffChainMetrics;
	allowedCommentor: EAllowedCommentor;
	lastCommentAt?: Date;
	isDeleted: boolean;
	createdOnPolkassembly?: boolean;
	linkedPost?: IPostLink;
	publicUser?: IPublicUser;
}

export enum EProposalStatus {
	Unknown = 'Unknown',
	Noted = 'Noted',
	Proposed = 'Proposed',
	Tabled = 'Tabled',
	Started = 'Started',
	Passed = 'Passed',
	NotPassed = 'NotPassed',
	Cancelled = 'Cancelled',
	CuratorProposed = 'CuratorProposed',
	CuratorAssigned = 'CuratorAssigned',
	CuratorUnassigned = 'CuratorUnassigned',
	Executed = 'Executed',
	ExecutionFailed = 'ExecutionFailed',
	Used = 'Used',
	Invalid = 'Invalid',
	Missing = 'Missing',
	Reaped = 'Reaped',
	Approved = 'Approved',
	Disapproved = 'Disapproved',
	Closed = 'Closed',
	Awarded = 'Awarded',
	Added = 'Added',
	Rejected = 'Rejected',
	Retracted = 'Retracted',
	Slashed = 'Slashed',
	Active = 'Active',
	Extended = 'Extended',
	Claimed = 'Claimed',
	Unrequested = 'Unrequested',
	Requested = 'Requested',
	Submitted = 'Submitted',
	Killed = 'Killed',
	Cleared = 'Cleared',
	Deciding = 'Deciding',
	ConfirmStarted = 'ConfirmStarted',
	ConfirmAborted = 'ConfirmAborted',
	Confirmed = 'Confirmed',
	DecisionDepositPlaced = 'DecisionDepositPlaced',
	TimedOut = 'TimedOut',
	Opened = 'Opened',
	Created = 'Created'
}

export enum EPostOrigin {
	AUCTION_ADMIN = 'AuctionAdmin',
	BIG_SPENDER = 'BigSpender',
	BIG_TIPPER = 'BigTipper',
	CANDIDATES = 'Candidates',
	EXPERTS = 'Experts',
	FELLOWS = 'Fellows',
	FELLOWSHIP_ADMIN = 'FellowshipAdmin',
	GENERAL_ADMIN = 'GeneralAdmin',
	GRAND_MASTERS = 'GrandMasters',
	LEASE_ADMIN = 'LeaseAdmin',
	MASTERS = 'Masters',
	MEDIUM_SPENDER = 'MediumSpender',
	MEMBERS = 'Members',
	PROFICIENTS = 'Proficients',
	REFERENDUM_CANCELLER = 'ReferendumCanceller',
	REFERENDUM_KILLER = 'ReferendumKiller',
	ROOT = 'Root',
	SENIOR_EXPERTS = 'SeniorExperts',
	SENIOR_FELLOWS = 'SeniorFellows',
	SENIOR_MASTERS = 'SeniorMasters',
	SMALL_SPENDER = 'SmallSpender',
	SMALL_TIPPER = 'SmallTipper',
	STAKING_ADMIN = 'StakingAdmin',
	TREASURER = 'Treasurer',
	WHITELISTED_CALLER = 'WhitelistedCaller',
	WISH_FOR_CHANGE = 'WishForChange',
	FAST_GENERAL_ADMIN = 'FastGeneralAdmin'
}

export enum EVoteDecision {
	AYE = 'aye',
	NAY = 'nay',
	ABSTAIN = 'abstain',
	SPLIT = 'split',
	SPLIT_ABSTAIN = 'splitAbstain'
}

export interface IVoteMetrics {
	[EVoteDecision.AYE]: { count: number; value: string };
	[EVoteDecision.NAY]: { count: number; value: string };
	support: { value: string };
	bareAyes: { value: string };
}

export interface IBeneficiary {
	address: string;
	amount: string;
	assetId: string | null;
}

export interface IStatusHistoryItem {
	status: EProposalStatus;
	timestamp: Date;
	block: number;
}

export interface IOnChainPostInfo {
	proposer: string;
	status: EProposalStatus;
	createdAt?: Date;
	index?: number;
	hash?: string;
	origin?: EPostOrigin;
	description?: string;
	voteMetrics?: IVoteMetrics;
	beneficiaries?: IBeneficiary[];
	preparePeriodEndsAt?: Date;
	decisionPeriodEndsAt?: Date;
	confirmationPeriodEndsAt?: Date;
	timeline?: IStatusHistoryItem[];
	preimageArgs?: Record<string, unknown>;
}

export interface IPost extends IOffChainPost {
	onChainInfo?: IOnChainPostInfo;
	publicUser?: IPublicUser;
}

export interface IOnChainPostListing {
	createdAt: Date;
	description: string;
	index: number;
	origin: string;
	proposer: string;
	status: EProposalStatus;
	type: EProposalType;
	hash: string;
	voteMetrics?: IVoteMetrics;
	beneficiaries?: IBeneficiary[];
	decisionPeriodEndsAt?: Date;
}

export interface IPostListing extends IOffChainPost {
	onChainInfo?: IOnChainPostListing;
	publicUser?: IPublicUser;
}

export interface IActivityFeedPostListing extends IPostListing {
	userReaction?: IReaction;
}

export interface IGenericListingResponse<T> {
	items: T[];
	totalCount: number;
}

export enum ESignupSteps {
	USERNAME = 'Create Username',
	PASSWORD = 'Set Password'
}

export interface IGenerateTFAResponse extends Omit<IUserTFADetails, 'url' | 'enabled' | 'verified'> {
	otpauthUrl: string;
}

export interface ISidebarMenuItem {
	title: string;
	url: string;
	icon?: string;
	isNew?: boolean;
	count?: number;
	items?: ISidebarMenuItem[];
	key?: string;
	heading?: string;
}

export interface IErrorResponse {
	status: StatusCodes;
	message: string;
	name: string;
}

export enum EWeb3LoginScreens {
	SELECT_WALLET,
	FETCH_CONFIRMATION,
	SELECT_ADDRESS
}

export enum EActivityFeedTab {
	EXPLORE = 'EXPLORE',
	FOLLOWING = 'FOLLOWING'
}

export enum EListingTab {
	ANALYTICS = 'ANALYTICS',
	EXTERNAL = 'EXTERNAL',
	REFERENDA = 'REFERENDA',
	POLKASSEMBLY = 'POLKASSEMBLY'
}

export interface IComment {
	id: string;
	createdAt: Date;
	updatedAt: Date;
	userId: number;
	content: OutputData;
	htmlContent: string;
	markdownContent: string;
	network: ENetwork;
	proposalType: EProposalType;
	indexOrHash: string;
	parentCommentId: string | null;
	isDeleted: boolean;
	address: string | null;
	dataSource: EDataSource;
	isSpam?: boolean;
}

export interface ICommentResponse extends IComment {
	user: Omit<IPublicUser, 'rank'>;
	children?: ICommentResponse[];
}

export interface IOnChainIdentity {
	display: string;
	legal: string;
	email: string;
	twitter: string;
	web: string;
	github: string;
	discord: string;
	matrix: string;
	displayParent: string;
	nickname: string;
	isIdentitySet: boolean;
	isVerified: boolean;
	isGood: boolean;
	judgements: RegistrationJudgement[];
	verifiedByPolkassembly: boolean;
	parentProxyTitle: string | null;
	parentProxyAddress: string;
}

export interface IVoteData {
	balanceValue: string;
	decision: EVoteDecision;
	lockPeriod: number;
	createdAt: Date;
	voterAddress: string;
	selfVotingPower?: string;
	totalVotingPower?: string;
	delegatedVotingPower?: string;
}

export enum EAssets {
	DED = 'DED',
	USDT = 'USDT',
	USDC = 'USDC'
}

export enum EPostDetailsTab {
	DESCRIPTION = 'description',
	TIMELINE = 'timeline',
	ONCHAIN_INFO = 'onchain info'
}

export enum EActivityName {
	// On-chain Activities
	VOTED_ON_PROPOSAL = 'voted_on_proposal',
	CREATED_PROPOSAL = 'created_proposal',
	CREATED_TIP = 'created_tip',
	GAVE_TIP = 'gave_tip',
	CREATED_BOUNTY = 'created_bounty',
	CREATED_CHILD_BOUNTY = 'created_child_bounty',
	CLAIMED_BOUNTY = 'claimed_bounty',
	SIGNED_UP_FOR_IDENTITY_VERIFICATION = 'signed_up_for_identity_verification',
	APPROVED_BOUNTY = 'approved_bounty',
	VERIFIED_IDENTITY = 'verified_identity',
	COMPLETED_IDENTITY_JUDGEMENT = 'completed_identity_judgement',
	DELEGATED_VOTE = 'delegated_vote',
	RECEIVED_DELEGATION = 'received_delegation',
	PLACED_DECISION_DEPOSIT = 'placed_decision_deposit',
	REMOVED_VOTE = 'removed_vote',
	REDUCED_CONVICTION = 'reduced_conviction',
	REDUCED_CONVICTION_AFTER_SIX_HOURS_OF_FIRST_VOTE = 'reduced_conviction_after_six_hours_of_first_vote',
	REMOVED_VOTE_AFTER_SIX_HOURS_OF_FIRST_VOTE = 'removed_vote_after_six_hours_of_first_vote',
	LOST_DUE_TO_SLASHING_TIP_OR_PROPOSAL = 'lost_due_to_slashing_tip_or_proposal',
	PROPOSAL_FAILED = 'proposal_failed',
	PROPOSAL_PASSED = 'proposal_passed',
	VOTE_PASSED = 'vote_passed',
	VOTE_FAILED = 'vote_failed',

	// Off-chain Activities
	QUIZ_ANSWERED_CORRECTLY = 'quiz_answered_correctly',
	REACTED_TO_POST = 'reacted_to_post',
	REACTED_TO_COMMENT = 'reacted_to_comment',
	COMMENTED_ON_POST = 'commented_on_post',
	DELETED_COMMENT = 'deleted_comment',
	REPLIED_TO_COMMENT = 'replied_to_comment',
	CREATED_OFFCHAIN_POST = 'created_offchain_post',
	LINKED_DISCUSSION = 'linked_discussion',
	TOOK_QUIZ = 'took_quiz',
	UPDATED_PROFILE = 'updated_profile',
	REPORTED_CONTENT = 'reported_content',
	RECEIVED_REPORT = 'received_report',
	RECEIVED_SPAM_REPORT = 'received_spam_report',
	REMOVED_CONTENT = 'removed_content',
	RECEIVED_LIKE_ON_DISCUSSION = 'received_like_on_discussion',
	RECEIVED_LIKE_ON_COMMENT = 'received_like_on_comment',
	DELETED_REACTION = 'deleted_reaction',
	ADDED_CONTEXT_TO_PROPOSAL = 'added_context_to_proposal',
	ADDED_PROFILE_PICTURE = 'added_profile_picture',
	ADDED_BIO = 'added_bio',
	ADDED_PROFILE_TITLE = 'added_profile_title',
	ADDED_PROFILE_TAGS = 'added_profile_tags',
	COMMENT_TAKEN_DOWN = 'comment_taken_down',
	POST_TAKEN_DOWN = 'post_taken_down',
	POST_MARKED_AS_SPAM = 'post_marked_as_spam',
	LINKED_ADDRESS = 'linked_address',
	LINKED_MULTIPLE_ADDRESSES = 'linked_multiple_addresses',
	UNLINKED_ADDRESS = 'unlinked_address',
	UNLINKED_MULTIPLE_ADDRESSES = 'unlinked_multiple_addresses'
}

export enum EActivityCategory {
	ON_CHAIN = 'on_chain',
	OFF_CHAIN = 'off_chain'
}

export interface IActivityMetadata {
	// For votes
	decision?: EVoteDecision;
	conviction?: number;

	// For reactions
	reaction?: EReaction;

	// For comments
	commentId?: string;
	parentCommentId?: string;

	// For reports
	reportReason?: string;
	reportedByUserId?: number;

	// For profile updates
	field?: string;

	// For likes received
	likeCount?: number;

	// For delegations
	delegatedToAddress?: string;
	delegatedFromAddress?: string;

	// For quiz
	score?: number;

	// For bounties/tips
	amount?: string;
	beneficiaryAddress?: string;

	// for identity and link address
	address?: string;
}

export interface IUserActivity {
	id: string;
	userId: number;
	name: EActivityName;
	subActivityName?: EActivityName;
	category: EActivityCategory;
	network?: ENetwork; // optional for profile activities
	proposalType?: EProposalType;
	indexOrHash?: string;
	metadata?: IActivityMetadata;
	createdAt: Date;
	updatedAt: Date;
	message?: string;
}

export interface IVoteCurve {
	id: string;
	index: number;
	block: number;
	timestamp: string;
	approvalPercent: number;
	supportPercent: number;
}

export enum EProfileTabs {
	OVERVIEW = 'overview',
	ACTIVITY = 'activity',
	ACCOUNTS = 'accounts',
	SETTINGS = 'settings'
}

export interface IPreimage {
	createdAt: string;
	createdAtBlock: number;
	deposit: string;
	hash: string;
	id: string;
	length: number;
	method: string;
	proposedCall: {
		args: Record<string, unknown>;
		description: string;
		method: string;
		section: string;
	};
	proposer: string;
	section: string;
	status: string;
	updatedAt: string;
	updatedAtBlock: number | null;
}

export interface IQRSessionPayload {
	sessionId: string;
	timestamp: number;
	expiresIn: number;
}

export enum EAppEnv {
	PRODUCTION = 'production',
	DEVELOPMENT = 'development'
}

<<<<<<< HEAD
export enum SidebarState {
	EXPANDED = 'expanded',
	COLLAPSED = 'collapsed'
=======
export interface IFollowEntry {
	id: string;
	createdAt: Date;
	followerUserId: number;
	followedUserId: number;
	updatedAt: Date;
>>>>>>> 347cee56
}<|MERGE_RESOLUTION|>--- conflicted
+++ resolved
@@ -764,16 +764,15 @@
 	DEVELOPMENT = 'development'
 }
 
-<<<<<<< HEAD
-export enum SidebarState {
-	EXPANDED = 'expanded',
-	COLLAPSED = 'collapsed'
-=======
 export interface IFollowEntry {
 	id: string;
 	createdAt: Date;
 	followerUserId: number;
 	followedUserId: number;
 	updatedAt: Date;
->>>>>>> 347cee56
+}
+
+export enum ESidebarState {
+	EXPANDED = 'expanded',
+	COLLAPSED = 'collapsed'
 }