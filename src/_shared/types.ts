// Copyright 2019-2025 @polkassembly/polkassembly authors & contributors
// This software may be modified and distributed under the terms
// of the Apache-2.0 license. See the LICENSE file for details.

/* eslint-disable no-use-before-define */

import { SubmittableExtrinsicFunction } from '@polkadot/api/types';
import { InjectedAccount } from '@polkadot/extension-inject/types';
import { RegistrationJudgement } from '@polkadot/types/interfaces';
import { SignerResult, TypeDef } from '@polkadot/types/types';
import { HexString } from '@polkadot/util/types';
import { StatusCodes } from 'http-status-codes';

export enum ENetwork {
	KUSAMA = 'kusama',
	ASSETHUB_KUSAMA = 'assethub-kusama',
	POLKADOT = 'polkadot',
	WESTEND = 'westend',
	PASEO = 'paseo',
	CERE = 'cere'
}

export enum ENetworkSocial {
	HOME = 'home',
	TWITTER = 'twitter',
	DISCORD = 'discord',
	GITHUB = 'github',
	YOUTUBE = 'youtube',
	REDDIT = 'reddit',
	TELEGRAM = 'telegram',
	SUBSCAN = 'subscan'
}

export enum EGovType {
	GOV_1 = 'gov_1',
	OPENGOV = 'opengov'
}

export enum ESocial {
	EMAIL = 'email',
	RIOT = 'riot',
	TWITTER = 'twitter',
	TELEGRAM = 'telegram',
	DISCORD = 'discord',
	GITHUB = 'github'
}

export interface ITrackCounts {
	[trackName: string]: number;
}

export interface IUserSocialDetails {
	platform: ESocial;
	url: string;
}

// FIXME: handle removed badges
export enum EUserBadge {
	DECENTRALISED_VOICE = 'decentralised_voice',
	FELLOW = 'fellow',
	COUNCIL = 'council_member',
	ACTIVE_VOTER = 'active_voter',
	WHALE = 'whale'
	// STEADFAST_COMMENTOR = 'steadfast_commentor',
	// GM_VOTER = 'gm_voter',
	// POPULAR_DELEGATE = 'popular_delegate'
}

export interface IUserBadgeDetails {
	name: EUserBadge;
	unlockedAt: Date;
}

export interface IProfileDetails {
	bio?: string;
	badges?: string[];
	title?: string;
	image?: string;
	publicSocialLinks?: IUserSocialDetails[];
	coverImage?: string;
	achievementBadges?: IUserBadgeDetails[];
}

export interface IUserTFADetails {
	url: string;
	base32Secret: string;
	enabled: boolean;
	verified: boolean;
}

export enum ENotificationChannel {
	EMAIL = 'email',
	TELEGRAM = 'telegram',
	DISCORD = 'discord',
	ELEMENT = 'element',
	SLACK = 'slack',
	IN_APP = 'in_app'
}

export interface IUserNotificationChannelPreferences {
	name: ENotificationChannel;
	enabled: boolean;
	handle: string;
	verified: boolean;
	verification_token?: string;
}

export interface IUserNotificationTriggerPreferences {
	name: string;
	enabled: boolean;
	[additionalProperties: string]: unknown; // trigger specific properties
}

export interface IUserNotificationSettings {
	channelPreferences: { [channel: string]: IUserNotificationChannelPreferences };
	triggerPreferences: {
		[network: string]: { [index: string]: IUserNotificationTriggerPreferences };
	};
}

export enum ERole {
	ANONYMOUS = 'anonymous',
	ADMIN = 'admin',
	PROPOSAL_BOT = 'proposal_bot',
	USER = 'user',
	EVENT_BOT = 'event_bot',
	MODERATOR = 'moderator'
}

export interface IUser {
	id: number;
	createdAt?: Date;
	updatedAt?: Date;
	email: string;
	isEmailVerified: boolean;
	password: string;
	salt: string;
	profileDetails: IProfileDetails;
	username: string;
	isWeb3Signup: boolean;
	primaryNetwork?: ENetwork;
	notificationPreferences?: IUserNotificationSettings;
	twoFactorAuth?: IUserTFADetails;
	roles?: ERole[];
	profileScore: number;
}

export interface IPublicUser {
	id: number;
	createdAt?: Date;
	username: string;
	profileScore: number;
	addresses: string[];
	rank?: number;
	profileDetails: IProfileDetails;
}

export interface IAuthResponse {
	accessToken?: string;
	isTFAEnabled?: boolean;
	tfaToken?: string;
	refreshToken?: string;
}

export enum EWallet {
	POLKADOT = 'polkadot-js',
	SUBWALLET = 'subwallet-js',
	TALISMAN = 'talisman',
	POLKAGATE = 'polkagate',
	NOVAWALLET = 'nova',
	MIMIR = 'mimir',
	POLKADOT_VAULT = 'polkadot-vault',
	OTHER = ''
	// METAMASK = 'metamask',
	// WALLETCONNECT = 'walletconnect',
	// POLYWALLET = 'polywallet',
	// POLKASAFE = 'polkasafe',
}

export interface IRefreshTokenPayload {
	iat: number;
	id: number;
	exp?: number;
	loginAddress?: string;
	loginWallet?: EWallet;
}

export interface IAccessTokenPayload {
	defaultAddress: string;
	addresses: string[];
	sub: string;
	username: string;
	email: string;
	isEmailVerified: boolean;
	iat: number;
	id: number;
	roles: ERole[];
	web3signup: boolean;
	isTFAEnabled?: boolean;
	loginWallet?: EWallet;
	loginAddress?: string;
	exp?: number;
}

export enum EProxyType {
	ANY = 'Any',
	NON_TRANSFER = 'NonTransfer',
	GOVERNANCE = 'Governance',
	STAKING = 'Staking',
	IDENTITY_JUDGEMENT = 'IdentityJudgement',
	AUCTION = 'Auction',
	CANCEL_PROXY = 'CancelProxy',
	PARAREGISTRATION = 'ParaRegistration',
	NOMINATION_POOLS = 'NominationPools',
	SUDO_BALANCES = 'SudoBalances'
}

export interface IPureProxyAddress {
	address: string;
	proxyType: EProxyType;
}

export interface IMultisigAddress {
	signatories: Array<string>;
	address: string;
	threshold: number;
	pureProxies: Array<IPureProxyAddress>;
}

export interface IProxyAddress {
	address: string;
	proxyType: EProxyType;
	delay?: number;
}

export interface IAddressRelations {
	address: string;
	multisigAddresses: Array<IMultisigAddress>;
	proxyAddresses: Array<IProxyAddress>;
	proxiedAddresses: Array<IProxyAddress>;
}

export interface IUserClientData extends IAccessTokenPayload {
	publicUser?: IPublicUser;
	addressRelations?: IAddressRelations[];
}

export interface IAddressProxyForEntry {
	address: string;
	network: ENetwork;
}

export interface IUserAddress {
	address: string;
	default: boolean;
	network: ENetwork;
	userId: number;
	createdAt?: Date;
	updatedAt?: Date;
	wallet?: EWallet;
	isMultisig?: boolean;
	proxyFor?: IAddressProxyForEntry[];
	profileScore?: number;
}

export interface IHashedPassword {
	password: string;
	salt: string;
}

export interface NotificationSettings {
	new_proposal: boolean;
	own_proposal: boolean;
	post_created: boolean;
	post_participated: boolean;
}

export enum EProposalType {
	ALLIANCE_MOTION = 'AllianceMotion',
	ANNOUNCEMENT = 'Announcement',
	DEMOCRACY_PROPOSAL = 'DemocracyProposal',
	TECH_COMMITTEE_PROPOSAL = 'TechCommitteeProposal',
	TREASURY_PROPOSAL = 'TreasuryProposal',
	REFERENDUM = 'Referendum',
	FELLOWSHIP_REFERENDUM = 'FellowshipReferendum',
	COUNCIL_MOTION = 'CouncilMotion',
	BOUNTY = 'Bounty',
	TIP = 'Tip',
	CHILD_BOUNTY = 'ChildBounty',
	REFERENDUM_V2 = 'ReferendumV2',
	TECHNICAL_COMMITTEE = 'TechnicalCommittee',
	COMMUNITY = 'Community',
	UPGRADE_COMMITTEE = 'UpgradeCommittee',
	ADVISORY_COMMITTEE = 'AdvisoryCommittee',
	DISCUSSION = 'Discussion',
	GRANT = 'Grant'
}

export enum ETheme {
	LIGHT = 'light',
	DARK = 'dark'
}

export enum ELocales {
	SPANISH = 'es',
	ENGLISH = 'en',
	CHINESE = 'zh',
	GERMAN = 'de',
	JAPANESE = 'ja'
}

export enum ECookieNames {
	ACCESS_TOKEN = 'access_token',
	REFRESH_TOKEN = 'refresh_token',
	THEME = 'theme',
	LOCALE = 'locale'
}
export enum EAccountType {
	MULTISIG = 'multisig',
	PROXY = 'proxy',
	REGULAR = 'regular'
}

export interface ISelectedAccount extends InjectedAccount {
	wallet?: EWallet;
	accountType: EAccountType;
	parent?: ISelectedAccount;
	proxyType?: EProxyType;
	threshold?: number;
	signatories?: Array<string>;
}

export interface IUserPreferences {
	theme: ETheme;
	locale: ELocales;
	wallet?: EWallet;
	selectedAccount?: ISelectedAccount;
	rpcIndex?: number;
}

export enum ENotificationTrigger {
	VERIFY_EMAIL = 'verifyEmail',
	RESET_PASSWORD = 'resetPassword'
}

export enum EDataSource {
	POLKASSEMBLY = 'polkassembly',
	SUBSQUARE = 'subsquare',
	OTHER = 'other'
}

export enum EReaction {
	like = 'like',
	dislike = 'dislike'
}

export interface IReaction {
	id: string;
	network: ENetwork;
	proposalType: EProposalType;
	indexOrHash: string;
	userId: number;
	reaction: EReaction;
	createdAt: Date;
	updatedAt: Date;
	commentId?: string;
	publicUser: IPublicUser;
}

export interface IPostOffChainMetrics {
	reactions: Record<EReaction, number>;
	comments: number;
}

export enum EAllowedCommentor {
	ALL = 'all',
	ONCHAIN_VERIFIED = 'onchain_verified',
	NONE = 'none'
}

export interface IPostLink {
	indexOrHash: string;
	proposalType: EProposalType;
}
export interface IContentSummary {
	id: string;
	network: ENetwork;
	proposalType: EProposalType;
	indexOrHash: string;
	postSummary?: string;
	commentsSummary?: string;
	isSpam?: boolean;
	createdAt: Date;
	updatedAt: Date;
}

export enum EOffChainPostTopic {
	GENERAL = 'general',
	AUCTION_ADMIN = 'auctionAdmin',
	GENERAL_ADMIN = 'generalAdmin',
	GOVERNANCE = 'governance',
	ROOT = 'root',
	STAKING_ADMIN = 'stakingAdmin',
	TREASURY = 'treasury',
	FELLOWSHIP = 'fellowship',
	COUNCIL = 'council',
	DEMOCRACY = 'democracy',
	TECHNICAL_COMMITTEE = 'technicalCommittee',
	WHITELIST = 'whitelist'
}

export interface ITag {
	value: string;
	lastUsedAt: Date;
	network: ENetwork;
}

export interface IOffChainContentHistoryItem {
	content: string;
	title?: string;
	createdAt: Date;
}

export type ICommentHistoryItem = Omit<IOffChainContentHistoryItem, 'title'>;

export interface IPollVote {
	id: string;
	userId: number;
	createdAt: Date;
	selectedOption: string;
	updatedAt?: Date;
	publicUser?: IPublicUser;
}

export enum EPollVotesType {
	ANONYMOUS = 'anonymous',
	MASKED = 'masked'
}

export interface IPoll {
	id: string;
	network: ENetwork;
	proposalType: EProposalType;
	index: number;
	endsAt: Date;
	createdAt: Date;
	updatedAt: Date;
	title: string;
	options: string[];
	votes: IPollVote[];
	voteTypes: EPollVotesType[];
}

export interface IOffChainPost {
	id?: string;
	index?: number;
	hash?: string;
	compositeIndex?: string; // For child bounties: "parentBountyIndex_childBountyIndex"
	userId?: number;
	title?: string;
	content: string;
	createdAt?: Date;
	updatedAt?: Date;
	tags?: ITag[];
	dataSource: EDataSource;
	proposalType: EProposalType;
	network: ENetwork;
	metrics?: IPostOffChainMetrics;
	allowedCommentor: EAllowedCommentor;
	lastCommentAt?: Date;
	isDeleted: boolean;
	createdOnPolkassembly?: boolean;
	linkedPost?: IPostLink;
	publicUser?: IPublicUser;
	topic?: EOffChainPostTopic;
	history?: IOffChainContentHistoryItem[];
	isDefaultContent?: boolean;
	poll?: IPoll;
}

export enum EProposalStatus {
	Unknown = 'Unknown',
	Noted = 'Noted',
	Proposed = 'Proposed',
	Tabled = 'Tabled',
	Started = 'Started',
	Passed = 'Passed',
	NotPassed = 'NotPassed',
	Cancelled = 'Cancelled',
	CuratorProposed = 'CuratorProposed',
	CuratorAssigned = 'CuratorAssigned',
	CuratorUnassigned = 'CuratorUnassigned',
	Executed = 'Executed',
	ExecutionFailed = 'ExecutionFailed',
	Used = 'Used',
	Invalid = 'Invalid',
	Missing = 'Missing',
	Reaped = 'Reaped',
	Approved = 'Approved',
	Disapproved = 'Disapproved',
	Closed = 'Closed',
	Awarded = 'Awarded',
	Added = 'Added',
	Rejected = 'Rejected',
	Retracted = 'Retracted',
	Slashed = 'Slashed',
	Active = 'Active',
	Extended = 'Extended',
	Claimed = 'Claimed',
	Unrequested = 'Unrequested',
	Requested = 'Requested',
	Submitted = 'Submitted',
	Killed = 'Killed',
	Cleared = 'Cleared',
	Deciding = 'Deciding',
	ConfirmStarted = 'ConfirmStarted',
	ConfirmAborted = 'ConfirmAborted',
	Confirmed = 'Confirmed',
	DecisionDepositPlaced = 'DecisionDepositPlaced',
	TimedOut = 'TimedOut',
	Opened = 'Opened',
	Created = 'Created'
}

export enum EPostOrigin {
	AUCTION_ADMIN = 'AuctionAdmin',
	BIG_SPENDER = 'BigSpender',
	BIG_TIPPER = 'BigTipper',
	CANDIDATES = 'Candidates',
	CLUSTER_PROTOCOL_ACTIVATOR = 'ClusterProtocolActivator',
	CLUSTER_PROTOCOL_UPDATER = 'ClusterProtocolUpdater',
	EXPERTS = 'Experts',
	FELLOWS = 'Fellows',
	FELLOWSHIP_ADMIN = 'FellowshipAdmin',
	GENERAL_ADMIN = 'GeneralAdmin',
	GRAND_MASTERS = 'GrandMasters',
	LEASE_ADMIN = 'LeaseAdmin',
	MASTERS = 'Masters',
	MEDIUM_SPENDER = 'MediumSpender',
	MEMBERS = 'Members',
	PROFICIENTS = 'Proficients',
	REFERENDUM_CANCELLER = 'ReferendumCanceller',
	REFERENDUM_KILLER = 'ReferendumKiller',
	ROOT = 'Root',
	SENIOR_EXPERTS = 'SeniorExperts',
	SENIOR_FELLOWS = 'SeniorFellows',
	SENIOR_MASTERS = 'SeniorMasters',
	SMALL_SPENDER = 'SmallSpender',
	SMALL_TIPPER = 'SmallTipper',
	STAKING_ADMIN = 'StakingAdmin',
	TREASURER = 'Treasurer',
	WHITELISTED_CALLER = 'WhitelistedCaller',
	WISH_FOR_CHANGE = 'WishForChange',
	FAST_GENERAL_ADMIN = 'FastGeneralAdmin'
}

export enum EVoteDecision {
	AYE = 'aye',
	NAY = 'nay',
	SPLIT = 'split',
	ABSTAIN = 'abstain',
	SPLIT_ABSTAIN = 'splitAbstain'
}

export interface IVoteMetrics {
	[EVoteDecision.AYE]: { count: number; value: string };
	[EVoteDecision.NAY]: { count: number; value: string };
	support: { value: string };
	bareAyes: { value: string };
}

export interface IBeneficiary {
	address: string;
	amount: string;
	assetId?: string | null;
	validFromBlock?: string;
	usdAmount?: string;
}

export interface IBeneficiaryInput extends IBeneficiary {
	id?: string;
	isInvalid?: boolean;
}

export interface IStatusHistoryItem {
	status: EProposalStatus;
	timestamp: Date;
	block: number;
}

export interface IOnChainPostInfo {
	reward?: string;
	fee?: string;
	deposit?: string;
	curatorDeposit?: string;
	parentBountyIndex?: number;
	payee?: string;
	proposer: string;
	status: EProposalStatus;
	createdAt?: Date;
	index?: number;
	hash?: string;
	origin: EPostOrigin;
	description?: string;
	voteMetrics?: IVoteMetrics;
	beneficiaries?: IBeneficiary[];
	preparePeriodEndsAt?: Date;
	decisionPeriodEndsAt?: Date;
	confirmationPeriodEndsAt?: Date;
	timeline?: IStatusHistoryItem[];
	preimageArgs?: Record<string, unknown>;
	curator?: string;
	treasurySpendIndex?: number;
}

export interface IPost extends IOffChainPost {
	onChainInfo?: IOnChainPostInfo;
	publicUser?: IPublicUser;
	reactions?: IReaction[];
	userSubscriptionId?: string;
	contentSummary?: IContentSummary;
	comments?: ICommentResponse[];
}

export interface IOnChainPostListing {
	createdAt: Date;
	description: string;
	childBountiesCount?: number;
	index?: number;
	parentBountyIndex?: number;
	origin: EPostOrigin;
	proposer: string;
	status: EProposalStatus;
	type: EProposalType;
	hash?: string;
	voteMetrics?: IVoteMetrics;
	beneficiaries?: IBeneficiary[];
	curator?: string;
	reward?: string;
	decisionPeriodEndsAt?: Date;
	preparePeriodEndsAt?: Date;
}

export interface IPostListing extends IOffChainPost {
	onChainInfo?: IOnChainPostListing;
	publicUser?: IPublicUser;
	reactions?: IReaction[];
	userSubscriptionId?: string;
}

export interface IGenericListingResponse<T> {
	items: T[];
	totalCount: number;
}

export enum ESignupSteps {
	USERNAME = 'Create Username',
	PASSWORD = 'Set Password'
}

export interface IGenerateTFAResponse extends Omit<IUserTFADetails, 'url' | 'enabled' | 'verified'> {
	otpauthUrl: string;
}

export interface ISidebarMenuItem {
	title: string;
	url: string;
	icon?: string;
	isNew?: boolean;
	count?: number;
	items?: ISidebarMenuItem[];
	key?: string;
	heading?: string;
	renderAsParentItem?: boolean;
}

export interface IMessageResponse {
	message: string;
}

export interface IErrorResponse extends IMessageResponse {
	status: StatusCodes;
	name: string;
}

export enum EWeb3LoginScreens {
	SELECT_WALLET,
	FETCH_CONFIRMATION,
	SELECT_ADDRESS
}

export enum EActivityFeedTab {
	EXPLORE = 'explore',
	SUBSCRIBED = 'subscribed'
}

export enum EListingTab {
	ANALYTICS = 'ANALYTICS',
	EXTERNAL = 'EXTERNAL',
	REFERENDA = 'REFERENDA',
	POLKASSEMBLY = 'POLKASSEMBLY'
}

export enum ECommentSentiment {
	AGAINST = 'against',
	SLIGHTLY_AGAINST = 'slightly_against',
	NEUTRAL = 'neutral',
	SLIGHTLY_FOR = 'slightly_for',
	FOR = 'for'
}

export interface IVoteData {
	balanceValue: string;
	decision: EVoteDecision;
	lockPeriod: number;
	createdAt: Date;
	voterAddress: string;
	selfVotingPower?: string;
	totalVotingPower?: string;
	delegatedVotingPower?: string;
	votingPower?: string;
	delegatedVotes?: IVoteData[];
}

export interface IComment {
	id: string;
	createdAt: Date;
	updatedAt: Date;
	userId: number;
	content: string;
	network: ENetwork;
	proposalType: EProposalType;
	indexOrHash: string;
	parentCommentId: string | null;
	isDeleted: boolean;
	dataSource: EDataSource;
	isSpam?: boolean;
	sentiment?: ECommentSentiment;
	aiSentiment?: ECommentSentiment;
	history?: ICommentHistoryItem[];
	disabled?: boolean;
	authorAddress?: string;
	isDelegateXVote?: boolean;
	isVerified?: boolean;
}

export interface ICommentResponse extends IComment {
	publicUser: Omit<IPublicUser, 'rank'>;
	children?: ICommentResponse[];
	reactions?: IReaction[];
	voteData?: IVoteData[];
}

export interface IOnChainIdentity {
	display: string;
	legal: string;
	email: string;
	twitter: string;
	web: string;
	github: string;
	discord: string;
	matrix: string;
	displayParent: string;
	nickname: string;
	isIdentitySet: boolean;
	isVerified: boolean;
	isGood: boolean;
	judgements: RegistrationJudgement[];
	verifiedByPolkassembly: boolean;
	parentProxyTitle: string | null;
	parentProxyAddress: string;
	hash?: string;
}

export enum EAssets {
	DED = 'DED',
	USDT = 'USDT',
	USDC = 'USDC',
	MYTH = 'MYTH'
}

export enum EPostDetailsTab {
	DESCRIPTION = 'description',
	ONCHAIN_INFO = 'onchain_info',
	SUMMARISE = 'summarise',
	POST_ANALYTICS = 'post_analytics'
}

export enum EActivityName {
	// On-chain Activities
	VOTED_ON_PROPOSAL = 'voted_on_proposal',
	CREATED_PROPOSAL = 'created_proposal',
	CREATED_TIP = 'created_tip',
	GAVE_TIP = 'gave_tip',
	CREATED_BOUNTY = 'created_bounty',
	CREATED_CHILD_BOUNTY = 'created_child_bounty',
	CLAIMED_BOUNTY = 'claimed_bounty',
	SIGNED_UP_FOR_IDENTITY_VERIFICATION = 'signed_up_for_identity_verification',
	APPROVED_BOUNTY = 'approved_bounty',
	VERIFIED_IDENTITY = 'verified_identity',
	COMPLETED_IDENTITY_JUDGEMENT = 'completed_identity_judgement',
	DELEGATED_VOTE = 'delegated_vote',
	RECEIVED_DELEGATION = 'received_delegation',
	PLACED_DECISION_DEPOSIT = 'placed_decision_deposit',
	REMOVED_VOTE = 'removed_vote',
	REDUCED_CONVICTION = 'reduced_conviction',
	REDUCED_CONVICTION_AFTER_SIX_HOURS_OF_FIRST_VOTE = 'reduced_conviction_after_six_hours_of_first_vote',
	REMOVED_VOTE_AFTER_SIX_HOURS_OF_FIRST_VOTE = 'removed_vote_after_six_hours_of_first_vote',
	LOST_DUE_TO_SLASHING_TIP_OR_PROPOSAL = 'lost_due_to_slashing_tip_or_proposal',
	PROPOSAL_FAILED = 'proposal_failed',
	PROPOSAL_PASSED = 'proposal_passed',
	VOTE_PASSED = 'vote_passed',
	VOTE_FAILED = 'vote_failed',

	// Off-chain Activities
	QUIZ_ANSWERED_CORRECTLY = 'quiz_answered_correctly',
	REACTED_TO_POST = 'reacted_to_post',
	REACTED_TO_COMMENT = 'reacted_to_comment',
	COMMENTED_ON_POST = 'commented_on_post',
	DELETED_COMMENT = 'deleted_comment',
	REPLIED_TO_COMMENT = 'replied_to_comment',
	CREATED_OFFCHAIN_POST = 'created_offchain_post',
	LINKED_DISCUSSION = 'linked_discussion',
	TOOK_QUIZ = 'took_quiz',
	UPDATED_PROFILE = 'updated_profile',
	REPORTED_CONTENT = 'reported_content',
	RECEIVED_REPORT = 'received_report',
	RECEIVED_SPAM_REPORT = 'received_spam_report',
	REMOVED_CONTENT = 'removed_content',
	RECEIVED_LIKE_ON_DISCUSSION = 'received_like_on_discussion',
	RECEIVED_LIKE_ON_COMMENT = 'received_like_on_comment',
	DELETED_REACTION = 'deleted_reaction',
	ADDED_CONTEXT_TO_PROPOSAL = 'added_context_to_proposal',
	ADDED_PROFILE_PICTURE = 'added_profile_picture',
	ADDED_BIO = 'added_bio',
	ADDED_PROFILE_TITLE = 'added_profile_title',
	ADDED_PROFILE_TAGS = 'added_profile_tags',
	COMMENT_TAKEN_DOWN = 'comment_taken_down',
	POST_TAKEN_DOWN = 'post_taken_down',
	POST_MARKED_AS_SPAM = 'post_marked_as_spam',
	LINKED_ADDRESS = 'linked_address',
	LINKED_MULTIPLE_ADDRESSES = 'linked_multiple_addresses',
	UNLINKED_ADDRESS = 'unlinked_address',
	UNLINKED_MULTIPLE_ADDRESSES = 'unlinked_multiple_addresses',
	FOLLOWED_USER = 'followed_user',
	UNFOLLOWED_USER = 'unfollowed_user'
}

export enum EActivityCategory {
	ON_CHAIN = 'on_chain',
	OFF_CHAIN = 'off_chain'
}

export interface IActivityMetadata {
	// For votes
	decision?: EVoteDecision;
	conviction?: number;

	// For reactions
	reaction?: EReaction;

	// For comments
	commentId?: string;
	parentCommentId?: string;

	// For reports
	reportReason?: string;
	reportedByUserId?: number;

	// For profile updates
	field?: string;

	// For likes received
	likeCount?: number;

	// For delegations
	delegatedToAddress?: string;
	delegatedFromAddress?: string;

	// For quiz
	score?: number;

	// For bounties/tips
	amount?: string;
	beneficiaryAddress?: string;

	// for identity and link address
	address?: string;

	// for follow/unfollow
	userId?: number;

	// for posts
	title?: string;
	content?: string;

	// for comments
	authorAddress?: string;
}

export interface IUserActivity {
	id: string;
	userId?: number;
	address?: string;
	name: EActivityName;
	subActivityName?: EActivityName;
	category: EActivityCategory;
	network?: ENetwork; // optional for profile activities
	proposalType?: EProposalType;
	indexOrHash?: string;
	metadata?: IActivityMetadata;
	createdAt: Date;
	updatedAt: Date;
	message?: string;
}

export interface IVoteCurve {
	id: string;
	index: number;
	block: number;
	timestamp: string;
	approvalPercent: number;
	supportPercent: number;
}

export enum EProfileTabs {
	OVERVIEW = 'overview',
	ACTIVITY = 'activity',
	ACCOUNTS = 'accounts',
	SETTINGS = 'settings',
	VOTES = 'votes',
	POSTS = 'posts'
}

export interface IProposalArguments {
	args: Record<string, unknown>;
	description: string;
	method: string;
	section: string;
}

export interface IPreimage {
	createdAt: string;
	createdAtBlock: number;
	deposit: string;
	hash: string;
	id: string;
	length: number;
	method: string;
	proposedCall: IProposalArguments;
	proposer: string;
	section: string;
	status: string;
	updatedAt: string;
	updatedAtBlock: number | null;
}

export interface IOnChainMetadata {
	preimage?: IPreimage;
	proposedCall?: IProposalArguments;
	proposer?: string;
	trackNumber?: number;
	updatedAtBlock?: number;
	enactmentAtBlock?: number;
	enactmentAfterBlock?: number;
	createdAt?: Date;
	createdAtBlock?: number;
	submittedAtBlock?: number;
	hash?: string;
}

export interface IQRSessionPayload {
	sessionId: string;
	timestamp: number;
	expiresIn: number;
}

export enum EAppEnv {
	PRODUCTION = 'production',
	DEVELOPMENT = 'development'
}

export interface IFollowEntry {
	id: string;
	createdAt: Date;
	followerUserId: number;
	followedUserId: number;
	updatedAt: Date;
}

export enum ESidebarState {
	EXPANDED = 'expanded',
	COLLAPSED = 'collapsed'
}

export enum EConvictionAmount {
	ZERO = 0,
	ONE = 1,
	TWO = 2,
	THREE = 3,
	FOUR = 4,
	FIVE = 5,
	SIX = 6
}

export interface IVoteCartItem {
	id: string;
	createdAt: Date;
	updatedAt: Date;
	userId: number;
	postIndexOrHash: string;
	proposalType: EProposalType;
	network: ENetwork;
	decision: EVoteDecision;
	amount: {
		abstain?: string;
		aye?: string;
		nay?: string;
	};
	conviction: EConvictionAmount;
	title?: string;
	editDisabled?: boolean;
}

export interface IPostSubscription {
	id: string;
	createdAt: Date;
	updatedAt: Date;
	network: ENetwork;
	indexOrHash: string;
	proposalType: EProposalType;
	userId: number;
}

// react query keys enum TODO: add other keys
export enum EReactQueryKeys {
	BATCH_VOTE_CART = 'batch-vote-cart',
	COMMENTS = 'comments',
	POST_DETAILS = 'postDetails',
	ACCOUNTS = 'accounts',
	IDENTITY_INFO = 'identityInfo',
	TOKENS_USD_PRICE = 'tokensUsdPrice',
	USER_VOTES = 'userVotes',
	PROFILE_IDENTITIES = 'profileIdentities',
	OGTRACKER_DATA = 'ogtracker-data'
}

export interface IParamDef {
	name: string;
	length?: number;
	type: TypeDef;
}

export interface ICallState {
	extrinsic: {
		extrinsicFn: SubmittableExtrinsicFunction<'promise'> | null;
		params: IParamDef[];
	};
	paramValues: unknown[];
}

export enum EEnactment {
	After_No_Of_Blocks = 'after_no_of_Blocks',
	At_Block_No = 'at_block_number'
}

export interface IWritePostFormFields {
	title: string;
	description: string;
	tags: ITag[];
	topic: EOffChainPostTopic;
	allowedCommentor: EAllowedCommentor;
	pollTitle?: string;
	pollOptions?: string[];
	pollEndDate?: Date;
	pollVoteTypes?: EPollVotesType[];
	isAddingPoll?: boolean;
}

export enum ENotificationStatus {
	SUCCESS = 'success',
	ERROR = 'error',
	WARNING = 'warning',
	INFO = 'info'
}

export interface IBountyStats {
	availableBountyPool: string;
	activeBounties: number;
	peopleEarned: number;
	totalRewarded: string;
	totalBountyPool: string;
	bountyAmount: string;
}

export enum EBountyStatus {
	ALL = 'All',
	ACTIVE = 'Active',
	PROPOSED = 'Proposed',
	CLAIMED = 'Claimed',
	CANCELLED = 'Cancelled',
	REJECTED = 'Rejected'
}

export interface IBountyUserActivity {
	amount: string;
	activity: EBountyStatus;
	address: string;
	created_at: Date;
}

export interface IBountyProposal {
	index: number;
	payee: string;
	reward: string;
	statusHistory: Array<{ status: EProposalStatus; timestamp: Date }>;
}

// generic types are for insignificant tokens if we decide to add later
export interface ITreasuryStats {
	network: ENetwork;
	createdAt: Date;
	updatedAt: Date;
	relayChain: {
		nativeToken?: string;
		myth?: string;
		nextBurn?: string;
		nextSpendAt?: Date;
		[key: string]: unknown | undefined;
	};
	ambassador?: {
		usdt?: string;
		[key: string]: string | undefined;
	};
	assetHub?: {
		nativeToken?: string;
		usdc?: string;
		usdt?: string;
		[key: string]: string | undefined;
	};
	hydration?: {
		nativeToken?: string;
		usdc?: string;
		usdt?: string;
		[key: string]: string | undefined;
	};
	bounties?: {
		nativeToken?: string;
		[key: string]: string | undefined;
	};
	fellowship?: {
		nativeToken?: string;
		usdt?: string;
		[key: string]: string | undefined;
	};
	total?: {
		totalNativeToken?: string;
		totalUsdc?: string;
		totalUsdt?: string;
		totalMyth?: string;
		totalInUsd?: string;
	};
	nativeTokenUsdPrice?: string;
	nativeTokenUsdPrice24hChange?: string;
	dedTokenUsdPrice?: string;
	dedTokenUsdPrice24hChange?: string;
	[key: string]: unknown;
}

export enum EProposalStep {
	CREATE_PREIMAGE = 'CREATE_PREIMAGE',
	EXISTING_PREIMAGE = 'EXISTING_PREIMAGE',
	CREATE_TREASURY_PROPOSAL = 'CREATE_TREASURY_PROPOSAL',
	CREATE_USDX_PROPOSAL = 'CREATE_USDX_PROPOSAL',
	CREATE_CANCEL_REF_PROPOSAL = 'CREATE_CANCEL_REF_PROPOSAL',
	CREATE_KILL_REF_PROPOSAL = 'CREATE_KILL_REF_PROPOSAL',
	CREATE_BOUNTY = 'CREATE_BOUNTY'
}

export interface IDelegationStats {
	totalDelegatedTokens: string;
	totalDelegatedVotes: number;
	totalDelegates: number;
	totalDelegators: number;
}

export enum EDelegateSource {
	W3F = 'w3f',
	NOVA = 'nova',
	PARITY = 'parity',
	POLKASSEMBLY = 'polkassembly',
	INDIVIDUAL = 'individual',
	DELEGATEX = 'delegateX'
}

export interface IDelegate {
	id?: string;
	network: ENetwork;
	address: string;
	sources: EDelegateSource[];
	image?: string; // if available, otherwise use the image from the public user
	manifesto?: string; // markdown
	name?: string; // name of the delegate available via some third party sources
	createdAt?: Date; // not available for w3f, nova and parity
	updatedAt?: Date; // not available for w3f, nova and parity
}

export interface IDelegateDetails extends IDelegate {
	publicUser?: IPublicUser;
	maxDelegated: string;
	delegators: string[];
	receivedDelegationsCount: number;
	last30DaysVotedProposalsCount: number;
}

export enum EDelegationStatus {
	ALL = 'all',
	RECEIVED = 'received',
	DELEGATED = 'delegated',
	UNDELEGATED = 'undelegated'
}

export interface IPostWithDelegateVote extends IPostListing {
	delegateVote?: IVoteData;
}

interface ITrackDelegation {
	address: string;
	balance: string;
	createdAt: Date;
	lockPeriod: number;
	endsAt: Date;
}

export interface ITrackDelegationStats {
	trackId: number;
	status: EDelegationStatus;
	activeProposalsCount: number;
	delegations?: ITrackDelegation[];
}
export interface ITrackDelegationDetails {
	receivedDelegations?: ITrackDelegation[];
	delegatedTo?: ITrackDelegation[];
	activeProposalListingWithDelegateVote: IGenericListingResponse<IPostWithDelegateVote>;
	status: EDelegationStatus;
}

export enum ESocialVerificationStatus {
	VERIFIED = 'verified',
	PENDING = 'pending',
	UNVERIFIED = 'unverified'
}

export interface ISocialHandle {
	userId: number;
	address: string;
	social: ESocial;
	handle: string;
	status: ESocialVerificationStatus;
	verificationToken?: {
		token?: string;
		secret?: string;
		expiresAt?: Date;
	};
	createdAt?: Date;
	updatedAt?: Date;
}
export interface IVoteHistoryData {
	votes: IVoteData[];
	totalCounts: {
		[EVoteDecision.AYE]?: number;
		[EVoteDecision.NAY]?: number;
		[EVoteDecision.SPLIT_ABSTAIN]?: number;
		[EVoteDecision.SPLIT]?: number;
		[EVoteDecision.ABSTAIN]?: number;
	};
}

export enum EPeriodType {
	PREPARE = 'prepare',
	DECISION = 'decision',
	CONFIRM = 'confirm'
}

export enum ESearchType {
	POSTS = 'posts',
	DISCUSSIONS = 'discussions',
	USERS = 'users',
	BOUNTIES = 'bounties',
	OTHER = 'other'
}

export enum ESearchDiscussionType {
	DISCUSSIONS = 'discussions',
	GRANTS = 'grants',
	REFERENDUMS_V2 = 'referendums_v2'
}

export interface ITrackAnalyticsStats {
	totalActiveProposals: number;
	totalProposalCount: number;
	changeInActiveProposals: number;
}

export interface ITrackAnalyticsDelegationsList {
	[key: string]: {
		count: number;
		data: {
			to: string;
			from: string;
			capital: string;
			lockedPeriod: number;
			votingPower: string;
		}[];
	};
}

export interface ITrackAnalyticsDelegations {
	totalCapital: string;
	totalVotesBalance: string;
	totalDelegates: number;
	totalDelegators: number;
	delegateesData: ITrackAnalyticsDelegationsList;
	delegatorsData: ITrackAnalyticsDelegationsList;
}

export interface IParachain {
	id: number;
	name: string;
	chain: string;
	status: string;
	badges: string[];
	token: string;
	logoURL: string;
	w3fGrant: {
		received: number;
		completed: number;
		milestoneText: string;
		terminated: boolean;
		terminationReason: string;
	};
	investorsCount: number;
	githubURL: string;
}

export enum EHttpHeaderKey {
	CONTENT_TYPE = 'content-type',
	API_KEY = 'x-api-key',
	SKIP_CACHE = 'x-skip-cache',
	TOOLS_PASSPHRASE = 'x-tools-passphrase',
	NETWORK = 'x-network'
}

export type PostListingResponse = IGenericListingResponse<IPostListing>;

export interface IUserPosts {
	/** Posts created directly on Polkassembly (off-chain) */
	offchainPostsResponse: PostListingResponse;
	/** Posts related to on-chain proposals/referenda */
	onchainPostsResponse: PostListingResponse;
}

export enum EVoteSortOptions {
	IdASC = 'id_ASC',
	IdDESC = 'id_DESC',
	BalanceValueASC = 'balance_value_ASC',
	BalanceValueDESC = 'balance_value_DESC',
	TimestampASC = 'timestamp_ASC',
	TimestampDESC = 'timestamp_DESC',
	CreatedAtBlockDESC = 'createdAtBlock_DESC',
	SelfVotingPowerASC = 'selfVotingPower_ASC',
	SelfVotingPowerDESC = 'selfVotingPower_DESC',
	DelegatedVotingPowerASC = 'delegatedVotingPower_ASC',
	DelegatedVotingPowerDESC = 'delegatedVotingPower_DESC'
}

export interface IPayout {
	treasurySpendIndex: number;
	treasurySpendData: {
		beneficiary: string;
		amount: string;
		expiresAt: Date;
		generalIndex: string;
	};
}

export enum EPreImageTabs {
	ALL = 'all',
	USER = 'user'
}

export interface IOffChainPollPayload extends Omit<IPoll, 'id' | 'createdAt' | 'updatedAt' | 'proposalType' | 'updatedBy' | 'network' | 'votes' | 'index'> {
	title: string;
	options: string[];
	voteTypes: EPollVotesType[];
	endsAt: Date;
}

export interface ICreateOffChainPostPayload {
	proposalType: EProposalType;
	content: string;
	title: string;
	allowedCommentor: EAllowedCommentor;
	tags?: ITag[];
	topic?: EOffChainPostTopic;
	poll?: IOffChainPollPayload;
}
export enum EVotesDisplayType {
	NESTED = 'nested',
	FLATTENED = 'flattened'
}
export enum ESetIdentityStep {
	GAS_FEE = 'GAS_FEE',
	SET_IDENTITY_FORM = 'SET_IDENTITY_FORM',
	REQUEST_JUDGEMENT = 'REQUEST_JUDGEMENT',
	IDENTITY_SUCCESS = 'IDENTITY_SUCCESS',
	TELEPORT_TO_PEOPLE_CHAIN = 'TELEPORT_TO_PEOPLE_CHAIN',
	CLEAR_IDENTITY = 'CLEAR_IDENTITY'
}

export interface IAnalytics {
	[EVoteDecision.ABSTAIN]: string;
	[EVoteDecision.AYE]: string;
	[EVoteDecision.NAY]: string;
	delegated: string;
	solo: string;
	support: string;
	turnout?: string;
	timeSplitVotes: Array<{ index: number; value: string }>;
	votesByConviction: Array<{ [key in Exclude<EVoteDecision, EVoteDecision.SPLIT_ABSTAIN | EVoteDecision.SPLIT>]: string } & { lockPeriod: number }>;
	delegationVotesByConviction: Array<{ delegated: string; solo: string; lockPeriod: number }>;
}

export interface IAccountAnalytics {
	[EVoteDecision.ABSTAIN]: number;
	[EVoteDecision.AYE]: number;
	[EVoteDecision.NAY]: number;
	delegated: number;
	solo: number;
	support: string;
	turnout?: string;
	timeSplitVotes: Array<{ index: number; value: number }>;
	votesByConviction: Array<{ [key in Exclude<EVoteDecision, EVoteDecision.SPLIT_ABSTAIN | EVoteDecision.SPLIT>]: number } & { lockPeriod: number }>;
	delegationVotesByConviction: Array<{ delegated: number; solo: number; lockPeriod: number }>;
}

export interface IPostAnalytics {
	convictionsAnalytics: IAnalytics;
	votesAnalytics: IAnalytics;
	accountsAnalytics: IAccountAnalytics;
	proposal: {
		index: number;
		status: string;
	};
}

export interface IFlattenedConvictionVote {
	proposal: {
		createdAt: string;
		tally: {
			ayes: string;
			nays: string;
			support: string;
			bareAyes: string | null;
		};
	};
	type: EProposalType;
	voter: string;
	lockPeriod: number;
	decision: EVoteDecision;
	balance: {
		value?: string;
		abstain?: string;
	};
	createdAt: string;
	createdAtBlock: number;
	proposalIndex: number;
	delegatedTo: string | null;
	isDelegated: boolean;
	parentVote: {
		extrinsicIndex: string;
		selfVotingPower: string;
		type: EProposalType;
		voter: string;
		lockPeriod: number;
		delegatedVotingPower: string;
		delegatedVotes: IFlattenedConvictionVote[];
	};
}

export enum EAnalyticsType {
	ACCOUNTS = 'accounts',
	CONVICTIONS = 'convictions',
	VOTES = 'votes'
}

export interface IVoteDistribution extends Omit<IVoteData, 'createdAt' | 'createdAtBlock' | 'proposalIndex' | 'delegatedTo'> {
	delegatorsCount?: number;
	isDelegated: boolean;
	percentage?: number;
}

export type IPostBubbleVotes = {
	votes: {
		[K in Exclude<EVoteDecision, EVoteDecision.SPLIT_ABSTAIN | EVoteDecision.SPLIT>]: IVoteDistribution[];
	};
	proposal?: {
		status: EProposalStatus;
	};
};

export interface IVaultScannedAddress {
	content: string;
	isAddress: boolean;
	genesisHash: HexString | null;
	name?: string;
}

export interface IVaultQrState {
	open: boolean;
	isQrHashed: boolean;
	qrAddress: string;
	qrPayload: Uint8Array;
	qrResolve?: (result: SignerResult) => void;
	qrReject?: (error: Error) => void;
}

export enum EVoteBubbleTabs {
	Bubble = 'bubble',
	Graph = 'graph'
}

export interface IProfileVote extends Omit<IVoteData, 'createdAtBlock' | 'delegatedTo' | 'balanceValue'> {
	balance: {
		value: string;
		abstain: string;
		aye: string;
		nay: string;
	};
	proposalIndex: number;
	proposalType: EProposalType;
	postDetails?: IPostListing;
	isDelegated: boolean;
	extrinsicIndex: string;
	proposal?: {
		status: EProposalStatus;
	};
}

export interface IGovAnalyticsStats {
	totalProposals: number;
	approvedProposals: number;
}

export interface IGovAnalyticsReferendumOutcome {
	approved: number;
	rejected: number;
	timeout: number;
	ongoing: number;
	cancelled: number;
}

export interface ITurnoutPercentageData {
	averageSupportPercentages: Record<string, number>;
}

export interface IRawTurnoutData {
	proposals: {
		index: number;
		trackNumber?: number;
		convictionVoting: {
			balance: {
				value?: string;
				aye?: string;
				nay?: string;
				abstain?: string;
			};
			decision: 'yes' | 'no' | 'abstain' | 'split' | 'splitAbstain';
		}[];
	}[];
}

export interface IGovAnalyticsDelegationStats {
	totalCapital: string;
	totalVotesBalance: string;
	totalDelegates: number;
	totalDelegators: number;
}

export interface IGovAnalyticsCategoryCounts {
	governance: number | null;
	main: number | null;
	treasury: number | null;
	whiteList: number | null;
}

// please make sure this is updated with the latest changes in the functions/src/types.ts file
export interface IAlgoliaPost extends Record<string, unknown> {
	objectID: string;
	title: string;
	createdAtTimestamp?: number;
	updatedAtTimestamp?: number;
	tags: string[];
	dataSource: string;
	proposalType: string;
	network: string;
	topic: string;
	lastCommentAtTimestamp?: number;
	userId: number;
	hash?: string;
	index?: number;
	parsedContent: string;
	titleAndContentHash: string;
	proposer?: string;
	origin?: EPostOrigin;
}

export enum EProxyDashboardTabs {
	ALL = 'all',
	MY_PROXIES = 'my-proxies'
}

export interface IProxyRequest {
	id: string;
	delegator: string;
	proxyType?: EProxyType;
	delay: number;
	proxies: number;
	proxyAddresses: string[];
	individualProxies: IProxyAddress[];
	dateCreated: Date;
}

export type IProxyListingResponse = IGenericListingResponse<IProxyRequest>;

export enum EChatState {
	EXPANDED = 'expanded',
	COLLAPSED = 'collapsed',
	EXPANDED_SMALL = 'expanded_small',
	CLOSED = 'closed'
}

export interface IConversationHistory {
	id: string;
	title: string;
	lastMessage: string;
	lastActivity: number;
	messageCount: number;
}

export interface IChatDataSource {
	title: string;
	url: string;
	source_type: string;
	similarity_score: number;
}

export interface IConversationMessage {
	id: string;
	text: string;
	sender: 'user' | 'ai';
	timestamp: number;
	conversationId: string;
	isStreaming?: boolean;
	sources?: IChatDataSource[];
	followUpQuestions?: string[];
}

export interface IConversationTurn {
	query: string; // User's question
	response: string; // AI's response
	timestamp?: string; // Optional timestamp
}

export interface IChatApiResponse {
	answer: string; // AI-generated response
	sources: IChatDataSource[]; // Array of source documents
	follow_up_questions: string[]; // Array of suggested questions
	remaining_requests: number; // Rate limit remaining count
	confidence: number; // 0.0-1.0 confidence score
	context_used: boolean; // Whether document context was used
	model_used: string; // AI model name (e.g., "gpt-3.5-turbo")
	chunks_used: number; // Number of document chunks used
	processing_time_ms: number; // Response time in milliseconds
	timestamp: string; // ISO timestamp
	search_method: string; // Method: "local_knowledge", "web_search", etc.
}

export interface IChatResponse {
	text: string;
	sources?: IChatDataSource[];
	followUpQuestions?: string[];
	isNewConversation?: boolean;
	conversationId?: string;
}

export interface IDelegateXAccount {
	address: string;
	encryptedMnemonic: string;
	nonce: string;
	userId: number;
	createdAt: Date;
	updatedAt: Date;
	includeComment: boolean;
	network: ENetwork;
	votingPower: string;
	strategyId?: string;
	contactLink?: string;
	signatureLink?: string;
	prompt?: string;
	active?: boolean;
}

export interface IDelegateXVoteData {
	delegateXAccountId: string;
	proposalId: string;
	hash: string;
	decision: number;
	reason: string[];
	comment?: string;
	proposalType: EProposalType;
	createdAt: Date;
	updatedAt: Date;
	votingPower: string;
	conviction: EConvictionAmount;
}

export interface VotingStrategy {
	id: string;
	name: string;
	description: string;
	icon: string;
	tags: string[];
	logic: string;
	weights: {
		balthazar: number;
		caspar: number;
		melchior: number;
	};
	commentPreview: (signature: string, contact: string) => string;
}

export enum EJudgementDashboardTabs {
	REQUESTS = 'requests',
	OVERVIEW = 'overview',
	JUDGEMENTS = 'judgements',
	REGISTRARS = 'registrars',
	MY_DASHBOARD = 'my-dashboard'
}

export enum EJudgementStatus {
	REQUESTED = 'Requested',
	APPROVED = 'Approved',
	REJECTED = 'Rejected',
	PENDING = 'Pending'
}

export interface IJudgementRequest {
	id: string;
	address: string;
	displayName: string;
	email: string;
	twitter: string;
	discord?: string;
	matrix?: string;
	github?: string;
	web?: string;
	status: EJudgementStatus;
	judgementType?: string;
	judgementLabel?: string;
	dateInitiated: Date;
	registrarIndex: number;
	registrarAddress: string;
	judgementHash?: string;
}

export interface IJudgementStats {
	totalRequestedThisMonth: number;
	percentageIncreaseFromLastMonth: number;
	percentageCompletedThisMonth: number;
}

export interface IOGTrackerProposal {
	id: number;
	refnum: string;
	status: string;
	proposer: string;
	proposeradd: string;
	palink: string;
	sublink: string;
	reqdot: string;
	benadd: string;
	scanlink: string;
	ptitle: string;
	track: string;
	category: string;
	fdate: string;
	ldate: string;
	proplink: string;
	summary: string;
	twitter: string;
	github: string;
	youtube: string;
	website: string;
	articles: string;
}

export interface IOGTrackerTask {
	id: number;
	proposal_id: number;
	title: string;
	status: string;
	code: string | null;
}

export interface IOGTrackerPoW {
	id: number;
	proposal_id: number;
	task_id: number | null;
	content: string;
	created_at: string;
}

export interface IOGTrackerData {
	proposal: IOGTrackerProposal | null;
	tasks: IOGTrackerTask[];
	proofOfWork: IOGTrackerPoW[];
}

<<<<<<< HEAD
export enum ECommunityRole {
	DVS = 'decentralized_voices'
}

export enum EDVDelegateType {
	DAO = 'DAO',
	GUARDIAN = 'GUARDIAN'
}

export enum ECohortStatus {
	ONGOING = 'Ongoing',
	CLOSED = 'Closed'
}

export interface IDVCohortDelegate {
	address: string;
	startBlock: number;
	endBlock: number | null;
	subsquareUrl?: string;
	cohortId?: number;
	name?: string;
	w3f?: string;
	role: EDVDelegateType;
	startHeight?: number;
	endHeight?: number | null;
}

export interface IDVCohort {
	index: number;
	id?: number;
	network: ENetwork;
	status: ECohortStatus;
	startTime: Date;
	startBlock: number;
	endTime?: Date;
	endBlock?: number | null;
	delegatesCount: number;
	guardiansCount: number;
	delegationPerDelegate: number;
	delegationPerGuardian: number;
	delegates: IDVCohortDelegate[];
	tracks: EPostOrigin[];
	announcementLink?: string;
	delegation?: number;
	guardianDelegation?: number;
	startIndexer?: {
		blockHeight: number;
		blockHash: string;
		blockTime: number;
	};
	endIndexer?: {
		blockHeight: number;
		blockHash: string;
		blockTime: number;
	} | null;
	allReferendaCnt?: number;
	dvTrackReferendaCnt?: number;
}

export enum EInfluenceStatus {
	NOT_APPLICABLE = 'not_applicable',
	NO_INFLUENCE = 'no_influence',
	CHANGED_TO_PASS = 'changed_to_pass',
	CHANGED_TO_FAIL = 'changed_to_fail'
}

export interface IDelegatedVote {
	votingPower?: string;
	balance?: {
		value?: string;
		aye?: string;
		nay?: string;
		abstain?: string;
	};
}

export interface IDVVotes {
	balance?: {
		value?: string;
		aye?: string;
		nay?: string;
		abstain?: string;
	};
	decision?: string;
	lockPeriod?: number;
	delegatedVotes?: IDelegatedVote[];
	delegatedTo?: string;
	proposal: {
		index: number;
	};
	voter: string;
	selfVotingPower?: string;
}

export interface IDVCohortVote {
	referendumIndex: number;
	account: string;
	isDelegating: boolean;
	isStandard: boolean;
	isSplit: boolean;
	isSplitAbstain: boolean;
	isAbstain: boolean;
	balance: string;
	aye: boolean;
	conviction?: number;
	votes: string;
	delegations: {
		votes: string;
		capital: string;
	};
	ayeBalance?: string;
	nayBalance?: string;
	abstainBalance?: string;
	ayeVotes?: string;
	nayVotes?: string;
	abstainVotes?: string;
}

export interface IDVDelegateWithStats extends IDVCohortDelegate {
	voteStats: {
		ayeCount: number;
		nayCount: number;
		abstainCount: number;
		participation: number;
		winRate: number;
		winCount: number;
		totalReferenda: number;
		finalVotesCount: number;
	};
}

export interface IDVDelegateVote {
	address: string;
	decision: EVoteDecision | null;
	votingPower: string;
	balance: string;
	conviction: number;
	percentage?: number;
}

export interface IDVReferendumInfluence {
	index: number;
	title: string;
	track: string;
	status: EProposalStatus;
	ayeVotingPower: string;
	nayVotingPower: string;
	ayePercent: number;
	nayPercent: number;
	influence: EInfluenceStatus;
	dvTotalVotingPower: string;
	delegateVotes: IDVDelegateVote[];
	guardianVotes: IDVDelegateVote[];
	totalAyeVotingPower?: string;
	totalNayVotingPower?: string;
}

export interface IDVDelegateVotingMatrix {
	address: string;
	type: EDVDelegateType;
	votes: Record<number, EVoteDecision>;
	participation: number;
	ayeRate: number;
	activeCount: number;
	totalRefs: number;
	totalVotingPower: string;
}
export interface ICohortReferenda {
	index: number;
	createdAtBlock: number;
	trackNumber: number;
	status: EProposalStatus;
	tally?: {
		ayes: string;
		bareAyes: string;
		nays: string;
		support: string;
	};
	decisionDeposit?: {
		amount: string;
		who: string;
	};
	submissionDeposit?: {
		amount: string;
		who: string;
	};
	preimage?: {
		proposedCall?: IProposalArguments;
	};
	proposalArguments?: IProposalArguments;
	description?: string;
	hash: string;
	statusHistory?: IStatusHistoryItem[];
=======
export enum ESortOption {
	NEWEST = 'newest',
	OLDEST = 'oldest'
>>>>>>> e6e217e2
}<|MERGE_RESOLUTION|>--- conflicted
+++ resolved
@@ -1827,7 +1827,6 @@
 	proofOfWork: IOGTrackerPoW[];
 }
 
-<<<<<<< HEAD
 export enum ECommunityRole {
 	DVS = 'decentralized_voices'
 }
@@ -2021,9 +2020,9 @@
 	description?: string;
 	hash: string;
 	statusHistory?: IStatusHistoryItem[];
-=======
+}
+
 export enum ESortOption {
 	NEWEST = 'newest',
 	OLDEST = 'oldest'
->>>>>>> e6e217e2
 }