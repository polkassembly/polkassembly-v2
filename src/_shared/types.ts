// Copyright 2019-2025 @polkassembly/polkassembly authors & contributors
// This software may be modified and distributed under the terms
// of the Apache-2.0 license. See the LICENSE file for details.

import { OutputData } from '@editorjs/editorjs';
import { InjectedAccount } from '@polkadot/extension-inject/types';
import { RegistrationJudgement } from '@polkadot/types/interfaces';
import { StatusCodes } from 'http-status-codes';

export enum ENetwork {
	KUSAMA = 'kusama',
	POLKADOT = 'polkadot',
	WESTEND = 'westend'
}

export enum EGovType {
	GOV_1 = 'gov_1',
	OPENGOV = 'opengov'
}

export enum ESocial {
	EMAIL = 'email',
	RIOT = 'riot',
	TWITTER = 'twitter',
	TELEGRAM = 'telegram',
	DISCORD = 'discord'
}

export interface ITrackCounts {
	[trackName: string]: number;
}

export interface IUserSocialDetails {
	platform: ESocial;
	url: string;
}

export enum EUserBadge {
	DECENTRALISED_VOICE = 'decentralised_voice',
	FELLOW = 'fellow',
	COUNCIL = 'council',
	ACTIVE_VOTER = 'active_voter',
	WHALE = 'whale'
	// STEADFAST_COMMENTOR = 'Steadfast Commentor',
	// GM_VOTER = 'GM Voter',
	// POPULAR_DELEGATE = 'Popular Delegate'
}

export interface IUserBadgeDetails {
	name: EUserBadge;
	unlockedAt: Date;
}

export interface IProfileDetails {
	bio?: string;
	badges?: string[];
	title?: string;
	image?: string;
	publicSocialLinks?: IUserSocialDetails[];
	coverImage?: string;
	achievementBadges?: IUserBadgeDetails[];
}

export interface IUserTFADetails {
	url: string;
	base32Secret: string;
	enabled: boolean;
	verified: boolean;
}

export enum ENotificationChannel {
	EMAIL = 'email',
	TELEGRAM = 'telegram',
	DISCORD = 'discord',
	ELEMENT = 'element',
	SLACK = 'slack',
	IN_APP = 'in_app'
}

export interface IUserNotificationChannelPreferences {
	name: ENotificationChannel;
	enabled: boolean;
	handle: string;
	verified: boolean;
	verification_token?: string;
}

export interface IUserNotificationTriggerPreferences {
	name: string;
	enabled: boolean;
	[additionalProperties: string]: unknown; // trigger specific properties
}

export interface IUserNotificationSettings {
	channelPreferences: { [channel: string]: IUserNotificationChannelPreferences };
	triggerPreferences: {
		[network: string]: { [index: string]: IUserNotificationTriggerPreferences };
	};
}

export enum ERole {
	ANONYMOUS = 'anonymous',
	ADMIN = 'admin',
	PROPOSAL_BOT = 'proposal_bot',
	USER = 'user',
	EVENT_BOT = 'event_bot',
	MODERATOR = 'moderator'
}

export interface IUser {
	id: number;
	createdAt?: Date;
	updatedAt?: Date;
	email: string;
	isEmailVerified: boolean;
	password: string;
	salt: string;
	profileDetails: IProfileDetails;
	username: string;
	isWeb3Signup: boolean;
	primaryNetwork?: ENetwork;
	notificationPreferences?: IUserNotificationSettings;
	twoFactorAuth?: IUserTFADetails;
	roles?: ERole[];
	profileScore: number;
}

export interface IPublicUser {
	id: number;
	createdAt?: Date;
	username: string;
	profileScore: number;
	addresses: string[];
	rank: number;
	profileDetails: IProfileDetails;
}

export interface IAuthResponse {
	accessToken?: string;
	isTFAEnabled?: boolean;
	tfaToken?: string;
	refreshToken?: string;
}

export enum EWallet {
	POLKADOT = 'polkadot-js',
	SUBWALLET = 'subwallet-js',
	TALISMAN = 'talisman',
	POLKAGATE = 'polkagate',
	NOVAWALLET = 'nova',
	OTHER = ''
	// METAMASK = 'metamask',
	// WALLETCONNECT = 'walletconnect',
	// POLYWALLET = 'polywallet',
	// POLKASAFE = 'polkasafe',
}

export interface IRefreshTokenPayload {
	iat: number;
	id: number;
	exp?: number;
	loginAddress?: string;
	loginWallet?: EWallet;
}

export interface IAccessTokenPayload {
	defaultAddress: string;
	addresses: string[];
	sub: string;
	username: string;
	email: string;
	isEmailVerified: boolean;
	iat: number;
	id: number;
	roles: ERole[];
	web3signup: boolean;
	isTFAEnabled?: boolean;
	loginWallet?: EWallet;
	loginAddress?: string;
	exp?: number;
}

export interface IUserClientData extends IAccessTokenPayload {
	publicUser?: IPublicUser;
}

export interface IAddressProxyForEntry {
	address: string;
	network: ENetwork;
}

export interface IUserAddress {
	address: string;
	default: boolean;
	network: ENetwork;
	userId: number;
	createdAt?: Date;
	updatedAt?: Date;
	wallet?: EWallet;
	isMultisig?: boolean;
	proxyFor?: IAddressProxyForEntry[];
}

export interface IHashedPassword {
	password: string;
	salt: string;
}

export interface NotificationSettings {
	new_proposal: boolean;
	own_proposal: boolean;
	post_created: boolean;
	post_participated: boolean;
}

export enum EProposalType {
	ALLIANCE_MOTION = 'AllianceMotion',
	ANNOUNCEMENT = 'Announcement',
	DEMOCRACY_PROPOSAL = 'DemocracyProposal',
	TECH_COMMITTEE_PROPOSAL = 'TechCommitteeProposal',
	TREASURY_PROPOSAL = 'TreasuryProposal',
	REFERENDUM = 'Referendum',
	FELLOWSHIP_REFERENDUM = 'FellowshipReferendum',
	COUNCIL_MOTION = 'CouncilMotion',
	BOUNTY = 'Bounty',
	TIP = 'Tip',
	CHILD_BOUNTY = 'ChildBounty',
	REFERENDUM_V2 = 'ReferendumV2',
	TECHNICAL_COMMITTEE = 'TechnicalCommittee',
	COMMUNITY = 'Community',
	UPGRADE_COMMITTEE = 'UpgradeCommittee',
	ADVISORY_COMMITTEE = 'AdvisoryCommittee',
	DISCUSSION = 'Discussion',
	GRANT = 'Grant'
}

export enum ETheme {
	LIGHT = 'light',
	DARK = 'dark'
}

export enum ELocales {
	SPANISH = 'es',
	ENGLISH = 'en',
	CHINESE = 'zh',
	GERMAN = 'de',
	JAPANESE = 'ja'
}

export enum ECookieNames {
	ACCESS_TOKEN = 'access_token',
	REFRESH_TOKEN = 'refresh_token',
	THEME = 'theme',
	LOCALE = 'locale'
}

export interface IUserPreferences {
	theme: ETheme;
	locale: ELocales;
	wallet?: EWallet;
	address?: InjectedAccount;
	rpcIndex?: number;
}

export enum ENotificationTrigger {
	VERIFY_EMAIL = 'verifyEmail',
	RESET_PASSWORD = 'resetPassword'
}

export enum EDataSource {
	POLKASSEMBLY = 'polkassembly',
	SUBSQUARE = 'subsquare'
}

export enum EReaction {
	like = 'like',
	dislike = 'dislike'
}

export interface IReaction {
	id: string;
	network: ENetwork;
	proposalType: EProposalType;
	indexOrHash: string;
	userId: number;
	reaction: EReaction;
	createdAt: Date;
	updatedAt: Date;
	commentId?: string;
}

export interface IPostOffChainMetrics {
	reactions: Record<EReaction, number>;
	comments: number;
}

export enum EAllowedCommentor {
	ALL = 'all',
	ONCHAIN_VERIFIED = 'onchain_verified',
	NONE = 'none'
}

export interface IPostLink {
	indexOrHash: string;
	proposalType: EProposalType;
}

export interface IContentSummary {
	id: string;
	network: ENetwork;
	proposalType: EProposalType;
	indexOrHash: string;
	postSummary?: string;
	commentsSummary?: string;
	isSpam?: boolean;
	createdAt: Date;
	updatedAt: Date;
}

export enum EOffChainPostTopic {
	GENERAL = 'general',
	AUCTION_ADMIN = 'auctionAdmin',
	GENERAL_ADMIN = 'generalAdmin',
	GOVERNANCE = 'governance',
	ROOT = 'root',
	STAKING_ADMIN = 'stakingAdmin',
	TREASURY = 'treasury',
	FELLOWSHIP = 'fellowship'
}

export interface ITag {
	value: string;
	lastUsedAt: Date;
	network: ENetwork;
}

export interface IOffChainPost {
	id?: string;
	index?: number;
	hash?: string;
	userId?: number;
	title?: string;
	content?: OutputData;
	htmlContent: string;
	markdownContent: string;
	createdAt?: Date;
	updatedAt?: Date;
	tags?: ITag[];
	dataSource: EDataSource;
	proposalType: EProposalType;
	network: ENetwork;
	metrics?: IPostOffChainMetrics;
	allowedCommentor: EAllowedCommentor;
	lastCommentAt?: Date;
	isDeleted: boolean;
	createdOnPolkassembly?: boolean;
	linkedPost?: IPostLink;
	publicUser?: IPublicUser;
	topic?: EOffChainPostTopic;
}

export enum EProposalStatus {
	Unknown = 'Unknown',
	Noted = 'Noted',
	Proposed = 'Proposed',
	Tabled = 'Tabled',
	Started = 'Started',
	Passed = 'Passed',
	NotPassed = 'NotPassed',
	Cancelled = 'Cancelled',
	CuratorProposed = 'CuratorProposed',
	CuratorAssigned = 'CuratorAssigned',
	CuratorUnassigned = 'CuratorUnassigned',
	Executed = 'Executed',
	ExecutionFailed = 'ExecutionFailed',
	Used = 'Used',
	Invalid = 'Invalid',
	Missing = 'Missing',
	Reaped = 'Reaped',
	Approved = 'Approved',
	Disapproved = 'Disapproved',
	Closed = 'Closed',
	Awarded = 'Awarded',
	Added = 'Added',
	Rejected = 'Rejected',
	Retracted = 'Retracted',
	Slashed = 'Slashed',
	Active = 'Active',
	Extended = 'Extended',
	Claimed = 'Claimed',
	Unrequested = 'Unrequested',
	Requested = 'Requested',
	Submitted = 'Submitted',
	Killed = 'Killed',
	Cleared = 'Cleared',
	Deciding = 'Deciding',
	ConfirmStarted = 'ConfirmStarted',
	ConfirmAborted = 'ConfirmAborted',
	Confirmed = 'Confirmed',
	DecisionDepositPlaced = 'DecisionDepositPlaced',
	TimedOut = 'TimedOut',
	Opened = 'Opened',
	Created = 'Created'
}

export enum EPostOrigin {
	AUCTION_ADMIN = 'AuctionAdmin',
	BIG_SPENDER = 'BigSpender',
	BIG_TIPPER = 'BigTipper',
	CANDIDATES = 'Candidates',
	EXPERTS = 'Experts',
	FELLOWS = 'Fellows',
	FELLOWSHIP_ADMIN = 'FellowshipAdmin',
	GENERAL_ADMIN = 'GeneralAdmin',
	GRAND_MASTERS = 'GrandMasters',
	LEASE_ADMIN = 'LeaseAdmin',
	MASTERS = 'Masters',
	MEDIUM_SPENDER = 'MediumSpender',
	MEMBERS = 'Members',
	PROFICIENTS = 'Proficients',
	REFERENDUM_CANCELLER = 'ReferendumCanceller',
	REFERENDUM_KILLER = 'ReferendumKiller',
	ROOT = 'Root',
	SENIOR_EXPERTS = 'SeniorExperts',
	SENIOR_FELLOWS = 'SeniorFellows',
	SENIOR_MASTERS = 'SeniorMasters',
	SMALL_SPENDER = 'SmallSpender',
	SMALL_TIPPER = 'SmallTipper',
	STAKING_ADMIN = 'StakingAdmin',
	TREASURER = 'Treasurer',
	WHITELISTED_CALLER = 'WhitelistedCaller',
	WISH_FOR_CHANGE = 'WishForChange',
	FAST_GENERAL_ADMIN = 'FastGeneralAdmin'
}

export enum EVoteDecision {
	AYE = 'aye',
	NAY = 'nay',
	ABSTAIN = 'abstain',
	SPLIT = 'split',
	SPLIT_ABSTAIN = 'splitAbstain'
}

export interface IVoteMetrics {
	[EVoteDecision.AYE]: { count: number; value: string };
	[EVoteDecision.NAY]: { count: number; value: string };
	support: { value: string };
	bareAyes: { value: string };
}

export interface IBeneficiary {
	address: string;
	amount: string;
	assetId: string | null;
}

export interface IStatusHistoryItem {
	status: EProposalStatus;
	timestamp: Date;
	block: number;
}

export interface IOnChainPostInfo {
	proposer: string;
	status: EProposalStatus;
	createdAt?: Date;
	index?: number;
	hash?: string;
	origin: EPostOrigin;
	description?: string;
	voteMetrics?: IVoteMetrics;
	beneficiaries?: IBeneficiary[];
	preparePeriodEndsAt?: Date;
	decisionPeriodEndsAt?: Date;
	confirmationPeriodEndsAt?: Date;
	timeline?: IStatusHistoryItem[];
	preimageArgs?: Record<string, unknown>;
}

export interface IPost extends IOffChainPost {
	onChainInfo?: IOnChainPostInfo;
	publicUser?: IPublicUser;
	userReaction?: IReaction;
	reactions?: IReaction[];
}

export interface IOnChainPostListing {
	createdAt: Date;
	description: string;
	index?: number;
	origin: EPostOrigin;
	proposer: string;
	status: EProposalStatus;
	type: EProposalType;
	hash?: string;
	voteMetrics?: IVoteMetrics;
	beneficiaries?: IBeneficiary[];
	decisionPeriodEndsAt?: Date;
	preparePeriodEndsAt?: Date;
}

export interface IPostListing extends IOffChainPost {
	onChainInfo?: IOnChainPostListing;
	publicUser?: IPublicUser;
	userReaction?: IReaction;
}

export interface IGenericListingResponse<T> {
	items: T[];
	totalCount: number;
}

export enum ESignupSteps {
	USERNAME = 'Create Username',
	PASSWORD = 'Set Password'
}

export interface IGenerateTFAResponse extends Omit<IUserTFADetails, 'url' | 'enabled' | 'verified'> {
	otpauthUrl: string;
}

export interface ISidebarMenuItem {
	title: string;
	url: string;
	icon?: string;
	isNew?: boolean;
	count?: number;
	items?: ISidebarMenuItem[];
	key?: string;
	heading?: string;
}

export interface IErrorResponse {
	status: StatusCodes;
	message: string;
	name: string;
}

export enum EWeb3LoginScreens {
	SELECT_WALLET,
	FETCH_CONFIRMATION,
	SELECT_ADDRESS
}

export enum EActivityFeedTab {
	EXPLORE = 'EXPLORE',
	FOLLOWING = 'FOLLOWING'
}

export enum EListingTab {
	ANALYTICS = 'ANALYTICS',
	EXTERNAL = 'EXTERNAL',
	REFERENDA = 'REFERENDA',
	POLKASSEMBLY = 'POLKASSEMBLY'
}

export interface IComment {
	id: string;
	createdAt: Date;
	updatedAt: Date;
	userId: number;
	content: OutputData;
	htmlContent: string;
	markdownContent: string;
	network: ENetwork;
	proposalType: EProposalType;
	indexOrHash: string;
	parentCommentId: string | null;
	isDeleted: boolean;
	address: string | null;
	dataSource: EDataSource;
	isSpam?: boolean;
}

export interface ICommentResponse extends IComment {
	user: Omit<IPublicUser, 'rank'>;
	children?: ICommentResponse[];
}

export interface IOnChainIdentity {
	display: string;
	legal: string;
	email: string;
	twitter: string;
	web: string;
	github: string;
	discord: string;
	matrix: string;
	displayParent: string;
	nickname: string;
	isIdentitySet: boolean;
	isVerified: boolean;
	isGood: boolean;
	judgements: RegistrationJudgement[];
	verifiedByPolkassembly: boolean;
	parentProxyTitle: string | null;
	parentProxyAddress: string;
}

export interface IVoteData {
	balanceValue: string;
	decision: EVoteDecision;
	lockPeriod: number;
	createdAt: Date;
	voterAddress: string;
	selfVotingPower?: string;
	totalVotingPower?: string;
	delegatedVotingPower?: string;
}

export enum EAssets {
	DED = 'DED',
	USDT = 'USDT',
	USDC = 'USDC'
}

export enum EPostDetailsTab {
	DESCRIPTION = 'description',
	TIMELINE = 'timeline',
	ONCHAIN_INFO = 'onchain info'
}

export enum EActivityName {
	// On-chain Activities
	VOTED_ON_PROPOSAL = 'voted_on_proposal',
	CREATED_PROPOSAL = 'created_proposal',
	CREATED_TIP = 'created_tip',
	GAVE_TIP = 'gave_tip',
	CREATED_BOUNTY = 'created_bounty',
	CREATED_CHILD_BOUNTY = 'created_child_bounty',
	CLAIMED_BOUNTY = 'claimed_bounty',
	SIGNED_UP_FOR_IDENTITY_VERIFICATION = 'signed_up_for_identity_verification',
	APPROVED_BOUNTY = 'approved_bounty',
	VERIFIED_IDENTITY = 'verified_identity',
	COMPLETED_IDENTITY_JUDGEMENT = 'completed_identity_judgement',
	DELEGATED_VOTE = 'delegated_vote',
	RECEIVED_DELEGATION = 'received_delegation',
	PLACED_DECISION_DEPOSIT = 'placed_decision_deposit',
	REMOVED_VOTE = 'removed_vote',
	REDUCED_CONVICTION = 'reduced_conviction',
	REDUCED_CONVICTION_AFTER_SIX_HOURS_OF_FIRST_VOTE = 'reduced_conviction_after_six_hours_of_first_vote',
	REMOVED_VOTE_AFTER_SIX_HOURS_OF_FIRST_VOTE = 'removed_vote_after_six_hours_of_first_vote',
	LOST_DUE_TO_SLASHING_TIP_OR_PROPOSAL = 'lost_due_to_slashing_tip_or_proposal',
	PROPOSAL_FAILED = 'proposal_failed',
	PROPOSAL_PASSED = 'proposal_passed',
	VOTE_PASSED = 'vote_passed',
	VOTE_FAILED = 'vote_failed',

	// Off-chain Activities
	QUIZ_ANSWERED_CORRECTLY = 'quiz_answered_correctly',
	REACTED_TO_POST = 'reacted_to_post',
	REACTED_TO_COMMENT = 'reacted_to_comment',
	COMMENTED_ON_POST = 'commented_on_post',
	DELETED_COMMENT = 'deleted_comment',
	REPLIED_TO_COMMENT = 'replied_to_comment',
	CREATED_OFFCHAIN_POST = 'created_offchain_post',
	LINKED_DISCUSSION = 'linked_discussion',
	TOOK_QUIZ = 'took_quiz',
	UPDATED_PROFILE = 'updated_profile',
	REPORTED_CONTENT = 'reported_content',
	RECEIVED_REPORT = 'received_report',
	RECEIVED_SPAM_REPORT = 'received_spam_report',
	REMOVED_CONTENT = 'removed_content',
	RECEIVED_LIKE_ON_DISCUSSION = 'received_like_on_discussion',
	RECEIVED_LIKE_ON_COMMENT = 'received_like_on_comment',
	DELETED_REACTION = 'deleted_reaction',
	ADDED_CONTEXT_TO_PROPOSAL = 'added_context_to_proposal',
	ADDED_PROFILE_PICTURE = 'added_profile_picture',
	ADDED_BIO = 'added_bio',
	ADDED_PROFILE_TITLE = 'added_profile_title',
	ADDED_PROFILE_TAGS = 'added_profile_tags',
	COMMENT_TAKEN_DOWN = 'comment_taken_down',
	POST_TAKEN_DOWN = 'post_taken_down',
	POST_MARKED_AS_SPAM = 'post_marked_as_spam',
	LINKED_ADDRESS = 'linked_address',
	LINKED_MULTIPLE_ADDRESSES = 'linked_multiple_addresses',
	UNLINKED_ADDRESS = 'unlinked_address',
	UNLINKED_MULTIPLE_ADDRESSES = 'unlinked_multiple_addresses',
	FOLLOWED_USER = 'followed_user',
	UNFOLLOWED_USER = 'unfollowed_user'
}

export enum EActivityCategory {
	ON_CHAIN = 'on_chain',
	OFF_CHAIN = 'off_chain'
}

export interface IActivityMetadata {
	// For votes
	decision?: EVoteDecision;
	conviction?: number;

	// For reactions
	reaction?: EReaction;

	// For comments
	commentId?: string;
	parentCommentId?: string;

	// For reports
	reportReason?: string;
	reportedByUserId?: number;

	// For profile updates
	field?: string;

	// For likes received
	likeCount?: number;

	// For delegations
	delegatedToAddress?: string;
	delegatedFromAddress?: string;

	// For quiz
	score?: number;

	// For bounties/tips
	amount?: string;
	beneficiaryAddress?: string;

	// for identity and link address
	address?: string;

	// for follow/unfollow
	userId?: number;
}

export interface IUserActivity {
	id: string;
	userId: number;
	name: EActivityName;
	subActivityName?: EActivityName;
	category: EActivityCategory;
	network?: ENetwork; // optional for profile activities
	proposalType?: EProposalType;
	indexOrHash?: string;
	metadata?: IActivityMetadata;
	createdAt: Date;
	updatedAt: Date;
	message?: string;
}

export interface IVoteCurve {
	id: string;
	index: number;
	block: number;
	timestamp: string;
	approvalPercent: number;
	supportPercent: number;
}

export enum EProfileTabs {
	OVERVIEW = 'overview',
	ACTIVITY = 'activity',
	ACCOUNTS = 'accounts',
	SETTINGS = 'settings'
}

export interface IPreimage {
	createdAt: string;
	createdAtBlock: number;
	deposit: string;
	hash: string;
	id: string;
	length: number;
	method: string;
	proposedCall: {
		args: Record<string, unknown>;
		description: string;
		method: string;
		section: string;
	};
	proposer: string;
	section: string;
	status: string;
	updatedAt: string;
	updatedAtBlock: number | null;
}

export interface IQRSessionPayload {
	sessionId: string;
	timestamp: number;
	expiresIn: number;
}

export enum EAppEnv {
	PRODUCTION = 'production',
	DEVELOPMENT = 'development'
}

export interface IFollowEntry {
	id: string;
	createdAt: Date;
	followerUserId: number;
	followedUserId: number;
	updatedAt: Date;
}

export enum ESidebarState {
	EXPANDED = 'expanded',
	COLLAPSED = 'collapsed'
}

export enum EConvictionAmount {
	ZERO = 0,
	ONE = 1,
	TWO = 2,
	THREE = 3,
	FOUR = 4,
	FIVE = 5,
	SIX = 6
}

export interface IVoteCartItem {
	id: string;
	createdAt: Date;
	updatedAt: Date;
	userId: number;
	postIndexOrHash: string;
	proposalType: EProposalType;
	network: ENetwork;
	decision: EVoteDecision;
	amount: {
		abstain?: string;
		aye?: string;
		nay?: string;
	};
	conviction: EConvictionAmount;
	title?: string;
}

export interface IPostSubscription {
	id: string;
	createdAt: Date;
	updatedAt: Date;
	network: ENetwork;
	indexOrHash: string;
	proposalType: EProposalType;
	userId: number;
<<<<<<< HEAD
}

export interface ICalendarEvent {
	createdAt: Date;
	index: number;
	proposalType: EProposalType;
	type?: EProposalType;
	parentBountyIndex?: number;
	proposer: string;
	source: 'polkasembly' | 'subsquare';
	status: string;
	statusHistory: { status: string; timestamp: Date; block: number }[];
	title: string;
	trackNo?: number;
	blockNo?: number;
=======
>>>>>>> ed6a509b
}<|MERGE_RESOLUTION|>--- conflicted
+++ resolved
@@ -837,7 +837,6 @@
 	indexOrHash: string;
 	proposalType: EProposalType;
 	userId: number;
-<<<<<<< HEAD
 }
 
 export interface ICalendarEvent {
@@ -853,6 +852,4 @@
 	title: string;
 	trackNo?: number;
 	blockNo?: number;
-=======
->>>>>>> ed6a509b
 }