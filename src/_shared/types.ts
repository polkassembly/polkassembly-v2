--- conflicted
+++ resolved
@@ -1829,7 +1829,11 @@
 	proofOfWork: IOGTrackerPoW[];
 }
 
-<<<<<<< HEAD
+export enum ESortOption {
+	NEWEST = 'newest',
+	OLDEST = 'oldest'
+}
+
 export enum ECommunityRole {
 	MEMBERS = 'members',
 	DELEGATES = 'delegates',
@@ -2034,9 +2038,4 @@
 	activeCount: number;
 	totalRefs: number;
 	totalVotingPower: string;
-=======
-export enum ESortOption {
-	NEWEST = 'newest',
-	OLDEST = 'oldest'
->>>>>>> fcc49679
 }