// Copyright 2019-2025 @polkassembly/polkassembly authors & contributors
// This software may be modified and distributed under the terms
// of the Apache-2.0 license. See the LICENSE file for details.

/* eslint-disable no-use-before-define */

import { SubmittableExtrinsicFunction } from '@polkadot/api/types';
import { InjectedAccount } from '@polkadot/extension-inject/types';
import { RegistrationJudgement } from '@polkadot/types/interfaces';
import { TypeDef } from '@polkadot/types/types';
import { StatusCodes } from 'http-status-codes';

export enum ENetwork {
	KUSAMA = 'kusama',
	POLKADOT = 'polkadot',
	WESTEND = 'westend',
	PASEO = 'paseo'
}

export enum EGovType {
	GOV_1 = 'gov_1',
	OPENGOV = 'opengov'
}

export enum ESocial {
	EMAIL = 'email',
	RIOT = 'riot',
	TWITTER = 'twitter',
	TELEGRAM = 'telegram',
	DISCORD = 'discord',
	GITHUB = 'github'
}

export interface ITrackCounts {
	[trackName: string]: number;
}

export interface IUserSocialDetails {
	platform: ESocial;
	url: string;
}

// FIXME: handle removed badges
export enum EUserBadge {
	DECENTRALISED_VOICE = 'decentralised_voice',
	FELLOW = 'fellow',
	COUNCIL = 'council_member',
	ACTIVE_VOTER = 'active_voter',
	WHALE = 'whale'
	// STEADFAST_COMMENTOR = 'steadfast_commentor',
	// GM_VOTER = 'gm_voter',
	// POPULAR_DELEGATE = 'popular_delegate'
}

export interface IUserBadgeDetails {
	name: EUserBadge;
	unlockedAt: Date;
}

export interface IProfileDetails {
	bio?: string;
	badges?: string[];
	title?: string;
	image?: string;
	publicSocialLinks?: IUserSocialDetails[];
	coverImage?: string;
	achievementBadges?: IUserBadgeDetails[];
}

export interface IUserTFADetails {
	url: string;
	base32Secret: string;
	enabled: boolean;
	verified: boolean;
}

export enum ENotificationChannel {
	EMAIL = 'email',
	TELEGRAM = 'telegram',
	DISCORD = 'discord',
	ELEMENT = 'element',
	SLACK = 'slack',
	IN_APP = 'in_app'
}

export interface IUserNotificationChannelPreferences {
	name: ENotificationChannel;
	enabled: boolean;
	handle: string;
	verified: boolean;
	verification_token?: string;
}

export interface IUserNotificationTriggerPreferences {
	name: string;
	enabled: boolean;
	[additionalProperties: string]: unknown; // trigger specific properties
}

export interface IUserNotificationSettings {
	channelPreferences: { [channel: string]: IUserNotificationChannelPreferences };
	triggerPreferences: {
		[network: string]: { [index: string]: IUserNotificationTriggerPreferences };
	};
}

export enum ERole {
	ANONYMOUS = 'anonymous',
	ADMIN = 'admin',
	PROPOSAL_BOT = 'proposal_bot',
	USER = 'user',
	EVENT_BOT = 'event_bot',
	MODERATOR = 'moderator'
}

export interface IUser {
	id: number;
	createdAt?: Date;
	updatedAt?: Date;
	email: string;
	isEmailVerified: boolean;
	password: string;
	salt: string;
	profileDetails: IProfileDetails;
	username: string;
	isWeb3Signup: boolean;
	primaryNetwork?: ENetwork;
	notificationPreferences?: IUserNotificationSettings;
	twoFactorAuth?: IUserTFADetails;
	roles?: ERole[];
	profileScore: number;
}

export interface IPublicUser {
	id: number;
	createdAt?: Date;
	username: string;
	profileScore: number;
	addresses: string[];
	rank?: number;
	profileDetails: IProfileDetails;
}

export interface IAuthResponse {
	accessToken?: string;
	isTFAEnabled?: boolean;
	tfaToken?: string;
	refreshToken?: string;
}

export enum EWallet {
	POLKADOT = 'polkadot-js',
	SUBWALLET = 'subwallet-js',
	TALISMAN = 'talisman',
	POLKAGATE = 'polkagate',
	NOVAWALLET = 'nova',
	OTHER = ''
	// METAMASK = 'metamask',
	// WALLETCONNECT = 'walletconnect',
	// POLYWALLET = 'polywallet',
	// POLKASAFE = 'polkasafe',
}

export interface IRefreshTokenPayload {
	iat: number;
	id: number;
	exp?: number;
	loginAddress?: string;
	loginWallet?: EWallet;
}

export interface IAccessTokenPayload {
	defaultAddress: string;
	addresses: string[];
	sub: string;
	username: string;
	email: string;
	isEmailVerified: boolean;
	iat: number;
	id: number;
	roles: ERole[];
	web3signup: boolean;
	isTFAEnabled?: boolean;
	loginWallet?: EWallet;
	loginAddress?: string;
	exp?: number;
}

export enum EProxyType {
	ANY = 'Any',
	NON_TRANSFER = 'NonTransfer',
	GOVERNANCE = 'Governance',
	STAKING = 'Staking',
	IDENTITY_JUDGEMENT = 'IdentityJudgement',
	AUCTION = 'Auction',
	CANCEL_PROXY = 'CancelProxy',
	PARAREGISTRATION = 'ParaRegistration',
	NOMINATION_POOLS = 'NominationPools',
	SUDO_BALANCES = 'SudoBalances'
}

export interface IPureProxyAddress {
	address: string;
	proxyType: EProxyType;
}

export interface IMultisigAddress {
	signatories: Array<string>;
	address: string;
	threshold: number;
	pureProxies: Array<IPureProxyAddress>;
}

export interface IProxyAddress {
	address: string;
	proxyType: EProxyType;
}

export interface IAddressRelations {
	address: string;
	multisigAddresses: Array<IMultisigAddress>;
	proxyAddresses: Array<IProxyAddress>;
	proxiedAddresses: Array<IProxyAddress>;
}

export interface IUserClientData extends IAccessTokenPayload {
	publicUser?: IPublicUser;
	addressRelations?: IAddressRelations[];
}

export interface IAddressProxyForEntry {
	address: string;
	network: ENetwork;
}

export interface IUserAddress {
	address: string;
	default: boolean;
	network: ENetwork;
	userId: number;
	createdAt?: Date;
	updatedAt?: Date;
	wallet?: EWallet;
	isMultisig?: boolean;
	proxyFor?: IAddressProxyForEntry[];
	profileScore?: number;
}

export interface IHashedPassword {
	password: string;
	salt: string;
}

export interface NotificationSettings {
	new_proposal: boolean;
	own_proposal: boolean;
	post_created: boolean;
	post_participated: boolean;
}

export enum EProposalType {
	ALLIANCE_MOTION = 'AllianceMotion',
	ANNOUNCEMENT = 'Announcement',
	DEMOCRACY_PROPOSAL = 'DemocracyProposal',
	TECH_COMMITTEE_PROPOSAL = 'TechCommitteeProposal',
	TREASURY_PROPOSAL = 'TreasuryProposal',
	REFERENDUM = 'Referendum',
	FELLOWSHIP_REFERENDUM = 'FellowshipReferendum',
	COUNCIL_MOTION = 'CouncilMotion',
	BOUNTY = 'Bounty',
	TIP = 'Tip',
	CHILD_BOUNTY = 'ChildBounty',
	REFERENDUM_V2 = 'ReferendumV2',
	TECHNICAL_COMMITTEE = 'TechnicalCommittee',
	COMMUNITY = 'Community',
	UPGRADE_COMMITTEE = 'UpgradeCommittee',
	ADVISORY_COMMITTEE = 'AdvisoryCommittee',
	DISCUSSION = 'Discussion',
	GRANT = 'Grant'
}

export enum ETheme {
	LIGHT = 'light',
	DARK = 'dark'
}

export enum ELocales {
	SPANISH = 'es',
	ENGLISH = 'en',
	CHINESE = 'zh',
	GERMAN = 'de',
	JAPANESE = 'ja'
}

export enum ECookieNames {
	ACCESS_TOKEN = 'access_token',
	REFRESH_TOKEN = 'refresh_token',
	THEME = 'theme',
	LOCALE = 'locale'
}
export enum EAccountType {
	MULTISIG = 'multisig',
	PROXY = 'proxy',
	REGULAR = 'regular'
}

export interface ISelectedAccount extends InjectedAccount {
	wallet?: EWallet;
	accountType: EAccountType;
	parent?: ISelectedAccount;
	proxyType?: EProxyType;
	threshold?: number;
	signatories?: Array<string>;
}

export interface IUserPreferences {
	theme: ETheme;
	locale: ELocales;
	wallet?: EWallet;
	selectedAccount?: ISelectedAccount;
	rpcIndex?: number;
}

export enum ENotificationTrigger {
	VERIFY_EMAIL = 'verifyEmail',
	RESET_PASSWORD = 'resetPassword'
}

export enum EDataSource {
	POLKASSEMBLY = 'polkassembly',
	SUBSQUARE = 'subsquare'
}

export enum EReaction {
	like = 'like',
	dislike = 'dislike'
}

export interface IReaction {
	id: string;
	network: ENetwork;
	proposalType: EProposalType;
	indexOrHash: string;
	userId: number;
	reaction: EReaction;
	createdAt: Date;
	updatedAt: Date;
	commentId?: string;
	publicUser: IPublicUser;
}

export interface IPostOffChainMetrics {
	reactions: Record<EReaction, number>;
	comments: number;
}

export enum EAllowedCommentor {
	ALL = 'all',
	ONCHAIN_VERIFIED = 'onchain_verified',
	NONE = 'none'
}

export interface IPostLink {
	indexOrHash: string;
	proposalType: EProposalType;
}
export interface IContentSummary {
	id: string;
	network: ENetwork;
	proposalType: EProposalType;
	indexOrHash: string;
	postSummary?: string;
	commentsSummary?: string;
	isSpam?: boolean;
	createdAt: Date;
	updatedAt: Date;
}

export enum EOffChainPostTopic {
	GENERAL = 'general',
	AUCTION_ADMIN = 'auctionAdmin',
	GENERAL_ADMIN = 'generalAdmin',
	GOVERNANCE = 'governance',
	ROOT = 'root',
	STAKING_ADMIN = 'stakingAdmin',
	TREASURY = 'treasury',
	FELLOWSHIP = 'fellowship',
	COUNCIL = 'council',
	DEMOCRACY = 'democracy',
	TECHNICAL_COMMITTEE = 'technicalCommittee',
	WHITELIST = 'whitelist'
}

export interface ITag {
	value: string;
	lastUsedAt: Date;
	network: ENetwork;
}

export interface IOffChainContentHistoryItem {
	content: string;
	title?: string;
	createdAt: Date;
}

export interface IOffChainPost {
	id?: string;
	index?: number;
	hash?: string;
	userId?: number;
	title?: string;
	content: string;
	createdAt?: Date;
	updatedAt?: Date;
	tags?: ITag[];
	dataSource: EDataSource;
	proposalType: EProposalType;
	network: ENetwork;
	metrics?: IPostOffChainMetrics;
	allowedCommentor: EAllowedCommentor;
	lastCommentAt?: Date;
	isDeleted: boolean;
	createdOnPolkassembly?: boolean;
	linkedPost?: IPostLink;
	publicUser?: IPublicUser;
	topic?: EOffChainPostTopic;
	history?: IOffChainContentHistoryItem[];
	isDefaultContent?: boolean;
}

export enum EProposalStatus {
	Unknown = 'Unknown',
	Noted = 'Noted',
	Proposed = 'Proposed',
	Tabled = 'Tabled',
	Started = 'Started',
	Passed = 'Passed',
	NotPassed = 'NotPassed',
	Cancelled = 'Cancelled',
	CuratorProposed = 'CuratorProposed',
	CuratorAssigned = 'CuratorAssigned',
	CuratorUnassigned = 'CuratorUnassigned',
	Executed = 'Executed',
	ExecutionFailed = 'ExecutionFailed',
	Used = 'Used',
	Invalid = 'Invalid',
	Missing = 'Missing',
	Reaped = 'Reaped',
	Approved = 'Approved',
	Disapproved = 'Disapproved',
	Closed = 'Closed',
	Awarded = 'Awarded',
	Added = 'Added',
	Rejected = 'Rejected',
	Retracted = 'Retracted',
	Slashed = 'Slashed',
	Active = 'Active',
	Extended = 'Extended',
	Claimed = 'Claimed',
	Unrequested = 'Unrequested',
	Requested = 'Requested',
	Submitted = 'Submitted',
	Killed = 'Killed',
	Cleared = 'Cleared',
	Deciding = 'Deciding',
	ConfirmStarted = 'ConfirmStarted',
	ConfirmAborted = 'ConfirmAborted',
	Confirmed = 'Confirmed',
	DecisionDepositPlaced = 'DecisionDepositPlaced',
	TimedOut = 'TimedOut',
	Opened = 'Opened',
	Created = 'Created'
}

export enum EPostOrigin {
	AUCTION_ADMIN = 'AuctionAdmin',
	BIG_SPENDER = 'BigSpender',
	BIG_TIPPER = 'BigTipper',
	CANDIDATES = 'Candidates',
	EXPERTS = 'Experts',
	FELLOWS = 'Fellows',
	FELLOWSHIP_ADMIN = 'FellowshipAdmin',
	GENERAL_ADMIN = 'GeneralAdmin',
	GRAND_MASTERS = 'GrandMasters',
	LEASE_ADMIN = 'LeaseAdmin',
	MASTERS = 'Masters',
	MEDIUM_SPENDER = 'MediumSpender',
	MEMBERS = 'Members',
	PROFICIENTS = 'Proficients',
	REFERENDUM_CANCELLER = 'ReferendumCanceller',
	REFERENDUM_KILLER = 'ReferendumKiller',
	ROOT = 'Root',
	SENIOR_EXPERTS = 'SeniorExperts',
	SENIOR_FELLOWS = 'SeniorFellows',
	SENIOR_MASTERS = 'SeniorMasters',
	SMALL_SPENDER = 'SmallSpender',
	SMALL_TIPPER = 'SmallTipper',
	STAKING_ADMIN = 'StakingAdmin',
	TREASURER = 'Treasurer',
	WHITELISTED_CALLER = 'WhitelistedCaller',
	WISH_FOR_CHANGE = 'WishForChange',
	FAST_GENERAL_ADMIN = 'FastGeneralAdmin'
}

export enum EVoteDecision {
	AYE = 'aye',
	NAY = 'nay',
	SPLIT = 'split',
	ABSTAIN = 'abstain',
	SPLIT_ABSTAIN = 'splitAbstain'
}

export interface IVoteMetrics {
	[EVoteDecision.AYE]: { count: number; value: string };
	[EVoteDecision.NAY]: { count: number; value: string };
	support: { value: string };
	bareAyes: { value: string };
}

export interface IBeneficiary {
	address: string;
	amount: string;
	assetId: string | null;
	validFromBlock?: string;
}

export interface IBeneficiaryInput extends IBeneficiary {
	id?: string;
	isInvalid?: boolean;
}

export interface IStatusHistoryItem {
	status: EProposalStatus;
	timestamp: Date;
	block: number;
}

export interface IOnChainPostInfo {
	reward?: string;
	fee?: string;
	deposit?: string;
	curatorDeposit?: string;
	parentBountyIndex?: number;
	payee?: string;
	proposer: string;
	status: EProposalStatus;
	createdAt?: Date;
	index?: number;
	hash?: string;
	origin: EPostOrigin;
	description?: string;
	voteMetrics?: IVoteMetrics;
	beneficiaries?: IBeneficiary[];
	preparePeriodEndsAt?: Date;
	decisionPeriodEndsAt?: Date;
	confirmationPeriodEndsAt?: Date;
	timeline?: IStatusHistoryItem[];
	preimageArgs?: Record<string, unknown>;
	curator?: string;
	treasurySpendIndex?: number;
}

export interface IPost extends IOffChainPost {
	onChainInfo?: IOnChainPostInfo;
	publicUser?: IPublicUser;
	reactions?: IReaction[];
	userSubscriptionId?: string;
	contentSummary?: IContentSummary;
	comments?: ICommentResponse[];
}

export interface IOnChainPostListing {
	createdAt: Date;
	description: string;
	childBountiesCount?: number;
	index?: number;
	origin: EPostOrigin;
	proposer: string;
	status: EProposalStatus;
	type: EProposalType;
	hash?: string;
	voteMetrics?: IVoteMetrics;
	beneficiaries?: IBeneficiary[];
	curator?: string;
	reward?: string;
	decisionPeriodEndsAt?: Date;
	preparePeriodEndsAt?: Date;
}

export interface IPostListing extends IOffChainPost {
	onChainInfo?: IOnChainPostListing;
	publicUser?: IPublicUser;
	reactions?: IReaction[];
	userSubscriptionId?: string;
}

export interface IGenericListingResponse<T> {
	items: T[];
	totalCount: number;
}

export enum ESignupSteps {
	USERNAME = 'Create Username',
	PASSWORD = 'Set Password'
}

export interface IGenerateTFAResponse extends Omit<IUserTFADetails, 'url' | 'enabled' | 'verified'> {
	otpauthUrl: string;
}

export interface ISidebarMenuItem {
	title: string;
	url: string;
	icon?: string;
	isNew?: boolean;
	count?: number;
	items?: ISidebarMenuItem[];
	key?: string;
	heading?: string;
}

export interface IMessageResponse {
	message: string;
}

export interface IErrorResponse extends IMessageResponse {
	status: StatusCodes;
	name: string;
}

export enum EWeb3LoginScreens {
	SELECT_WALLET,
	FETCH_CONFIRMATION,
	SELECT_ADDRESS
}

export enum EActivityFeedTab {
	EXPLORE = 'explore',
	SUBSCRIBED = 'subscribed'
}

export enum EListingTab {
	ANALYTICS = 'ANALYTICS',
	EXTERNAL = 'EXTERNAL',
	REFERENDA = 'REFERENDA',
	POLKASSEMBLY = 'POLKASSEMBLY'
}

export enum ECommentSentiment {
	AGAINST = 'against',
	SLIGHTLY_AGAINST = 'slightly_against',
	NEUTRAL = 'neutral',
	SLIGHTLY_FOR = 'slightly_for',
	FOR = 'for'
}

export interface IVoteData {
	balanceValue: string;
	decision: EVoteDecision;
	lockPeriod: number;
	createdAt: Date;
	voterAddress: string;
	selfVotingPower?: string;
	totalVotingPower?: string;
	delegatedVotingPower?: string;
	delegatedVotes?: IVoteData[];
}

export interface IComment {
	id: string;
	createdAt: Date;
	updatedAt: Date;
	userId: number;
	content: string;
	network: ENetwork;
	proposalType: EProposalType;
	indexOrHash: string;
	parentCommentId: string | null;
	isDeleted: boolean;
	dataSource: EDataSource;
	isSpam?: boolean;
	sentiment?: ECommentSentiment;
	aiSentiment?: ECommentSentiment;
	history?: IOffChainContentHistoryItem[];
}

export interface ICommentResponse extends IComment {
	publicUser: Omit<IPublicUser, 'rank'>;
	children?: ICommentResponse[];
	reactions?: IReaction[];
	voteData?: IVoteData[];
}

export interface IOnChainIdentity {
	display: string;
	legal: string;
	email: string;
	twitter: string;
	web: string;
	github: string;
	discord: string;
	matrix: string;
	displayParent: string;
	nickname: string;
	isIdentitySet: boolean;
	isVerified: boolean;
	isGood: boolean;
	judgements: RegistrationJudgement[];
	verifiedByPolkassembly: boolean;
	parentProxyTitle: string | null;
	parentProxyAddress: string;
	hash?: string;
}

export enum EAssets {
	DED = 'DED',
	USDT = 'USDT',
	USDC = 'USDC',
	MYTH = 'MYTH'
}

export enum EPostDetailsTab {
	DESCRIPTION = 'description',
	TIMELINE = 'timeline',
<<<<<<< HEAD
	ONCHAIN_INFO = 'onchainInfo',
	POST_ANALYTICS = 'postAnalytics'
=======
	ONCHAIN_INFO = 'onchain info',
	POST_ANALYTICS = 'post_analytics'
>>>>>>> beb022bc
}

export enum EActivityName {
	// On-chain Activities
	VOTED_ON_PROPOSAL = 'voted_on_proposal',
	CREATED_PROPOSAL = 'created_proposal',
	CREATED_TIP = 'created_tip',
	GAVE_TIP = 'gave_tip',
	CREATED_BOUNTY = 'created_bounty',
	CREATED_CHILD_BOUNTY = 'created_child_bounty',
	CLAIMED_BOUNTY = 'claimed_bounty',
	SIGNED_UP_FOR_IDENTITY_VERIFICATION = 'signed_up_for_identity_verification',
	APPROVED_BOUNTY = 'approved_bounty',
	VERIFIED_IDENTITY = 'verified_identity',
	COMPLETED_IDENTITY_JUDGEMENT = 'completed_identity_judgement',
	DELEGATED_VOTE = 'delegated_vote',
	RECEIVED_DELEGATION = 'received_delegation',
	PLACED_DECISION_DEPOSIT = 'placed_decision_deposit',
	REMOVED_VOTE = 'removed_vote',
	REDUCED_CONVICTION = 'reduced_conviction',
	REDUCED_CONVICTION_AFTER_SIX_HOURS_OF_FIRST_VOTE = 'reduced_conviction_after_six_hours_of_first_vote',
	REMOVED_VOTE_AFTER_SIX_HOURS_OF_FIRST_VOTE = 'removed_vote_after_six_hours_of_first_vote',
	LOST_DUE_TO_SLASHING_TIP_OR_PROPOSAL = 'lost_due_to_slashing_tip_or_proposal',
	PROPOSAL_FAILED = 'proposal_failed',
	PROPOSAL_PASSED = 'proposal_passed',
	VOTE_PASSED = 'vote_passed',
	VOTE_FAILED = 'vote_failed',

	// Off-chain Activities
	QUIZ_ANSWERED_CORRECTLY = 'quiz_answered_correctly',
	REACTED_TO_POST = 'reacted_to_post',
	REACTED_TO_COMMENT = 'reacted_to_comment',
	COMMENTED_ON_POST = 'commented_on_post',
	DELETED_COMMENT = 'deleted_comment',
	REPLIED_TO_COMMENT = 'replied_to_comment',
	CREATED_OFFCHAIN_POST = 'created_offchain_post',
	LINKED_DISCUSSION = 'linked_discussion',
	TOOK_QUIZ = 'took_quiz',
	UPDATED_PROFILE = 'updated_profile',
	REPORTED_CONTENT = 'reported_content',
	RECEIVED_REPORT = 'received_report',
	RECEIVED_SPAM_REPORT = 'received_spam_report',
	REMOVED_CONTENT = 'removed_content',
	RECEIVED_LIKE_ON_DISCUSSION = 'received_like_on_discussion',
	RECEIVED_LIKE_ON_COMMENT = 'received_like_on_comment',
	DELETED_REACTION = 'deleted_reaction',
	ADDED_CONTEXT_TO_PROPOSAL = 'added_context_to_proposal',
	ADDED_PROFILE_PICTURE = 'added_profile_picture',
	ADDED_BIO = 'added_bio',
	ADDED_PROFILE_TITLE = 'added_profile_title',
	ADDED_PROFILE_TAGS = 'added_profile_tags',
	COMMENT_TAKEN_DOWN = 'comment_taken_down',
	POST_TAKEN_DOWN = 'post_taken_down',
	POST_MARKED_AS_SPAM = 'post_marked_as_spam',
	LINKED_ADDRESS = 'linked_address',
	LINKED_MULTIPLE_ADDRESSES = 'linked_multiple_addresses',
	UNLINKED_ADDRESS = 'unlinked_address',
	UNLINKED_MULTIPLE_ADDRESSES = 'unlinked_multiple_addresses',
	FOLLOWED_USER = 'followed_user',
	UNFOLLOWED_USER = 'unfollowed_user'
}

export enum EActivityCategory {
	ON_CHAIN = 'on_chain',
	OFF_CHAIN = 'off_chain'
}

export interface IActivityMetadata {
	// For votes
	decision?: EVoteDecision;
	conviction?: number;

	// For reactions
	reaction?: EReaction;

	// For comments
	commentId?: string;
	parentCommentId?: string;

	// For reports
	reportReason?: string;
	reportedByUserId?: number;

	// For profile updates
	field?: string;

	// For likes received
	likeCount?: number;

	// For delegations
	delegatedToAddress?: string;
	delegatedFromAddress?: string;

	// For quiz
	score?: number;

	// For bounties/tips
	amount?: string;
	beneficiaryAddress?: string;

	// for identity and link address
	address?: string;

	// for follow/unfollow
	userId?: number;

	// for posts
	title?: string;
	content?: string;
}

export interface IUserActivity {
	id: string;
	userId?: number;
	address?: string;
	name: EActivityName;
	subActivityName?: EActivityName;
	category: EActivityCategory;
	network?: ENetwork; // optional for profile activities
	proposalType?: EProposalType;
	indexOrHash?: string;
	metadata?: IActivityMetadata;
	createdAt: Date;
	updatedAt: Date;
	message?: string;
}

export interface IVoteCurve {
	id: string;
	index: number;
	block: number;
	timestamp: string;
	approvalPercent: number;
	supportPercent: number;
}

export enum EProfileTabs {
	OVERVIEW = 'overview',
	ACTIVITY = 'activity',
	ACCOUNTS = 'accounts',
	SETTINGS = 'settings',
	VOTES = 'votes',
	POSTS = 'posts'
}

export interface IProposalArguments {
	args: Record<string, unknown>;
	description: string;
	method: string;
	section: string;
}

export interface IPreimage {
	createdAt: string;
	createdAtBlock: number;
	deposit: string;
	hash: string;
	id: string;
	length: number;
	method: string;
	proposedCall: IProposalArguments;
	proposer: string;
	section: string;
	status: string;
	updatedAt: string;
	updatedAtBlock: number | null;
}

export interface IOnChainMetadata {
	preimage?: IPreimage;
	proposedCall?: IProposalArguments;
	proposer?: string;
	trackNumber?: number;
	updatedAtBlock?: number;
	enactmentAtBlock?: number;
	enactmentAfterBlock?: number;
	createdAt?: Date;
	createdAtBlock?: number;
	hash?: string;
}

export interface IQRSessionPayload {
	sessionId: string;
	timestamp: number;
	expiresIn: number;
}

export enum EAppEnv {
	PRODUCTION = 'production',
	DEVELOPMENT = 'development'
}

export interface IFollowEntry {
	id: string;
	createdAt: Date;
	followerUserId: number;
	followedUserId: number;
	updatedAt: Date;
}

export enum ESidebarState {
	EXPANDED = 'expanded',
	COLLAPSED = 'collapsed'
}

export enum EConvictionAmount {
	ZERO = 0,
	ONE = 1,
	TWO = 2,
	THREE = 3,
	FOUR = 4,
	FIVE = 5,
	SIX = 6
}

export interface IVoteCartItem {
	id: string;
	createdAt: Date;
	updatedAt: Date;
	userId: number;
	postIndexOrHash: string;
	proposalType: EProposalType;
	network: ENetwork;
	decision: EVoteDecision;
	amount: {
		abstain?: string;
		aye?: string;
		nay?: string;
	};
	conviction: EConvictionAmount;
	title?: string;
	editDisabled?: boolean;
}

export interface IPostSubscription {
	id: string;
	createdAt: Date;
	updatedAt: Date;
	network: ENetwork;
	indexOrHash: string;
	proposalType: EProposalType;
	userId: number;
}

// react query keys enum TODO: add other keys
export enum EReactQueryKeys {
	BATCH_VOTE_CART = 'batch-vote-cart',
	COMMENTS = 'comments',
	POST_DETAILS = 'postDetails'
}

export interface IParamDef {
	name: string;
	length?: number;
	type: TypeDef;
}

export interface ICallState {
	extrinsic: {
		extrinsicFn: SubmittableExtrinsicFunction<'promise'> | null;
		params: IParamDef[];
	};
	paramValues: unknown[];
}

export enum EEnactment {
	After_No_Of_Blocks = 'after_no_of_Blocks',
	At_Block_No = 'at_block_number'
}

export interface IWritePostFormFields {
	title: string;
	description: string;
	tags: ITag[];
	topic: EOffChainPostTopic;
	allowedCommentor: EAllowedCommentor;
}

export enum ENotificationStatus {
	SUCCESS = 'success',
	ERROR = 'error',
	WARNING = 'warning',
	INFO = 'info'
}

export interface IBountyStats {
	availableBountyPool: string;
	activeBounties: number;
	peopleEarned: number;
	totalRewarded: string;
	totalBountyPool: string;
	bountyAmount: string;
}

export enum EBountyStatus {
	ALL = 'All',
	ACTIVE = 'Active',
	PROPOSED = 'Proposed',
	CLAIMED = 'Claimed',
	CANCELLED = 'Cancelled',
	REJECTED = 'Rejected'
}

export interface IBountyUserActivity {
	amount: string;
	activity: EBountyStatus;
	address: string;
	created_at: Date;
}

export interface IBountyProposal {
	index: number;
	payee: string;
	reward: string;
	statusHistory: Array<{ status: EProposalStatus; timestamp: Date }>;
}

// generic types are for insignificant tokens if we decide to add later
export interface ITreasuryStats {
	network: ENetwork;
	createdAt: Date;
	updatedAt: Date;
	relayChain: {
		nativeToken?: string;
		myth?: string;
		nextBurn?: string;
		nextSpendAt?: Date;
		[key: string]: unknown | undefined;
	};
	ambassador?: {
		usdt?: string;
		[key: string]: string | undefined;
	};
	assetHub?: {
		nativeToken?: string;
		usdc?: string;
		usdt?: string;
		[key: string]: string | undefined;
	};
	hydration?: {
		nativeToken?: string;
		usdc?: string;
		usdt?: string;
		[key: string]: string | undefined;
	};
	bounties?: {
		nativeToken?: string;
		[key: string]: string | undefined;
	};
	fellowship?: {
		nativeToken?: string;
		usdt?: string;
		[key: string]: string | undefined;
	};
	total?: {
		totalNativeToken?: string;
		totalUsdc?: string;
		totalUsdt?: string;
		totalMyth?: string;
		totalInUsd?: string;
	};
	nativeTokenUsdPrice?: string;
	nativeTokenUsdPrice24hChange?: string;
	[key: string]: unknown;
}

export enum EProposalStep {
	CREATE_PREIMAGE = 'CREATE_PREIMAGE',
	EXISTING_PREIMAGE = 'EXISTING_PREIMAGE',
	CREATE_TREASURY_PROPOSAL = 'CREATE_TREASURY_PROPOSAL',
	CREATE_USDX_PROPOSAL = 'CREATE_USDX_PROPOSAL',
	CREATE_CANCEL_REF_PROPOSAL = 'CREATE_CANCEL_REF_PROPOSAL',
	CREATE_KILL_REF_PROPOSAL = 'CREATE_KILL_REF_PROPOSAL',
	CREATE_BOUNTY = 'CREATE_BOUNTY'
}

export interface IDelegationStats {
	totalDelegatedTokens: string;
	totalDelegatedVotes: number;
	totalDelegates: number;
	totalDelegators: number;
}

export enum EDelegateSource {
	W3F = 'w3f',
	NOVA = 'nova',
	PARITY = 'parity',
	POLKASSEMBLY = 'polkassembly',
	INDIVIDUAL = 'individual'
}

export interface IDelegate {
	id?: string;
	network: ENetwork;
	address: string;
	sources: EDelegateSource[];
	image?: string; // if available, otherwise use the image from the public user
	manifesto?: string; // markdown
	name?: string; // name of the delegate available via some third party sources
	createdAt?: Date; // not available for w3f, nova and parity
	updatedAt?: Date; // not available for w3f, nova and parity
}

export interface IDelegateDetails extends IDelegate {
	publicUser?: IPublicUser;
	votingPower: string;
	receivedDelegationsCount: number;
	last30DaysVotedProposalsCount: number;
}

export enum EDelegationStatus {
	ALL = 'all',
	RECEIVED = 'received',
	DELEGATED = 'delegated',
	UNDELEGATED = 'undelegated'
}

export interface IPostWithDelegateVote extends IPostListing {
	delegateVote?: IVoteData;
}

interface ITrackDelegation {
	address: string;
	balance: string;
	createdAt: Date;
	lockPeriod: number;
	endsAt: Date;
}

export interface ITrackDelegationStats {
	trackId: number;
	status: EDelegationStatus;
	activeProposalsCount: number;
	delegations?: ITrackDelegation[];
}
export interface ITrackDelegationDetails {
	receivedDelegations?: ITrackDelegation[];
	delegatedTo?: ITrackDelegation[];
	activeProposalListingWithDelegateVote: IGenericListingResponse<IPostWithDelegateVote>;
	status: EDelegationStatus;
}

export enum ESocialVerificationStatus {
	VERIFIED = 'verified',
	PENDING = 'pending',
	UNVERIFIED = 'unverified'
}

export interface ISocialHandle {
	userId: number;
	address: string;
	social: ESocial;
	handle: string;
	status: ESocialVerificationStatus;
	verificationToken?: {
		token?: string;
		secret?: string;
		expiresAt?: Date;
	};
	createdAt?: Date;
	updatedAt?: Date;
}
export interface IVoteHistoryData {
	votes: IVoteData[];
	totalCounts: {
		[EVoteDecision.AYE]?: number;
		[EVoteDecision.NAY]?: number;
		[EVoteDecision.SPLIT_ABSTAIN]?: number;
		[EVoteDecision.SPLIT]?: number;
		[EVoteDecision.ABSTAIN]?: number;
	};
}

export enum EPeriodType {
	PREPARE = 'prepare',
	DECISION = 'decision',
	CONFIRM = 'confirm'
}

export enum ESearchType {
	POSTS = 'posts',
	DISCUSSIONS = 'discussions',
	USERS = 'users'
}

export enum ESearchDiscussionType {
	DISCUSSIONS = 'discussions',
	GRANTS = 'grants',
	REFERENDUMS_V2 = 'referendums_v2'
}

export interface ITrackAnalyticsStats {
	totalActiveProposals: number;
	totalProposalCount: number;
	changeInActiveProposals: number;
}

export interface ITrackAnalyticsDelegationsList {
	[key: string]: {
		count: number;
		data: {
			to: string;
			from: string;
			capital: string;
			lockedPeriod: number;
			votingPower: string;
		}[];
	};
}

export interface ITrackAnalyticsDelegations {
	totalCapital: string;
	totalVotesBalance: string;
	totalDelegates: number;
	totalDelegators: number;
	delegateesData: ITrackAnalyticsDelegationsList;
	delegatorsData: ITrackAnalyticsDelegationsList;
}

export interface IParachain {
	id: number;
	name: string;
	chain: string;
	status: string;
	badges: string[];
	token: string;
	logoURL: string;
	w3fGrant: {
		received: number;
		completed: number;
		milestoneText: string;
		terminated: boolean;
		terminationReason: string;
	};
	investorsCount: number;
	githubURL: string;
}

export enum EHttpHeaderKey {
	CONTENT_TYPE = 'content-type',
	API_KEY = 'x-api-key',
	SKIP_CACHE = 'x-skip-cache',
	TOOLS_PASSPHRASE = 'x-tools-passphrase',
	NETWORK = 'x-network'
}

export type PostListingResponse = IGenericListingResponse<IPostListing>;

export interface IUserPosts {
	/** Posts created directly on Polkassembly (off-chain) */
	offchainPostsResponse: PostListingResponse;
	/** Posts related to on-chain proposals/referenda */
	onchainPostsResponse: PostListingResponse;
}

export enum EVoteSortOptions {
	IdASC = 'id_ASC',
	IdDESC = 'id_DESC',
	BalanceValueASC = 'balance_value_ASC',
	BalanceValueDESC = 'balance_value_DESC',
	TimestampASC = 'timestamp_ASC',
	TimestampDESC = 'timestamp_DESC',
	CreatedAtBlockDESC = 'createdAtBlock_DESC',
	SelfVotingPowerASC = 'selfVotingPower_ASC',
	SelfVotingPowerDESC = 'selfVotingPower_DESC',
	DelegatedVotingPowerASC = 'delegatedVotingPower_ASC',
	DelegatedVotingPowerDESC = 'delegatedVotingPower_DESC'
}

export interface IPayout {
	treasurySpendIndex: number;
	treasurySpendData: {
		beneficiary: string;
		amount: string;
		expiresAt: Date;
		generalIndex: string;
	};
}
export interface IAnalytics {
	[EVoteDecision.ABSTAIN]: string;
	[EVoteDecision.AYE]: string;
	[EVoteDecision.NAY]: string;
	delegated: string;
	solo: string;
	support: string;
	turnout?: string;
	timeSplitVotes: Array<{ index: number; value: string }>;
	votesByConviction: Array<{ [key in Exclude<EVoteDecision, EVoteDecision.SPLIT_ABSTAIN | EVoteDecision.SPLIT>]: string } & { lockPeriod: number }>;
	delegationVotesByConviction: Array<{ delegated: string; solo: string; lockPeriod: number }>;
}

export interface IAccountAnalytics {
	[EVoteDecision.ABSTAIN]: number;
	[EVoteDecision.AYE]: number;
	[EVoteDecision.NAY]: number;
	delegated: number;
	solo: number;
	support: string;
	turnout?: string;
	timeSplitVotes: Array<{ index: number; value: number }>;
	votesByConviction: Array<{ [key in Exclude<EVoteDecision, EVoteDecision.SPLIT_ABSTAIN | EVoteDecision.SPLIT>]: number } & { lockPeriod: number }>;
	delegationVotesByConviction: Array<{ delegated: number; solo: number; lockPeriod: number }>;
}

export interface IPostAnalytics {
	convictionsAnalytics: IAnalytics;
	votesAnalytics: IAnalytics;
	accountsAnalytics: IAccountAnalytics;
	proposal: {
		index: number;
		status: string;
	};
}

export interface IFlattenedConvictionVote {
	proposal: {
		createdAt: string;
		tally: {
			ayes: string;
			nays: string;
			support: string;
			bareAyes: string | null;
		};
	};
	type: EProposalType;
	voter: string;
	lockPeriod: number;
	decision: EVoteDecision;
	balance: {
		value?: string;
		abstain?: string;
	};
	createdAt: string;
	createdAtBlock: number;
	proposalIndex: number;
	delegatedTo: string | null;
	isDelegated: boolean;
	parentVote: {
		extrinsicIndex: string;
		selfVotingPower: string;
		type: EProposalType;
		voter: string;
		lockPeriod: number;
		delegatedVotingPower: string;
		delegatedVotes: IFlattenedConvictionVote[];
	};
}

export enum EAnalyticsType {
	ACCOUNTS = 'accounts',
	CONVICTIONS = 'convictions',
	VOTES = 'votes'
}

export interface IVotesDistribution {
	balance: string;
	voter: string;
	votingPower: string | null;
	delegatorsCount?: number;
	isDelegated: boolean;
	lockPeriod: number;
}

export type IPostTilesVotes = {
	votes: {
		[K in Exclude<EVoteDecision, EVoteDecision.SPLIT_ABSTAIN | EVoteDecision.SPLIT>]: IVotesDistribution[];
	};
	proposal?: {
		status: EProposalStatus;
	};
};

<<<<<<< HEAD
export enum EPostTilesVotesType {
=======
export enum EPostTileVotesType {
>>>>>>> beb022bc
	NESTED = 'nested',
	FLATTENED = 'flattened'
}<|MERGE_RESOLUTION|>--- conflicted
+++ resolved
@@ -722,13 +722,8 @@
 export enum EPostDetailsTab {
 	DESCRIPTION = 'description',
 	TIMELINE = 'timeline',
-<<<<<<< HEAD
 	ONCHAIN_INFO = 'onchainInfo',
 	POST_ANALYTICS = 'postAnalytics'
-=======
-	ONCHAIN_INFO = 'onchain info',
-	POST_ANALYTICS = 'post_analytics'
->>>>>>> beb022bc
 }
 
 export enum EActivityName {
@@ -1401,11 +1396,7 @@
 	};
 };
 
-<<<<<<< HEAD
-export enum EPostTilesVotesType {
-=======
 export enum EPostTileVotesType {
->>>>>>> beb022bc
 	NESTED = 'nested',
 	FLATTENED = 'flattened'
 }