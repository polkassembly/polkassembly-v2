// Copyright 2019-2025 @polkassembly/polkassembly authors & contributors
// This software may be modified and distributed under the terms
// of the Apache-2.0 license. See the LICENSE file for details.

import { OutputData } from '@editorjs/editorjs';
import { InjectedAccount } from '@polkadot/extension-inject/types';
import { RegistrationJudgement } from '@polkadot/types/interfaces';
import { StatusCodes } from 'http-status-codes';

export enum ENetwork {
	KUSAMA = 'kusama',
	POLKADOT = 'polkadot',
	WESTEND = 'westend'
}

export enum EGovType {
	GOV_1 = 'gov_1',
	OPENGOV = 'opengov'
}

export enum ESocial {
	EMAIL = 'email',
	RIOT = 'riot',
	TWITTER = 'twitter',
	TELEGRAM = 'telegram',
	DISCORD = 'discord'
}

export interface ITrackCounts {
	[trackName: string]: number;
}

export interface IUserSocialDetails {
	platform: ESocial;
	url: string;
}

export enum EUserBadge {
	DECENTRALISED_VOICE = 'decentralised_voice',
	FELLOW = 'fellow',
	COUNCIL = 'council',
	ACTIVE_VOTER = 'active_voter',
	WHALE = 'whale'
	// STEADFAST_COMMENTOR = 'Steadfast Commentor',
	// GM_VOTER = 'GM Voter',
	// POPULAR_DELEGATE = 'Popular Delegate'
}

export interface IUserBadgeDetails {
	name: EUserBadge;
	unlockedAt: Date;
}

export interface IProfileDetails {
	bio?: string;
	badges?: string[];
	title?: string;
	image?: string;
	publicSocialLinks?: IUserSocialDetails[];
	coverImage?: string;
	achievementBadges?: IUserBadgeDetails[];
}

export interface IUserTFADetails {
	url: string;
	base32Secret: string;
	enabled: boolean;
	verified: boolean;
}

export enum ENotificationChannel {
	EMAIL = 'email',
	TELEGRAM = 'telegram',
	DISCORD = 'discord',
	ELEMENT = 'element',
	SLACK = 'slack',
	IN_APP = 'in_app'
}

export interface IUserNotificationChannelPreferences {
	name: ENotificationChannel;
	enabled: boolean;
	handle: string;
	verified: boolean;
	verification_token?: string;
}

export interface IUserNotificationTriggerPreferences {
	name: string;
	enabled: boolean;
	[additionalProperties: string]: unknown; // trigger specific properties
}

export interface IUserNotificationSettings {
	channelPreferences: { [channel: string]: IUserNotificationChannelPreferences };
	triggerPreferences: {
		[network: string]: { [index: string]: IUserNotificationTriggerPreferences };
	};
}

export enum ERole {
	ANONYMOUS = 'anonymous',
	ADMIN = 'admin',
	PROPOSAL_BOT = 'proposal_bot',
	USER = 'user',
	EVENT_BOT = 'event_bot',
	MODERATOR = 'moderator'
}

export interface IUser {
	id: number;
	createdAt?: Date;
	updatedAt?: Date;
	email: string;
	isEmailVerified: boolean;
	password: string;
	salt: string;
	profileDetails: IProfileDetails;
	username: string;
	isWeb3Signup: boolean;
	primaryNetwork?: ENetwork;
	notificationPreferences?: IUserNotificationSettings;
	twoFactorAuth?: IUserTFADetails;
	roles?: ERole[];
	profileScore: number;
}

export interface IPublicUser {
	id: number;
	createdAt?: Date;
	username: string;
	profileScore: number;
	addresses: string[];
	rank: number;
	profileDetails: IProfileDetails;
}

export interface IAuthResponse {
	accessToken?: string;
	isTFAEnabled?: boolean;
	tfaToken?: string;
	refreshToken?: string;
}

export enum EWallet {
	POLKADOT = 'polkadot-js',
	SUBWALLET = 'subwallet-js',
	TALISMAN = 'talisman',
	POLKAGATE = 'polkagate',
	NOVAWALLET = 'nova',
	OTHER = ''
	// METAMASK = 'metamask',
	// WALLETCONNECT = 'walletconnect',
	// POLYWALLET = 'polywallet',
	// POLKASAFE = 'polkasafe',
}

export interface IRefreshTokenPayload {
	iat: number;
	id: number;
	exp?: number;
	loginAddress?: string;
	loginWallet?: EWallet;
}

export interface IAccessTokenPayload {
	defaultAddress: string;
	addresses: string[];
	sub: string;
	username: string;
	email: string;
	isEmailVerified: boolean;
	iat: number;
	id: number;
	roles: ERole[];
	web3signup: boolean;
	isTFAEnabled?: boolean;
	loginWallet?: EWallet;
	loginAddress?: string;
	exp?: number;
}

export interface IUserClientData extends IAccessTokenPayload {
	publicUser?: IPublicUser;
}

export interface IAddressProxyForEntry {
	address: string;
	network: ENetwork;
}

export interface IUserAddress {
	address: string;
	default: boolean;
	network: ENetwork;
	userId: number;
	createdAt?: Date;
	updatedAt?: Date;
	wallet?: EWallet;
	isMultisig?: boolean;
	proxyFor?: IAddressProxyForEntry[];
}

export interface IHashedPassword {
	password: string;
	salt: string;
}

export interface NotificationSettings {
	new_proposal: boolean;
	own_proposal: boolean;
	post_created: boolean;
	post_participated: boolean;
}

export enum EProposalType {
	ALLIANCE_MOTION = 'AllianceMotion',
	ANNOUNCEMENT = 'Announcement',
	DEMOCRACY_PROPOSAL = 'DemocracyProposal',
	TECH_COMMITTEE_PROPOSAL = 'TechCommitteeProposal',
	TREASURY_PROPOSAL = 'TreasuryProposal',
	REFERENDUM = 'Referendum',
	FELLOWSHIP_REFERENDUM = 'FellowshipReferendum',
	COUNCIL_MOTION = 'CouncilMotion',
	BOUNTY = 'Bounty',
	TIP = 'Tip',
	CHILD_BOUNTY = 'ChildBounty',
	REFERENDUM_V2 = 'ReferendumV2',
	TECHNICAL_COMMITTEE = 'TechnicalCommittee',
	COMMUNITY = 'Community',
	UPGRADE_COMMITTEE = 'UpgradeCommittee',
	ADVISORY_COMMITTEE = 'AdvisoryCommittee',
	DISCUSSION = 'Discussion',
	GRANT = 'Grant'
}

export enum ETheme {
	LIGHT = 'light',
	DARK = 'dark'
}

export enum ELocales {
	SPANISH = 'es',
	ENGLISH = 'en',
	CHINESE = 'zh',
	GERMAN = 'de',
	JAPANESE = 'ja'
}

export enum ECookieNames {
	ACCESS_TOKEN = 'access_token',
	REFRESH_TOKEN = 'refresh_token',
	THEME = 'theme',
	LOCALE = 'locale'
}

export interface IUserPreferences {
	theme: ETheme;
	locale: ELocales;
	wallet?: EWallet;
	address?: InjectedAccount;
	rpcIndex?: number;
}

export enum ENotificationTrigger {
	VERIFY_EMAIL = 'verifyEmail',
	RESET_PASSWORD = 'resetPassword'
}

export enum EDataSource {
	POLKASSEMBLY = 'polkassembly',
	SUBSQUARE = 'subsquare'
}

export enum EReaction {
	like = 'like',
	dislike = 'dislike'
}

export interface IReaction {
	id: string;
	network: ENetwork;
	proposalType: EProposalType;
	indexOrHash: string;
	userId: number;
	reaction: EReaction;
	createdAt: Date;
	updatedAt: Date;
	commentId?: string;
}

export interface IPostOffChainMetrics {
	reactions: Record<EReaction, number>;
	comments: number;
}

export enum EAllowedCommentor {
	ALL = 'all',
	ONCHAIN_VERIFIED = 'onchain_verified',
	NONE = 'none'
}

export interface IPostLink {
	indexOrHash: string;
	proposalType: EProposalType;
}

export interface IContentSummary {
	id: string;
	network: ENetwork;
	proposalType: EProposalType;
	indexOrHash: string;
	postSummary?: string;
	commentsSummary?: string;
	isSpam?: boolean;
	createdAt: Date;
	updatedAt: Date;
}

export enum EOffChainPostTopic {
	GENERAL = 'general',
	AUCTION_ADMIN = 'auctionAdmin',
	GENERAL_ADMIN = 'generalAdmin',
	GOVERNANCE = 'governance',
	ROOT = 'root',
	STAKING_ADMIN = 'stakingAdmin',
	TREASURY = 'treasury',
	FELLOWSHIP = 'fellowship'
}

export interface ITag {
	value: string;
	lastUsedAt: Date;
	network: ENetwork;
}

export interface IOffChainPost {
	id?: string;
	index?: number;
	hash?: string;
	userId?: number;
	title?: string;
	content?: OutputData;
	htmlContent: string;
	markdownContent: string;
	createdAt?: Date;
	updatedAt?: Date;
	tags?: ITag[];
	dataSource: EDataSource;
	proposalType: EProposalType;
	network: ENetwork;
	metrics?: IPostOffChainMetrics;
	allowedCommentor: EAllowedCommentor;
	lastCommentAt?: Date;
	isDeleted: boolean;
	createdOnPolkassembly?: boolean;
	linkedPost?: IPostLink;
	publicUser?: IPublicUser;
	topic?: EOffChainPostTopic;
}

export enum EProposalStatus {
	Unknown = 'Unknown',
	Noted = 'Noted',
	Proposed = 'Proposed',
	Tabled = 'Tabled',
	Started = 'Started',
	Passed = 'Passed',
	NotPassed = 'NotPassed',
	Cancelled = 'Cancelled',
	CuratorProposed = 'CuratorProposed',
	CuratorAssigned = 'CuratorAssigned',
	CuratorUnassigned = 'CuratorUnassigned',
	Executed = 'Executed',
	ExecutionFailed = 'ExecutionFailed',
	Used = 'Used',
	Invalid = 'Invalid',
	Missing = 'Missing',
	Reaped = 'Reaped',
	Approved = 'Approved',
	Disapproved = 'Disapproved',
	Closed = 'Closed',
	Awarded = 'Awarded',
	Added = 'Added',
	Rejected = 'Rejected',
	Retracted = 'Retracted',
	Slashed = 'Slashed',
	Active = 'Active',
	Extended = 'Extended',
	Claimed = 'Claimed',
	Unrequested = 'Unrequested',
	Requested = 'Requested',
	Submitted = 'Submitted',
	Killed = 'Killed',
	Cleared = 'Cleared',
	Deciding = 'Deciding',
	ConfirmStarted = 'ConfirmStarted',
	ConfirmAborted = 'ConfirmAborted',
	Confirmed = 'Confirmed',
	DecisionDepositPlaced = 'DecisionDepositPlaced',
	TimedOut = 'TimedOut',
	Opened = 'Opened',
	Created = 'Created'
}

export enum EPostOrigin {
	AUCTION_ADMIN = 'AuctionAdmin',
	BIG_SPENDER = 'BigSpender',
	BIG_TIPPER = 'BigTipper',
	CANDIDATES = 'Candidates',
	EXPERTS = 'Experts',
	FELLOWS = 'Fellows',
	FELLOWSHIP_ADMIN = 'FellowshipAdmin',
	GENERAL_ADMIN = 'GeneralAdmin',
	GRAND_MASTERS = 'GrandMasters',
	LEASE_ADMIN = 'LeaseAdmin',
	MASTERS = 'Masters',
	MEDIUM_SPENDER = 'MediumSpender',
	MEMBERS = 'Members',
	PROFICIENTS = 'Proficients',
	REFERENDUM_CANCELLER = 'ReferendumCanceller',
	REFERENDUM_KILLER = 'ReferendumKiller',
	ROOT = 'Root',
	SENIOR_EXPERTS = 'SeniorExperts',
	SENIOR_FELLOWS = 'SeniorFellows',
	SENIOR_MASTERS = 'SeniorMasters',
	SMALL_SPENDER = 'SmallSpender',
	SMALL_TIPPER = 'SmallTipper',
	STAKING_ADMIN = 'StakingAdmin',
	TREASURER = 'Treasurer',
	WHITELISTED_CALLER = 'WhitelistedCaller',
	WISH_FOR_CHANGE = 'WishForChange',
	FAST_GENERAL_ADMIN = 'FastGeneralAdmin'
}

export enum EVoteDecision {
	AYE = 'aye',
	NAY = 'nay',
	ABSTAIN = 'abstain',
	SPLIT = 'split',
	SPLIT_ABSTAIN = 'splitAbstain'
}

export interface IVoteMetrics {
	[EVoteDecision.AYE]: { count: number; value: string };
	[EVoteDecision.NAY]: { count: number; value: string };
	support: { value: string };
	bareAyes: { value: string };
}

export interface IBeneficiary {
	address: string;
	amount: string;
	assetId: string | null;
}

export interface IStatusHistoryItem {
	status: EProposalStatus;
	timestamp: Date;
	block: number;
}

export interface IOnChainPostInfo {
	proposer: string;
	status: EProposalStatus;
	createdAt?: Date;
	index?: number;
	hash?: string;
	origin: EPostOrigin;
	description?: string;
	voteMetrics?: IVoteMetrics;
	beneficiaries?: IBeneficiary[];
	preparePeriodEndsAt?: Date;
	decisionPeriodEndsAt?: Date;
	confirmationPeriodEndsAt?: Date;
	timeline?: IStatusHistoryItem[];
	preimageArgs?: Record<string, unknown>;
}

export interface IPost extends IOffChainPost {
	onChainInfo?: IOnChainPostInfo;
	publicUser?: IPublicUser;
	userReaction?: IReaction;
	reactions?: IReaction[];
}

export interface IOnChainPostListing {
	createdAt: Date;
	description: string;
	index?: number;
	origin: EPostOrigin;
	proposer: string;
	status: EProposalStatus;
	type: EProposalType;
	hash?: string;
	voteMetrics?: IVoteMetrics;
	beneficiaries?: IBeneficiary[];
	decisionPeriodEndsAt?: Date;
	preparePeriodEndsAt?: Date;
}

export interface IPostListing extends IOffChainPost {
	onChainInfo?: IOnChainPostListing;
	publicUser?: IPublicUser;
	userReaction?: IReaction;
}

export interface IGenericListingResponse<T> {
	items: T[];
	totalCount: number;
}

export enum ESignupSteps {
	USERNAME = 'Create Username',
	PASSWORD = 'Set Password'
}

export interface IGenerateTFAResponse extends Omit<IUserTFADetails, 'url' | 'enabled' | 'verified'> {
	otpauthUrl: string;
}

export interface ISidebarMenuItem {
	title: string;
	url: string;
	icon?: string;
	isNew?: boolean;
	count?: number;
	items?: ISidebarMenuItem[];
	key?: string;
	heading?: string;
}

export interface IErrorResponse {
	status: StatusCodes;
	message: string;
	name: string;
}

export enum EWeb3LoginScreens {
	SELECT_WALLET,
	FETCH_CONFIRMATION,
	SELECT_ADDRESS
}

export enum EActivityFeedTab {
	EXPLORE = 'EXPLORE',
	FOLLOWING = 'FOLLOWING'
}

export enum EListingTab {
	ANALYTICS = 'ANALYTICS',
	EXTERNAL = 'EXTERNAL',
	REFERENDA = 'REFERENDA',
	POLKASSEMBLY = 'POLKASSEMBLY'
}

export interface IComment {
	id: string;
	createdAt: Date;
	updatedAt: Date;
	userId: number;
	content: OutputData;
	htmlContent: string;
	markdownContent: string;
	network: ENetwork;
	proposalType: EProposalType;
	indexOrHash: string;
	parentCommentId: string | null;
	isDeleted: boolean;
	address: string | null;
	dataSource: EDataSource;
	isSpam?: boolean;
}

export interface ICommentResponse extends IComment {
	user: Omit<IPublicUser, 'rank'>;
	children?: ICommentResponse[];
}

export interface IOnChainIdentity {
	display: string;
	legal: string;
	email: string;
	twitter: string;
	web: string;
	github: string;
	discord: string;
	matrix: string;
	displayParent: string;
	nickname: string;
	isIdentitySet: boolean;
	isVerified: boolean;
	isGood: boolean;
	judgements: RegistrationJudgement[];
	verifiedByPolkassembly: boolean;
	parentProxyTitle: string | null;
	parentProxyAddress: string;
}

export interface IVoteData {
	balanceValue: string;
	decision: EVoteDecision;
	lockPeriod: number;
	createdAt: Date;
	voterAddress: string;
	selfVotingPower?: string;
	totalVotingPower?: string;
	delegatedVotingPower?: string;
}

export enum EAssets {
	DED = 'DED',
	USDT = 'USDT',
	USDC = 'USDC'
}

export enum EPostDetailsTab {
	DESCRIPTION = 'description',
	TIMELINE = 'timeline',
	ONCHAIN_INFO = 'onchain info'
}

export enum EActivityName {
	// On-chain Activities
	VOTED_ON_PROPOSAL = 'voted_on_proposal',
	CREATED_PROPOSAL = 'created_proposal',
	CREATED_TIP = 'created_tip',
	GAVE_TIP = 'gave_tip',
	CREATED_BOUNTY = 'created_bounty',
	CREATED_CHILD_BOUNTY = 'created_child_bounty',
	CLAIMED_BOUNTY = 'claimed_bounty',
	SIGNED_UP_FOR_IDENTITY_VERIFICATION = 'signed_up_for_identity_verification',
	APPROVED_BOUNTY = 'approved_bounty',
	VERIFIED_IDENTITY = 'verified_identity',
	COMPLETED_IDENTITY_JUDGEMENT = 'completed_identity_judgement',
	DELEGATED_VOTE = 'delegated_vote',
	RECEIVED_DELEGATION = 'received_delegation',
	PLACED_DECISION_DEPOSIT = 'placed_decision_deposit',
	REMOVED_VOTE = 'removed_vote',
	REDUCED_CONVICTION = 'reduced_conviction',
	REDUCED_CONVICTION_AFTER_SIX_HOURS_OF_FIRST_VOTE = 'reduced_conviction_after_six_hours_of_first_vote',
	REMOVED_VOTE_AFTER_SIX_HOURS_OF_FIRST_VOTE = 'removed_vote_after_six_hours_of_first_vote',
	LOST_DUE_TO_SLASHING_TIP_OR_PROPOSAL = 'lost_due_to_slashing_tip_or_proposal',
	PROPOSAL_FAILED = 'proposal_failed',
	PROPOSAL_PASSED = 'proposal_passed',
	VOTE_PASSED = 'vote_passed',
	VOTE_FAILED = 'vote_failed',

	// Off-chain Activities
	QUIZ_ANSWERED_CORRECTLY = 'quiz_answered_correctly',
	REACTED_TO_POST = 'reacted_to_post',
	REACTED_TO_COMMENT = 'reacted_to_comment',
	COMMENTED_ON_POST = 'commented_on_post',
	DELETED_COMMENT = 'deleted_comment',
	REPLIED_TO_COMMENT = 'replied_to_comment',
	CREATED_OFFCHAIN_POST = 'created_offchain_post',
	LINKED_DISCUSSION = 'linked_discussion',
	TOOK_QUIZ = 'took_quiz',
	UPDATED_PROFILE = 'updated_profile',
	REPORTED_CONTENT = 'reported_content',
	RECEIVED_REPORT = 'received_report',
	RECEIVED_SPAM_REPORT = 'received_spam_report',
	REMOVED_CONTENT = 'removed_content',
	RECEIVED_LIKE_ON_DISCUSSION = 'received_like_on_discussion',
	RECEIVED_LIKE_ON_COMMENT = 'received_like_on_comment',
	DELETED_REACTION = 'deleted_reaction',
	ADDED_CONTEXT_TO_PROPOSAL = 'added_context_to_proposal',
	ADDED_PROFILE_PICTURE = 'added_profile_picture',
	ADDED_BIO = 'added_bio',
	ADDED_PROFILE_TITLE = 'added_profile_title',
	ADDED_PROFILE_TAGS = 'added_profile_tags',
	COMMENT_TAKEN_DOWN = 'comment_taken_down',
	POST_TAKEN_DOWN = 'post_taken_down',
	POST_MARKED_AS_SPAM = 'post_marked_as_spam',
	LINKED_ADDRESS = 'linked_address',
	LINKED_MULTIPLE_ADDRESSES = 'linked_multiple_addresses',
	UNLINKED_ADDRESS = 'unlinked_address',
	UNLINKED_MULTIPLE_ADDRESSES = 'unlinked_multiple_addresses',
	FOLLOWED_USER = 'followed_user',
	UNFOLLOWED_USER = 'unfollowed_user'
}

export enum EActivityCategory {
	ON_CHAIN = 'on_chain',
	OFF_CHAIN = 'off_chain'
}

export interface IActivityMetadata {
	// For votes
	decision?: EVoteDecision;
	conviction?: number;

	// For reactions
	reaction?: EReaction;

	// For comments
	commentId?: string;
	parentCommentId?: string;

	// For reports
	reportReason?: string;
	reportedByUserId?: number;

	// For profile updates
	field?: string;

	// For likes received
	likeCount?: number;

	// For delegations
	delegatedToAddress?: string;
	delegatedFromAddress?: string;

	// For quiz
	score?: number;

	// For bounties/tips
	amount?: string;
	beneficiaryAddress?: string;

	// for identity and link address
	address?: string;

	// for follow/unfollow
	userId?: number;
}

export interface IUserActivity {
	id: string;
	userId: number;
	name: EActivityName;
	subActivityName?: EActivityName;
	category: EActivityCategory;
	network?: ENetwork; // optional for profile activities
	proposalType?: EProposalType;
	indexOrHash?: string;
	metadata?: IActivityMetadata;
	createdAt: Date;
	updatedAt: Date;
	message?: string;
}

export interface IVoteCurve {
	id: string;
	index: number;
	block: number;
	timestamp: string;
	approvalPercent: number;
	supportPercent: number;
}

export enum EProfileTabs {
	OVERVIEW = 'overview',
	ACTIVITY = 'activity',
	ACCOUNTS = 'accounts',
	SETTINGS = 'settings'
}

export interface IPreimage {
	createdAt: string;
	createdAtBlock: number;
	deposit: string;
	hash: string;
	id: string;
	length: number;
	method: string;
	proposedCall: {
		args: Record<string, unknown>;
		description: string;
		method: string;
		section: string;
	};
	proposer: string;
	section: string;
	status: string;
	updatedAt: string;
	updatedAtBlock: number | null;
}

export interface IQRSessionPayload {
	sessionId: string;
	timestamp: number;
	expiresIn: number;
}

export enum EAppEnv {
	PRODUCTION = 'production',
	DEVELOPMENT = 'development'
}

export interface IFollowEntry {
	id: string;
	createdAt: Date;
	followerUserId: number;
	followedUserId: number;
	updatedAt: Date;
}

export enum ESidebarState {
	EXPANDED = 'expanded',
	COLLAPSED = 'collapsed'
}

export enum EConvictionAmount {
	ZERO = 0,
	ONE = 1,
	TWO = 2,
	THREE = 3,
	FOUR = 4,
	FIVE = 5,
	SIX = 6
}

export interface IVoteCartItem {
	id: string;
	createdAt: Date;
	updatedAt: Date;
	userId: number;
	postIndexOrHash: string;
	proposalType: EProposalType;
	network: ENetwork;
	decision: EVoteDecision;
	amount: {
		abstain?: string;
		aye?: string;
		nay?: string;
	};
	conviction: EConvictionAmount;
	title?: string;
<<<<<<< HEAD
	editDisabled?: boolean;
=======
}

export interface IPostSubscription {
	id: string;
	createdAt: Date;
	updatedAt: Date;
	network: ENetwork;
	indexOrHash: string;
	proposalType: EProposalType;
	userId: number;
>>>>>>> ed6a509b
}<|MERGE_RESOLUTION|>--- conflicted
+++ resolved
@@ -827,9 +827,7 @@
 	};
 	conviction: EConvictionAmount;
 	title?: string;
-<<<<<<< HEAD
 	editDisabled?: boolean;
-=======
 }
 
 export interface IPostSubscription {
@@ -840,5 +838,4 @@
 	indexOrHash: string;
 	proposalType: EProposalType;
 	userId: number;
->>>>>>> ed6a509b
 }