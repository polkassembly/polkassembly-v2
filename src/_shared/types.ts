--- conflicted
+++ resolved
@@ -1025,12 +1025,9 @@
 	BATCH_VOTE_CART = 'batch-vote-cart',
 	COMMENTS = 'comments',
 	POST_DETAILS = 'postDetails',
-<<<<<<< HEAD
-	ACCOUNTS = 'accounts'
-=======
+	ACCOUNTS = 'accounts',
 	IDENTITY_INFO = 'identityInfo',
 	TOKENS_USD_PRICE = 'tokensUsdPrice'
->>>>>>> 12106f11
 }
 
 export interface IParamDef {
