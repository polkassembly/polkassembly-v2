// Copyright 2019-2025 @polkassembly/polkassembly authors & contributors
// This software may be modified and distributed under the terms
// of the Apache-2.0 license. See the LICENSE file for details.

import { InjectedAccount } from '@polkadot/extension-inject/types';
import { StatusCodes } from 'http-status-codes';

export enum ENetwork {
	ROCOCO = 'rococo',
	POLKADOT = 'polkadot'
}

export enum EGovType {
	GOV_1 = 'gov_1',
	OPENGOV = 'opengov'
}

export enum ESocial {
	EMAIL = 'email',
	RIOT = 'riot',
	TWITTER = 'twitter',
	TELEGRAM = 'telegram',
	DISCORD = 'discord'
}

export interface ITrackCounts {
	[trackName: string]: number;
}

export interface IUserSocialDetails {
	type: ESocial;
	link: string;
}

export enum EUserBadge {
	DECENTRALISED_VOICE = 'decentralised_voice',
	FELLOW = 'fellow',
	COUNCIL = 'council',
	ACTIVE_VOTER = 'active_voter',
	WHALE = 'whale'
	// STEADFAST_COMMENTOR = 'Steadfast Commentor',
	// GM_VOTER = 'GM Voter',
	// POPULAR_DELEGATE = 'Popular Delegate'
}

export interface IUserBadgeDetails {
	name: EUserBadge;
	check: boolean;
	unlockedAt: string;
}

export interface IProfileDetails {
	customUsername?: boolean;
	bio?: string;
	badges?: string[];
	title?: string;
	image?: string;
	socialLinks?: IUserSocialDetails[];
	coverImage?: string;
	achievementBadges: IUserBadgeDetails[];
}

export interface IUserTFADetails {
	url: string;
	base32Secret: string;
	enabled: boolean;
	verified: boolean;
}

export enum ENotificationChannel {
	EMAIL = 'email',
	TELEGRAM = 'telegram',
	DISCORD = 'discord',
	ELEMENT = 'element',
	SLACK = 'slack',
	IN_APP = 'in_app'
}

export interface IUserNotificationChannelPreferences {
	name: ENotificationChannel;
	enabled: boolean;
	handle: string;
	verified: boolean;
	verification_token?: string;
}

export interface IUserNotificationTriggerPreferences {
	name: string;
	enabled: boolean;
	[additionalProperties: string]: unknown; // trigger specific properties
}

export interface IUserNotificationSettings {
	channelPreferences: { [channel: string]: IUserNotificationChannelPreferences };
	triggerPreferences: {
		[network: string]: { [index: string]: IUserNotificationTriggerPreferences };
	};
}

export enum ERole {
	ANONYMOUS = 'anonymous',
	ADMIN = 'admin',
	PROPOSAL_BOT = 'proposal_bot',
	USER = 'user',
	EVENT_BOT = 'event_bot',
	MODERATOR = 'moderator'
}

export interface IUser {
	id: number;
	createdAt?: Date;
	updatedAt?: Date;
	isCustomUsername?: boolean;
	email: string;
	isEmailVerified: boolean;
	password: string;
	salt: string;
	profileDetails: IProfileDetails;
	username: string;
	isWeb3Signup: boolean;
	primaryNetwork?: ENetwork;
	notificationPreferences?: IUserNotificationSettings;
	twoFactorAuth?: IUserTFADetails;
	roles?: ERole[];
	profileScore: number;
}

export interface IAuthResponse {
	accessToken?: string;
	isTFAEnabled?: boolean;
	tfaToken?: string;
	refreshToken?: string;
}

export enum EWallet {
	POLKADOT = 'polkadot-js',
	SUBWALLET = 'subwallet-js',
	TALISMAN = 'talisman',
	POLKAGATE = 'polkagate',
	NOVAWALLET = 'nova',
	OTHER = ''
	// METAMASK = 'metamask',
	// WALLETCONNECT = 'walletconnect',
	// POLYWALLET = 'polywallet',
	// POLKASAFE = 'polkasafe',
}

export interface IRefreshTokenPayload {
	iat: number;
	id: number;
	exp?: number;
	loginAddress?: string;
	loginWallet?: EWallet;
}

export interface IAccessTokenPayload {
	defaultAddress: string;
	addresses: string[];
	sub: string;
	username: string;
	email: string;
	isEmailVerified: boolean;
	iat: number;
	id: number;
	roles: ERole[];
	web3signup: boolean;
	isTFAEnabled?: boolean;
	loginWallet?: EWallet;
	loginAddress?: string;
	exp?: number;
}

export interface IAddressProxyForEntry {
	address: string;
	network: ENetwork;
}

export interface IUserAddress {
	address: string;
	default: boolean;
	network: ENetwork;
	userId: number;
	createdAt: Date;
	updatedAt: Date;
	wallet?: string;
	isMultisig?: boolean;
	proxyFor?: IAddressProxyForEntry[];
}

export interface IHashedPassword {
	password: string;
	salt: string;
}

export interface NotificationSettings {
	new_proposal: boolean;
	own_proposal: boolean;
	post_created: boolean;
	post_participated: boolean;
}

export enum EProposalType {
	ALLIANCE_MOTION = 'AllianceMotion',
	ANNOUNCEMENT = 'Announcement',
	DEMOCRACY_PROPOSAL = 'DemocracyProposal',
	TECH_COMMITTEE_PROPOSAL = 'TechCommitteeProposal',
	TREASURY_PROPOSAL = 'TreasuryProposal',
	REFERENDUM = 'Referendum',
	FELLOWSHIP_REFERENDUM = 'FellowshipReferendum',
	COUNCIL_MOTION = 'CouncilMotion',
	BOUNTY = 'Bounty',
	TIP = 'Tip',
	CHILD_BOUNTY = 'ChildBounty',
	REFERENDUM_V2 = 'ReferendumV2',
	TECHNICAL_COMMITTEE = 'TechnicalCommittee',
	COMMUNITY = 'Community',
	UPGRADE_COMMITTEE = 'UpgradeCommittee',
	ADVISORY_COMMITTEE = 'AdvisoryCommittee',
	DISCUSSION = 'Discussion',
	GRANT = 'Grant'
}

export enum ETheme {
	LIGHT = 'light',
	DARK = 'dark'
}

export enum ELocales {
	SPANISH = 'es',
	ENGLISH = 'en'
}

export enum ECookieNames {
	ACCESS_TOKEN = 'access_token',
	REFRESH_TOKEN = 'refresh_token',
	THEME = 'theme',
	LOCALE = 'locale'
}

export interface IUserPreferences {
	theme: ETheme;
	locale: ELocales;
	wallet?: EWallet;
	address?: InjectedAccount;
}

export enum ENotificationTrigger {
	VERIFY_EMAIL = 'verifyEmail'
}

export enum EDataSource {
	POLKASSEMBLY = 'polkassembly',
	SUBSQUARE = 'subsquare'
}

export interface IOffChainPost {
	id?: string;
	index?: number;
	hash?: string;
	userId?: number;
	title?: string;
	content?: string;
	createdAt?: Date;
	updatedAt?: Date;
	tags?: string[];
	dataSource: EDataSource;
	proposalType: EProposalType;
	network: ENetwork;
}

export enum EProposalStatus {
	Unknown = 'Unknown',
	Noted = 'Noted',
	Proposed = 'Proposed',
	Tabled = 'Tabled',
	Started = 'Started',
	Passed = 'Passed',
	NotPassed = 'NotPassed',
	Cancelled = 'Cancelled',
	CuratorProposed = 'CuratorProposed',
	CuratorAssigned = 'CuratorAssigned',
	CuratorUnassigned = 'CuratorUnassigned',
	Executed = 'Executed',
	ExecutionFailed = 'ExecutionFailed',
	Used = 'Used',
	Invalid = 'Invalid',
	Missing = 'Missing',
	Reaped = 'Reaped',
	Approved = 'Approved',
	Disapproved = 'Disapproved',
	Closed = 'Closed',
	Awarded = 'Awarded',
	Added = 'Added',
	Rejected = 'Rejected',
	Retracted = 'Retracted',
	Slashed = 'Slashed',
	Active = 'Active',
	Extended = 'Extended',
	Claimed = 'Claimed',
	Unrequested = 'Unrequested',
	Requested = 'Requested',
	Submitted = 'Submitted',
	Killed = 'Killed',
	Cleared = 'Cleared',
	Deciding = 'Deciding',
	ConfirmStarted = 'ConfirmStarted',
	ConfirmAborted = 'ConfirmAborted',
	Confirmed = 'Confirmed',
	DecisionDepositPlaced = 'DecisionDepositPlaced',
	TimedOut = 'TimedOut',
	Opened = 'Opened'
}

export enum EPostOrigin {
	AUCTION_ADMIN = 'AuctionAdmin',
	BIG_SPENDER = 'BigSpender',
	BIG_TIPPER = 'BigTipper',
	CANDIDATES = 'Candidates',
	EXPERTS = 'Experts',
	FELLOWS = 'Fellows',
	FELLOWSHIP_ADMIN = 'FellowshipAdmin',
	GENERAL_ADMIN = 'GeneralAdmin',
	GRAND_MASTERS = 'GrandMasters',
	LEASE_ADMIN = 'LeaseAdmin',
	MASTERS = 'Masters',
	MEDIUM_SPENDER = 'MediumSpender',
	MEMBERS = 'Members',
	PROFICIENTS = 'Proficients',
	REFERENDUM_CANCELLER = 'ReferendumCanceller',
	REFERENDUM_KILLER = 'ReferendumKiller',
	ROOT = 'Root',
	SENIOR_EXPERTS = 'SeniorExperts',
	SENIOR_FELLOWS = 'SeniorFellows',
	SENIOR_MASTERS = 'SeniorMasters',
	SMALL_SPENDER = 'SmallSpender',
	SMALL_TIPPER = 'SmallTipper',
	STAKING_ADMIN = 'StakingAdmin',
	TREASURER = 'Treasurer',
	WHITELISTED_CALLER = 'WhitelistedCaller',
	WISH_FOR_CHANGE = 'WishForChange',
	FAST_GENERAL_ADMIN = 'FastGeneralAdmin'
}

export interface IOnChainPostInfo {
	proposer: string;
	status: EProposalStatus;
	createdAt?: Date;
	index?: number;
	hash?: string;
	origin?: EPostOrigin;
	description?: string;
}

export interface IPost extends IOffChainPost {
	onChainInfo?: IOnChainPostInfo;
}

export interface IOnChainPostListing {
	createdAt: Date;
	description: string;
	index: number;
	origin: string;
	proposer: string;
	status: EProposalStatus;
	type: EProposalType;
	hash: string;
}

export interface IPostListing extends IOffChainPost {
	onChainInfo?: IOnChainPostListing;
}

export interface IOnChainPostListingResponse {
	posts: IPostListing[];
	totalCount: number;
}

export enum ESignupSteps {
	USERNAME = 'Create Username',
	PASSWORD = 'Set Password'
}

export interface IGenerateTFAResponse extends Omit<IUserTFADetails, 'url' | 'enabled' | 'verified'> {
	otpauthUrl: string;
}

export type TRPCEndpoint = {
	key: string;
	label: string;
};

export interface ISidebarMenuItem {
	title: string;
	url: string;
	icon?: string;
	isNew?: boolean;
	count?: number;
	items?: ISidebarMenuItem[];
	key?: string;
	heading?: string;
}

<<<<<<< HEAD
export enum EPostOrigin {
	AUCTION_ADMIN = 'AuctionAdmin',
	BIG_SPENDER = 'BigSpender',
	BIG_TIPPER = 'BigTipper',
	CANDIDATES = 'Candidates',
	EXPERTS = 'Experts',
	FELLOWS = 'Fellows',
	FELLOWSHIP_ADMIN = 'FellowshipAdmin',
	GENERAL_ADMIN = 'GeneralAdmin',
	GRAND_MASTERS = 'GrandMasters',
	LEASE_ADMIN = 'LeaseAdmin',
	MASTERS = 'Masters',
	MEDIUM_SPENDER = 'MediumSpender',
	MEMBERS = 'Members',
	PROFICIENTS = 'Proficients',
	REFERENDUM_CANCELLER = 'ReferendumCanceller',
	REFERENDUM_KILLER = 'ReferendumKiller',
	ROOT = 'Root',
	SENIOR_EXPERTS = 'SeniorExperts',
	SENIOR_FELLOWS = 'SeniorFellows',
	SENIOR_MASTERS = 'SeniorMasters',
	SMALL_SPENDER = 'SmallSpender',
	SMALL_TIPPER = 'SmallTipper',
	STAKING_ADMIN = 'StakingAdmin',
	TREASURER = 'Treasurer',
	WHITELISTED_CALLER = 'WhitelistedCaller',
	WISH_FOR_CHANGE = 'WishForChange',
	FAST_GENERAL_ADMIN = 'FastGeneralAdmin'
}

export interface IListingResponse {
	posts: IPostListing[];
	id?: string;
	proposalType?: string;
	network?: string;
	title: string;
	index: number;
	content?: string;
	tags?: string[];
	dataSource?: string;
	createdAt?: string;
	onChainInfo?: {
		createdAt?: string;
		proposer?: string;
		status?: string;
		description?: string;
		origin?: string;
	};
}

=======
>>>>>>> 7c25a0a3
export interface IErrorResponse {
	status: StatusCodes;
	message: string;
	name: string;
}

export enum EApiRoute {
	WEB2_LOGIN = 'WEB2_LOGIN',
	WEB2_SIGNUP = 'WEB2_SIGNUP',
	WEB3_LOGIN = 'WEB3_LOGIN',
	REFRESH_ACCESS_TOKEN = 'REFRESH_ACCESS_TOKEN',
	USER_EXISTS = 'USER_EXISTS',
	TFA_LOGIN = 'TFA_LOGIN',
	GEN_TFA_TOKEN = 'GEN_TFA_TOKEN',
	VERIFY_TFA_TOKEN = 'VERIFY_TFA_TOKEN',
	LOGOUT = 'LOGOUT',
	FETCH_LISTING_DATA = 'FETCH_LISTING_DATA'
}

export enum EWeb3LoginScreens {
	SELECT_WALLET,
	FETCH_CONFIRMATION,
	SELECT_ADDRESS
}<|MERGE_RESOLUTION|>--- conflicted
+++ resolved
@@ -400,37 +400,6 @@
 	heading?: string;
 }
 
-<<<<<<< HEAD
-export enum EPostOrigin {
-	AUCTION_ADMIN = 'AuctionAdmin',
-	BIG_SPENDER = 'BigSpender',
-	BIG_TIPPER = 'BigTipper',
-	CANDIDATES = 'Candidates',
-	EXPERTS = 'Experts',
-	FELLOWS = 'Fellows',
-	FELLOWSHIP_ADMIN = 'FellowshipAdmin',
-	GENERAL_ADMIN = 'GeneralAdmin',
-	GRAND_MASTERS = 'GrandMasters',
-	LEASE_ADMIN = 'LeaseAdmin',
-	MASTERS = 'Masters',
-	MEDIUM_SPENDER = 'MediumSpender',
-	MEMBERS = 'Members',
-	PROFICIENTS = 'Proficients',
-	REFERENDUM_CANCELLER = 'ReferendumCanceller',
-	REFERENDUM_KILLER = 'ReferendumKiller',
-	ROOT = 'Root',
-	SENIOR_EXPERTS = 'SeniorExperts',
-	SENIOR_FELLOWS = 'SeniorFellows',
-	SENIOR_MASTERS = 'SeniorMasters',
-	SMALL_SPENDER = 'SmallSpender',
-	SMALL_TIPPER = 'SmallTipper',
-	STAKING_ADMIN = 'StakingAdmin',
-	TREASURER = 'Treasurer',
-	WHITELISTED_CALLER = 'WhitelistedCaller',
-	WISH_FOR_CHANGE = 'WishForChange',
-	FAST_GENERAL_ADMIN = 'FastGeneralAdmin'
-}
-
 export interface IListingResponse {
 	posts: IPostListing[];
 	id?: string;
@@ -451,8 +420,6 @@
 	};
 }
 
-=======
->>>>>>> 7c25a0a3
 export interface IErrorResponse {
 	status: StatusCodes;
 	message: string;
