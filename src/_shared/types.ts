--- conflicted
+++ resolved
@@ -1340,7 +1340,6 @@
 	};
 }
 
-<<<<<<< HEAD
 export interface ICreateOffChainPostPayload {
 	proposalType: EProposalType;
 	content: string;
@@ -1355,7 +1354,6 @@
 		endsAt: Date;
 	};
 }
-=======
 export enum EVotesDisplayType {
 	NESTED = 'nested',
 	FLATTENED = 'flattened'
@@ -1457,5 +1455,4 @@
 	proposal?: {
 		status: EProposalStatus;
 	};
-};
->>>>>>> 07d8b474
+};