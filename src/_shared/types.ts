--- conflicted
+++ resolved
@@ -876,7 +876,6 @@
 	BATCH_VOTE_CART = 'batch-vote-cart'
 }
 
-<<<<<<< HEAD
 export interface IDelegationStats {
 	votingDelegations?: {
 		balance: string;
@@ -948,7 +947,8 @@
 	status: ETrackDelegationStatus[];
 	recieved_delegation_count: number;
 	delegations: IDelegation[];
-=======
+}
+
 export interface IParamDef {
 	name: string;
 	length?: number;
@@ -1033,5 +1033,4 @@
 	nativeTokenUsdPrice?: string;
 	nativeTokenUsdPrice24hChange?: string;
 	[key: string]: unknown;
->>>>>>> 9cef84c4
 }