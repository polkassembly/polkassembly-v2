// Copyright 2019-2025 @polkassembly/polkassembly authors & contributors
// This software may be modified and distributed under the terms
// of the Apache-2.0 license. See the LICENSE file for details.

import { OutputData } from '@editorjs/editorjs';
import { InjectedAccount } from '@polkadot/extension-inject/types';
import { RegistrationJudgement } from '@polkadot/types/interfaces';
import { StatusCodes } from 'http-status-codes';

export enum ENetwork {
	KUSAMA = 'kusama',
	POLKADOT = 'polkadot'
}

export enum EGovType {
	GOV_1 = 'gov_1',
	OPENGOV = 'opengov'
}

export enum ESocial {
	EMAIL = 'email',
	RIOT = 'riot',
	TWITTER = 'twitter',
	TELEGRAM = 'telegram',
	DISCORD = 'discord'
}

export interface ITrackCounts {
	[trackName: string]: number;
}

export interface IUserSocialDetails {
	type: ESocial;
	link: string;
}

export enum EUserBadge {
	DECENTRALISED_VOICE = 'decentralised_voice',
	FELLOW = 'fellow',
	COUNCIL = 'council',
	ACTIVE_VOTER = 'active_voter',
	WHALE = 'whale'
	// STEADFAST_COMMENTOR = 'Steadfast Commentor',
	// GM_VOTER = 'GM Voter',
	// POPULAR_DELEGATE = 'Popular Delegate'
}

export interface IUserBadgeDetails {
	name: EUserBadge;
	check: boolean;
	unlockedAt: string;
}

export interface IProfileDetails {
	customUsername?: boolean;
	bio?: string;
	badges?: string[];
	title?: string;
	image?: string;
	socialLinks?: IUserSocialDetails[];
	coverImage?: string;
	achievementBadges: IUserBadgeDetails[];
}

export interface IUserTFADetails {
	url: string;
	base32Secret: string;
	enabled: boolean;
	verified: boolean;
}

export enum ENotificationChannel {
	EMAIL = 'email',
	TELEGRAM = 'telegram',
	DISCORD = 'discord',
	ELEMENT = 'element',
	SLACK = 'slack',
	IN_APP = 'in_app'
}

export interface IUserNotificationChannelPreferences {
	name: ENotificationChannel;
	enabled: boolean;
	handle: string;
	verified: boolean;
	verification_token?: string;
}

export interface IUserNotificationTriggerPreferences {
	name: string;
	enabled: boolean;
	[additionalProperties: string]: unknown; // trigger specific properties
}

export interface IUserNotificationSettings {
	channelPreferences: { [channel: string]: IUserNotificationChannelPreferences };
	triggerPreferences: {
		[network: string]: { [index: string]: IUserNotificationTriggerPreferences };
	};
}

export enum ERole {
	ANONYMOUS = 'anonymous',
	ADMIN = 'admin',
	PROPOSAL_BOT = 'proposal_bot',
	USER = 'user',
	EVENT_BOT = 'event_bot',
	MODERATOR = 'moderator'
}

export interface IUser {
	id: number;
	createdAt?: Date;
	updatedAt?: Date;
	isCustomUsername?: boolean;
	email: string;
	isEmailVerified: boolean;
	password: string;
	salt: string;
	profileDetails: IProfileDetails;
	username: string;
	isWeb3Signup: boolean;
	primaryNetwork?: ENetwork;
	notificationPreferences?: IUserNotificationSettings;
	twoFactorAuth?: IUserTFADetails;
	roles?: ERole[];
	profileScore: number;
}

export interface IPublicUser {
	id: number;
	username: string;
	profileScore: number;
	addresses: string[];
	rank: number;
}

export interface IAuthResponse {
	accessToken?: string;
	isTFAEnabled?: boolean;
	tfaToken?: string;
	refreshToken?: string;
}

export enum EWallet {
	POLKADOT = 'polkadot-js',
	SUBWALLET = 'subwallet-js',
	TALISMAN = 'talisman',
	POLKAGATE = 'polkagate',
	NOVAWALLET = 'nova',
	OTHER = ''
	// METAMASK = 'metamask',
	// WALLETCONNECT = 'walletconnect',
	// POLYWALLET = 'polywallet',
	// POLKASAFE = 'polkasafe',
}

export interface IRefreshTokenPayload {
	iat: number;
	id: number;
	exp?: number;
	loginAddress?: string;
	loginWallet?: EWallet;
}

export interface IAccessTokenPayload {
	defaultAddress: string;
	addresses: string[];
	sub: string;
	username: string;
	email: string;
	isEmailVerified: boolean;
	iat: number;
	id: number;
	roles: ERole[];
	web3signup: boolean;
	isTFAEnabled?: boolean;
	loginWallet?: EWallet;
	loginAddress?: string;
	exp?: number;
}

export interface IUserClientData extends IAccessTokenPayload {
	publicUser?: IPublicUser;
}

export interface IAddressProxyForEntry {
	address: string;
	network: ENetwork;
}

export interface IUserAddress {
	address: string;
	default: boolean;
	network: ENetwork;
	userId: number;
	createdAt: Date;
	updatedAt: Date;
	wallet?: string;
	isMultisig?: boolean;
	proxyFor?: IAddressProxyForEntry[];
}

export interface IHashedPassword {
	password: string;
	salt: string;
}

export interface NotificationSettings {
	new_proposal: boolean;
	own_proposal: boolean;
	post_created: boolean;
	post_participated: boolean;
}

export enum EProposalType {
	ALLIANCE_MOTION = 'AllianceMotion',
	ANNOUNCEMENT = 'Announcement',
	DEMOCRACY_PROPOSAL = 'DemocracyProposal',
	TECH_COMMITTEE_PROPOSAL = 'TechCommitteeProposal',
	TREASURY_PROPOSAL = 'TreasuryProposal',
	REFERENDUM = 'Referendum',
	FELLOWSHIP_REFERENDUM = 'FellowshipReferendum',
	COUNCIL_MOTION = 'CouncilMotion',
	BOUNTY = 'Bounty',
	TIP = 'Tip',
	CHILD_BOUNTY = 'ChildBounty',
	REFERENDUM_V2 = 'ReferendumV2',
	TECHNICAL_COMMITTEE = 'TechnicalCommittee',
	COMMUNITY = 'Community',
	UPGRADE_COMMITTEE = 'UpgradeCommittee',
	ADVISORY_COMMITTEE = 'AdvisoryCommittee',
	DISCUSSION = 'Discussion',
	GRANT = 'Grant'
}

export enum ETheme {
	LIGHT = 'light',
	DARK = 'dark'
}

export enum ELocales {
	SPANISH = 'es',
	ENGLISH = 'en',
	CHINESE = 'zh',
	GERMAN = 'de',
	JAPANESE = 'jp'
}

export enum ECookieNames {
	ACCESS_TOKEN = 'access_token',
	REFRESH_TOKEN = 'refresh_token',
	THEME = 'theme',
	LOCALE = 'locale'
}

export interface IUserPreferences {
	theme: ETheme;
	locale: ELocales;
	wallet?: EWallet;
	address?: InjectedAccount;
	rpcIndex?: number;
}

export enum ENotificationTrigger {
	VERIFY_EMAIL = 'verifyEmail',
	RESET_PASSWORD = 'resetPassword'
}

export enum EDataSource {
	POLKASSEMBLY = 'polkassembly',
	SUBSQUARE = 'subsquare'
}

export enum EReaction {
	like = 'like',
	dislike = 'dislike'
}

export interface IReaction {
	id: string;
	network: ENetwork;
	proposalType: EProposalType;
	indexOrHash: string;
	userId: number;
	reaction: EReaction;
	createdAt: Date;
	updatedAt: Date;
}

export interface IPostOffChainMetrics {
	reactions: Record<EReaction, number>;
	comments: number;
}

export interface IOffChainPost {
	id?: string;
	index?: number;
	hash?: string;
	userId?: number;
	title?: string;
	content?: OutputData;
	htmlContent: string; // TODO: make this optional
	markdownContent: string;
	createdAt?: Date;
	updatedAt?: Date;
	tags?: string[];
	dataSource: EDataSource;
	proposalType: EProposalType;
	network: ENetwork;
	metrics?: IPostOffChainMetrics;
}

export enum EProposalStatus {
	Unknown = 'Unknown',
	Noted = 'Noted',
	Proposed = 'Proposed',
	Tabled = 'Tabled',
	Started = 'Started',
	Passed = 'Passed',
	NotPassed = 'NotPassed',
	Cancelled = 'Cancelled',
	CuratorProposed = 'CuratorProposed',
	CuratorAssigned = 'CuratorAssigned',
	CuratorUnassigned = 'CuratorUnassigned',
	Executed = 'Executed',
	ExecutionFailed = 'ExecutionFailed',
	Used = 'Used',
	Invalid = 'Invalid',
	Missing = 'Missing',
	Reaped = 'Reaped',
	Approved = 'Approved',
	Disapproved = 'Disapproved',
	Closed = 'Closed',
	Awarded = 'Awarded',
	Added = 'Added',
	Rejected = 'Rejected',
	Retracted = 'Retracted',
	Slashed = 'Slashed',
	Active = 'Active',
	Extended = 'Extended',
	Claimed = 'Claimed',
	Unrequested = 'Unrequested',
	Requested = 'Requested',
	Submitted = 'Submitted',
	Killed = 'Killed',
	Cleared = 'Cleared',
	Deciding = 'Deciding',
	ConfirmStarted = 'ConfirmStarted',
	ConfirmAborted = 'ConfirmAborted',
	Confirmed = 'Confirmed',
	DecisionDepositPlaced = 'DecisionDepositPlaced',
	TimedOut = 'TimedOut',
	Opened = 'Opened'
}

export enum EPostOrigin {
	AUCTION_ADMIN = 'AuctionAdmin',
	BIG_SPENDER = 'BigSpender',
	BIG_TIPPER = 'BigTipper',
	CANDIDATES = 'Candidates',
	EXPERTS = 'Experts',
	FELLOWS = 'Fellows',
	FELLOWSHIP_ADMIN = 'FellowshipAdmin',
	GENERAL_ADMIN = 'GeneralAdmin',
	GRAND_MASTERS = 'GrandMasters',
	LEASE_ADMIN = 'LeaseAdmin',
	MASTERS = 'Masters',
	MEDIUM_SPENDER = 'MediumSpender',
	MEMBERS = 'Members',
	PROFICIENTS = 'Proficients',
	REFERENDUM_CANCELLER = 'ReferendumCanceller',
	REFERENDUM_KILLER = 'ReferendumKiller',
	ROOT = 'Root',
	SENIOR_EXPERTS = 'SeniorExperts',
	SENIOR_FELLOWS = 'SeniorFellows',
	SENIOR_MASTERS = 'SeniorMasters',
	SMALL_SPENDER = 'SmallSpender',
	SMALL_TIPPER = 'SmallTipper',
	STAKING_ADMIN = 'StakingAdmin',
	TREASURER = 'Treasurer',
	WHITELISTED_CALLER = 'WhitelistedCaller',
	WISH_FOR_CHANGE = 'WishForChange',
	FAST_GENERAL_ADMIN = 'FastGeneralAdmin'
}

export enum EVoteDecision {
	AYE = 'aye',
	NAY = 'nay',
	ABSTAIN = 'abstain',
	SPLIT = 'split',
	SPLIT_ABSTAIN = 'splitAbstain'
}

export interface IVoteMetrics {
	[EVoteDecision.AYE]: { count: number; value: string };
	[EVoteDecision.NAY]: { count: number; value: string };
	support: { value: string };
	bareAyes: { value: string };
}

export interface IBeneficiary {
	address: string;
	amount: string;
	assetId: string | null;
}

export interface IStatusHistoryItem {
	status: EProposalStatus;
	timestamp: Date;
	block: number;
}

export interface IOnChainPostInfo {
	proposer: string;
	status: EProposalStatus;
	createdAt?: Date;
	index?: number;
	hash?: string;
	origin?: EPostOrigin;
	description?: string;
	voteMetrics?: IVoteMetrics;
	beneficiaries?: IBeneficiary[];
	preparePeriodEndsAt?: Date;
	decisionPeriodEndsAt?: Date;
	confirmationPeriodEndsAt?: Date;
	timeline?: IStatusHistoryItem[];
}

export interface IPost extends IOffChainPost {
	onChainInfo?: IOnChainPostInfo;
}

export interface IOnChainPostListing {
	createdAt: Date;
	description: string;
	index: number;
	origin: string;
	proposer: string;
	status: EProposalStatus;
	type: EProposalType;
	hash: string;
	voteMetrics?: IVoteMetrics;
	beneficiaries?: IBeneficiary[];
	decisionPeriodEndsAt?: Date;
}

export interface IPostListing extends IOffChainPost {
	onChainInfo?: IOnChainPostListing;
}

export interface IActivityFeedPostListing extends IPostListing {
	userReaction?: IReaction;
}

export interface IGenericListingResponse<T> {
	items: T[];
	totalCount: number;
}

export enum ESignupSteps {
	USERNAME = 'Create Username',
	PASSWORD = 'Set Password'
}

export interface IGenerateTFAResponse extends Omit<IUserTFADetails, 'url' | 'enabled' | 'verified'> {
	otpauthUrl: string;
}

export type TRPCEndpoint = {
	key: string;
	label: string;
};

export interface ISidebarMenuItem {
	title: string;
	url: string;
	icon?: string;
	isNew?: boolean;
	count?: number;
	items?: ISidebarMenuItem[];
	key?: string;
	heading?: string;
}

export interface IErrorResponse {
	status: StatusCodes;
	message: string;
	name: string;
}

<<<<<<< HEAD
export enum EApiRoute {
	WEB2_LOGIN = 'WEB2_LOGIN',
	WEB2_SIGNUP = 'WEB2_SIGNUP',
	WEB3_LOGIN = 'WEB3_LOGIN',
	REFRESH_ACCESS_TOKEN = 'REFRESH_ACCESS_TOKEN',
	USER_EXISTS = 'USER_EXISTS',
	TFA_LOGIN = 'TFA_LOGIN',
	GEN_TFA_TOKEN = 'GEN_TFA_TOKEN',
	VERIFY_TFA_TOKEN = 'VERIFY_TFA_TOKEN',
	LOGOUT = 'LOGOUT',
	POSTS_LISTING = 'POSTS_LISTING',
	FETCH_PROPOSAL_DETAILS = 'FETCH_PROPOSAL_DETAILS',
	EDIT_PROPOSAL_DETAILS = 'EDIT_PROPOSAL_DETAILS',
	GET_COMMENTS = 'GET_COMMENTS',
	ADD_COMMENT = 'ADD_COMMENT',
	GET_ACTIVITY_FEED = 'GET_ACTIVITY_FEED',
	GET_VOTES_HISTORY = 'GET_VOTES_HISTORY',
	POST_REACTIONS = 'POST_REACTIONS',
	DELETE_REACTION = 'DELETE_REACTION',
	GET_USER_BY_ID = 'GET_USER_BY_ID'
}

=======
>>>>>>> b8e83d25
export enum EWeb3LoginScreens {
	SELECT_WALLET,
	FETCH_CONFIRMATION,
	SELECT_ADDRESS
}

export enum EActivityFeedTab {
	EXPLORE = 'EXPLORE',
	FOLLOWING = 'FOLLOWING'
}

export enum EListingTab {
	ANALYTICS = 'ANALYTICS',
	EXTERNAL = 'EXTERNAL',
	REFERENDA = 'REFERENDA',
	POLKASSEMBLY = 'POLKASSEMBLY'
}

export interface IComment {
	id: string;
	createdAt: Date;
	updatedAt: Date;
	userId: number;
	content: OutputData;
	htmlContent: string;
	markdownContent: string;
	network: ENetwork;
	proposalType: EProposalType;
	indexOrHash: string;
	parentCommentId: string | null;
	isDeleted: boolean;
	address: string | null;
	dataSource: EDataSource;
}

export interface ICommentResponse extends IComment {
	user: Omit<IPublicUser, 'rank'>;
	children?: ICommentResponse[];
}

export interface IOnChainIdentity {
	display: string;
	legal: string;
	email: string;
	twitter: string;
	web: string;
	github: string;
	discord: string;
	matrix: string;
	displayParent: string;
	nickname: string;
	isIdentitySet: boolean;
	isVerified: boolean;
	isGood: boolean;
	judgements: RegistrationJudgement[];
	verifiedByPolkassembly: boolean;
	parentProxyTitle: string | null;
	parentProxyAddress: string;
}

export interface IVoteData {
	balanceValue: string;
	decision: EVoteDecision;
	lockPeriod: number;
	createdAt: Date;
	voterAddress: string;
	selfVotingPower?: string;
	totalVotingPower?: string;
	delegatedVotingPower?: string;
}

export enum EAssets {
	DED = 'DED',
	USDT = 'USDT',
	USDC = 'USDC'
}

export enum EPostDetailsTab {
	DESCRIPTION = 'description',
	TIMELINE = 'timeline'
}

export enum EActivityName {
	// On-chain Activities
	VOTED_ON_PROPOSAL = 'voted_on_proposal',
	CREATED_PROPOSAL = 'created_proposal',
	CREATED_TIP = 'created_tip',
	GAVE_TIP = 'gave_tip',
	CREATED_BOUNTY = 'created_bounty',
	CREATED_CHILD_BOUNTY = 'created_child_bounty',
	CLAIMED_BOUNTY = 'claimed_bounty',
	SIGNED_UP_FOR_IDENTITY_VERIFICATION = 'signed_up_for_identity_verification',
	APPROVED_BOUNTY = 'approved_bounty',
	LINKED_ADDRESS = 'linked_address',
	VERIFIED_IDENTITY = 'verified_identity',
	COMPLETED_IDENTITY_JUDGEMENT = 'completed_identity_judgement',
	DELEGATED_VOTE = 'delegated_vote',
	RECEIVED_DELEGATION = 'received_delegation',
	PLACED_DECISION_DEPOSIT = 'placed_decision_deposit',
	REMOVED_VOTE = 'removed_vote',
	REDUCED_CONVICTION = 'reduced_conviction',
	REDUCED_CONVICTION_AFTER_SIX_HOURS_OF_FIRST_VOTE = 'reduced_conviction_after_six_hours_of_first_vote',
	REMOVED_VOTE_AFTER_SIX_HOURS_OF_FIRST_VOTE = 'removed_vote_after_six_hours_of_first_vote',
	LOST_DUE_TO_SLASHING_TIP_OR_PROPOSAL = 'lost_due_to_slashing_tip_or_proposal',
	PROPOSAL_FAILED = 'proposal_failed',
	PROPOSAL_PASSED = 'proposal_passed',
	VOTE_PASSED = 'vote_passed',
	VOTE_FAILED = 'vote_failed',
	QUIZ_ANSWERED_CORRECTLY = 'quiz_answered_correctly',

	// Off-chain Activities
	REACTED_TO_POST = 'reacted_to_post',
	REACTED_TO_COMMENT = 'reacted_to_comment',
	COMMENTED_ON_POST = 'commented_on_post',
	DELETED_COMMENT = 'deleted_comment',
	REPLIED_TO_COMMENT = 'replied_to_comment',
	CREATED_OFFCHAIN_POST = 'created_offchain_post',
	LINKED_DISCUSSION = 'linked_discussion',
	TOOK_QUIZ = 'took_quiz',
	UPDATED_PROFILE = 'updated_profile',
	REPORTED_CONTENT = 'reported_content',
	RECEIVED_REPORT = 'received_report',
	RECEIVED_SPAM_REPORT = 'received_spam_report',
	REMOVED_CONTENT = 'removed_content',
	RECEIVED_LIKE_ON_DISCUSSION = 'received_like_on_discussion',
	RECEIVED_LIKE_ON_COMMENT = 'received_like_on_comment',
	DELETED_REACTION = 'deleted_reaction',
	ADDED_CONTEXT_TO_PROPOSAL = 'added_context_to_proposal',
	ADDED_PROFILE_PICTURE = 'added_profile_picture',
	ADDED_BIO = 'added_bio',
	ADDED_PROFILE_TITLE = 'added_profile_title',
	ADDED_PROFILE_TAGS = 'added_profile_tags',
	COMMENT_TAKEN_DOWN = 'comment_taken_down',
	POST_TAKEN_DOWN = 'post_taken_down',
	POST_MARKED_AS_SPAM = 'post_marked_as_spam',
	LINKED_MULTIPLE_ADDRESSES = 'linked_multiple_addresses'
}

export enum EActivityCategory {
	ON_CHAIN = 'on_chain',
	OFF_CHAIN = 'off_chain'
}

export interface IActivityMetadata {
	// For votes
	decision?: EVoteDecision;
	conviction?: number;

	// For reactions
	reaction?: EReaction;

	// For comments
	commentId?: string;
	parentCommentId?: string;

	// For reports
	reportReason?: string;
	reportedByUserId?: number;

	// For profile updates
	field?: string;

	// For likes received
	likeCount?: number;

	// For delegations
	delegatedToAddress?: string;
	delegatedFromAddress?: string;

	// For quiz
	score?: number;

	// For bounties/tips
	amount?: string;
	beneficiaryAddress?: string;

	// for identity and link address
	address?: string;
}

export interface IUserActivity {
	id: string;
	userId: number;
	name: EActivityName;
	subActivityName?: EActivityName;
	category: EActivityCategory;
	network?: ENetwork; // optional for profile activities
	proposalType?: EProposalType;
	indexOrHash?: string;
	metadata?: IActivityMetadata;
	createdAt: Date;
	updatedAt: Date;
}

export interface IVoteCurve {
	id: string;
	index: number;
	block: number;
	timestamp: string;
	approvalPercent: number;
	supportPercent: number;
}

<<<<<<< HEAD
export enum EProfileTabs {
	OVERVIEW = 'overview',
	ACCOUNTS = 'accounts'
=======
export interface IPreimage {
	createdAt: string;
	createdAtBlock: number;
	deposit: string;
	hash: string;
	id: string;
	length: number;
	method: string;
	proposedCall: {
		args: Record<string, unknown>;
		description: string;
		method: string;
		section: string;
	};
	proposer: string;
	section: string;
	status: string;
	updatedAt: string;
	updatedAtBlock: number | null;
>>>>>>> b8e83d25
}<|MERGE_RESOLUTION|>--- conflicted
+++ resolved
@@ -489,31 +489,6 @@
 	name: string;
 }
 
-<<<<<<< HEAD
-export enum EApiRoute {
-	WEB2_LOGIN = 'WEB2_LOGIN',
-	WEB2_SIGNUP = 'WEB2_SIGNUP',
-	WEB3_LOGIN = 'WEB3_LOGIN',
-	REFRESH_ACCESS_TOKEN = 'REFRESH_ACCESS_TOKEN',
-	USER_EXISTS = 'USER_EXISTS',
-	TFA_LOGIN = 'TFA_LOGIN',
-	GEN_TFA_TOKEN = 'GEN_TFA_TOKEN',
-	VERIFY_TFA_TOKEN = 'VERIFY_TFA_TOKEN',
-	LOGOUT = 'LOGOUT',
-	POSTS_LISTING = 'POSTS_LISTING',
-	FETCH_PROPOSAL_DETAILS = 'FETCH_PROPOSAL_DETAILS',
-	EDIT_PROPOSAL_DETAILS = 'EDIT_PROPOSAL_DETAILS',
-	GET_COMMENTS = 'GET_COMMENTS',
-	ADD_COMMENT = 'ADD_COMMENT',
-	GET_ACTIVITY_FEED = 'GET_ACTIVITY_FEED',
-	GET_VOTES_HISTORY = 'GET_VOTES_HISTORY',
-	POST_REACTIONS = 'POST_REACTIONS',
-	DELETE_REACTION = 'DELETE_REACTION',
-	GET_USER_BY_ID = 'GET_USER_BY_ID'
-}
-
-=======
->>>>>>> b8e83d25
 export enum EWeb3LoginScreens {
 	SELECT_WALLET,
 	FETCH_CONFIRMATION,
@@ -717,11 +692,11 @@
 	supportPercent: number;
 }
 
-<<<<<<< HEAD
 export enum EProfileTabs {
 	OVERVIEW = 'overview',
 	ACCOUNTS = 'accounts'
-=======
+}
+
 export interface IPreimage {
 	createdAt: string;
 	createdAtBlock: number;
@@ -741,5 +716,4 @@
 	status: string;
 	updatedAt: string;
 	updatedAtBlock: number | null;
->>>>>>> b8e83d25
 }