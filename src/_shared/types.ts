--- conflicted
+++ resolved
@@ -1119,7 +1119,6 @@
 	CONFIRM = 'confirm'
 }
 
-<<<<<<< HEAD
 export interface IPureProxy {
 	address: string;
 	proxyType: string;
@@ -1155,7 +1154,8 @@
 		proxy: Array<IProxy>;
 		proxied: Array<IProxy>;
 	};
-=======
+}
+
 export enum ESearchType {
 	POSTS = 'posts',
 	DISCUSSIONS = 'discussions',
@@ -1166,5 +1166,4 @@
 	DISCUSSIONS = 'discussions',
 	GRANTS = 'grants',
 	REFERENDUMS_V2 = 'referendums_v2'
->>>>>>> 6b28fa8b
 }