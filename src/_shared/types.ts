--- conflicted
+++ resolved
@@ -929,19 +929,11 @@
 }
 
 export interface IBountyStats {
-<<<<<<< HEAD
-	availableBountyPool: string;
-	activeBounties: number;
-	peopleEarned: string;
-	totalRewarded: string;
-	totalBountyPool: number;
-=======
 	availableBountyPool: BN;
 	activeBounties: number;
 	peopleEarned: number;
 	totalRewarded: BN;
 	totalBountyPool: BN;
->>>>>>> f843089f
 }
 
 export enum EBountyStatus {
