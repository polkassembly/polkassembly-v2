--- conflicted
+++ resolved
@@ -1786,7 +1786,6 @@
 	percentageCompletedThisMonth: number;
 }
 
-<<<<<<< HEAD
 export interface IActivityStats {
 	activeProposalsCount: number;
 	weeklyVotesCount: number;
@@ -1819,7 +1818,8 @@
 	createdAt: string;
 	updatedAt: string;
 	applicantCount: number;
-=======
+}
+
 export interface IOGTrackerProposal {
 	id: number;
 	refnum: string;
@@ -1865,5 +1865,4 @@
 	proposal: IOGTrackerProposal | null;
 	tasks: IOGTrackerTask[];
 	proofOfWork: IOGTrackerPoW[];
->>>>>>> 90e30c74
 }