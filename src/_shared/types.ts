// Copyright 2019-2025 @polkassembly/polkassembly authors & contributors
// This software may be modified and distributed under the terms
// of the Apache-2.0 license. See the LICENSE file for details.

import { SubmittableExtrinsicFunction } from '@polkadot/api/types';
import { InjectedAccount } from '@polkadot/extension-inject/types';
import { RegistrationJudgement } from '@polkadot/types/interfaces';
import { TypeDef } from '@polkadot/types/types';
import { StatusCodes } from 'http-status-codes';

export enum ENetwork {
	KUSAMA = 'kusama',
	POLKADOT = 'polkadot',
	WESTEND = 'westend'
}

export enum EGovType {
	GOV_1 = 'gov_1',
	OPENGOV = 'opengov'
}

export enum ESocial {
	EMAIL = 'email',
	RIOT = 'riot',
	TWITTER = 'twitter',
	TELEGRAM = 'telegram',
	DISCORD = 'discord'
}

export interface ITrackCounts {
	[trackName: string]: number;
}

export interface IUserSocialDetails {
	platform: ESocial;
	url: string;
}

export enum EUserBadge {
	DECENTRALISED_VOICE = 'decentralised_voice',
	FELLOW = 'fellow',
	COUNCIL = 'council',
	ACTIVE_VOTER = 'active_voter',
	WHALE = 'whale'
	// STEADFAST_COMMENTOR = 'Steadfast Commentor',
	// GM_VOTER = 'GM Voter',
	// POPULAR_DELEGATE = 'Popular Delegate'
}

export interface IUserBadgeDetails {
	name: EUserBadge;
	unlockedAt: Date;
}

export interface IProfileDetails {
	bio?: string;
	badges?: string[];
	title?: string;
	image?: string;
	publicSocialLinks?: IUserSocialDetails[];
	coverImage?: string;
	achievementBadges?: IUserBadgeDetails[];
}

export interface IUserTFADetails {
	url: string;
	base32Secret: string;
	enabled: boolean;
	verified: boolean;
}

export enum ENotificationChannel {
	EMAIL = 'email',
	TELEGRAM = 'telegram',
	DISCORD = 'discord',
	ELEMENT = 'element',
	SLACK = 'slack',
	IN_APP = 'in_app'
}

export interface IUserNotificationChannelPreferences {
	name: ENotificationChannel;
	enabled: boolean;
	handle: string;
	verified: boolean;
	verification_token?: string;
}

export interface IUserNotificationTriggerPreferences {
	name: string;
	enabled: boolean;
	[additionalProperties: string]: unknown; // trigger specific properties
}

export interface IUserNotificationSettings {
	channelPreferences: { [channel: string]: IUserNotificationChannelPreferences };
	triggerPreferences: {
		[network: string]: { [index: string]: IUserNotificationTriggerPreferences };
	};
}

export enum ERole {
	ANONYMOUS = 'anonymous',
	ADMIN = 'admin',
	PROPOSAL_BOT = 'proposal_bot',
	USER = 'user',
	EVENT_BOT = 'event_bot',
	MODERATOR = 'moderator'
}

export interface IUser {
	id: number;
	createdAt?: Date;
	updatedAt?: Date;
	email: string;
	isEmailVerified: boolean;
	password: string;
	salt: string;
	profileDetails: IProfileDetails;
	username: string;
	isWeb3Signup: boolean;
	primaryNetwork?: ENetwork;
	notificationPreferences?: IUserNotificationSettings;
	twoFactorAuth?: IUserTFADetails;
	roles?: ERole[];
	profileScore: number;
}

export interface IPublicUser {
	id: number;
	createdAt?: Date;
	username: string;
	profileScore: number;
	addresses: string[];
	rank: number;
	profileDetails: IProfileDetails;
}

export interface IAuthResponse {
	accessToken?: string;
	isTFAEnabled?: boolean;
	tfaToken?: string;
	refreshToken?: string;
}

export enum EWallet {
	POLKADOT = 'polkadot-js',
	SUBWALLET = 'subwallet-js',
	TALISMAN = 'talisman',
	POLKAGATE = 'polkagate',
	NOVAWALLET = 'nova',
	OTHER = ''
	// METAMASK = 'metamask',
	// WALLETCONNECT = 'walletconnect',
	// POLYWALLET = 'polywallet',
	// POLKASAFE = 'polkasafe',
}

export interface IRefreshTokenPayload {
	iat: number;
	id: number;
	exp?: number;
	loginAddress?: string;
	loginWallet?: EWallet;
}

export interface IAccessTokenPayload {
	defaultAddress: string;
	addresses: string[];
	sub: string;
	username: string;
	email: string;
	isEmailVerified: boolean;
	iat: number;
	id: number;
	roles: ERole[];
	web3signup: boolean;
	isTFAEnabled?: boolean;
	loginWallet?: EWallet;
	loginAddress?: string;
	exp?: number;
}

export interface IUserClientData extends IAccessTokenPayload {
	publicUser?: IPublicUser;
}

export interface IAddressProxyForEntry {
	address: string;
	network: ENetwork;
}

export interface IUserAddress {
	address: string;
	default: boolean;
	network: ENetwork;
	userId: number;
	createdAt?: Date;
	updatedAt?: Date;
	wallet?: EWallet;
	isMultisig?: boolean;
	proxyFor?: IAddressProxyForEntry[];
}

export interface IHashedPassword {
	password: string;
	salt: string;
}

export interface NotificationSettings {
	new_proposal: boolean;
	own_proposal: boolean;
	post_created: boolean;
	post_participated: boolean;
}

export enum EProposalType {
	ALLIANCE_MOTION = 'AllianceMotion',
	ANNOUNCEMENT = 'Announcement',
	DEMOCRACY_PROPOSAL = 'DemocracyProposal',
	TECH_COMMITTEE_PROPOSAL = 'TechCommitteeProposal',
	TREASURY_PROPOSAL = 'TreasuryProposal',
	REFERENDUM = 'Referendum',
	FELLOWSHIP_REFERENDUM = 'FellowshipReferendum',
	COUNCIL_MOTION = 'CouncilMotion',
	BOUNTY = 'Bounty',
	TIP = 'Tip',
	CHILD_BOUNTY = 'ChildBounty',
	REFERENDUM_V2 = 'ReferendumV2',
	TECHNICAL_COMMITTEE = 'TechnicalCommittee',
	COMMUNITY = 'Community',
	UPGRADE_COMMITTEE = 'UpgradeCommittee',
	ADVISORY_COMMITTEE = 'AdvisoryCommittee',
	DISCUSSION = 'Discussion',
	GRANT = 'Grant'
}

export enum ETheme {
	LIGHT = 'light',
	DARK = 'dark'
}

export enum ELocales {
	SPANISH = 'es',
	ENGLISH = 'en',
	CHINESE = 'zh',
	GERMAN = 'de',
	JAPANESE = 'ja'
}

export enum ECookieNames {
	ACCESS_TOKEN = 'access_token',
	REFRESH_TOKEN = 'refresh_token',
	THEME = 'theme',
	LOCALE = 'locale'
}

export interface IUserPreferences {
	theme: ETheme;
	locale: ELocales;
	wallet?: EWallet;
	address?: InjectedAccount;
	rpcIndex?: number;
}

export enum ENotificationTrigger {
	VERIFY_EMAIL = 'verifyEmail',
	RESET_PASSWORD = 'resetPassword'
}

export enum EDataSource {
	POLKASSEMBLY = 'polkassembly',
	SUBSQUARE = 'subsquare'
}

export enum EReaction {
	like = 'like',
	dislike = 'dislike'
}

export interface IReaction {
	id: string;
	network: ENetwork;
	proposalType: EProposalType;
	indexOrHash: string;
	userId: number;
	reaction: EReaction;
	createdAt: Date;
	updatedAt: Date;
	commentId?: string;
}

export interface IPostOffChainMetrics {
	reactions: Record<EReaction, number>;
	comments: number;
}

export enum EAllowedCommentor {
	ALL = 'all',
	ONCHAIN_VERIFIED = 'onchain_verified',
	NONE = 'none'
}

export interface IPostLink {
	indexOrHash: string;
	proposalType: EProposalType;
}

// stores the reason for invalidity or "Valid" if valid
export interface ICrossValidationResult {
	beneficiaries: string | 'Valid';
	proposer: string | 'Valid';
}

export interface IContentSummary {
	id: string;
	network: ENetwork;
	proposalType: EProposalType;
	indexOrHash: string;
	postSummary?: string;
	commentsSummary?: string;
	isSpam?: boolean;
	createdAt: Date;
	updatedAt: Date;
	crossValidationResult?: ICrossValidationResult;
}

export enum EOffChainPostTopic {
	GENERAL = 'general',
	AUCTION_ADMIN = 'auctionAdmin',
	GENERAL_ADMIN = 'generalAdmin',
	GOVERNANCE = 'governance',
	ROOT = 'root',
	STAKING_ADMIN = 'stakingAdmin',
	TREASURY = 'treasury',
	FELLOWSHIP = 'fellowship',
	COUNCIL = 'council',
	DEMOCRACY = 'democracy',
	WHITELIST = 'whitelist'
}

export interface ITag {
	value: string;
	lastUsedAt: Date;
	network: ENetwork;
}

export interface IOffChainPost {
	id?: string;
	index?: number;
	hash?: string;
	userId?: number;
	title?: string;
	content: string;
	createdAt?: Date;
	updatedAt?: Date;
	tags?: ITag[];
	dataSource: EDataSource;
	proposalType: EProposalType;
	network: ENetwork;
	metrics?: IPostOffChainMetrics;
	allowedCommentor: EAllowedCommentor;
	lastCommentAt?: Date;
	isDeleted: boolean;
	createdOnPolkassembly?: boolean;
	linkedPost?: IPostLink;
	publicUser?: IPublicUser;
	topic?: EOffChainPostTopic;
}

export enum EProposalStatus {
	Unknown = 'Unknown',
	Noted = 'Noted',
	Proposed = 'Proposed',
	Tabled = 'Tabled',
	Started = 'Started',
	Passed = 'Passed',
	NotPassed = 'NotPassed',
	Cancelled = 'Cancelled',
	CuratorProposed = 'CuratorProposed',
	CuratorAssigned = 'CuratorAssigned',
	CuratorUnassigned = 'CuratorUnassigned',
	Executed = 'Executed',
	ExecutionFailed = 'ExecutionFailed',
	Used = 'Used',
	Invalid = 'Invalid',
	Missing = 'Missing',
	Reaped = 'Reaped',
	Approved = 'Approved',
	Disapproved = 'Disapproved',
	Closed = 'Closed',
	Awarded = 'Awarded',
	Added = 'Added',
	Rejected = 'Rejected',
	Retracted = 'Retracted',
	Slashed = 'Slashed',
	Active = 'Active',
	Extended = 'Extended',
	Claimed = 'Claimed',
	Unrequested = 'Unrequested',
	Requested = 'Requested',
	Submitted = 'Submitted',
	Killed = 'Killed',
	Cleared = 'Cleared',
	Deciding = 'Deciding',
	ConfirmStarted = 'ConfirmStarted',
	ConfirmAborted = 'ConfirmAborted',
	Confirmed = 'Confirmed',
	DecisionDepositPlaced = 'DecisionDepositPlaced',
	TimedOut = 'TimedOut',
	Opened = 'Opened',
	Created = 'Created'
}

export enum EPostOrigin {
	AUCTION_ADMIN = 'AuctionAdmin',
	BIG_SPENDER = 'BigSpender',
	BIG_TIPPER = 'BigTipper',
	CANDIDATES = 'Candidates',
	EXPERTS = 'Experts',
	FELLOWS = 'Fellows',
	FELLOWSHIP_ADMIN = 'FellowshipAdmin',
	GENERAL_ADMIN = 'GeneralAdmin',
	GRAND_MASTERS = 'GrandMasters',
	LEASE_ADMIN = 'LeaseAdmin',
	MASTERS = 'Masters',
	MEDIUM_SPENDER = 'MediumSpender',
	MEMBERS = 'Members',
	PROFICIENTS = 'Proficients',
	REFERENDUM_CANCELLER = 'ReferendumCanceller',
	REFERENDUM_KILLER = 'ReferendumKiller',
	ROOT = 'Root',
	SENIOR_EXPERTS = 'SeniorExperts',
	SENIOR_FELLOWS = 'SeniorFellows',
	SENIOR_MASTERS = 'SeniorMasters',
	SMALL_SPENDER = 'SmallSpender',
	SMALL_TIPPER = 'SmallTipper',
	STAKING_ADMIN = 'StakingAdmin',
	TREASURER = 'Treasurer',
	WHITELISTED_CALLER = 'WhitelistedCaller',
	WISH_FOR_CHANGE = 'WishForChange',
	FAST_GENERAL_ADMIN = 'FastGeneralAdmin'
}

export enum EVoteDecision {
	AYE = 'aye',
	NAY = 'nay',
	SPLIT = 'split',
	SPLIT_ABSTAIN = 'splitAbstain'
}

export interface IVoteMetrics {
	[EVoteDecision.AYE]: { count: number; value: string };
	[EVoteDecision.NAY]: { count: number; value: string };
	support: { value: string };
	bareAyes: { value: string };
}

export interface IBeneficiary {
	address: string;
	amount: string;
	assetId: string | null;
	validFromBlock?: string;
}

export interface IBeneficiaryInput extends IBeneficiary {
	id?: string;
	isInvalid?: boolean;
}

export interface IStatusHistoryItem {
	status: EProposalStatus;
	timestamp: Date;
	block: number;
}

export interface IOnChainPostInfo {
	proposer: string;
	status: EProposalStatus;
	createdAt?: Date;
	index?: number;
	hash?: string;
	origin: EPostOrigin;
	description?: string;
	voteMetrics?: IVoteMetrics;
	beneficiaries?: IBeneficiary[];
	preparePeriodEndsAt?: Date;
	decisionPeriodEndsAt?: Date;
	confirmationPeriodEndsAt?: Date;
	timeline?: IStatusHistoryItem[];
	preimageArgs?: Record<string, unknown>;
}

export interface IPost extends IOffChainPost {
	onChainInfo?: IOnChainPostInfo;
	publicUser?: IPublicUser;
	userReaction?: IReaction;
	reactions?: IReaction[];
	userSubscriptionId?: string;
}

export interface IOnChainPostListing {
	createdAt: Date;
	description: string;
	index?: number;
	origin: EPostOrigin;
	proposer: string;
	status: EProposalStatus;
	type: EProposalType;
	hash?: string;
	voteMetrics?: IVoteMetrics;
	beneficiaries?: IBeneficiary[];
	decisionPeriodEndsAt?: Date;
	preparePeriodEndsAt?: Date;
}

export interface IPostListing extends IOffChainPost {
	onChainInfo?: IOnChainPostListing;
	publicUser?: IPublicUser;
	/**
	 * @deprecated Use reactions array instead for better performance and flexibility
	 */
	userReaction?: IReaction;
	reactions?: IReaction[];
	userSubscriptionId?: string;
}

export interface IGenericListingResponse<T> {
	items: T[];
	totalCount: number;
}

export enum ESignupSteps {
	USERNAME = 'Create Username',
	PASSWORD = 'Set Password'
}

export interface IGenerateTFAResponse extends Omit<IUserTFADetails, 'url' | 'enabled' | 'verified'> {
	otpauthUrl: string;
}

export interface ISidebarMenuItem {
	title: string;
	url: string;
	icon?: string;
	isNew?: boolean;
	count?: number;
	items?: ISidebarMenuItem[];
	key?: string;
	heading?: string;
}

export interface IMessageResponse {
	message: string;
}

export interface IErrorResponse extends IMessageResponse {
	status: StatusCodes;
	name: string;
}

export enum EWeb3LoginScreens {
	SELECT_WALLET,
	FETCH_CONFIRMATION,
	SELECT_ADDRESS
}

export enum EActivityFeedTab {
	EXPLORE = 'explore',
	SUBSCRIBED = 'subscribed'
}

export enum EListingTab {
	ANALYTICS = 'ANALYTICS',
	EXTERNAL = 'EXTERNAL',
	REFERENDA = 'REFERENDA',
	POLKASSEMBLY = 'POLKASSEMBLY'
}

export enum ECommentSentiment {
	AGAINST = 'against',
	SLIGHTLY_AGAINST = 'slightly_against',
	NEUTRAL = 'neutral',
	SLIGHTLY_FOR = 'slightly_for',
	FOR = 'for'
}

export interface IComment {
	id: string;
	createdAt: Date;
	updatedAt: Date;
	userId: number;
	content: string;
	network: ENetwork;
	proposalType: EProposalType;
	indexOrHash: string;
	parentCommentId: string | null;
	isDeleted: boolean;
	address: string | null;
	dataSource: EDataSource;
	isSpam?: boolean;
	sentiment?: ECommentSentiment;
	aiSentiment?: ECommentSentiment;
}

export interface ICommentResponse extends IComment {
	user: Omit<IPublicUser, 'rank'>;
	children?: ICommentResponse[];
	reactions?: IReaction[];
}

export interface IOnChainIdentity {
	display: string;
	legal: string;
	email: string;
	twitter: string;
	web: string;
	github: string;
	discord: string;
	matrix: string;
	displayParent: string;
	nickname: string;
	isIdentitySet: boolean;
	isVerified: boolean;
	isGood: boolean;
	judgements: RegistrationJudgement[];
	verifiedByPolkassembly: boolean;
	parentProxyTitle: string | null;
	parentProxyAddress: string;
}

export interface IVoteData {
	balanceValue: string;
	decision: EVoteDecision;
	lockPeriod: number;
	createdAt: Date;
	voterAddress: string;
	selfVotingPower?: string;
	totalVotingPower?: string;
	delegatedVotingPower?: string;
}

export enum EAssets {
	DED = 'DED',
	USDT = 'USDT',
	USDC = 'USDC',
	MYTH = 'MYTH'
}

export enum EPostDetailsTab {
	DESCRIPTION = 'description',
	TIMELINE = 'timeline',
	ONCHAIN_INFO = 'onchain info'
}

export enum EActivityName {
	// On-chain Activities
	VOTED_ON_PROPOSAL = 'voted_on_proposal',
	CREATED_PROPOSAL = 'created_proposal',
	CREATED_TIP = 'created_tip',
	GAVE_TIP = 'gave_tip',
	CREATED_BOUNTY = 'created_bounty',
	CREATED_CHILD_BOUNTY = 'created_child_bounty',
	CLAIMED_BOUNTY = 'claimed_bounty',
	SIGNED_UP_FOR_IDENTITY_VERIFICATION = 'signed_up_for_identity_verification',
	APPROVED_BOUNTY = 'approved_bounty',
	VERIFIED_IDENTITY = 'verified_identity',
	COMPLETED_IDENTITY_JUDGEMENT = 'completed_identity_judgement',
	DELEGATED_VOTE = 'delegated_vote',
	RECEIVED_DELEGATION = 'received_delegation',
	PLACED_DECISION_DEPOSIT = 'placed_decision_deposit',
	REMOVED_VOTE = 'removed_vote',
	REDUCED_CONVICTION = 'reduced_conviction',
	REDUCED_CONVICTION_AFTER_SIX_HOURS_OF_FIRST_VOTE = 'reduced_conviction_after_six_hours_of_first_vote',
	REMOVED_VOTE_AFTER_SIX_HOURS_OF_FIRST_VOTE = 'removed_vote_after_six_hours_of_first_vote',
	LOST_DUE_TO_SLASHING_TIP_OR_PROPOSAL = 'lost_due_to_slashing_tip_or_proposal',
	PROPOSAL_FAILED = 'proposal_failed',
	PROPOSAL_PASSED = 'proposal_passed',
	VOTE_PASSED = 'vote_passed',
	VOTE_FAILED = 'vote_failed',

	// Off-chain Activities
	QUIZ_ANSWERED_CORRECTLY = 'quiz_answered_correctly',
	REACTED_TO_POST = 'reacted_to_post',
	REACTED_TO_COMMENT = 'reacted_to_comment',
	COMMENTED_ON_POST = 'commented_on_post',
	DELETED_COMMENT = 'deleted_comment',
	REPLIED_TO_COMMENT = 'replied_to_comment',
	CREATED_OFFCHAIN_POST = 'created_offchain_post',
	LINKED_DISCUSSION = 'linked_discussion',
	TOOK_QUIZ = 'took_quiz',
	UPDATED_PROFILE = 'updated_profile',
	REPORTED_CONTENT = 'reported_content',
	RECEIVED_REPORT = 'received_report',
	RECEIVED_SPAM_REPORT = 'received_spam_report',
	REMOVED_CONTENT = 'removed_content',
	RECEIVED_LIKE_ON_DISCUSSION = 'received_like_on_discussion',
	RECEIVED_LIKE_ON_COMMENT = 'received_like_on_comment',
	DELETED_REACTION = 'deleted_reaction',
	ADDED_CONTEXT_TO_PROPOSAL = 'added_context_to_proposal',
	ADDED_PROFILE_PICTURE = 'added_profile_picture',
	ADDED_BIO = 'added_bio',
	ADDED_PROFILE_TITLE = 'added_profile_title',
	ADDED_PROFILE_TAGS = 'added_profile_tags',
	COMMENT_TAKEN_DOWN = 'comment_taken_down',
	POST_TAKEN_DOWN = 'post_taken_down',
	POST_MARKED_AS_SPAM = 'post_marked_as_spam',
	LINKED_ADDRESS = 'linked_address',
	LINKED_MULTIPLE_ADDRESSES = 'linked_multiple_addresses',
	UNLINKED_ADDRESS = 'unlinked_address',
	UNLINKED_MULTIPLE_ADDRESSES = 'unlinked_multiple_addresses',
	FOLLOWED_USER = 'followed_user',
	UNFOLLOWED_USER = 'unfollowed_user'
}

export enum EActivityCategory {
	ON_CHAIN = 'on_chain',
	OFF_CHAIN = 'off_chain'
}

export interface IActivityMetadata {
	// For votes
	decision?: EVoteDecision;
	conviction?: number;

	// For reactions
	reaction?: EReaction;

	// For comments
	commentId?: string;
	parentCommentId?: string;

	// For reports
	reportReason?: string;
	reportedByUserId?: number;

	// For profile updates
	field?: string;

	// For likes received
	likeCount?: number;

	// For delegations
	delegatedToAddress?: string;
	delegatedFromAddress?: string;

	// For quiz
	score?: number;

	// For bounties/tips
	amount?: string;
	beneficiaryAddress?: string;

	// for identity and link address
	address?: string;

	// for follow/unfollow
	userId?: number;
}

export interface IUserActivity {
	id: string;
	userId: number;
	name: EActivityName;
	subActivityName?: EActivityName;
	category: EActivityCategory;
	network?: ENetwork; // optional for profile activities
	proposalType?: EProposalType;
	indexOrHash?: string;
	metadata?: IActivityMetadata;
	createdAt: Date;
	updatedAt: Date;
	message?: string;
}

export interface IVoteCurve {
	id: string;
	index: number;
	block: number;
	timestamp: string;
	approvalPercent: number;
	supportPercent: number;
}

export enum EProfileTabs {
	OVERVIEW = 'overview',
	ACTIVITY = 'activity',
	ACCOUNTS = 'accounts',
	SETTINGS = 'settings'
}

export interface IPreimage {
	createdAt: string;
	createdAtBlock: number;
	deposit: string;
	hash: string;
	id: string;
	length: number;
	method: string;
	proposedCall: {
		args: Record<string, unknown>;
		description: string;
		method: string;
		section: string;
	};
	proposer: string;
	section: string;
	status: string;
	updatedAt: string;
	updatedAtBlock: number | null;
}

export interface IQRSessionPayload {
	sessionId: string;
	timestamp: number;
	expiresIn: number;
}

export enum EAppEnv {
	PRODUCTION = 'production',
	DEVELOPMENT = 'development'
}

export interface IFollowEntry {
	id: string;
	createdAt: Date;
	followerUserId: number;
	followedUserId: number;
	updatedAt: Date;
}

export enum ESidebarState {
	EXPANDED = 'expanded',
	COLLAPSED = 'collapsed'
}

export enum EConvictionAmount {
	ZERO = 0,
	ONE = 1,
	TWO = 2,
	THREE = 3,
	FOUR = 4,
	FIVE = 5,
	SIX = 6
}

export interface IVoteCartItem {
	id: string;
	createdAt: Date;
	updatedAt: Date;
	userId: number;
	postIndexOrHash: string;
	proposalType: EProposalType;
	network: ENetwork;
	decision: EVoteDecision;
	amount: {
		abstain?: string;
		aye?: string;
		nay?: string;
	};
	conviction: EConvictionAmount;
	title?: string;
	editDisabled?: boolean;
}

export interface IPostSubscription {
	id: string;
	createdAt: Date;
	updatedAt: Date;
	network: ENetwork;
	indexOrHash: string;
	proposalType: EProposalType;
	userId: number;
}

export enum EReactQueryKeys {
	BATCH_VOTE_CART = 'batch-vote-cart'
}

export interface IParamDef {
	name: string;
	length?: number;
	type: TypeDef;
}

export interface ICallState {
	extrinsic: {
		extrinsicFn: SubmittableExtrinsicFunction<'promise'> | null;
		params: IParamDef[];
	};
	paramValues: unknown[];
}

export enum EEnactment {
	After_No_Of_Blocks = 'after_no_of_Blocks',
	At_Block_No = 'at_block_number'
}

export interface IWritePostFormFields {
	title: string;
	description: string;
	tags: ITag[];
	topic: EOffChainPostTopic;
	allowedCommentor: EAllowedCommentor;
}

export enum NotificationType {
	SUCCESS = 'success',
	ERROR = 'error',
	WARNING = 'warning',
	INFO = 'info'
}

// generic types are for insignificant tokens if we decide to add later
export interface ITreasuryStats {
	network: ENetwork;
	createdAt: Date;
	updatedAt: Date;
	relayChain: {
		dot?: string;
		myth?: string;
		[key: string]: string | undefined;
	};
	ambassador?: {
		usdt?: string;
		[key: string]: string | undefined;
	};
	assetHub?: {
		dot?: string;
		usdc?: string;
		usdt?: string;
		[key: string]: string | undefined;
	};
	hydration?: {
		dot?: string;
		usdc?: string;
		usdt?: string;
		[key: string]: string | undefined;
	};
	bounties?: {
		dot?: string;
		[key: string]: string | undefined;
	};
	fellowship?: {
		dot?: string;
		usdt?: string;
		[key: string]: string | undefined;
	};
	total?: {
		totalDot?: string;
		totalUsdc?: string;
		totalUsdt?: string;
		totalMyth?: string;
		[key: string]: string | undefined;
	};
	loans?: {
		dot?: string;
		usdc?: string;
		[key: string]: string | undefined;
	};
	nativeTokenUsdPrice?: string;
	nativeTokenUsdPrice24hChange?: string;
	[key: string]: unknown;
}

<<<<<<< HEAD
export enum EProposalStep {
	CREATE_PREIMAGE = 'CREATE_PREIMAGE',
	EXISTING_PREIMAGE = 'EXISTING_PREIMAGE',
	CREATE_TREASURY_PROPOSAL = 'CREATE_TREASURY_PROPOSAL',
	CREATE_USDX_PROPOSAL = 'CREATE_USDX_PROPOSAL',
	CREATE_CANCEL_REF_PROPOSAL = 'CREATE_CANCEL_REF_PROPOSAL',
	CREATE_KILL_REF_PROPOSAL = 'CREATE_KILL_REF_PROPOSAL'
=======
export interface IDelegationStats {
	totalDelegatedTokens: string;
	totalDelegatedVotes: number;
	totalDelegates: number;
	totalDelegators: number;
}

export enum EDelegateSource {
	W3F = 'w3f',
	NOVA = 'nova',
	PARITY = 'parity',
	POLKASSEMBLY = 'polkassembly',
	INDIVIDUAL = 'individual'
}

export interface IDelegate {
	id?: string;
	network: ENetwork;
	address: string;
	sources: EDelegateSource[];
	image?: string; // if available, otherwise use the image from the public user
	manifesto?: string; // markdown
	name?: string; // name of the delegate available via some third party sources
	createdAt?: Date; // not available for w3f, nova and parity
	updatedAt?: Date; // not available for w3f, nova and parity
}

export interface IDelegateDetails extends IDelegate {
	publicUser?: IPublicUser;
	votingPower: string;
	receivedDelegationsCount: number;
	last30DaysVotedProposalsCount: number;
>>>>>>> 76a959b7
}<|MERGE_RESOLUTION|>--- conflicted
+++ resolved
@@ -963,7 +963,6 @@
 	[key: string]: unknown;
 }
 
-<<<<<<< HEAD
 export enum EProposalStep {
 	CREATE_PREIMAGE = 'CREATE_PREIMAGE',
 	EXISTING_PREIMAGE = 'EXISTING_PREIMAGE',
@@ -971,7 +970,8 @@
 	CREATE_USDX_PROPOSAL = 'CREATE_USDX_PROPOSAL',
 	CREATE_CANCEL_REF_PROPOSAL = 'CREATE_CANCEL_REF_PROPOSAL',
 	CREATE_KILL_REF_PROPOSAL = 'CREATE_KILL_REF_PROPOSAL'
-=======
+}
+
 export interface IDelegationStats {
 	totalDelegatedTokens: string;
 	totalDelegatedVotes: number;
@@ -1004,5 +1004,4 @@
 	votingPower: string;
 	receivedDelegationsCount: number;
 	last30DaysVotedProposalsCount: number;
->>>>>>> 76a959b7
 }