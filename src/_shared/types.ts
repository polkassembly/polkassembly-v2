--- conflicted
+++ resolved
@@ -501,14 +501,9 @@
 export interface IOnChainPostListing {
 	createdAt: Date;
 	description: string;
-<<<<<<< HEAD
 	childBountiesCount?: number;
 	index: number;
 	origin: string;
-=======
-	index?: number;
-	origin: EPostOrigin;
->>>>>>> 4cc773ea
 	proposer: string;
 	status: EProposalStatus;
 	type: EProposalType;
