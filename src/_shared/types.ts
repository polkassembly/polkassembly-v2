// Copyright 2019-2025 @polkassembly/polkassembly authors & contributors
// This software may be modified and distributed under the terms
// of the Apache-2.0 license. See the LICENSE file for details.

import { OutputData } from '@editorjs/editorjs';
import { InjectedAccount } from '@polkadot/extension-inject/types';
import { RegistrationJudgement } from '@polkadot/types/interfaces';
import { StatusCodes } from 'http-status-codes';

export enum ENetwork {
	KUSAMA = 'kusama',
	POLKADOT = 'polkadot'
}

export enum EGovType {
	GOV_1 = 'gov_1',
	OPENGOV = 'opengov'
}

export enum ESocial {
	EMAIL = 'email',
	RIOT = 'riot',
	TWITTER = 'twitter',
	TELEGRAM = 'telegram',
	DISCORD = 'discord'
}

export interface ITrackCounts {
	[trackName: string]: number;
}

export interface IUserSocialDetails {
	type: ESocial;
	link: string;
}

export enum EUserBadge {
	DECENTRALISED_VOICE = 'decentralised_voice',
	FELLOW = 'fellow',
	COUNCIL = 'council',
	ACTIVE_VOTER = 'active_voter',
	WHALE = 'whale'
	// STEADFAST_COMMENTOR = 'Steadfast Commentor',
	// GM_VOTER = 'GM Voter',
	// POPULAR_DELEGATE = 'Popular Delegate'
}

export interface IUserBadgeDetails {
	name: EUserBadge;
	check: boolean;
	unlockedAt: string;
}

export interface IProfileDetails {
	customUsername?: boolean;
	bio?: string;
	badges?: string[];
	title?: string;
	image?: string;
	socialLinks?: IUserSocialDetails[];
	coverImage?: string;
	achievementBadges: IUserBadgeDetails[];
}

export interface IUserTFADetails {
	url: string;
	base32Secret: string;
	enabled: boolean;
	verified: boolean;
}

export enum ENotificationChannel {
	EMAIL = 'email',
	TELEGRAM = 'telegram',
	DISCORD = 'discord',
	ELEMENT = 'element',
	SLACK = 'slack',
	IN_APP = 'in_app'
}

export interface IUserNotificationChannelPreferences {
	name: ENotificationChannel;
	enabled: boolean;
	handle: string;
	verified: boolean;
	verification_token?: string;
}

export interface IUserNotificationTriggerPreferences {
	name: string;
	enabled: boolean;
	[additionalProperties: string]: unknown; // trigger specific properties
}

export interface IUserNotificationSettings {
	channelPreferences: { [channel: string]: IUserNotificationChannelPreferences };
	triggerPreferences: {
		[network: string]: { [index: string]: IUserNotificationTriggerPreferences };
	};
}

export enum ERole {
	ANONYMOUS = 'anonymous',
	ADMIN = 'admin',
	PROPOSAL_BOT = 'proposal_bot',
	USER = 'user',
	EVENT_BOT = 'event_bot',
	MODERATOR = 'moderator'
}

export interface IUser {
	id: number;
	createdAt?: Date;
	updatedAt?: Date;
	isCustomUsername?: boolean;
	email: string;
	isEmailVerified: boolean;
	password: string;
	salt: string;
	profileDetails: IProfileDetails;
	username: string;
	isWeb3Signup: boolean;
	primaryNetwork?: ENetwork;
	notificationPreferences?: IUserNotificationSettings;
	twoFactorAuth?: IUserTFADetails;
	roles?: ERole[];
	profileScore: number;
}

export interface IPublicUser {
	id: number;
	username: string;
	profileScore: number;
	addresses: string[];
	rank: number;
}

export interface IAuthResponse {
	accessToken?: string;
	isTFAEnabled?: boolean;
	tfaToken?: string;
	refreshToken?: string;
}

export enum EWallet {
	POLKADOT = 'polkadot-js',
	SUBWALLET = 'subwallet-js',
	TALISMAN = 'talisman',
	POLKAGATE = 'polkagate',
	NOVAWALLET = 'nova',
	OTHER = ''
	// METAMASK = 'metamask',
	// WALLETCONNECT = 'walletconnect',
	// POLYWALLET = 'polywallet',
	// POLKASAFE = 'polkasafe',
}

export interface IRefreshTokenPayload {
	iat: number;
	id: number;
	exp?: number;
	loginAddress?: string;
	loginWallet?: EWallet;
}

export interface IAccessTokenPayload {
	defaultAddress: string;
	addresses: string[];
	sub: string;
	username: string;
	email: string;
	isEmailVerified: boolean;
	iat: number;
	id: number;
	roles: ERole[];
	web3signup: boolean;
	isTFAEnabled?: boolean;
	loginWallet?: EWallet;
	loginAddress?: string;
	exp?: number;
}

export interface IUserClientData extends IAccessTokenPayload {
	publicUser?: IPublicUser;
}

export interface IAddressProxyForEntry {
	address: string;
	network: ENetwork;
}

export interface IUserAddress {
	address: string;
	default: boolean;
	network: ENetwork;
	userId: number;
	createdAt: Date;
	updatedAt: Date;
	wallet?: string;
	isMultisig?: boolean;
	proxyFor?: IAddressProxyForEntry[];
}

export interface IHashedPassword {
	password: string;
	salt: string;
}

export interface NotificationSettings {
	new_proposal: boolean;
	own_proposal: boolean;
	post_created: boolean;
	post_participated: boolean;
}

export enum EProposalType {
	ALLIANCE_MOTION = 'AllianceMotion',
	ANNOUNCEMENT = 'Announcement',
	DEMOCRACY_PROPOSAL = 'DemocracyProposal',
	TECH_COMMITTEE_PROPOSAL = 'TechCommitteeProposal',
	TREASURY_PROPOSAL = 'TreasuryProposal',
	REFERENDUM = 'Referendum',
	FELLOWSHIP_REFERENDUM = 'FellowshipReferendum',
	COUNCIL_MOTION = 'CouncilMotion',
	BOUNTY = 'Bounty',
	TIP = 'Tip',
	CHILD_BOUNTY = 'ChildBounty',
	REFERENDUM_V2 = 'ReferendumV2',
	TECHNICAL_COMMITTEE = 'TechnicalCommittee',
	COMMUNITY = 'Community',
	UPGRADE_COMMITTEE = 'UpgradeCommittee',
	ADVISORY_COMMITTEE = 'AdvisoryCommittee',
	DISCUSSION = 'Discussion',
	GRANT = 'Grant'
}

export enum ETheme {
	LIGHT = 'light',
	DARK = 'dark'
}

export enum ELocales {
	SPANISH = 'es',
	ENGLISH = 'en',
	CHINESE = 'zh',
	GERMAN = 'de',
	JAPANESE = 'jp'
}

export enum ECookieNames {
	ACCESS_TOKEN = 'access_token',
	REFRESH_TOKEN = 'refresh_token',
	THEME = 'theme',
	LOCALE = 'locale'
}

export interface IUserPreferences {
	theme: ETheme;
	locale: ELocales;
	wallet?: EWallet;
	address?: InjectedAccount;
	rpcIndex?: number;
}

export enum ENotificationTrigger {
	VERIFY_EMAIL = 'verifyEmail',
	RESET_PASSWORD = 'resetPassword'
}

export enum EDataSource {
	POLKASSEMBLY = 'polkassembly',
	SUBSQUARE = 'subsquare'
}

export enum EReaction {
	like = 'like',
	dislike = 'dislike'
}

export interface IReaction {
	id: string;
	network: ENetwork;
	proposalType: EProposalType;
	indexOrHash: string;
	userId: number;
	reaction: EReaction;
	createdAt: Date;
	updatedAt: Date;
}

export interface IPostOffChainMetrics {
	reactions: Record<EReaction, number>;
	comments: number;
}

export interface IOffChainPost {
	id?: string;
	index?: number;
	hash?: string;
	userId?: number;
	title?: string;
	content?: OutputData;
	htmlContent: string; // TODO: make this optional
	markdownContent: string;
	createdAt?: Date;
	updatedAt?: Date;
	tags?: string[];
	dataSource: EDataSource;
	proposalType: EProposalType;
	network: ENetwork;
	metrics?: IPostOffChainMetrics;
}

export enum EProposalStatus {
	Unknown = 'Unknown',
	Noted = 'Noted',
	Proposed = 'Proposed',
	Tabled = 'Tabled',
	Started = 'Started',
	Passed = 'Passed',
	NotPassed = 'NotPassed',
	Cancelled = 'Cancelled',
	CuratorProposed = 'CuratorProposed',
	CuratorAssigned = 'CuratorAssigned',
	CuratorUnassigned = 'CuratorUnassigned',
	Executed = 'Executed',
	ExecutionFailed = 'ExecutionFailed',
	Used = 'Used',
	Invalid = 'Invalid',
	Missing = 'Missing',
	Reaped = 'Reaped',
	Approved = 'Approved',
	Disapproved = 'Disapproved',
	Closed = 'Closed',
	Awarded = 'Awarded',
	Added = 'Added',
	Rejected = 'Rejected',
	Retracted = 'Retracted',
	Slashed = 'Slashed',
	Active = 'Active',
	Extended = 'Extended',
	Claimed = 'Claimed',
	Unrequested = 'Unrequested',
	Requested = 'Requested',
	Submitted = 'Submitted',
	Killed = 'Killed',
	Cleared = 'Cleared',
	Deciding = 'Deciding',
	ConfirmStarted = 'ConfirmStarted',
	ConfirmAborted = 'ConfirmAborted',
	Confirmed = 'Confirmed',
	DecisionDepositPlaced = 'DecisionDepositPlaced',
	TimedOut = 'TimedOut',
	Opened = 'Opened'
}

export enum EPostOrigin {
	AUCTION_ADMIN = 'AuctionAdmin',
	BIG_SPENDER = 'BigSpender',
	BIG_TIPPER = 'BigTipper',
	CANDIDATES = 'Candidates',
	EXPERTS = 'Experts',
	FELLOWS = 'Fellows',
	FELLOWSHIP_ADMIN = 'FellowshipAdmin',
	GENERAL_ADMIN = 'GeneralAdmin',
	GRAND_MASTERS = 'GrandMasters',
	LEASE_ADMIN = 'LeaseAdmin',
	MASTERS = 'Masters',
	MEDIUM_SPENDER = 'MediumSpender',
	MEMBERS = 'Members',
	PROFICIENTS = 'Proficients',
	REFERENDUM_CANCELLER = 'ReferendumCanceller',
	REFERENDUM_KILLER = 'ReferendumKiller',
	ROOT = 'Root',
	SENIOR_EXPERTS = 'SeniorExperts',
	SENIOR_FELLOWS = 'SeniorFellows',
	SENIOR_MASTERS = 'SeniorMasters',
	SMALL_SPENDER = 'SmallSpender',
	SMALL_TIPPER = 'SmallTipper',
	STAKING_ADMIN = 'StakingAdmin',
	TREASURER = 'Treasurer',
	WHITELISTED_CALLER = 'WhitelistedCaller',
	WISH_FOR_CHANGE = 'WishForChange',
	FAST_GENERAL_ADMIN = 'FastGeneralAdmin'
}

export enum EVoteDecision {
	AYE = 'aye',
	NAY = 'nay',
	ABSTAIN = 'abstain',
	SPLIT = 'split',
	SPLIT_ABSTAIN = 'splitAbstain'
}

export interface IVoteMetrics {
	[EVoteDecision.AYE]: { count: number; value: string };
	[EVoteDecision.NAY]: { count: number; value: string };
	support: { value: string };
	bareAyes: { value: string };
}

export interface IBeneficiary {
	address: string;
	amount: string;
	assetId: string | null;
}

export interface IStatusHistoryItem {
	status: EProposalStatus;
	timestamp: Date;
	block: number;
}

export interface IOnChainPostInfo {
	proposer: string;
	status: EProposalStatus;
	createdAt?: Date;
	index?: number;
	hash?: string;
	origin?: EPostOrigin;
	description?: string;
	voteMetrics?: IVoteMetrics;
	beneficiaries?: IBeneficiary[];
	preparePeriodEndsAt?: Date;
	decisionPeriodEndsAt?: Date;
	confirmationPeriodEndsAt?: Date;
	timeline?: IStatusHistoryItem[];
}

export interface IPost extends IOffChainPost {
	onChainInfo?: IOnChainPostInfo;
}

export interface IOnChainPostListing {
	createdAt: Date;
	description: string;
	index: number;
	origin: string;
	proposer: string;
	status: EProposalStatus;
	type: EProposalType;
	hash: string;
	voteMetrics?: IVoteMetrics;
	beneficiaries?: IBeneficiary[];
	decisionPeriodEndsAt?: Date;
}

export interface IPostListing extends IOffChainPost {
	onChainInfo?: IOnChainPostListing;
}

export interface IActivityFeedPostListing extends IPostListing {
	userReaction?: IReaction;
}

export interface IOnChainPostListingResponse {
	posts: IPostListing[];
	totalCount: number;
}

export enum ESignupSteps {
	USERNAME = 'Create Username',
	PASSWORD = 'Set Password'
}

export interface IGenerateTFAResponse extends Omit<IUserTFADetails, 'url' | 'enabled' | 'verified'> {
	otpauthUrl: string;
}

export type TRPCEndpoint = {
	key: string;
	label: string;
};

export interface ISidebarMenuItem {
	title: string;
	url: string;
	icon?: string;
	isNew?: boolean;
	count?: number;
	items?: ISidebarMenuItem[];
	key?: string;
	heading?: string;
}

export interface IErrorResponse {
	status: StatusCodes;
	message: string;
	name: string;
}

<<<<<<< HEAD
export enum EApiRoute {
	WEB2_LOGIN = 'WEB2_LOGIN',
	WEB2_SIGNUP = 'WEB2_SIGNUP',
	WEB3_LOGIN = 'WEB3_LOGIN',
	REFRESH_ACCESS_TOKEN = 'REFRESH_ACCESS_TOKEN',
	USER_EXISTS = 'USER_EXISTS',
	TFA_LOGIN = 'TFA_LOGIN',
	GEN_TFA_TOKEN = 'GEN_TFA_TOKEN',
	VERIFY_TFA_TOKEN = 'VERIFY_TFA_TOKEN',
	LOGOUT = 'LOGOUT',
	POSTS_LISTING = 'POSTS_LISTING',
	FETCH_PROPOSAL_DETAILS = 'FETCH_PROPOSAL_DETAILS',
	GET_COMMENTS = 'GET_COMMENTS',
	ADD_COMMENT = 'ADD_COMMENT',
	GET_ACTIVITY_FEED = 'GET_ACTIVITY_FEED',
	GET_VOTES_HISTORY = 'GET_VOTES_HISTORY',
	POST_REACTIONS = 'POST_REACTIONS',
	DELETE_REACTION = 'DELETE_REACTION',
	GET_PUBLIC_USER_BY_ID = 'GET_PUBLIC_USER_BY_ID'
}

=======
>>>>>>> c7e88c5e
export enum EWeb3LoginScreens {
	SELECT_WALLET,
	FETCH_CONFIRMATION,
	SELECT_ADDRESS
}

export enum EActivityFeedTab {
	EXPLORE = 'EXPLORE',
	FOLLOWING = 'FOLLOWING'
}

export enum EListingTab {
	ANALYTICS = 'ANALYTICS',
	EXTERNAL = 'EXTERNAL',
	REFERENDA = 'REFERENDA',
	POLKASSEMBLY = 'POLKASSEMBLY'
}

export interface IComment {
	id: string;
	createdAt: Date;
	updatedAt: Date;
	userId: number;
	content: OutputData;
	htmlContent: string;
	markdownContent: string;
	network: ENetwork;
	proposalType: EProposalType;
	indexOrHash: string;
	parentCommentId: string | null;
	isDeleted: boolean;
	address: string | null;
	dataSource: EDataSource;
}

export interface IUserClientData extends IAccessTokenPayload, IPublicUser {
	// profileScore?: number | undefined;
	// rank?: number | undefined;
}

export interface ICommentResponse extends IComment {
	user: Omit<IPublicUser, 'rank'>;
	children?: ICommentResponse[];
}

export interface IOnChainIdentity {
	display: string;
	legal: string;
	email: string;
	twitter: string;
	web: string;
	github: string;
	discord: string;
	matrix: string;
	displayParent: string;
	nickname: string;
	isIdentitySet: boolean;
	isVerified: boolean;
	isGood: boolean;
	judgements: RegistrationJudgement[];
	verifiedByPolkassembly: boolean;
	parentProxyTitle: string | null;
	parentProxyAddress: string;
}

export interface IVoteData {
	balanceValue: string;
	decision: EVoteDecision;
	lockPeriod: number;
	createdAt: Date;
	voterAddress: string;
	selfVotingPower?: string;
	totalVotingPower?: string;
	delegatedVotingPower?: string;
}

export enum EAssets {
	DED = 'DED',
	USDT = 'USDT',
	USDC = 'USDC'
}

export enum EPostDetailsTab {
	DESCRIPTION = 'description',
	TIMELINE = 'timeline'
}

export enum EActivityName {
	// On-chain Activities
	VOTED_ON_PROPOSAL = 'voted_on_proposal',
	CREATED_PROPOSAL = 'created_proposal',
	CREATED_TIP = 'created_tip',
	GAVE_TIP = 'gave_tip',
	CREATED_BOUNTY = 'created_bounty',
	CREATED_CHILD_BOUNTY = 'created_child_bounty',
	CLAIMED_BOUNTY = 'claimed_bounty',
	SIGNED_UP_FOR_IDENTITY_VERIFICATION = 'signed_up_for_identity_verification',
	APPROVED_BOUNTY = 'approved_bounty',
	LINKED_ADDRESS = 'linked_address',
	VERIFIED_IDENTITY = 'verified_identity',
	COMPLETED_IDENTITY_JUDGEMENT = 'completed_identity_judgement',
	DELEGATED_VOTE = 'delegated_vote',
	RECEIVED_DELEGATION = 'received_delegation',
	PLACED_DECISION_DEPOSIT = 'placed_decision_deposit',
	REMOVED_VOTE = 'removed_vote',
	REDUCED_CONVICTION = 'reduced_conviction',
	REDUCED_CONVICTION_AFTER_SIX_HOURS_OF_FIRST_VOTE = 'reduced_conviction_after_six_hours_of_first_vote',
	REMOVED_VOTE_AFTER_SIX_HOURS_OF_FIRST_VOTE = 'removed_vote_after_six_hours_of_first_vote',
	LOST_DUE_TO_SLASHING_TIP_OR_PROPOSAL = 'lost_due_to_slashing_tip_or_proposal',
	PROPOSAL_FAILED = 'proposal_failed',
	PROPOSAL_PASSED = 'proposal_passed',
	VOTE_PASSED = 'vote_passed',
	VOTE_FAILED = 'vote_failed',
	QUIZ_ANSWERED_CORRECTLY = 'quiz_answered_correctly',

	// Off-chain Activities
	REACTED_TO_POST = 'reacted_to_post',
	REACTED_TO_COMMENT = 'reacted_to_comment',
	COMMENTED_ON_POST = 'commented_on_post',
	DELETED_COMMENT = 'deleted_comment',
	REPLIED_TO_COMMENT = 'replied_to_comment',
	CREATED_OFFCHAIN_POST = 'created_offchain_post',
	LINKED_DISCUSSION = 'linked_discussion',
	TOOK_QUIZ = 'took_quiz',
	UPDATED_PROFILE = 'updated_profile',
	REPORTED_CONTENT = 'reported_content',
	RECEIVED_REPORT = 'received_report',
	RECEIVED_SPAM_REPORT = 'received_spam_report',
	REMOVED_CONTENT = 'removed_content',
	RECEIVED_LIKE_ON_DISCUSSION = 'received_like_on_discussion',
	RECEIVED_LIKE_ON_COMMENT = 'received_like_on_comment',
	DELETED_REACTION = 'deleted_reaction',
	ADDED_CONTEXT_TO_PROPOSAL = 'added_context_to_proposal',
	ADDED_PROFILE_PICTURE = 'added_profile_picture',
	ADDED_BIO = 'added_bio',
	ADDED_PROFILE_TITLE = 'added_profile_title',
	ADDED_PROFILE_TAGS = 'added_profile_tags',
	COMMENT_TAKEN_DOWN = 'comment_taken_down',
	POST_TAKEN_DOWN = 'post_taken_down',
	POST_MARKED_AS_SPAM = 'post_marked_as_spam',
	LINKED_MULTIPLE_ADDRESSES = 'linked_multiple_addresses'
}

export enum EActivityCategory {
	ON_CHAIN = 'on_chain',
	OFF_CHAIN = 'off_chain'
}

export interface IActivityMetadata {
	// For votes
	decision?: EVoteDecision;
	conviction?: number;

	// For reactions
	reaction?: EReaction;

	// For comments
	commentId?: string;
	parentCommentId?: string;

	// For reports
	reportReason?: string;
	reportedByUserId?: number;

	// For profile updates
	field?: string;

	// For likes received
	likeCount?: number;

	// For delegations
	delegatedToAddress?: string;
	delegatedFromAddress?: string;

	// For quiz
	score?: number;

	// For bounties/tips
	amount?: string;
	beneficiaryAddress?: string;

	// for identity and link address
	address?: string;
}

export interface IUserActivity {
	id: string;
	userId: number;
	name: EActivityName;
	subActivityName?: EActivityName;
	category: EActivityCategory;
	network?: ENetwork; // optional for profile activities
	proposalType?: EProposalType;
	indexOrHash?: string;
	metadata?: IActivityMetadata;
	createdAt: Date;
	updatedAt: Date;
}

export interface IVoteCurve {
	id: string;
	index: number;
	block: number;
	timestamp: string;
	approvalPercent: number;
	supportPercent: number;
}<|MERGE_RESOLUTION|>--- conflicted
+++ resolved
@@ -489,30 +489,6 @@
 	name: string;
 }
 
-<<<<<<< HEAD
-export enum EApiRoute {
-	WEB2_LOGIN = 'WEB2_LOGIN',
-	WEB2_SIGNUP = 'WEB2_SIGNUP',
-	WEB3_LOGIN = 'WEB3_LOGIN',
-	REFRESH_ACCESS_TOKEN = 'REFRESH_ACCESS_TOKEN',
-	USER_EXISTS = 'USER_EXISTS',
-	TFA_LOGIN = 'TFA_LOGIN',
-	GEN_TFA_TOKEN = 'GEN_TFA_TOKEN',
-	VERIFY_TFA_TOKEN = 'VERIFY_TFA_TOKEN',
-	LOGOUT = 'LOGOUT',
-	POSTS_LISTING = 'POSTS_LISTING',
-	FETCH_PROPOSAL_DETAILS = 'FETCH_PROPOSAL_DETAILS',
-	GET_COMMENTS = 'GET_COMMENTS',
-	ADD_COMMENT = 'ADD_COMMENT',
-	GET_ACTIVITY_FEED = 'GET_ACTIVITY_FEED',
-	GET_VOTES_HISTORY = 'GET_VOTES_HISTORY',
-	POST_REACTIONS = 'POST_REACTIONS',
-	DELETE_REACTION = 'DELETE_REACTION',
-	GET_PUBLIC_USER_BY_ID = 'GET_PUBLIC_USER_BY_ID'
-}
-
-=======
->>>>>>> c7e88c5e
 export enum EWeb3LoginScreens {
 	SELECT_WALLET,
 	FETCH_CONFIRMATION,
@@ -546,11 +522,6 @@
 	isDeleted: boolean;
 	address: string | null;
 	dataSource: EDataSource;
-}
-
-export interface IUserClientData extends IAccessTokenPayload, IPublicUser {
-	// profileScore?: number | undefined;
-	// rank?: number | undefined;
 }
 
 export interface ICommentResponse extends IComment {
