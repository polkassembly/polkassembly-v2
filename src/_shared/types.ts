--- conflicted
+++ resolved
@@ -1699,7 +1699,6 @@
 	updatedAt: Date;
 	includeComment: boolean;
 	network: ENetwork;
-<<<<<<< HEAD
 	votingPower: string;
 }
 
@@ -1715,7 +1714,6 @@
 	updatedAt: Date;
 	votingPower: string;
 	conviction: EConvictionAmount;
-=======
 }
 
 export interface VotingStrategy {
@@ -1730,5 +1728,4 @@
 		caspar: number;
 		melchior: number;
 	};
->>>>>>> edf3e23c
 }