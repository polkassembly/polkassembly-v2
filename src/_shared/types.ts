--- conflicted
+++ resolved
@@ -881,14 +881,6 @@
 	DEMOCRACY = 'Democracy'
 }
 
-<<<<<<< HEAD
-export interface IDelegateData {
-	address: string;
-	[key: string]: string | undefined;
-}
-
-=======
->>>>>>> 734d26fc
 export interface IDelegateStats {
 	address: string;
 	delegatedBalance: string;
@@ -919,43 +911,9 @@
 	};
 }
 
-<<<<<<< HEAD
-export interface IDelegationData {
-	votingDelegations: Array<{
-		from: string;
-		to: string;
-		balance: string;
-		lockPeriod: number;
-		track: number;
-		__typename: string;
-	}>;
-}
-
-export interface IDelegation {
-	track: number;
-	to: string;
-	from: string;
-	lockPeriod: number;
-	balance: string;
-	createdAt: Date;
-}
-
-=======
->>>>>>> 734d26fc
 export enum ETrackDelegationStatus {
 	ALL = 'all',
 	DELEGATED = 'delegated',
 	RECEIVED_DELEGATION = 'received_delegation',
 	UNDELEGATED = 'undelegated'
-<<<<<<< HEAD
-}
-
-export interface ITrackDelegation {
-	track: number;
-	active_proposals_count: number;
-	status: ETrackDelegationStatus[];
-	recieved_delegation_count: number;
-	delegations: IDelegation[];
-=======
->>>>>>> 734d26fc
 }