// Copyright 2019-2025 @polkassembly/polkassembly authors & contributors
// This software may be modified and distributed under the terms
// of the Apache-2.0 license. See the LICENSE file for details.

/* eslint-disable no-use-before-define */

import { SubmittableExtrinsicFunction } from '@polkadot/api/types';
import { InjectedAccount } from '@polkadot/extension-inject/types';
import { RegistrationJudgement } from '@polkadot/types/interfaces';
import { SignerResult, TypeDef } from '@polkadot/types/types';
import { HexString } from '@polkadot/util/types';
import { StatusCodes } from 'http-status-codes';

export enum ENetwork {
	KUSAMA = 'kusama',
	POLKADOT = 'polkadot',
	WESTEND = 'westend',
	PASEO = 'paseo',
	CERE = 'cere',
	MOONBEAM = 'moonbeam',
	MOONRIVER = 'moonriver'
}

export enum ENetworkSocial {
	HOME = 'home',
	TWITTER = 'twitter',
	DISCORD = 'discord',
	GITHUB = 'github',
	YOUTUBE = 'youtube',
	REDDIT = 'reddit',
	TELEGRAM = 'telegram',
	SUBSCAN = 'subscan'
}

export enum EGovType {
	GOV_1 = 'gov_1',
	OPENGOV = 'opengov'
}

export enum ESocial {
	EMAIL = 'email',
	RIOT = 'riot',
	TWITTER = 'twitter',
	TELEGRAM = 'telegram',
	DISCORD = 'discord',
	GITHUB = 'github'
}

export interface ITrackCounts {
	[trackName: string]: number;
}

export interface IUserSocialDetails {
	platform: ESocial;
	url: string;
}

// FIXME: handle removed badges
export enum EUserBadge {
	DECENTRALISED_VOICE = 'decentralised_voice',
	FELLOW = 'fellow',
	COUNCIL = 'council_member',
	ACTIVE_VOTER = 'active_voter',
	WHALE = 'whale'
	// STEADFAST_COMMENTOR = 'steadfast_commentor',
	// GM_VOTER = 'gm_voter',
	// POPULAR_DELEGATE = 'popular_delegate'
}

export interface IUserBadgeDetails {
	name: EUserBadge;
	unlockedAt: Date;
}

export interface IProfileDetails {
	bio?: string;
	badges?: string[];
	title?: string;
	image?: string;
	publicSocialLinks?: IUserSocialDetails[];
	coverImage?: string;
	achievementBadges?: IUserBadgeDetails[];
}

export interface IUserTFADetails {
	url: string;
	base32Secret: string;
	enabled: boolean;
	verified: boolean;
}

export enum ENotificationChannel {
	EMAIL = 'email',
	TELEGRAM = 'telegram',
	DISCORD = 'discord',
	ELEMENT = 'element',
	SLACK = 'slack',
	IN_APP = 'in_app'
}

export interface IUserNotificationChannelPreferences {
	name: ENotificationChannel;
	enabled: boolean;
	handle: string;
	verified: boolean;
	verification_token?: string;
}

export interface IUserNotificationTriggerPreferences {
	name: string;
	enabled: boolean;
	[additionalProperties: string]: unknown; // trigger specific properties
}

export interface IUserNotificationSettings {
	channelPreferences: { [channel: string]: IUserNotificationChannelPreferences };
	triggerPreferences: {
		[network: string]: { [index: string]: IUserNotificationTriggerPreferences };
	};
}

export enum ERole {
	ANONYMOUS = 'anonymous',
	ADMIN = 'admin',
	PROPOSAL_BOT = 'proposal_bot',
	USER = 'user',
	EVENT_BOT = 'event_bot',
	MODERATOR = 'moderator'
}

export interface IUser {
	id: number;
	createdAt?: Date;
	updatedAt?: Date;
	email: string;
	isEmailVerified: boolean;
	password: string;
	salt: string;
	profileDetails: IProfileDetails;
	username: string;
	isWeb3Signup: boolean;
	primaryNetwork?: ENetwork;
	notificationPreferences?: IUserNotificationSettings;
	twoFactorAuth?: IUserTFADetails;
	roles?: ERole[];
	profileScore: number;
}

export interface IPublicUser {
	id: number;
	createdAt?: Date;
	username: string;
	profileScore: number;
	addresses: string[];
	rank?: number;
	profileDetails: IProfileDetails;
}

export interface IAuthResponse {
	accessToken?: string;
	isTFAEnabled?: boolean;
	tfaToken?: string;
	refreshToken?: string;
}

export enum EWallet {
	POLKADOT = 'polkadot-js',
	SUBWALLET = 'subwallet-js',
	TALISMAN = 'talisman',
	POLKAGATE = 'polkagate',
	NOVAWALLET = 'nova',
	MIMIR = 'mimir',
<<<<<<< HEAD
	OTHER = '',
	METAMASK = 'metamask',
	WALLETCONNECT = 'walletconnect'
=======
	POLKADOT_VAULT = 'polkadot-vault',
	OTHER = ''
	// METAMASK = 'metamask',
	// WALLETCONNECT = 'walletconnect',
>>>>>>> 48362795
	// POLYWALLET = 'polywallet',
	// POLKASAFE = 'polkasafe',
}

export interface IRefreshTokenPayload {
	iat: number;
	id: number;
	exp?: number;
	loginAddress?: string;
	loginWallet?: EWallet;
}

export interface IAccessTokenPayload {
	defaultAddress: string;
	addresses: string[];
	sub: string;
	username: string;
	email: string;
	isEmailVerified: boolean;
	iat: number;
	id: number;
	roles: ERole[];
	web3signup: boolean;
	isTFAEnabled?: boolean;
	loginWallet?: EWallet;
	loginAddress?: string;
	exp?: number;
}

export enum EProxyType {
	ANY = 'Any',
	NON_TRANSFER = 'NonTransfer',
	GOVERNANCE = 'Governance',
	STAKING = 'Staking',
	IDENTITY_JUDGEMENT = 'IdentityJudgement',
	AUCTION = 'Auction',
	CANCEL_PROXY = 'CancelProxy',
	PARAREGISTRATION = 'ParaRegistration',
	NOMINATION_POOLS = 'NominationPools',
	SUDO_BALANCES = 'SudoBalances'
}

export interface IPureProxyAddress {
	address: string;
	proxyType: EProxyType;
}

export interface IMultisigAddress {
	signatories: Array<string>;
	address: string;
	threshold: number;
	pureProxies: Array<IPureProxyAddress>;
}

export interface IProxyAddress {
	address: string;
	proxyType: EProxyType;
}

export interface IAddressRelations {
	address: string;
	multisigAddresses: Array<IMultisigAddress>;
	proxyAddresses: Array<IProxyAddress>;
	proxiedAddresses: Array<IProxyAddress>;
}

export interface IUserClientData extends IAccessTokenPayload {
	publicUser?: IPublicUser;
	addressRelations?: IAddressRelations[];
}

export interface IAddressProxyForEntry {
	address: string;
	network: ENetwork;
}

export interface IUserAddress {
	address: string;
	default: boolean;
	network: ENetwork;
	userId: number;
	createdAt?: Date;
	updatedAt?: Date;
	wallet?: EWallet;
	isMultisig?: boolean;
	proxyFor?: IAddressProxyForEntry[];
	profileScore?: number;
}

export interface IHashedPassword {
	password: string;
	salt: string;
}

export interface NotificationSettings {
	new_proposal: boolean;
	own_proposal: boolean;
	post_created: boolean;
	post_participated: boolean;
}

export enum EProposalType {
	ALLIANCE_MOTION = 'AllianceMotion',
	ANNOUNCEMENT = 'Announcement',
	DEMOCRACY_PROPOSAL = 'DemocracyProposal',
	TECH_COMMITTEE_PROPOSAL = 'TechCommitteeProposal',
	TREASURY_PROPOSAL = 'TreasuryProposal',
	REFERENDUM = 'Referendum',
	FELLOWSHIP_REFERENDUM = 'FellowshipReferendum',
	COUNCIL_MOTION = 'CouncilMotion',
	BOUNTY = 'Bounty',
	TIP = 'Tip',
	CHILD_BOUNTY = 'ChildBounty',
	REFERENDUM_V2 = 'ReferendumV2',
	TECHNICAL_COMMITTEE = 'TechnicalCommittee',
	COMMUNITY = 'Community',
	UPGRADE_COMMITTEE = 'UpgradeCommittee',
	ADVISORY_COMMITTEE = 'AdvisoryCommittee',
	DISCUSSION = 'Discussion',
	GRANT = 'Grant'
}

export enum ETheme {
	LIGHT = 'light',
	DARK = 'dark'
}

export enum ELocales {
	SPANISH = 'es',
	ENGLISH = 'en',
	CHINESE = 'zh',
	GERMAN = 'de',
	JAPANESE = 'ja'
}

export enum ECookieNames {
	ACCESS_TOKEN = 'access_token',
	REFRESH_TOKEN = 'refresh_token',
	THEME = 'theme',
	LOCALE = 'locale'
}
export enum EAccountType {
	MULTISIG = 'multisig',
	PROXY = 'proxy',
	REGULAR = 'regular'
}

export interface ISelectedAccount extends InjectedAccount {
	wallet?: EWallet;
	accountType: EAccountType;
	parent?: ISelectedAccount;
	proxyType?: EProxyType;
	threshold?: number;
	signatories?: Array<string>;
}

export interface IUserPreferences {
	theme: ETheme;
	locale: ELocales;
	wallet?: EWallet;
	selectedAccount?: ISelectedAccount;
	rpcIndex?: number;
}

export enum ENotificationTrigger {
	VERIFY_EMAIL = 'verifyEmail',
	RESET_PASSWORD = 'resetPassword'
}

export enum EDataSource {
	POLKASSEMBLY = 'polkassembly',
	SUBSQUARE = 'subsquare'
}

export enum EReaction {
	like = 'like',
	dislike = 'dislike'
}

export interface IReaction {
	id: string;
	network: ENetwork;
	proposalType: EProposalType;
	indexOrHash: string;
	userId: number;
	reaction: EReaction;
	createdAt: Date;
	updatedAt: Date;
	commentId?: string;
	publicUser: IPublicUser;
}

export interface IPostOffChainMetrics {
	reactions: Record<EReaction, number>;
	comments: number;
}

export enum EAllowedCommentor {
	ALL = 'all',
	ONCHAIN_VERIFIED = 'onchain_verified',
	NONE = 'none'
}

export interface IPostLink {
	indexOrHash: string;
	proposalType: EProposalType;
}
export interface IContentSummary {
	id: string;
	network: ENetwork;
	proposalType: EProposalType;
	indexOrHash: string;
	postSummary?: string;
	commentsSummary?: string;
	isSpam?: boolean;
	createdAt: Date;
	updatedAt: Date;
}

export enum EOffChainPostTopic {
	GENERAL = 'general',
	AUCTION_ADMIN = 'auctionAdmin',
	GENERAL_ADMIN = 'generalAdmin',
	GOVERNANCE = 'governance',
	ROOT = 'root',
	STAKING_ADMIN = 'stakingAdmin',
	TREASURY = 'treasury',
	FELLOWSHIP = 'fellowship',
	COUNCIL = 'council',
	DEMOCRACY = 'democracy',
	TECHNICAL_COMMITTEE = 'technicalCommittee',
	WHITELIST = 'whitelist'
}

export interface ITag {
	value: string;
	lastUsedAt: Date;
	network: ENetwork;
}

export interface IOffChainContentHistoryItem {
	content: string;
	title?: string;
	createdAt: Date;
}
export interface IPollVote {
	id: string;
	userId: number;
	createdAt: Date;
	selectedOption: string;
	updatedAt?: Date;
	publicUser?: IPublicUser;
}

export enum EPollVotesType {
	ANONYMOUS = 'anonymous',
	MASKED = 'masked'
}

export interface IPoll {
	id: string;
	network: ENetwork;
	proposalType: EProposalType;
	index: number;
	endsAt: Date;
	createdAt: Date;
	updatedAt: Date;
	title: string;
	options: string[];
	votes: IPollVote[];
	voteTypes: EPollVotesType[];
}

export interface IOffChainPost {
	id?: string;
	index?: number;
	hash?: string;
	userId?: number;
	title?: string;
	content: string;
	createdAt?: Date;
	updatedAt?: Date;
	tags?: ITag[];
	dataSource: EDataSource;
	proposalType: EProposalType;
	network: ENetwork;
	metrics?: IPostOffChainMetrics;
	allowedCommentor: EAllowedCommentor;
	lastCommentAt?: Date;
	isDeleted: boolean;
	createdOnPolkassembly?: boolean;
	linkedPost?: IPostLink;
	publicUser?: IPublicUser;
	topic?: EOffChainPostTopic;
	history?: IOffChainContentHistoryItem[];
	isDefaultContent?: boolean;
	poll?: IPoll;
}

export enum EProposalStatus {
	Unknown = 'Unknown',
	Noted = 'Noted',
	Proposed = 'Proposed',
	Tabled = 'Tabled',
	Started = 'Started',
	Passed = 'Passed',
	NotPassed = 'NotPassed',
	Cancelled = 'Cancelled',
	CuratorProposed = 'CuratorProposed',
	CuratorAssigned = 'CuratorAssigned',
	CuratorUnassigned = 'CuratorUnassigned',
	Executed = 'Executed',
	ExecutionFailed = 'ExecutionFailed',
	Used = 'Used',
	Invalid = 'Invalid',
	Missing = 'Missing',
	Reaped = 'Reaped',
	Approved = 'Approved',
	Disapproved = 'Disapproved',
	Closed = 'Closed',
	Awarded = 'Awarded',
	Added = 'Added',
	Rejected = 'Rejected',
	Retracted = 'Retracted',
	Slashed = 'Slashed',
	Active = 'Active',
	Extended = 'Extended',
	Claimed = 'Claimed',
	Unrequested = 'Unrequested',
	Requested = 'Requested',
	Submitted = 'Submitted',
	Killed = 'Killed',
	Cleared = 'Cleared',
	Deciding = 'Deciding',
	ConfirmStarted = 'ConfirmStarted',
	ConfirmAborted = 'ConfirmAborted',
	Confirmed = 'Confirmed',
	DecisionDepositPlaced = 'DecisionDepositPlaced',
	TimedOut = 'TimedOut',
	Opened = 'Opened',
	Created = 'Created'
}

export enum EPostOrigin {
	AUCTION_ADMIN = 'AuctionAdmin',
	BIG_SPENDER = 'BigSpender',
	BIG_TIPPER = 'BigTipper',
	CANDIDATES = 'Candidates',
	CLUSTER_PROTOCOL_ACTIVATOR = 'ClusterProtocolActivator',
	CLUSTER_PROTOCOL_UPDATER = 'ClusterProtocolUpdater',
	EXPERTS = 'Experts',
	FELLOWS = 'Fellows',
	FELLOWSHIP_ADMIN = 'FellowshipAdmin',
	GENERAL_ADMIN = 'GeneralAdmin',
	GRAND_MASTERS = 'GrandMasters',
	LEASE_ADMIN = 'LeaseAdmin',
	MASTERS = 'Masters',
	MEDIUM_SPENDER = 'MediumSpender',
	MEMBERS = 'Members',
	PROFICIENTS = 'Proficients',
	REFERENDUM_CANCELLER = 'ReferendumCanceller',
	REFERENDUM_KILLER = 'ReferendumKiller',
	ROOT = 'Root',
	SENIOR_EXPERTS = 'SeniorExperts',
	SENIOR_FELLOWS = 'SeniorFellows',
	SENIOR_MASTERS = 'SeniorMasters',
	SMALL_SPENDER = 'SmallSpender',
	SMALL_TIPPER = 'SmallTipper',
	STAKING_ADMIN = 'StakingAdmin',
	TREASURER = 'Treasurer',
	WHITELISTED_CALLER = 'WhitelistedCaller',
	WISH_FOR_CHANGE = 'WishForChange',
	FAST_GENERAL_ADMIN = 'FastGeneralAdmin'
}

export enum EVoteDecision {
	AYE = 'aye',
	NAY = 'nay',
	SPLIT = 'split',
	ABSTAIN = 'abstain',
	SPLIT_ABSTAIN = 'splitAbstain'
}

export interface IVoteMetrics {
	[EVoteDecision.AYE]: { count: number; value: string };
	[EVoteDecision.NAY]: { count: number; value: string };
	support: { value: string };
	bareAyes: { value: string };
}

export interface IBeneficiary {
	address: string;
	amount: string;
	assetId?: string | null;
	validFromBlock?: string;
	usdAmount?: string;
}

export interface IBeneficiaryInput extends IBeneficiary {
	id?: string;
	isInvalid?: boolean;
}

export interface IStatusHistoryItem {
	status: EProposalStatus;
	timestamp: Date;
	block: number;
}

export interface IOnChainPostInfo {
	reward?: string;
	fee?: string;
	deposit?: string;
	curatorDeposit?: string;
	parentBountyIndex?: number;
	payee?: string;
	proposer: string;
	status: EProposalStatus;
	createdAt?: Date;
	index?: number;
	hash?: string;
	origin: EPostOrigin;
	description?: string;
	voteMetrics?: IVoteMetrics;
	beneficiaries?: IBeneficiary[];
	preparePeriodEndsAt?: Date;
	decisionPeriodEndsAt?: Date;
	confirmationPeriodEndsAt?: Date;
	timeline?: IStatusHistoryItem[];
	preimageArgs?: Record<string, unknown>;
	curator?: string;
	treasurySpendIndex?: number;
}

export interface IPost extends IOffChainPost {
	onChainInfo?: IOnChainPostInfo;
	publicUser?: IPublicUser;
	reactions?: IReaction[];
	userSubscriptionId?: string;
	contentSummary?: IContentSummary;
	comments?: ICommentResponse[];
}

export interface IOnChainPostListing {
	createdAt: Date;
	description: string;
	childBountiesCount?: number;
	index?: number;
	origin: EPostOrigin;
	proposer: string;
	status: EProposalStatus;
	type: EProposalType;
	hash?: string;
	voteMetrics?: IVoteMetrics;
	beneficiaries?: IBeneficiary[];
	curator?: string;
	reward?: string;
	decisionPeriodEndsAt?: Date;
	preparePeriodEndsAt?: Date;
}

export interface IPostListing extends IOffChainPost {
	onChainInfo?: IOnChainPostListing;
	publicUser?: IPublicUser;
	reactions?: IReaction[];
	userSubscriptionId?: string;
}

export interface IGenericListingResponse<T> {
	items: T[];
	totalCount: number;
}

export enum ESignupSteps {
	USERNAME = 'Create Username',
	PASSWORD = 'Set Password'
}

export interface IGenerateTFAResponse extends Omit<IUserTFADetails, 'url' | 'enabled' | 'verified'> {
	otpauthUrl: string;
}

export interface ISidebarMenuItem {
	title: string;
	url: string;
	icon?: string;
	isNew?: boolean;
	count?: number;
	items?: ISidebarMenuItem[];
	key?: string;
	heading?: string;
}

export interface IMessageResponse {
	message: string;
}

export interface IErrorResponse extends IMessageResponse {
	status: StatusCodes;
	name: string;
}

export enum EWeb3LoginScreens {
	SELECT_WALLET,
	FETCH_CONFIRMATION,
	SELECT_ADDRESS
}

export enum EActivityFeedTab {
	EXPLORE = 'explore',
	SUBSCRIBED = 'subscribed'
}

export enum EListingTab {
	ANALYTICS = 'ANALYTICS',
	EXTERNAL = 'EXTERNAL',
	REFERENDA = 'REFERENDA',
	POLKASSEMBLY = 'POLKASSEMBLY'
}

export enum ECommentSentiment {
	AGAINST = 'against',
	SLIGHTLY_AGAINST = 'slightly_against',
	NEUTRAL = 'neutral',
	SLIGHTLY_FOR = 'slightly_for',
	FOR = 'for'
}

export interface IVoteData {
	balanceValue: string;
	decision: EVoteDecision;
	lockPeriod: number;
	createdAt: Date;
	voterAddress: string;
	selfVotingPower?: string;
	totalVotingPower?: string;
	delegatedVotingPower?: string;
	votingPower?: string;
	delegatedVotes?: IVoteData[];
}

export interface IComment {
	id: string;
	createdAt: Date;
	updatedAt: Date;
	userId: number;
	content: string;
	network: ENetwork;
	proposalType: EProposalType;
	indexOrHash: string;
	parentCommentId: string | null;
	isDeleted: boolean;
	dataSource: EDataSource;
	isSpam?: boolean;
	sentiment?: ECommentSentiment;
	aiSentiment?: ECommentSentiment;
	history?: IOffChainContentHistoryItem[];
	disabled?: boolean;
	authorAddress?: string;
}

export interface ICommentResponse extends IComment {
	publicUser: Omit<IPublicUser, 'rank'>;
	children?: ICommentResponse[];
	reactions?: IReaction[];
	voteData?: IVoteData[];
}

export interface IOnChainIdentity {
	display: string;
	legal: string;
	email: string;
	twitter: string;
	web: string;
	github: string;
	discord: string;
	matrix: string;
	displayParent: string;
	nickname: string;
	isIdentitySet: boolean;
	isVerified: boolean;
	isGood: boolean;
	judgements: RegistrationJudgement[];
	verifiedByPolkassembly: boolean;
	parentProxyTitle: string | null;
	parentProxyAddress: string;
	hash?: string;
}

export enum EAssets {
	DED = 'DED',
	USDT = 'USDT',
	USDC = 'USDC',
	MYTH = 'MYTH'
}

export enum EPostDetailsTab {
	DESCRIPTION = 'description',
	ONCHAIN_INFO = 'onchain_info',
	SUMMARISE = 'summarise',
	POST_ANALYTICS = 'post_analytics'
}

export enum EActivityName {
	// On-chain Activities
	VOTED_ON_PROPOSAL = 'voted_on_proposal',
	CREATED_PROPOSAL = 'created_proposal',
	CREATED_TIP = 'created_tip',
	GAVE_TIP = 'gave_tip',
	CREATED_BOUNTY = 'created_bounty',
	CREATED_CHILD_BOUNTY = 'created_child_bounty',
	CLAIMED_BOUNTY = 'claimed_bounty',
	SIGNED_UP_FOR_IDENTITY_VERIFICATION = 'signed_up_for_identity_verification',
	APPROVED_BOUNTY = 'approved_bounty',
	VERIFIED_IDENTITY = 'verified_identity',
	COMPLETED_IDENTITY_JUDGEMENT = 'completed_identity_judgement',
	DELEGATED_VOTE = 'delegated_vote',
	RECEIVED_DELEGATION = 'received_delegation',
	PLACED_DECISION_DEPOSIT = 'placed_decision_deposit',
	REMOVED_VOTE = 'removed_vote',
	REDUCED_CONVICTION = 'reduced_conviction',
	REDUCED_CONVICTION_AFTER_SIX_HOURS_OF_FIRST_VOTE = 'reduced_conviction_after_six_hours_of_first_vote',
	REMOVED_VOTE_AFTER_SIX_HOURS_OF_FIRST_VOTE = 'removed_vote_after_six_hours_of_first_vote',
	LOST_DUE_TO_SLASHING_TIP_OR_PROPOSAL = 'lost_due_to_slashing_tip_or_proposal',
	PROPOSAL_FAILED = 'proposal_failed',
	PROPOSAL_PASSED = 'proposal_passed',
	VOTE_PASSED = 'vote_passed',
	VOTE_FAILED = 'vote_failed',

	// Off-chain Activities
	QUIZ_ANSWERED_CORRECTLY = 'quiz_answered_correctly',
	REACTED_TO_POST = 'reacted_to_post',
	REACTED_TO_COMMENT = 'reacted_to_comment',
	COMMENTED_ON_POST = 'commented_on_post',
	DELETED_COMMENT = 'deleted_comment',
	REPLIED_TO_COMMENT = 'replied_to_comment',
	CREATED_OFFCHAIN_POST = 'created_offchain_post',
	LINKED_DISCUSSION = 'linked_discussion',
	TOOK_QUIZ = 'took_quiz',
	UPDATED_PROFILE = 'updated_profile',
	REPORTED_CONTENT = 'reported_content',
	RECEIVED_REPORT = 'received_report',
	RECEIVED_SPAM_REPORT = 'received_spam_report',
	REMOVED_CONTENT = 'removed_content',
	RECEIVED_LIKE_ON_DISCUSSION = 'received_like_on_discussion',
	RECEIVED_LIKE_ON_COMMENT = 'received_like_on_comment',
	DELETED_REACTION = 'deleted_reaction',
	ADDED_CONTEXT_TO_PROPOSAL = 'added_context_to_proposal',
	ADDED_PROFILE_PICTURE = 'added_profile_picture',
	ADDED_BIO = 'added_bio',
	ADDED_PROFILE_TITLE = 'added_profile_title',
	ADDED_PROFILE_TAGS = 'added_profile_tags',
	COMMENT_TAKEN_DOWN = 'comment_taken_down',
	POST_TAKEN_DOWN = 'post_taken_down',
	POST_MARKED_AS_SPAM = 'post_marked_as_spam',
	LINKED_ADDRESS = 'linked_address',
	LINKED_MULTIPLE_ADDRESSES = 'linked_multiple_addresses',
	UNLINKED_ADDRESS = 'unlinked_address',
	UNLINKED_MULTIPLE_ADDRESSES = 'unlinked_multiple_addresses',
	FOLLOWED_USER = 'followed_user',
	UNFOLLOWED_USER = 'unfollowed_user'
}

export enum EActivityCategory {
	ON_CHAIN = 'on_chain',
	OFF_CHAIN = 'off_chain'
}

export interface IActivityMetadata {
	// For votes
	decision?: EVoteDecision;
	conviction?: number;

	// For reactions
	reaction?: EReaction;

	// For comments
	commentId?: string;
	parentCommentId?: string;

	// For reports
	reportReason?: string;
	reportedByUserId?: number;

	// For profile updates
	field?: string;

	// For likes received
	likeCount?: number;

	// For delegations
	delegatedToAddress?: string;
	delegatedFromAddress?: string;

	// For quiz
	score?: number;

	// For bounties/tips
	amount?: string;
	beneficiaryAddress?: string;

	// for identity and link address
	address?: string;

	// for follow/unfollow
	userId?: number;

	// for posts
	title?: string;
	content?: string;

	// for comments
	authorAddress?: string;
}

export interface IUserActivity {
	id: string;
	userId?: number;
	address?: string;
	name: EActivityName;
	subActivityName?: EActivityName;
	category: EActivityCategory;
	network?: ENetwork; // optional for profile activities
	proposalType?: EProposalType;
	indexOrHash?: string;
	metadata?: IActivityMetadata;
	createdAt: Date;
	updatedAt: Date;
	message?: string;
}

export interface IVoteCurve {
	id: string;
	index: number;
	block: number;
	timestamp: string;
	approvalPercent: number;
	supportPercent: number;
}

export enum EProfileTabs {
	OVERVIEW = 'overview',
	ACTIVITY = 'activity',
	ACCOUNTS = 'accounts',
	SETTINGS = 'settings',
	VOTES = 'votes',
	POSTS = 'posts'
}

export interface IProposalArguments {
	args: Record<string, unknown>;
	description: string;
	method: string;
	section: string;
}

export interface IPreimage {
	createdAt: string;
	createdAtBlock: number;
	deposit: string;
	hash: string;
	id: string;
	length: number;
	method: string;
	proposedCall: IProposalArguments;
	proposer: string;
	section: string;
	status: string;
	updatedAt: string;
	updatedAtBlock: number | null;
}

export interface IOnChainMetadata {
	preimage?: IPreimage;
	proposedCall?: IProposalArguments;
	proposer?: string;
	trackNumber?: number;
	updatedAtBlock?: number;
	enactmentAtBlock?: number;
	enactmentAfterBlock?: number;
	createdAt?: Date;
	createdAtBlock?: number;
	hash?: string;
}

export interface IQRSessionPayload {
	sessionId: string;
	timestamp: number;
	expiresIn: number;
}

export enum EAppEnv {
	PRODUCTION = 'production',
	DEVELOPMENT = 'development'
}

export interface IFollowEntry {
	id: string;
	createdAt: Date;
	followerUserId: number;
	followedUserId: number;
	updatedAt: Date;
}

export enum ESidebarState {
	EXPANDED = 'expanded',
	COLLAPSED = 'collapsed'
}

export enum EConvictionAmount {
	ZERO = 0,
	ONE = 1,
	TWO = 2,
	THREE = 3,
	FOUR = 4,
	FIVE = 5,
	SIX = 6
}

export interface IVoteCartItem {
	id: string;
	createdAt: Date;
	updatedAt: Date;
	userId: number;
	postIndexOrHash: string;
	proposalType: EProposalType;
	network: ENetwork;
	decision: EVoteDecision;
	amount: {
		abstain?: string;
		aye?: string;
		nay?: string;
	};
	conviction: EConvictionAmount;
	title?: string;
	editDisabled?: boolean;
}

export interface IPostSubscription {
	id: string;
	createdAt: Date;
	updatedAt: Date;
	network: ENetwork;
	indexOrHash: string;
	proposalType: EProposalType;
	userId: number;
}

// react query keys enum TODO: add other keys
export enum EReactQueryKeys {
	BATCH_VOTE_CART = 'batch-vote-cart',
	COMMENTS = 'comments',
	POST_DETAILS = 'postDetails',
	ACCOUNTS = 'accounts',
	IDENTITY_INFO = 'identityInfo',
	TOKENS_USD_PRICE = 'tokensUsdPrice',
	USER_VOTES = 'userVotes'
}

export interface IParamDef {
	name: string;
	length?: number;
	type: TypeDef;
}

export interface ICallState {
	extrinsic: {
		extrinsicFn: SubmittableExtrinsicFunction<'promise'> | null;
		params: IParamDef[];
	};
	paramValues: unknown[];
}

export enum EEnactment {
	After_No_Of_Blocks = 'after_no_of_Blocks',
	At_Block_No = 'at_block_number'
}

export interface IWritePostFormFields {
	title: string;
	description: string;
	tags: ITag[];
	topic: EOffChainPostTopic;
	allowedCommentor: EAllowedCommentor;
	pollTitle?: string;
	pollOptions?: string[];
	pollEndDate?: Date;
	pollVoteTypes?: EPollVotesType[];
	isAddingPoll?: boolean;
}

export enum ENotificationStatus {
	SUCCESS = 'success',
	ERROR = 'error',
	WARNING = 'warning',
	INFO = 'info'
}

export interface IBountyStats {
	availableBountyPool: string;
	activeBounties: number;
	peopleEarned: number;
	totalRewarded: string;
	totalBountyPool: string;
	bountyAmount: string;
}

export enum EBountyStatus {
	ALL = 'All',
	ACTIVE = 'Active',
	PROPOSED = 'Proposed',
	CLAIMED = 'Claimed',
	CANCELLED = 'Cancelled',
	REJECTED = 'Rejected'
}

export interface IBountyUserActivity {
	amount: string;
	activity: EBountyStatus;
	address: string;
	created_at: Date;
}

export interface IBountyProposal {
	index: number;
	payee: string;
	reward: string;
	statusHistory: Array<{ status: EProposalStatus; timestamp: Date }>;
}

// generic types are for insignificant tokens if we decide to add later
export interface ITreasuryStats {
	network: ENetwork;
	createdAt: Date;
	updatedAt: Date;
	relayChain: {
		nativeToken?: string;
		myth?: string;
		nextBurn?: string;
		nextSpendAt?: Date;
		[key: string]: unknown | undefined;
	};
	ambassador?: {
		usdt?: string;
		[key: string]: string | undefined;
	};
	assetHub?: {
		nativeToken?: string;
		usdc?: string;
		usdt?: string;
		[key: string]: string | undefined;
	};
	hydration?: {
		nativeToken?: string;
		usdc?: string;
		usdt?: string;
		[key: string]: string | undefined;
	};
	bounties?: {
		nativeToken?: string;
		[key: string]: string | undefined;
	};
	fellowship?: {
		nativeToken?: string;
		usdt?: string;
		[key: string]: string | undefined;
	};
	total?: {
		totalNativeToken?: string;
		totalUsdc?: string;
		totalUsdt?: string;
		totalMyth?: string;
		totalInUsd?: string;
	};
	nativeTokenUsdPrice?: string;
	nativeTokenUsdPrice24hChange?: string;
	dedTokenUsdPrice?: string;
	dedTokenUsdPrice24hChange?: string;
	[key: string]: unknown;
}

export enum EProposalStep {
	CREATE_PREIMAGE = 'CREATE_PREIMAGE',
	EXISTING_PREIMAGE = 'EXISTING_PREIMAGE',
	CREATE_TREASURY_PROPOSAL = 'CREATE_TREASURY_PROPOSAL',
	CREATE_USDX_PROPOSAL = 'CREATE_USDX_PROPOSAL',
	CREATE_CANCEL_REF_PROPOSAL = 'CREATE_CANCEL_REF_PROPOSAL',
	CREATE_KILL_REF_PROPOSAL = 'CREATE_KILL_REF_PROPOSAL',
	CREATE_BOUNTY = 'CREATE_BOUNTY'
}

export interface IDelegationStats {
	totalDelegatedTokens: string;
	totalDelegatedVotes: number;
	totalDelegates: number;
	totalDelegators: number;
}

export enum EDelegateSource {
	W3F = 'w3f',
	NOVA = 'nova',
	PARITY = 'parity',
	POLKASSEMBLY = 'polkassembly',
	INDIVIDUAL = 'individual'
}

export interface IDelegate {
	id?: string;
	network: ENetwork;
	address: string;
	sources: EDelegateSource[];
	image?: string; // if available, otherwise use the image from the public user
	manifesto?: string; // markdown
	name?: string; // name of the delegate available via some third party sources
	createdAt?: Date; // not available for w3f, nova and parity
	updatedAt?: Date; // not available for w3f, nova and parity
}

export interface IDelegateDetails extends IDelegate {
	publicUser?: IPublicUser;
	maxDelegated: string;
	delegators: string[];
	receivedDelegationsCount: number;
	last30DaysVotedProposalsCount: number;
}

export enum EDelegationStatus {
	ALL = 'all',
	RECEIVED = 'received',
	DELEGATED = 'delegated',
	UNDELEGATED = 'undelegated'
}

export interface IPostWithDelegateVote extends IPostListing {
	delegateVote?: IVoteData;
}

interface ITrackDelegation {
	address: string;
	balance: string;
	createdAt: Date;
	lockPeriod: number;
	endsAt: Date;
}

export interface ITrackDelegationStats {
	trackId: number;
	status: EDelegationStatus;
	activeProposalsCount: number;
	delegations?: ITrackDelegation[];
}
export interface ITrackDelegationDetails {
	receivedDelegations?: ITrackDelegation[];
	delegatedTo?: ITrackDelegation[];
	activeProposalListingWithDelegateVote: IGenericListingResponse<IPostWithDelegateVote>;
	status: EDelegationStatus;
}

export enum ESocialVerificationStatus {
	VERIFIED = 'verified',
	PENDING = 'pending',
	UNVERIFIED = 'unverified'
}

export interface ISocialHandle {
	userId: number;
	address: string;
	social: ESocial;
	handle: string;
	status: ESocialVerificationStatus;
	verificationToken?: {
		token?: string;
		secret?: string;
		expiresAt?: Date;
	};
	createdAt?: Date;
	updatedAt?: Date;
}
export interface IVoteHistoryData {
	votes: IVoteData[];
	totalCounts: {
		[EVoteDecision.AYE]?: number;
		[EVoteDecision.NAY]?: number;
		[EVoteDecision.SPLIT_ABSTAIN]?: number;
		[EVoteDecision.SPLIT]?: number;
		[EVoteDecision.ABSTAIN]?: number;
	};
}

export enum EPeriodType {
	PREPARE = 'prepare',
	DECISION = 'decision',
	CONFIRM = 'confirm'
}

export enum ESearchType {
	POSTS = 'posts',
	DISCUSSIONS = 'discussions',
	USERS = 'users'
}

export enum ESearchDiscussionType {
	DISCUSSIONS = 'discussions',
	GRANTS = 'grants',
	REFERENDUMS_V2 = 'referendums_v2'
}

export interface ITrackAnalyticsStats {
	totalActiveProposals: number;
	totalProposalCount: number;
	changeInActiveProposals: number;
}

export interface ITrackAnalyticsDelegationsList {
	[key: string]: {
		count: number;
		data: {
			to: string;
			from: string;
			capital: string;
			lockedPeriod: number;
			votingPower: string;
		}[];
	};
}

export interface ITrackAnalyticsDelegations {
	totalCapital: string;
	totalVotesBalance: string;
	totalDelegates: number;
	totalDelegators: number;
	delegateesData: ITrackAnalyticsDelegationsList;
	delegatorsData: ITrackAnalyticsDelegationsList;
}

export interface IParachain {
	id: number;
	name: string;
	chain: string;
	status: string;
	badges: string[];
	token: string;
	logoURL: string;
	w3fGrant: {
		received: number;
		completed: number;
		milestoneText: string;
		terminated: boolean;
		terminationReason: string;
	};
	investorsCount: number;
	githubURL: string;
}

export enum EHttpHeaderKey {
	CONTENT_TYPE = 'content-type',
	API_KEY = 'x-api-key',
	SKIP_CACHE = 'x-skip-cache',
	TOOLS_PASSPHRASE = 'x-tools-passphrase',
	NETWORK = 'x-network'
}

export type PostListingResponse = IGenericListingResponse<IPostListing>;

export interface IUserPosts {
	/** Posts created directly on Polkassembly (off-chain) */
	offchainPostsResponse: PostListingResponse;
	/** Posts related to on-chain proposals/referenda */
	onchainPostsResponse: PostListingResponse;
}

export enum EVoteSortOptions {
	IdASC = 'id_ASC',
	IdDESC = 'id_DESC',
	BalanceValueASC = 'balance_value_ASC',
	BalanceValueDESC = 'balance_value_DESC',
	TimestampASC = 'timestamp_ASC',
	TimestampDESC = 'timestamp_DESC',
	CreatedAtBlockDESC = 'createdAtBlock_DESC',
	SelfVotingPowerASC = 'selfVotingPower_ASC',
	SelfVotingPowerDESC = 'selfVotingPower_DESC',
	DelegatedVotingPowerASC = 'delegatedVotingPower_ASC',
	DelegatedVotingPowerDESC = 'delegatedVotingPower_DESC'
}

export interface IPayout {
	treasurySpendIndex: number;
	treasurySpendData: {
		beneficiary: string;
		amount: string;
		expiresAt: Date;
		generalIndex: string;
	};
}

export enum EPreImageTabs {
	ALL = 'all',
	USER = 'user'
}

export interface IOffChainPollPayload extends Omit<IPoll, 'id' | 'createdAt' | 'updatedAt' | 'proposalType' | 'updatedBy' | 'network' | 'votes' | 'index'> {
	title: string;
	options: string[];
	voteTypes: EPollVotesType[];
	endsAt: Date;
}

export interface ICreateOffChainPostPayload {
	proposalType: EProposalType;
	content: string;
	title: string;
	allowedCommentor: EAllowedCommentor;
	tags?: ITag[];
	topic?: EOffChainPostTopic;
	poll?: IOffChainPollPayload;
}
export enum EVotesDisplayType {
	NESTED = 'nested',
	FLATTENED = 'flattened'
}
export enum ESetIdentityStep {
	GAS_FEE = 'GAS_FEE',
	SET_IDENTITY_FORM = 'SET_IDENTITY_FORM',
	REQUEST_JUDGEMENT = 'REQUEST_JUDGEMENT',
	IDENTITY_SUCCESS = 'IDENTITY_SUCCESS',
	TELEPORT_TO_PEOPLE_CHAIN = 'TELEPORT_TO_PEOPLE_CHAIN',
	CLEAR_IDENTITY = 'CLEAR_IDENTITY'
}

export interface IAnalytics {
	[EVoteDecision.ABSTAIN]: string;
	[EVoteDecision.AYE]: string;
	[EVoteDecision.NAY]: string;
	delegated: string;
	solo: string;
	support: string;
	turnout?: string;
	timeSplitVotes: Array<{ index: number; value: string }>;
	votesByConviction: Array<{ [key in Exclude<EVoteDecision, EVoteDecision.SPLIT_ABSTAIN | EVoteDecision.SPLIT>]: string } & { lockPeriod: number }>;
	delegationVotesByConviction: Array<{ delegated: string; solo: string; lockPeriod: number }>;
}

export interface IAccountAnalytics {
	[EVoteDecision.ABSTAIN]: number;
	[EVoteDecision.AYE]: number;
	[EVoteDecision.NAY]: number;
	delegated: number;
	solo: number;
	support: string;
	turnout?: string;
	timeSplitVotes: Array<{ index: number; value: number }>;
	votesByConviction: Array<{ [key in Exclude<EVoteDecision, EVoteDecision.SPLIT_ABSTAIN | EVoteDecision.SPLIT>]: number } & { lockPeriod: number }>;
	delegationVotesByConviction: Array<{ delegated: number; solo: number; lockPeriod: number }>;
}

export interface IPostAnalytics {
	convictionsAnalytics: IAnalytics;
	votesAnalytics: IAnalytics;
	accountsAnalytics: IAccountAnalytics;
	proposal: {
		index: number;
		status: string;
	};
}

export interface IFlattenedConvictionVote {
	proposal: {
		createdAt: string;
		tally: {
			ayes: string;
			nays: string;
			support: string;
			bareAyes: string | null;
		};
	};
	type: EProposalType;
	voter: string;
	lockPeriod: number;
	decision: EVoteDecision;
	balance: {
		value?: string;
		abstain?: string;
	};
	createdAt: string;
	createdAtBlock: number;
	proposalIndex: number;
	delegatedTo: string | null;
	isDelegated: boolean;
	parentVote: {
		extrinsicIndex: string;
		selfVotingPower: string;
		type: EProposalType;
		voter: string;
		lockPeriod: number;
		delegatedVotingPower: string;
		delegatedVotes: IFlattenedConvictionVote[];
	};
}

export enum EAnalyticsType {
	ACCOUNTS = 'accounts',
	CONVICTIONS = 'convictions',
	VOTES = 'votes'
}

export interface IVoteDistribution extends Omit<IVoteData, 'createdAt' | 'createdAtBlock' | 'proposalIndex' | 'delegatedTo'> {
	delegatorsCount?: number;
	isDelegated: boolean;
	percentage?: number;
}

export type IPostBubbleVotes = {
	votes: {
		[K in Exclude<EVoteDecision, EVoteDecision.SPLIT_ABSTAIN | EVoteDecision.SPLIT>]: IVoteDistribution[];
	};
	proposal?: {
		status: EProposalStatus;
	};
};

<<<<<<< HEAD
export enum EFeature {
	VOTE_ON_PROPOSAL = 'vote_on_proposal',
	LOGIN = 'login',
	SIGNUP = 'signup',
	CREATE_PROPOSAL = 'create_proposal',
	SET_IDENTITY = 'set_identity',
	DELEGATE = 'delegate',
	BOUNTY = 'bounty',
	TIP = 'tip',
	CHILD_BOUNTY = 'child_bounty',
	REFERENDUM = 'referendum',
	FELLOWSHIP_REFERENDUM = 'fellowship_referendum',
	COMMENT = 'comment'
=======
export interface IVaultScannedAddress {
	content: string;
	isAddress: boolean;
	genesisHash: HexString | null;
	name?: string;
}

export interface IVaultQrState {
	open: boolean;
	isQrHashed: boolean;
	qrAddress: string;
	qrPayload: Uint8Array;
	qrResolve?: (result: SignerResult) => void;
	qrReject?: (error: Error) => void;
}

export enum EVoteBubbleTabs {
	Bubble = 'bubble',
	Graph = 'graph'
}

export interface IProfileVote extends Omit<IVoteData, 'createdAtBlock' | 'delegatedTo' | 'balanceValue'> {
	balance: {
		value: string;
		abstain: string;
		aye: string;
		nay: string;
	};
	proposalIndex: number;
	proposalType: EProposalType;
	postDetails?: IPostListing;
	isDelegated: boolean;
	extrinsicIndex: string;
>>>>>>> 48362795
}<|MERGE_RESOLUTION|>--- conflicted
+++ resolved
@@ -170,16 +170,12 @@
 	POLKAGATE = 'polkagate',
 	NOVAWALLET = 'nova',
 	MIMIR = 'mimir',
-<<<<<<< HEAD
-	OTHER = '',
 	METAMASK = 'metamask',
-	WALLETCONNECT = 'walletconnect'
-=======
+	// WALLETCONNECT = 'walletconnect',
 	POLKADOT_VAULT = 'polkadot-vault',
 	OTHER = ''
 	// METAMASK = 'metamask',
 	// WALLETCONNECT = 'walletconnect',
->>>>>>> 48362795
 	// POLYWALLET = 'polywallet',
 	// POLKASAFE = 'polkasafe',
 }
@@ -1500,7 +1496,6 @@
 	};
 };
 
-<<<<<<< HEAD
 export enum EFeature {
 	VOTE_ON_PROPOSAL = 'vote_on_proposal',
 	LOGIN = 'login',
@@ -1514,7 +1509,7 @@
 	REFERENDUM = 'referendum',
 	FELLOWSHIP_REFERENDUM = 'fellowship_referendum',
 	COMMENT = 'comment'
-=======
+}
 export interface IVaultScannedAddress {
 	content: string;
 	isAddress: boolean;
@@ -1548,5 +1543,4 @@
 	postDetails?: IPostListing;
 	isDelegated: boolean;
 	extrinsicIndex: string;
->>>>>>> 48362795
 }