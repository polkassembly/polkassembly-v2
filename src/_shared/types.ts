--- conflicted
+++ resolved
@@ -1503,69 +1503,6 @@
 	};
 };
 
-<<<<<<< HEAD
-export enum EPostBubbleVotesType {
-	NESTED = 'nested',
-	FLATTENED = 'flattened'
-}
-
-export enum EJudgementDashboardTabs {
-	DASHBOARD = 'dashboard',
-	REGISTRARS = 'registrars'
-}
-
-export enum EJudgementStatus {
-	REQUESTED = 'Requested',
-	APPROVED = 'Approved',
-	REJECTED = 'Rejected',
-	PENDING = 'Pending'
-}
-
-export enum EJudgementStatusType {
-	REASONABLE = 'Reasonable',
-	KNOWN_GOOD = 'KnownGood',
-	OUT_OF_DATE = 'OutOfDate',
-	LOW_QUALITY = 'LowQuality',
-	ERRONEOUS = 'Erroneous'
-}
-
-export interface IJudgementRequest {
-	id: string;
-	address: string;
-	displayName: string;
-	email: string;
-	twitter: string;
-	status: EJudgementStatus;
-	dateInitiated: Date;
-	registrarIndex: number;
-	registrarAddress: string;
-	judgementHash?: string;
-}
-
-export interface IJudgementStats {
-	totalRequestedThisMonth: number;
-	percentageIncreaseFromLastMonth: number;
-	percentageCompletedThisMonth: number;
-}
-
-export interface IRegistrarInfo {
-	address: string;
-	latestJudgementDate?: Date;
-	totalReceivedRequests: number;
-	totalJudgementsGiven: number;
-	registrarFee: string;
-	registrarIndex: number;
-}
-
-export enum EStatusTagType {
-	PROPOSAL = 'proposal',
-	JUDGEMENT = 'judgement'
-}
-
-export type IJudgementListingResponse = IGenericListingResponse<IJudgementRequest>;
-
-export type IRegistrarsListingResponse = IGenericListingResponse<IRegistrarInfo>;
-=======
 export interface IVaultScannedAddress {
 	content: string;
 	isAddress: boolean;
@@ -1750,4 +1687,60 @@
 	isNewConversation?: boolean;
 	conversationId?: string;
 }
->>>>>>> b5f79b4c
+
+export enum EJudgementDashboardTabs {
+	DASHBOARD = 'dashboard',
+	REGISTRARS = 'registrars'
+}
+
+export enum EJudgementStatus {
+	REQUESTED = 'Requested',
+	APPROVED = 'Approved',
+	REJECTED = 'Rejected',
+	PENDING = 'Pending'
+}
+
+export enum EJudgementStatusType {
+	REASONABLE = 'Reasonable',
+	KNOWN_GOOD = 'KnownGood',
+	OUT_OF_DATE = 'OutOfDate',
+	LOW_QUALITY = 'LowQuality',
+	ERRONEOUS = 'Erroneous'
+}
+
+export interface IJudgementRequest {
+	id: string;
+	address: string;
+	displayName: string;
+	email: string;
+	twitter: string;
+	status: EJudgementStatus;
+	dateInitiated: Date;
+	registrarIndex: number;
+	registrarAddress: string;
+	judgementHash?: string;
+}
+
+export interface IJudgementStats {
+	totalRequestedThisMonth: number;
+	percentageIncreaseFromLastMonth: number;
+	percentageCompletedThisMonth: number;
+}
+
+export interface IRegistrarInfo {
+	address: string;
+	latestJudgementDate?: Date;
+	totalReceivedRequests: number;
+	totalJudgementsGiven: number;
+	registrarFee: string;
+	registrarIndex: number;
+}
+
+export enum EStatusTagType {
+	PROPOSAL = 'proposal',
+	JUDGEMENT = 'judgement'
+}
+
+export type IJudgementListingResponse = IGenericListingResponse<IJudgementRequest>;
+
+export type IRegistrarsListingResponse = IGenericListingResponse<IRegistrarInfo>;