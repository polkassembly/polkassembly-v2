// Copyright 2019-2025 @polkassembly/polkassembly authors & contributors
// This software may be modified and distributed under the terms
// of the Apache-2.0 license. See the LICENSE file for details.

import { StatusCodes } from 'http-status-codes';

export enum ENetwork {
	ROCOCO = 'rococo',
	POLKADOT = 'polkadot'
<<<<<<< HEAD
=======
}

export enum EGovType {
	GOV_1 = 'gov_1',
	OPENGOV = 'opengov'
>>>>>>> 82d3bc76
}

export enum ESocial {
	EMAIL = 'email',
	RIOT = 'riot',
	TWITTER = 'twitter',
	TELEGRAM = 'telegram',
	DISCORD = 'discord'
}

export interface ITrackCounts {
	[trackName: string]: number;
}

export interface IUserSocialDetails {
	type: ESocial;
	link: string;
}

export enum EUserBadge {
	DECENTRALISED_VOICE = 'decentralised_voice',
	FELLOW = 'fellow',
	COUNCIL = 'council',
	ACTIVE_VOTER = 'active_voter',
	WHALE = 'whale'
	// STEADFAST_COMMENTOR = 'Steadfast Commentor',
	// GM_VOTER = 'GM Voter',
	// POPULAR_DELEGATE = 'Popular Delegate'
}

export interface IUserBadgeDetails {
	name: EUserBadge;
	check: boolean;
	unlockedAt: string;
}

export interface IProfileDetails {
	customUsername?: boolean;
	bio?: string;
	badges?: string[];
	title?: string;
	image?: string;
	socialLinks?: IUserSocialDetails[];
	coverImage?: string;
	achievementBadges: IUserBadgeDetails[];
}

export interface IUserTFADetails {
	url: string;
	base32Secret: string;
	enabled: boolean;
	verified: boolean;
}

export enum ENotificationChannel {
	EMAIL = 'email',
	TELEGRAM = 'telegram',
	DISCORD = 'discord',
	ELEMENT = 'element',
	SLACK = 'slack',
	IN_APP = 'in_app'
}

export interface IUserNotificationChannelPreferences {
	name: ENotificationChannel;
	enabled: boolean;
	handle: string;
	verified: boolean;
	verification_token?: string;
}

export interface IUserNotificationTriggerPreferences {
	name: string;
	enabled: boolean;
	[additionalProperties: string]: unknown; // trigger specific properties
}

export interface IUserNotificationSettings {
	channelPreferences: { [channel: string]: IUserNotificationChannelPreferences };
	triggerPreferences: {
		[network: string]: { [index: string]: IUserNotificationTriggerPreferences };
	};
}

export enum ERole {
	ANONYMOUS = 'anonymous',
	ADMIN = 'admin',
	PROPOSAL_BOT = 'proposal_bot',
	USER = 'user',
	EVENT_BOT = 'event_bot',
	MODERATOR = 'moderator'
}

export interface IUser {
	id: number;
	createdAt?: Date;
	updatedAt?: Date;
	isCustomUsername?: boolean;
	email: string;
	isEmailVerified: boolean;
	password: string;
	salt: string;
	profileDetails: IProfileDetails;
	username: string;
	isWeb3Signup: boolean;
	primaryNetwork?: ENetwork;
	notificationPreferences?: IUserNotificationSettings;
	twoFactorAuth?: IUserTFADetails;
	roles?: ERole[];
	profileScore: number;
}

export interface IAuthResponse {
	accessToken?: string;
	isTFAEnabled?: boolean;
	tfaToken?: string;
	refreshToken?: string;
	status?: StatusCodes;
	message?: string;
}

export enum EWallet {
	POLKADOT = 'polkadot-js',
	SUBWALLET = 'subwallet-js',
<<<<<<< HEAD
	TALISMAN = 'talisman',
	POLKAGATE = 'polkagate',
	NOVAWALLET = 'nova',
	OTHER = ''
	// METAMASK = 'metamask',
	// WALLETCONNECT = 'walletconnect',
	// POLYWALLET = 'polywallet',
	// POLKASAFE = 'polkasafe',
=======
	METAMASK = 'metamask',
	WALLETCONNECT = 'walletconnect',
	NOVAWALLET = 'polkadot-js',
	POLYWALLET = 'polywallet',
	POLKASAFE = 'polkasafe',
	OTHER = 'other'
>>>>>>> 82d3bc76
}

export interface IRefreshTokenPayload {
	iat: number;
	id: number;
	exp?: number;
	loginAddress?: string;
	loginWallet?: EWallet;
}

export interface IAccessTokenPayload {
	defaultAddress: string;
	addresses: string[];
	sub: string;
	username: string;
	email: string;
	isEmailVerified: boolean;
	iat: number;
	id: number;
	roles: ERole[];
	web3signup: boolean;
	isTFAEnabled?: boolean;
	loginWallet?: EWallet;
	loginAddress?: string;
	exp?: number;
}

export interface IAddressProxyForEntry {
	address: string;
	network: ENetwork;
}

export interface IUserAddress {
	address: string;
	default: boolean;
	network: ENetwork;
	userId: number;
	createdAt: Date;
	updatedAt: Date;
	wallet?: string;
	isMultisig?: boolean;
	proxyFor?: IAddressProxyForEntry[];
}

export interface IHashedPassword {
	password: string;
	salt: string;
}

export interface NotificationSettings {
	new_proposal: boolean;
	own_proposal: boolean;
	post_created: boolean;
	post_participated: boolean;
}

export enum EProposalType {
	ALLIANCE_MOTION = 'AllianceMotion',
	ANNOUNCEMENT = 'Announcement',
	DEMOCRACY_PROPOSAL = 'DemocracyProposal',
	TECH_COMMITTEE_PROPOSAL = 'TechCommitteeProposal',
	TREASURY_PROPOSAL = 'TreasuryProposal',
	REFERENDUM = 'Referendum',
	FELLOWSHIP_REFERENDUM = 'FellowshipReferendum',
	COUNCIL_MOTION = 'CouncilMotion',
	BOUNTY = 'Bounty',
	TIP = 'Tip',
	CHILD_BOUNTY = 'ChildBounty',
	REFERENDUM_V2 = 'ReferendumV2',
	TECHNICAL_COMMITTEE = 'TechnicalCommittee',
	COMMUNITY = 'Community',
	UPGRADE_COMMITTEE = 'UpgradeCommittee',
	ADVISORY_COMMITTEE = 'AdvisoryCommittee',
	DISCUSSION = 'Discussion',
	GRANT = 'Grant'
}

export enum EAuthCookieNames {
	ACCESS_TOKEN = 'access_token',
	REFRESH_TOKEN = 'refresh_token'
}

export enum ENotificationTrigger {
	VERIFY_EMAIL = 'verifyEmail'
}

export enum EDataSource {
	POLKASSEMBLY = 'polkassembly',
	SUBSQUARE = 'subsquare'
}

export interface IOffChainPost {
	id?: string;
	index?: number;
	hash?: string;
	userId?: number;
	title?: string;
	content?: string;
	createdAt?: Date;
	updatedAt?: Date;
	tags?: string[];
	dataSource: EDataSource;
	proposalType: EProposalType;
	network: ENetwork;
}

export enum EProposalStatus {
	Unknown = 'Unknown',
	Noted = 'Noted',
	Proposed = 'Proposed',
	Tabled = 'Tabled',
	Started = 'Started',
	Passed = 'Passed',
	NotPassed = 'NotPassed',
	Cancelled = 'Cancelled',
	CuratorProposed = 'CuratorProposed',
	CuratorAssigned = 'CuratorAssigned',
	CuratorUnassigned = 'CuratorUnassigned',
	Executed = 'Executed',
	ExecutionFailed = 'ExecutionFailed',
	Used = 'Used',
	Invalid = 'Invalid',
	Missing = 'Missing',
	Reaped = 'Reaped',
	Approved = 'Approved',
	Disapproved = 'Disapproved',
	Closed = 'Closed',
	Awarded = 'Awarded',
	Added = 'Added',
	Rejected = 'Rejected',
	Retracted = 'Retracted',
	Slashed = 'Slashed',
	Active = 'Active',
	Extended = 'Extended',
	Claimed = 'Claimed',
	Unrequested = 'Unrequested',
	Requested = 'Requested',
	Submitted = 'Submitted',
	Killed = 'Killed',
	Cleared = 'Cleared',
	Deciding = 'Deciding',
	ConfirmStarted = 'ConfirmStarted',
	ConfirmAborted = 'ConfirmAborted',
	Confirmed = 'Confirmed',
	DecisionDepositPlaced = 'DecisionDepositPlaced',
	TimedOut = 'TimedOut',
	Opened = 'Opened'
}

export interface IOnChainPostInfo {
	proposer: string;
	status: EProposalStatus;
	createdAt?: Date;
}

export interface IPost extends IOffChainPost {
	onChainInfo?: IOnChainPostInfo;
}

export interface IOnChainPostListing {
	createdAt: Date;
	description: string;
	index: number;
	origin: string;
	proposer: string;
	status: EProposalStatus;
	type: EProposalType;
	hash: string;
}

export interface IPostListing extends IOffChainPost {
	onChainInfo?: IOnChainPostListing;
}

<<<<<<< HEAD
export enum ESignupSteps {
	USERNAME = 'Create Username',
	PASSWORD = 'Set Password'
}

export interface IGenerateTFAResponse extends Omit<IUserTFADetails, 'url' | 'enabled' | 'verified'> {
	otpauthUrl: string;
=======
export type TRPCEndpoint = {
	key: string;
	label: string;
};

export interface ISidebarMenuItem {
	title: string;
	url: string;
	icon?: string;
	isNew?: boolean;
	count?: number;
	items?: ISidebarMenuItem[];
	key?: string;
	heading?: string;
}

export enum EPostOrigin {
	AUCTION_ADMIN = 'AuctionAdmin',
	BIG_SPENDER = 'BigSpender',
	BIG_TIPPER = 'BigTipper',
	CANDIDATES = 'Candidates',
	EXPERTS = 'Experts',
	FELLOWS = 'Fellows',
	FELLOWSHIP_ADMIN = 'FellowshipAdmin',
	GENERAL_ADMIN = 'GeneralAdmin',
	GRAND_MASTERS = 'GrandMasters',
	LEASE_ADMIN = 'LeaseAdmin',
	MASTERS = 'Masters',
	MEDIUM_SPENDER = 'MediumSpender',
	MEMBERS = 'Members',
	PROFICIENTS = 'Proficients',
	REFERENDUM_CANCELLER = 'ReferendumCanceller',
	REFERENDUM_KILLER = 'ReferendumKiller',
	ROOT = 'root',
	SENIOR_EXPERTS = 'SeniorExperts',
	SENIOR_FELLOWS = 'SeniorFellows',
	SENIOR_MASTERS = 'SeniorMasters',
	SMALL_SPENDER = 'SmallSpender',
	SMALL_TIPPER = 'SmallTipper',
	STAKING_ADMIN = 'StakingAdmin',
	TREASURER = 'Treasurer',
	WHITELISTED_CALLER = 'WhitelistedCaller',
	WISH_FOR_CHANGE = 'WishForChange',
	FAST_GENERAL_ADMIN = 'FastGeneralAdmin'
>>>>>>> 82d3bc76
}<|MERGE_RESOLUTION|>--- conflicted
+++ resolved
@@ -7,14 +7,11 @@
 export enum ENetwork {
 	ROCOCO = 'rococo',
 	POLKADOT = 'polkadot'
-<<<<<<< HEAD
-=======
 }
 
 export enum EGovType {
 	GOV_1 = 'gov_1',
 	OPENGOV = 'opengov'
->>>>>>> 82d3bc76
 }
 
 export enum ESocial {
@@ -139,7 +136,6 @@
 export enum EWallet {
 	POLKADOT = 'polkadot-js',
 	SUBWALLET = 'subwallet-js',
-<<<<<<< HEAD
 	TALISMAN = 'talisman',
 	POLKAGATE = 'polkagate',
 	NOVAWALLET = 'nova',
@@ -148,14 +144,6 @@
 	// WALLETCONNECT = 'walletconnect',
 	// POLYWALLET = 'polywallet',
 	// POLKASAFE = 'polkasafe',
-=======
-	METAMASK = 'metamask',
-	WALLETCONNECT = 'walletconnect',
-	NOVAWALLET = 'polkadot-js',
-	POLYWALLET = 'polywallet',
-	POLKASAFE = 'polkasafe',
-	OTHER = 'other'
->>>>>>> 82d3bc76
 }
 
 export interface IRefreshTokenPayload {
@@ -330,7 +318,6 @@
 	onChainInfo?: IOnChainPostListing;
 }
 
-<<<<<<< HEAD
 export enum ESignupSteps {
 	USERNAME = 'Create Username',
 	PASSWORD = 'Set Password'
@@ -338,7 +325,8 @@
 
 export interface IGenerateTFAResponse extends Omit<IUserTFADetails, 'url' | 'enabled' | 'verified'> {
 	otpauthUrl: string;
-=======
+}
+
 export type TRPCEndpoint = {
 	key: string;
 	label: string;
@@ -383,5 +371,4 @@
 	WHITELISTED_CALLER = 'WhitelistedCaller',
 	WISH_FOR_CHANGE = 'WishForChange',
 	FAST_GENERAL_ADMIN = 'FastGeneralAdmin'
->>>>>>> 82d3bc76
 }