// Copyright 2019-2025 @polkassembly/polkassembly authors & contributors
// This software may be modified and distributed under the terms
// of the Apache-2.0 license. See the LICENSE file for details.

import type { Config } from 'tailwindcss';
// eslint-disable-next-line import/no-extraneous-dependencies
import { createThemes } from 'tw-colors';
import { THEME_COLORS } from './src/app/_style/theme';

const config: Config = {
<<<<<<< HEAD
	content: [
		'./src/pages/**/*.{js,ts,jsx,tsx,mdx}',
		'./src/components/**/*.{js,ts,jsx,tsx,mdx}',
		'./src/app/**/*.{js,ts,jsx,tsx,mdx}',
		'./node_modules/@nextui-org/theme/dist/**/*.{js,ts,jsx,tsx}'
	],
	darkMode: ['class'],
	plugins: [
		nextui({
			prefix: 'nui',
			defaultTheme: 'light',
			defaultExtendTheme: 'light',
			layout: {
				radius: {
					small: '8px', // rounded-small
					medium: '14px', // rounded-medium
					large: '20px' // rounded-large
				}
			},
			themes: {
				light: {
					colors: {
						background: '#F8FAFC', // the page background color
						foreground: '#243A57', // the page text color
						primary: {
							foreground: '#FFFFFF',
							DEFAULT: '#E5007A'
						},
						secondary: {
							foreground: '#FFFFFF',
							DEFAULT: '#151532'
						},
						warning: '#F89118'
					}
				},
				dark: {
					colors: {
						background: '#151532', // the page background color
						foreground: '#FFFFFF', // the page text color
						primary: {
							foreground: '#FFFFFF',
							DEFAULT: '#C30068'
						},
						secondary: {
							foreground: '#FFFFFF',
							DEFAULT: '#2D2D6C'
						}
					}
				}
			}
		}),
		createThemes(THEME_COLORS),
		require('tailwindcss-animate')
	],
	theme: {
		extend: {
			borderRadius: {
				lg: 'var(--radius)',
				md: 'calc(var(--radius) - 2px)',
				sm: 'calc(var(--radius) - 4px)'
			},
			colors: {
				background: 'hsl(var(--background))',
				foreground: 'hsl(var(--foreground))',
				card: {
					DEFAULT: 'hsl(var(--card))',
					foreground: 'hsl(var(--card-foreground))'
				},
				popover: {
					DEFAULT: 'hsl(var(--popover))',
					foreground: 'hsl(var(--popover-foreground))'
				},
				primary: {
					DEFAULT: 'hsl(var(--primary))',
					foreground: 'hsl(var(--primary-foreground))'
				},
				secondary: {
					DEFAULT: 'hsl(var(--secondary))',
					foreground: 'hsl(var(--secondary-foreground))'
				},
				muted: {
					DEFAULT: 'hsl(var(--muted))',
					foreground: 'hsl(var(--muted-foreground))'
				},
				accent: {
					DEFAULT: 'hsl(var(--accent))',
					foreground: 'hsl(var(--accent-foreground))'
				},
				destructive: {
					DEFAULT: 'hsl(var(--destructive))',
					foreground: 'hsl(var(--destructive-foreground))'
				},
				border: 'hsl(var(--border))',
				input: 'hsl(var(--input))',
				ring: 'hsl(var(--ring))',
				chart: {
					'1': 'hsl(var(--chart-1))',
					'2': 'hsl(var(--chart-2))',
					'3': 'hsl(var(--chart-3))',
					'4': 'hsl(var(--chart-4))',
					'5': 'hsl(var(--chart-5))'
				}
			}
		}
	}
=======
	content: ['./src/pages/**/*.{js,ts,jsx,tsx,mdx}', './src/components/**/*.{js,ts,jsx,tsx,mdx}', './src/app/**/*.{js,ts,jsx,tsx,mdx}'],
	darkMode: 'class',
	plugins: [createThemes(THEME_COLORS)]
>>>>>>> 923a28b3
};
export default config;<|MERGE_RESOLUTION|>--- conflicted
+++ resolved
@@ -8,61 +8,9 @@
 import { THEME_COLORS } from './src/app/_style/theme';
 
 const config: Config = {
-<<<<<<< HEAD
-	content: [
-		'./src/pages/**/*.{js,ts,jsx,tsx,mdx}',
-		'./src/components/**/*.{js,ts,jsx,tsx,mdx}',
-		'./src/app/**/*.{js,ts,jsx,tsx,mdx}',
-		'./node_modules/@nextui-org/theme/dist/**/*.{js,ts,jsx,tsx}'
-	],
+	content: ['./src/pages/**/*.{js,ts,jsx,tsx,mdx}', './src/components/**/*.{js,ts,jsx,tsx,mdx}', './src/app/**/*.{js,ts,jsx,tsx,mdx}'],
 	darkMode: ['class'],
-	plugins: [
-		nextui({
-			prefix: 'nui',
-			defaultTheme: 'light',
-			defaultExtendTheme: 'light',
-			layout: {
-				radius: {
-					small: '8px', // rounded-small
-					medium: '14px', // rounded-medium
-					large: '20px' // rounded-large
-				}
-			},
-			themes: {
-				light: {
-					colors: {
-						background: '#F8FAFC', // the page background color
-						foreground: '#243A57', // the page text color
-						primary: {
-							foreground: '#FFFFFF',
-							DEFAULT: '#E5007A'
-						},
-						secondary: {
-							foreground: '#FFFFFF',
-							DEFAULT: '#151532'
-						},
-						warning: '#F89118'
-					}
-				},
-				dark: {
-					colors: {
-						background: '#151532', // the page background color
-						foreground: '#FFFFFF', // the page text color
-						primary: {
-							foreground: '#FFFFFF',
-							DEFAULT: '#C30068'
-						},
-						secondary: {
-							foreground: '#FFFFFF',
-							DEFAULT: '#2D2D6C'
-						}
-					}
-				}
-			}
-		}),
-		createThemes(THEME_COLORS),
-		require('tailwindcss-animate')
-	],
+	plugins: [createThemes(THEME_COLORS), require('tailwindcss-animate')],
 	theme: {
 		extend: {
 			borderRadius: {
@@ -114,10 +62,5 @@
 			}
 		}
 	}
-=======
-	content: ['./src/pages/**/*.{js,ts,jsx,tsx,mdx}', './src/components/**/*.{js,ts,jsx,tsx,mdx}', './src/app/**/*.{js,ts,jsx,tsx,mdx}'],
-	darkMode: 'class',
-	plugins: [createThemes(THEME_COLORS)]
->>>>>>> 923a28b3
 };
 export default config;